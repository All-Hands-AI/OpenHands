--- conflicted
+++ resolved
@@ -79,11 +79,8 @@
     "focus-trap-react": "^11.0.4",
     "react": "^19.1.0",
     "react-bootstrap-icons": "^1.11.6",
-<<<<<<< HEAD
     "react-dom": "^19.1.0",
     "sonner": "^2.0.6",
-=======
->>>>>>> 54986c98
     "tailwind-merge": "^3.3.1",
     "tailwind-scrollbar": "^4.0.2",
     "tailwindcss": "^4.1.10"
