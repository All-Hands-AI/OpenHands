# Development Guide

This guide is for people working on OpenHands and editing the source code.
If you wish to contribute your changes, check out the
[CONTRIBUTING.md](https://github.com/All-Hands-AI/OpenHands/blob/main/CONTRIBUTING.md)
on how to clone and setup the project initially before moving on. Otherwise,
you can clone the OpenHands project directly.

## Start the Server for Development

### 1. Requirements

- Linux, Mac OS, or [WSL on Windows](https://learn.microsoft.com/en-us/windows/wsl/install) [Ubuntu >= 22.04]
- [Docker](https://docs.docker.com/engine/install/) (For those on MacOS, make sure to allow the default Docker socket to be used from advanced settings!)
- [Python](https://www.python.org/downloads/) = 3.12
- [NodeJS](https://nodejs.org/en/download/package-manager) >= 22.x
- [Poetry](https://python-poetry.org/docs/#installing-with-the-official-installer) >= 1.8
- OS-specific dependencies:
  - Ubuntu: build-essential => `sudo apt-get install build-essential python3.12-dev`
  - WSL: netcat => `sudo apt-get install netcat`

Make sure you have all these dependencies installed before moving on to `make build`.

#### Dev container

There is a [dev container](https://containers.dev/) available which provides a
pre-configured environment with all the necessary dependencies installed if you
are using a [supported editor or tool](https://containers.dev/supporting). For
example, if you are using Visual Studio Code (VS Code) with the
[Dev Containers](https://marketplace.visualstudio.com/items?itemName=ms-vscode-remote.remote-containers)
extension installed, you can open the project in a dev container by using the
_Dev Container: Reopen in Container_ command from the Command Palette
(Ctrl+Shift+P).

#### Develop without sudo access

If you want to develop without system admin/sudo access to upgrade/install `Python` and/or `NodeJS`, you can use
`conda` or `mamba` to manage the packages for you:

```bash
# Download and install Mamba (a faster version of conda)
curl -L -O "https://github.com/conda-forge/miniforge/releases/latest/download/Miniforge3-$(uname)-$(uname -m).sh"
bash Miniforge3-$(uname)-$(uname -m).sh

# Install Python 3.12, nodejs, and poetry
mamba install python=3.12
mamba install conda-forge::nodejs
mamba install conda-forge::poetry
```

### 2. Build and Setup The Environment

Begin by building the project which includes setting up the environment and installing dependencies. This step ensures
that OpenHands is ready to run on your system:

```bash
make build
```

### 3. Configuring the Language Model

OpenHands supports a diverse array of Language Models (LMs) through the powerful [litellm](https://docs.litellm.ai) library.

To configure the LM of your choice, run:

```bash
make setup-config
```

This command will prompt you to enter the LLM API key, model name, and other variables ensuring that OpenHands is
tailored to your specific needs. Note that the model name will apply only when you run headless. If you use the UI,
please set the model in the UI.

Note: If you have previously run OpenHands using the docker command, you may have already set some environment
variables in your terminal. The final configurations are set from highest to lowest priority:
Environment variables > config.toml variables > default variables

**Note on Alternative Models:**
See [our documentation](https://docs.all-hands.dev/usage/llms) for recommended models.

### 4. Running the application

#### Option A: Run the Full Application

Once the setup is complete, this command starts both the backend and frontend servers, allowing you to interact with OpenHands:

```bash
make run
```

#### Option B: Individual Server Startup

- **Start the Backend Server:** If you prefer, you can start the backend server independently to focus on
backend-related tasks or configurations.

  ```bash
  make start-backend
  ```

- **Start the Frontend Server:** Similarly, you can start the frontend server on its own to work on frontend-related
components or interface enhancements.
  ```bash
  make start-frontend
  ```

### 5. Running OpenHands with OpenHands

You can use OpenHands to develop and improve OpenHands itself! This is a powerful way to leverage AI assistance for contributing to the project.

#### Quick Start

1. **Build and run OpenHands:**
   ```bash
   export INSTALL_DOCKER=0
   export RUNTIME=local
   make build && make run
   ```

2. **Access the interface:**
   - Local development: http://localhost:3001
   - Remote/cloud environments: Use the appropriate external URL

3. **Configure for external access (if needed):**
   ```bash
   # For external access (e.g., cloud environments)
   make run FRONTEND_PORT=12000 FRONTEND_HOST=0.0.0.0 BACKEND_HOST=0.0.0.0
   ```

### 6. LLM Debugging

If you encounter any issues with the Language Model (LM) or you're simply curious, export DEBUG=1 in the environment and restart the backend.
OpenHands will log the prompts and responses in the logs/llm/CURRENT_DATE directory, allowing you to identify the causes.

### 7. Help

Need help or info on available targets and commands? Use the help command for all the guidance you need with OpenHands.

```bash
make help
```

### 8. Testing

To run tests, refer to the following:

#### Unit tests

```bash
poetry run pytest ./tests/unit/test_*.py
```

### 9. Add or update dependency

1. Add your dependency in `pyproject.toml` or use `poetry add xxx`.
2. Update the poetry.lock file via `poetry lock --no-update`.

### 10. Use existing Docker image

To reduce build time (e.g., if no changes were made to the client-runtime component), you can use an existing Docker
container image by setting the SANDBOX_RUNTIME_CONTAINER_IMAGE environment variable to the desired Docker image.

<<<<<<< HEAD
Example: `export SANDBOX_RUNTIME_CONTAINER_IMAGE=ghcr.io/all-hands-ai/runtime:0.57-nikolaik`
=======
Example: `export SANDBOX_RUNTIME_CONTAINER_IMAGE=ghcr.io/all-hands-ai/runtime:0.58-nikolaik`
>>>>>>> a80c51b2

## Develop inside Docker container

TL;DR

```bash
make docker-dev
```

See more details [here](./containers/dev/README.md).

If you are just interested in running `OpenHands` without installing all the required tools on your host.

```bash
make docker-run
```

If you do not have `make` on your host, run:

```bash
cd ./containers/dev
./dev.sh
```

You do need [Docker](https://docs.docker.com/engine/install/) installed on your host though.

## Key Documentation Resources

Here's a guide to the important documentation files in the repository:

- [/README.md](./README.md): Main project overview, features, and basic setup instructions
- [/Development.md](./Development.md) (this file): Comprehensive guide for developers working on OpenHands
- [/CONTRIBUTING.md](./CONTRIBUTING.md): Guidelines for contributing to the project, including code style and PR process
- [/docs/DOC_STYLE_GUIDE.md](./docs/DOC_STYLE_GUIDE.md): Standards for writing and maintaining project documentation
- [/openhands/README.md](./openhands/README.md): Details about the backend Python implementation
- [/frontend/README.md](./frontend/README.md): Frontend React application setup and development guide
- [/containers/README.md](./containers/README.md): Information about Docker containers and deployment
- [/tests/unit/README.md](./tests/unit/README.md): Guide to writing and running unit tests
- [/evaluation/README.md](./evaluation/README.md): Documentation for the evaluation framework and benchmarks
- [/microagents/README.md](./microagents/README.md): Information about the microagents architecture and implementation
- [/openhands/server/README.md](./openhands/server/README.md): Server implementation details and API documentation
- [/openhands/runtime/README.md](./openhands/runtime/README.md): Documentation for the runtime environment and execution model<|MERGE_RESOLUTION|>--- conflicted
+++ resolved
@@ -159,11 +159,7 @@
 To reduce build time (e.g., if no changes were made to the client-runtime component), you can use an existing Docker
 container image by setting the SANDBOX_RUNTIME_CONTAINER_IMAGE environment variable to the desired Docker image.
 
-<<<<<<< HEAD
-Example: `export SANDBOX_RUNTIME_CONTAINER_IMAGE=ghcr.io/all-hands-ai/runtime:0.57-nikolaik`
-=======
 Example: `export SANDBOX_RUNTIME_CONTAINER_IMAGE=ghcr.io/all-hands-ai/runtime:0.58-nikolaik`
->>>>>>> a80c51b2
 
 ## Develop inside Docker container
 
