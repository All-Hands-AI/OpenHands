--- conflicted
+++ resolved
@@ -3,12 +3,6 @@
 from opendevin.events.action import (
     Action,
 )
-<<<<<<< HEAD
-=======
-from opendevin.events.observation import (
-    CmdOutputObservation,
-)
->>>>>>> 038e8f8c
 from opendevin.events.serialization.action import action_from_dict
 
 ACTION_PROMPT = """
