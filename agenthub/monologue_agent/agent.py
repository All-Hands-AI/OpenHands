--- conflicted
+++ resolved
@@ -15,11 +15,7 @@
     CmdRunAction,
     FileReadAction,
     FileWriteAction,
-<<<<<<< HEAD
-=======
-    GitHubPushAction,
     MessageAction,
->>>>>>> 242c4a0d
     NullAction,
 )
 from opendevin.events.observation import (
