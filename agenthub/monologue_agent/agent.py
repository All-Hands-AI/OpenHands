--- conflicted
+++ resolved
@@ -159,24 +159,8 @@
         recent_events: list[dict[str, str]] = []
 
         # add the events from state.history
-<<<<<<< HEAD
-        for prev_action, obs in state.history:
-            if not isinstance(prev_action, NullAction):
-                recent_events.append(event_to_memory(prev_action, max_message_chars))
-            if not isinstance(obs, NullObservation):
-                recent_events.append(event_to_memory(obs, max_message_chars))
-
-        # add the last messages to long term memory
-        if self.memory is not None and state.history and len(state.history) > 0:
-            self.memory.add_event(
-                event_to_memory(state.history[-1][0], max_message_chars)
-            )
-            self.memory.add_event(
-                event_to_memory(state.history[-1][1], max_message_chars)
-            )
-=======
         for event in state.history.get_events():
-            recent_events.append(event_to_memory(event))
+            recent_events.append(event_to_memory(event, max_message_chars))
 
         # add the last messages to long term memory
         if self.memory is not None:
@@ -186,10 +170,11 @@
             # this should still work
             # we will need to do this differently: find out if there really is an action or an observation in this step
             if last_action:
-                self.memory.add_event(event_to_memory(last_action))
+                self.memory.add_event(event_to_memory(last_action, max_message_chars))
             if last_observation:
-                self.memory.add_event(event_to_memory(last_observation))
->>>>>>> c6aa5077
+                self.memory.add_event(
+                    event_to_memory(last_observation, max_message_chars)
+                )
 
         # the action prompt with initial thoughts and recent events
         prompt = prompts.get_request_action_prompt(
