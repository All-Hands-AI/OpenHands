--- conflicted
+++ resolved
@@ -23,32 +23,19 @@
 Also, if a command execution result saying like: Command: "npm start" timed out. Sending SIGINT to the process, you should also retry with running the command in the background.
 """
 
-<<<<<<< HEAD
 BROWSING_PREFIX = """The assistant can browse the Internet by wrapping goto("<URL>") command with <execute_browse> and </execute_browse>.
 For example, you can browse a given URL by <execute_browse> goto("<URL>") </execute_browse>.
-=======
-BROWSING_PREFIX = """The assistant can browse the Internet with <execute_browse> and </execute_browse>.
-For example, <execute_browse> Tell me the usa's president using google search </execute_browse>.
-Or <execute_browse> Tell me what is in http://example.com </execute_browse>.
->>>>>>> a400e949
 """
 
 DELEGATE_PREFIX = """The assistant can delegate a subtask to other specialized agents if it cannot achieve it by itself, by wrapping the agent name and task with <execute_delegate> and </execute_delegate>. The assistant only does so when it cannot use other actions to achieve the task. Available specialized agents include:
 - BrowsingAgent: BrowsingAgent can do interactive browsing, including scrolling, locating specific elements, and clicking on buttons. For example,  you can delegate a task to BrowsingAgent by <execute_delegate> BrowsingAgent('Use Google to find out the current president of USA') </execute_delegate>
 """
 
-EXECUTE_REMINDER = """The assistant should attempt fewer things at a time instead of putting too many commands OR code in one "execute" block.
-"""
-
 PIP_INSTALL_PREFIX = """The assistant can install Python packages using the %pip magic command in an IPython environment by using the following syntax: <execute_ipython> %pip install [package needed] </execute_ipython> and should always import packages and define variables before starting to use them.
 """
 
 SYSTEM_PREFIX = (
-    MINIMAL_SYSTEM_PREFIX
-    + BROWSING_PREFIX
-    + DELEGATE_PREFIX
-    + EXECUTE_REMINDER
-    + PIP_INSTALL_PREFIX
+    MINIMAL_SYSTEM_PREFIX + BROWSING_PREFIX + DELEGATE_PREFIX + PIP_INSTALL_PREFIX
 )
 
 GITHUB_MESSAGE = """To interact with GitHub, use the $GITHUB_TOKEN environment variable.
@@ -56,16 +43,10 @@
 <execute_bash> git push https://$GITHUB_TOKEN@github.com/owner/repo.git my_branch </execute_bash>
 If $GITHUB_TOKEN is not set, ask the user to set it."""
 
-<<<<<<< HEAD
-SYSTEM_SUFFIX = """The assistant's response should be concise.
-The assistant should include ONLY ONE <execute_ipython> or <execute_bash> or <execute_browse> or <execute_delegate> in every one of the responses, unless the assistant is finished with the task or need more input or action from the user in order to proceed.
-IMPORTANT: Whenever possible, execute the code for the user using <execute_ipython> or <execute_bash> or <execute_browse> or <execute_delegate> instead of providing it.
-=======
 SYSTEM_SUFFIX = """Responses should be concise.
 The assistant should attempt fewer things at a time instead of putting too much commands OR code in one "execute" block.
-Include ONLY ONE <execute_ipython>, <execute_bash>, or <execute_browse> per response, unless the assistant is finished with the task or need more input or action from the user in order to proceed.
-IMPORTANT: Execute code using <execute_ipython>, <execute_bash>, or <execute_browse> whenever possible.
->>>>>>> a400e949
+Include ONLY ONE <execute_ipython>, <execute_bash>, <execute_browse>, or <execute_delegate> per response, unless the assistant is finished with the task or need more input or action from the user in order to proceed.
+IMPORTANT: Execute code using <execute_ipython>, <execute_bash>, <execute_browse>, or <execute_delegate> whenever possible.
 """
 
 
@@ -289,7 +270,6 @@
 [1] 126
 
 ASSISTANT:
-<<<<<<< HEAD
 The server is running on port 5000 with PID 126. You can access the list of numbers by visiting http://127.0.0.1:5000. Free free to let me know if you have any further requests!
 
 USER: Now browse the newly started server's homepage and show me the numbers.
@@ -317,23 +297,14 @@
 
 ASSISTANT:
 The numbers on the server's homepage are "[1, 2, 3, 4, 5, 6, 7, 8, 9, 10]". If you have any further questions, feel free to ask!
-=======
-The server is running on port 5000 with PID 126. You can access the list of numbers in a table format by visiting http://127.0.0.1:5000. Let me know if you have any further requests!
->>>>>>> a400e949
 
 --- END OF EXAMPLE ---
 """
 
 INVALID_INPUT_MESSAGE = (
     "I don't understand your input. \n"
-<<<<<<< HEAD
-    'If you want to execute a bash command, please use <execute_bash> YOUR_COMMAND_HERE </execute_bash>.\n'
-    'If you want to execute a block of Python code, please use <execute_ipython> YOUR_COMMAND_HERE </execute_ipython>.\n'
-    'If you want to browse the Internet, please use <execute_browse> goto("URL_HERE") </execute_browse>.\n'
-    'If you want to delegate to another agent, please use <execute_delegate> AGENT_NAME_HERE </execute_delegate>\n'
-=======
     'For bash commands, use <execute_bash> YOUR_COMMAND </execute_bash>.\n'
     'For Python code, use <execute_ipython> YOUR_CODE </execute_ipython>.\n'
-    'For browsing, use <execute_browse> YOUR_COMMAND </execute_browse>.\n'
->>>>>>> a400e949
+    'For browsing, use <execute_browse> goto(YOUR_URL) </execute_browse>.\n'
+    'For delegation, use <execute_delegate> YOUR_COMMAND </execute_delegate>.\n'
 )