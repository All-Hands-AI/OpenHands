import os
from itertools import islice

from agenthub.codeact_agent.action_parser import CodeActResponseParser
from openhands.controller.agent import Agent
from openhands.controller.state.state import State
from openhands.core.config import AgentConfig
from openhands.core.message import ImageContent, Message, TextContent
from openhands.events.action import (
    Action,
    AgentDelegateAction,
    AgentFinishAction,
    CmdRunAction,
    IPythonRunCellAction,
    MessageAction,
)
from openhands.events.observation import (
    AgentDelegateObservation,
    CmdOutputObservation,
    IPythonRunCellObservation,
    UserRejectObservation,
)
from openhands.events.observation.error import ErrorObservation
from openhands.events.observation.observation import Observation
from openhands.events.serialization.event import truncate_content
from openhands.llm.llm import LLM
from openhands.runtime.plugins import (
    AgentSkillsRequirement,
    JupyterRequirement,
    PluginRequirement,
)
from openhands.utils.microagent import MicroAgent
from openhands.utils.prompt import PromptManager


class CodeActAgent(Agent):
    VERSION = '1.9'
    """
    The Code Act Agent is a minimalist agent.
    The agent works by passing the model a list of action-observation pairs and prompting the model to take the next step.

    ### Overview

    This agent implements the CodeAct idea ([paper](https://arxiv.org/abs/2402.01030), [tweet](https://twitter.com/xingyaow_/status/1754556835703751087)) that consolidates LLM agents’ **act**ions into a unified **code** action space for both *simplicity* and *performance* (see paper for more details).

    The conceptual idea is illustrated below. At each turn, the agent can:

    1. **Converse**: Communicate with humans in natural language to ask for clarification, confirmation, etc.
    2. **CodeAct**: Choose to perform the task by executing code
    - Execute any valid Linux `bash` command
    - Execute any valid `Python` code with [an interactive Python interpreter](https://ipython.org/). This is simulated through `bash` command, see plugin system below for more details.

    ![image](https://github.com/All-Hands-AI/OpenHands/assets/38853559/92b622e3-72ad-4a61-8f41-8c040b6d5fb3)

    """

    sandbox_plugins: list[PluginRequirement] = [
        # NOTE: AgentSkillsRequirement need to go before JupyterRequirement, since
        # AgentSkillsRequirement provides a lot of Python functions,
        # and it needs to be initialized before Jupyter for Jupyter to use those functions.
        AgentSkillsRequirement(),
        JupyterRequirement(),
    ]

    action_parser = CodeActResponseParser()

    def __init__(
        self,
        llm: LLM,
        config: AgentConfig,
    ) -> None:
        """Initializes a new instance of the CodeActAgent class.

        Parameters:
        - llm (LLM): The llm to be used by this agent
        """
        super().__init__(llm, config)
        self.reset()

        self.micro_agent = (
            MicroAgent(
                os.path.join(
                    os.path.dirname(__file__), 'micro', f'{config.micro_agent_name}.md'
                )
            )
            if config.micro_agent_name
            else None
        )

        self.prompt_manager = PromptManager(
            prompt_dir=os.path.join(os.path.dirname(__file__)),
            agent_skills_docs=AgentSkillsRequirement.documentation,
            micro_agent=self.micro_agent,
        )

    def action_to_str(self, action: Action) -> str:
        if isinstance(action, CmdRunAction):
            return (
                f'{action.thought}\n<execute_bash>\n{action.command}\n</execute_bash>'
            )
        elif isinstance(action, IPythonRunCellAction):
            return f'{action.thought}\n<execute_ipython>\n{action.code}\n</execute_ipython>'
        elif isinstance(action, AgentDelegateAction):
            return f'{action.thought}\n<execute_browse>\n{action.inputs["task"]}\n</execute_browse>'
        elif isinstance(action, MessageAction):
            return action.content
        elif isinstance(action, AgentFinishAction) and action.source == 'agent':
            return action.thought
        return ''

    def get_action_message(self, action: Action) -> Message | None:
        if (
            isinstance(action, AgentDelegateAction)
            or isinstance(action, CmdRunAction)
            or isinstance(action, IPythonRunCellAction)
            or isinstance(action, MessageAction)
            or (isinstance(action, AgentFinishAction) and action.source == 'agent')
        ):
            content = [TextContent(text=self.action_to_str(action))]

            if (
                self.llm.vision_is_active()
                and isinstance(action, MessageAction)
                and action.images_urls
            ):
                content.append(ImageContent(image_urls=action.images_urls))

            return Message(
                role='user' if action.source == 'user' else 'assistant', content=content
            )
        return None

    def get_observation_message(self, obs: Observation) -> Message | None:
        max_message_chars = self.llm.config.max_message_chars
        obs_prefix = 'OBSERVATION:\n'
        if isinstance(obs, CmdOutputObservation):
            text = obs_prefix + truncate_content(obs.content, max_message_chars)
            text += (
                f'\n[Command {obs.command_id} finished with exit code {obs.exit_code}]'
            )
            return Message(role='user', content=[TextContent(text=text)])
        elif isinstance(obs, IPythonRunCellObservation):
            text = obs_prefix + obs.content
            # replace base64 images with a placeholder
            splitted = text.split('\n')
            for i, line in enumerate(splitted):
                if '![image](data:image/png;base64,' in line:
                    splitted[i] = (
                        '![image](data:image/png;base64, ...) already displayed to user'
                    )
            text = '\n'.join(splitted)
            text = truncate_content(text, max_message_chars)
            return Message(role='user', content=[TextContent(text=text)])
        elif isinstance(obs, AgentDelegateObservation):
            text = obs_prefix + truncate_content(
                obs.outputs['content'] if 'content' in obs.outputs else '',
                max_message_chars,
            )
            return Message(role='user', content=[TextContent(text=text)])
        elif isinstance(obs, ErrorObservation):
            text = obs_prefix + truncate_content(obs.content, max_message_chars)
            text += '\n[Error occurred in processing last action]'
            return Message(role='user', content=[TextContent(text=text)])
        elif isinstance(obs, UserRejectObservation):
            text = 'OBSERVATION:\n' + truncate_content(obs.content, max_message_chars)
            text += '\n[Last action has been rejected by the user]'
            return Message(role='user', content=[TextContent(text=text)])
        else:
            # If an observation message is not returned, it will cause an error
            # when the LLM tries to return the next message
            raise ValueError(f'Unknown observation type: {type(obs)}')

    def reset(self) -> None:
        """Resets the CodeAct Agent."""
        super().reset()

    def step(self, state: State) -> Action:
        """Performs one step using the CodeAct Agent.
        This includes gathering info on previous steps and prompting the model to make a command to execute.

        Parameters:
        - state (State): used to get updated info

        Returns:
        - CmdRunAction(command) - bash command to run
        - IPythonRunCellAction(code) - IPython code to run
        - AgentDelegateAction(agent, inputs) - delegate action for (sub)task
        - MessageAction(content) - Message action to run (e.g. ask for clarification)
        - AgentFinishAction() - end the interaction
        """
        # if we're done, go back
        latest_user_message = state.history.get_last_user_message()
        if latest_user_message and latest_user_message.strip() == '/exit':
            return AgentFinishAction()

        # prepare what we want to send to the LLM
        messages = self._get_messages(state)
        params = {
            'messages': self.llm.format_messages_for_llm(messages),
            'stop': [
                '</execute_ipython>',
                '</execute_bash>',
                '</execute_browse>',
            ],
        }

<<<<<<< HEAD
        # TODO: move exception handling to agent_controller
        try:
            response = self.llm.completion(**params)
        except OperationCancelled as e:
            raise e
        except Exception as e:
            logger.error(f'{e}')
            return AgentFinishAction(
                thought='Agent encountered an error while processing the last action.\nPlease try again.'
            )
=======
        if self.llm.is_caching_prompt_active():
            params['extra_headers'] = {
                'anthropic-beta': 'prompt-caching-2024-07-31',
            }

        response = self.llm.completion(**params)
>>>>>>> f1d52028

        return self.action_parser.parse(response)

    def _get_messages(self, state: State) -> list[Message]:
        messages: list[Message] = [
            Message(
                role='system',
                content=[
                    TextContent(
                        text=self.prompt_manager.system_message,
                        cache_prompt=self.llm.is_caching_prompt_active(),  # Cache system prompt
                    )
                ],
            ),
            Message(
                role='user',
                content=[
                    TextContent(
                        text=self.prompt_manager.initial_user_message,
                        cache_prompt=self.llm.is_caching_prompt_active(),  # if the user asks the same query,
                    )
                ],
            ),
        ]

        for event in state.history.get_events():
            # create a regular message from an event
            if isinstance(event, Action):
                message = self.get_action_message(event)
            elif isinstance(event, Observation):
                message = self.get_observation_message(event)
            else:
                raise ValueError(f'Unknown event type: {type(event)}')

            # add regular message
            if message:
                # handle error if the message is the SAME role as the previous message
                # litellm.exceptions.BadRequestError: litellm.BadRequestError: OpenAIException - Error code: 400 - {'detail': 'Only supports u/a/u/a/u...'}
                # there shouldn't be two consecutive messages from the same role
                if messages and messages[-1].role == message.role:
                    messages[-1].content.extend(message.content)
                else:
                    messages.append(message)

        # Add caching to the last 2 user messages
        if self.llm.is_caching_prompt_active():
            user_turns_processed = 0
            for message in reversed(messages):
                if message.role == 'user' and user_turns_processed < 2:
                    message.content[
                        -1
                    ].cache_prompt = True  # Last item inside the message content
                    user_turns_processed += 1

        # The latest user message is important:
        # we want to remind the agent of the environment constraints
        latest_user_message = next(
            islice(
                (
                    m
                    for m in reversed(messages)
                    if m.role == 'user'
                    and any(isinstance(c, TextContent) for c in m.content)
                ),
                1,
            ),
            None,
        )
        if latest_user_message:
            reminder_text = f'\n\nENVIRONMENT REMINDER: You have {state.max_iterations - state.iteration} turns left to complete the task. When finished reply with <finish></finish>.'
            latest_user_message.content.append(TextContent(text=reminder_text))

        return messages<|MERGE_RESOLUTION|>--- conflicted
+++ resolved
@@ -204,25 +204,7 @@
             ],
         }
 
-<<<<<<< HEAD
-        # TODO: move exception handling to agent_controller
-        try:
-            response = self.llm.completion(**params)
-        except OperationCancelled as e:
-            raise e
-        except Exception as e:
-            logger.error(f'{e}')
-            return AgentFinishAction(
-                thought='Agent encountered an error while processing the last action.\nPlease try again.'
-            )
-=======
-        if self.llm.is_caching_prompt_active():
-            params['extra_headers'] = {
-                'anthropic-beta': 'prompt-caching-2024-07-31',
-            }
-
         response = self.llm.completion(**params)
->>>>>>> f1d52028
 
         return self.action_parser.parse(response)
 
