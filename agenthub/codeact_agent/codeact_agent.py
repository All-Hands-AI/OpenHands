--- conflicted
+++ resolved
@@ -175,8 +175,8 @@
         Parameters:
         - state (State): used to get updated info and background commands
         """
-        messages = self._prepare_messages(state)
-        if self._check_exit_command(messages):
+        messages, is_exit = self._prepare_messages(state)
+        if is_exit:
             return AgentFinishAction()
         return self._common_step_logic_sync(state, self.llm.completion, messages)
 
@@ -188,8 +188,8 @@
         Parameters:
         - state (State): used to get updated info and background commands
         """
-        messages = self._prepare_messages(state)
-        if self._check_exit_command(messages):
+        messages, is_exit = self._prepare_messages(state)
+        if is_exit:
             return AgentFinishAction()
         return await self._common_step_logic_async(
             state, self.llm.async_completion, messages
@@ -239,39 +239,20 @@
         )
         return self.action_parser.parse(response)
 
-    def _prepare_messages(self, state: State) -> list[dict[str, str]]:
-        """
-        Prepare the messages for the LLM completion.
+    def _prepare_messages(self, state: State) -> tuple[list[dict[str, str]], bool]:
+        """
+        Prepare the messages for the LLM completion and check for exit command.
 
         Returns:
-        - CmdRunAction(command) - bash command to run
-        - IPythonRunCellAction(code) - IPython code to run
-        - AgentDelegateAction(agent, inputs) - delegate action for (sub)task
-        - MessageAction(content) - Message action to run (e.g. ask for clarification)
-        - AgentFinishAction() - end the interaction
-        """
-
-        # if we're done, go back
-        latest_user_message = state.history.get_last_user_message()
-        if latest_user_message and latest_user_message.strip() == '/exit':
-            return AgentFinishAction()
-
-<<<<<<< HEAD
-            obs_message = get_observation_message(obs)
-            if obs_message:
-                messages.append(obs_message)
-
-        latest_user_message = [m for m in messages if m['role'] == 'user'][-1]
-        if latest_user_message:
-            latest_user_message['content'] += (
-                f'\n\nENVIRONMENT REMINDER: You have {state.max_iterations - state.iteration} turns left to complete the task. When finished reply with <finish></finish>.'
-            )
-=======
-        # prepare what we want to send to the LLM
+        - A tuple containing the prepared messages and a boolean indicating if it's an exit command
+        """
+        # Prepare messages as before
         messages: list[dict[str, str]] = self._get_messages(state)
->>>>>>> 9b9b7549
-
-        return messages
+
+        # Check for exit command
+        is_exit = self._check_exit_command(messages)
+
+        return messages, is_exit
 
     def _check_exit_command(self, messages: list[dict[str, str]]) -> bool:
         """
