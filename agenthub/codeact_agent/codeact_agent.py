--- conflicted
+++ resolved
@@ -12,15 +12,12 @@
 )
 from opendevin.controller.agent import Agent
 from opendevin.controller.state.state import State
-<<<<<<< HEAD
+from opendevin.core.config import config
 from opendevin.core.exceptions import (
     ContextWindowLimitExceededError,
     SummarizeError,
     TokenLimitExceededError,
 )
-=======
-from opendevin.core.config import config
->>>>>>> 9b1f59a5
 from opendevin.events.action import (
     Action,
     AgentDelegateAction,
@@ -264,7 +261,6 @@
 
         return self.action_parser.parse(response)
 
-<<<<<<< HEAD
     def condense(
         self,
         state: State,
@@ -411,8 +407,6 @@
     def search_memory(self, query: str) -> list[str]:
         raise NotImplementedError('Implement this abstract method')
 
-=======
->>>>>>> 9b1f59a5
     def _get_messages(self, state: State) -> list[dict[str, str]]:
         messages = [
             {'role': 'system', 'content': self.system_message},
