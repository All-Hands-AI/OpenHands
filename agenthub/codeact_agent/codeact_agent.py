--- conflicted
+++ resolved
@@ -261,8 +261,7 @@
             # it want to talk to the user
             return MessageAction(content=action_str, wait_for_response=True)
 
-<<<<<<< HEAD
-    def search_memory(self, query: str) -> List[str]:
+    def search_memory(self, query: str) -> list[str]:
         raise NotImplementedError('Implement this abstract method')
 
     def log_cost(self, response):
@@ -272,8 +271,4 @@
             'Cost: %.2f USD | Accumulated Cost: %.2f USD',
             cur_cost,
             self.cost_accumulator,
-        )
-=======
-    def search_memory(self, query: str) -> list[str]:
-        raise NotImplementedError('Implement this abstract method')
->>>>>>> 0cf94a27
+        )