import logging

from agenthub.codeact_agent.action_parser import CodeActResponseParser
from agenthub.codeact_agent.prompt import (
    COMMAND_DOCS,
    EXAMPLES,
    GITHUB_MESSAGE,
    SYSTEM_PREFIX,
    SYSTEM_SUFFIX,
)
from opendevin.controller.agent import AsyncAgent
from opendevin.controller.state.state import State
from opendevin.core.config import config
from opendevin.core.schema import AgentState
from opendevin.events.action import (
    Action,
    AgentDelegateAction,
    AgentFinishAction,
    CmdRunAction,
    IPythonRunCellAction,
    MessageAction,
)
from opendevin.events.observation import (
    AgentDelegateObservation,
    CmdOutputObservation,
    IPythonRunCellObservation,
)
from opendevin.events.serialization.event import truncate_content
from opendevin.llm.llm import LLM
from opendevin.runtime.plugins import (
    AgentSkillsRequirement,
    JupyterRequirement,
    PluginRequirement,
)
from opendevin.runtime.tools import RuntimeTool

ENABLE_GITHUB = True
# Initialize logger
logger = logging.getLogger(__name__)


def action_to_str(action: Action) -> str:
    if isinstance(action, CmdRunAction):
        return f'{action.thought}\n<execute_bash>\n{action.command}\n</execute_bash>'
    elif isinstance(action, IPythonRunCellAction):
        return f'{action.thought}\n<execute_ipython>\n{action.code}\n</execute_ipython>'
    elif isinstance(action, AgentDelegateAction):
        return f'{action.thought}\n<execute_browse>\n{action.inputs["task"]}\n</execute_browse>'
    elif isinstance(action, MessageAction):
        return action.content
    return ''


def get_action_message(action: Action) -> dict[str, str] | None:
    if (
        isinstance(action, AgentDelegateAction)
        or isinstance(action, CmdRunAction)
        or isinstance(action, IPythonRunCellAction)
        or isinstance(action, MessageAction)
    ):
        return {
            'role': 'user' if action.source == 'user' else 'assistant',
            'content': action_to_str(action),
        }
    return None


def get_observation_message(obs) -> dict[str, str] | None:
    max_message_chars = config.get_llm_config_from_agent(
        'CodeActAgent'
    ).max_message_chars
    if isinstance(obs, CmdOutputObservation):
        content = 'OBSERVATION:\n' + truncate_content(obs.content, max_message_chars)
        content += (
            f'\n[Command {obs.command_id} finished with exit code {obs.exit_code}]'
        )
        return {'role': 'user', 'content': content}
    elif isinstance(obs, IPythonRunCellObservation):
        content = 'OBSERVATION:\n' + obs.content
        # replace base64 images with a placeholder
        splitted = content.split('\n')
        for i, line in enumerate(splitted):
            if '![image](data:image/png;base64,' in line:
                splitted[i] = (
                    '![image](data:image/png;base64, ...) already displayed to user'
                )
        content = '\n'.join(splitted)
        content = truncate_content(content, max_message_chars)
        return {'role': 'user', 'content': content}
    elif isinstance(obs, AgentDelegateObservation):
        content = 'OBSERVATION:\n' + truncate_content(
            str(obs.outputs), max_message_chars
        )
        return {'role': 'user', 'content': content}
    return None


# FIXME: We can tweak these two settings to create MicroAgents specialized toward different area
def get_system_message() -> str:
    if ENABLE_GITHUB:
        return f'{SYSTEM_PREFIX}\n{GITHUB_MESSAGE}\n\n{COMMAND_DOCS}\n\n{SYSTEM_SUFFIX}'
    else:
        return f'{SYSTEM_PREFIX}\n\n{COMMAND_DOCS}\n\n{SYSTEM_SUFFIX}'


def get_in_context_example() -> str:
    return EXAMPLES


class CodeActAgent(AsyncAgent):
    VERSION = '1.8'
    """
    The Code Act Agent is a minimalist agent.
    The agent works by passing the model a list of action-observation pairs and prompting the model to take the next step.

    ### Overview

    This agent implements the CodeAct idea ([paper](https://arxiv.org/abs/2402.13463), [tweet](https://twitter.com/xingyaow_/status/1754556835703751087)) that consolidates LLM agents’ **act**ions into a unified **code** action space for both *simplicity* and *performance* (see paper for more details).

    The conceptual idea is illustrated below. At each turn, the agent can:

    1. **Converse**: Communicate with humans in natural language to ask for clarification, confirmation, etc.
    2. **CodeAct**: Choose to perform the task by executing code
    - Execute any valid Linux `bash` command
    - Execute any valid `Python` code with [an interactive Python interpreter](https://ipython.org/). This is simulated through `bash` command, see plugin system below for more details.

    ![image](https://github.com/OpenDevin/OpenDevin/assets/38853559/92b622e3-72ad-4a61-8f41-8c040b6d5fb3)

    ### Plugin System

    To make the CodeAct agent more powerful with only access to `bash` action space, CodeAct agent leverages OpenDevin's plugin system:
    - [Jupyter plugin](https://github.com/OpenDevin/OpenDevin/tree/main/opendevin/runtime/plugins/jupyter): for IPython execution via bash command
    - [SWE-agent tool plugin](https://github.com/OpenDevin/OpenDevin/tree/main/opendevin/runtime/plugins/swe_agent_commands): Powerful bash command line tools for software development tasks introduced by [swe-agent](https://github.com/princeton-nlp/swe-agent).

    ### Demo

    https://github.com/OpenDevin/OpenDevin/assets/38853559/f592a192-e86c-4f48-ad31-d69282d5f6ac

    *Example of CodeActAgent with `gpt-4-turbo-2024-04-09` performing a data science task (linear regression)*

    ### Work-in-progress & Next step

    [] Support web-browsing
    [] Complete the workflow for CodeAct agent to submit Github PRs

    """

    sandbox_plugins: list[PluginRequirement] = [
        # NOTE: AgentSkillsRequirement need to go before JupyterRequirement, since
        # AgentSkillsRequirement provides a lot of Python functions,
        # and it needs to be initialized before Jupyter for Jupyter to use those functions.
        AgentSkillsRequirement(),
        JupyterRequirement(),
    ]
    runtime_tools: list[RuntimeTool] = [RuntimeTool.BROWSER]

    system_message: str = get_system_message()
    in_context_example: str = f"Here is an example of how you can interact with the environment for task solving:\n{get_in_context_example()}\n\nNOW, LET'S START!"

    action_parser = CodeActResponseParser()

    def __init__(
        self,
        llm: LLM,
    ) -> None:
        """Initializes a new instance of the CodeActAgent class.

        Parameters:
        - llm (LLM): The llm to be used by this agent
        """
        super().__init__(llm)
        self.reset()

    def reset(self) -> None:
        """Resets the CodeAct Agent."""
        super().reset()

    def step(self, state: State) -> Action:
        """Performs one step using the CodeAct Agent.
        This includes gathering info on previous steps and prompting the model to make a command to execute.

        Parameters:
        - state (State): used to get updated info and background commands

        Returns:
        - CmdRunAction(command) - bash command to run
        - IPythonRunCellAction(code) - IPython code to run
        - AgentDelegateAction(agent, inputs) - delegate action for (sub)task
        - MessageAction(content) - Message action to run (e.g. ask for clarification)
        - AgentFinishAction() - end the interaction
        """
<<<<<<< HEAD
        messages, is_exit = self._prepare_messages(state)
        if is_exit:
            return AgentFinishAction()
        return self._common_step_logic_sync(state, self.llm.completion, messages)

    async def async_step(self, state: State) -> Action:
        """
        Asynchronously performs one step using the CodeAct Agent.
        """
        messages, is_exit = self._prepare_messages(state)
        if is_exit:
            logger.info('Agent is exiting.')
=======
        # if we're done, go back
        latest_user_message = state.history.get_last_user_message()
        if latest_user_message and latest_user_message.strip() == '/exit':
>>>>>>> f45a2ff0
            return AgentFinishAction()

        # Ensure the agent does not switch back to AWAITING_USER_INPUT after reaching a final state
        if state.agent_state in [
            AgentState.FINISHED,
            AgentState.STOPPED,
            AgentState.ERROR,
        ]:
            logger.info(f'Agent already in final state: {state.agent_state}')
            return AgentFinishAction()

        action = await self._common_step_logic_async(
            state, self.llm.async_completion, messages
        )

        logger.info(f'Action taken: {action}')

        # Check if the action is a finishing action or if we've reached the maximum iterations
        if (
            isinstance(action, AgentFinishAction)
            or state.iteration >= state.max_iterations
        ):
            logger.info('Task complete or max iterations reached. Finishing.')
            return AgentFinishAction()

        return action

    def _common_step_logic_sync(
        self, state: State, completion_func, messages: list[dict[str, str]]
    ) -> Action:
        """
        Common logic for the synchronous step method.

        :param state: The current state.
        :param completion_func: self.llm.completion
        :param messages: The prepared messages.
        :return: The resulting Action.
        """
        response = completion_func(
            messages=messages,
            stop=[
                '</execute_ipython>',
                '</execute_bash>',
                '</execute_browse>',
            ],
            temperature=0.0,
        )
        return self.action_parser.parse(response)

    async def _common_step_logic_async(
        self, state: State, completion_func, messages: list[dict[str, str]]
    ) -> Action:
        """
        Common logic for the asynchronous step method.

        :param state: The current state.
        :param completion_func: self.llm.async_completion
        :param messages: The prepared messages.
        :return: The resulting Action.
        """
        response = await completion_func(
            messages=messages,
            stop=[
                '</execute_ipython>',
                '</execute_bash>',
                '</execute_browse>',
            ],
            temperature=0.0,
        )
        return self.action_parser.parse(response)

    def _prepare_messages(self, state: State) -> tuple[list[dict[str, str]], bool]:
        """
        Prepare the messages for the LLM completion and check for exit command.

        Returns:
        - A tuple containing the prepared messages and a boolean indicating if it's an exit command
        """
        # Prepare messages as before
        messages: list[dict[str, str]] = self._get_messages(state)
        is_exit = False

        # Check for exit command
        latest_user_message = state.history.get_last_user_message()
        if latest_user_message and latest_user_message.strip() == '/exit':
            is_exit = True

        return messages, is_exit

    def _get_messages(self, state: State) -> list[dict[str, str]]:
        messages = [
            {'role': 'system', 'content': self.system_message},
            {'role': 'user', 'content': self.in_context_example},
        ]

        for event in state.history.get_events():
            # create a regular message from an event
            message = (
                get_action_message(event)
                if isinstance(event, Action)
                else get_observation_message(event)
            )

            # add regular message
            if message:
                messages.append(message)

        # the latest user message is important:
        # we want to remind the agent of the environment constraints
        latest_user_message = next(
            (m for m in reversed(messages) if m['role'] == 'user'), None
        )

        # add a reminder to the prompt
        if latest_user_message:
            latest_user_message['content'] += (
                f'\n\nENVIRONMENT REMINDER: You have {state.max_iterations - state.iteration} turns left to complete the task. When finished reply with <finish></finish>'
            )

        return messages<|MERGE_RESOLUTION|>--- conflicted
+++ resolved
@@ -11,7 +11,6 @@
 from opendevin.controller.agent import AsyncAgent
 from opendevin.controller.state.state import State
 from opendevin.core.config import config
-from opendevin.core.schema import AgentState
 from opendevin.events.action import (
     Action,
     AgentDelegateAction,
@@ -189,56 +188,24 @@
         - MessageAction(content) - Message action to run (e.g. ask for clarification)
         - AgentFinishAction() - end the interaction
         """
-<<<<<<< HEAD
         messages, is_exit = self._prepare_messages(state)
         if is_exit:
             return AgentFinishAction()
         return self._common_step_logic_sync(state, self.llm.completion, messages)
 
     async def async_step(self, state: State) -> Action:
-        """
-        Asynchronously performs one step using the CodeAct Agent.
-        """
+        """Asynchronously performs one step using the CodeAct Agent."""
         messages, is_exit = self._prepare_messages(state)
         if is_exit:
-            logger.info('Agent is exiting.')
-=======
-        # if we're done, go back
-        latest_user_message = state.history.get_last_user_message()
-        if latest_user_message and latest_user_message.strip() == '/exit':
->>>>>>> f45a2ff0
             return AgentFinishAction()
-
-        # Ensure the agent does not switch back to AWAITING_USER_INPUT after reaching a final state
-        if state.agent_state in [
-            AgentState.FINISHED,
-            AgentState.STOPPED,
-            AgentState.ERROR,
-        ]:
-            logger.info(f'Agent already in final state: {state.agent_state}')
-            return AgentFinishAction()
-
-        action = await self._common_step_logic_async(
+        return await self._common_step_logic_async(
             state, self.llm.async_completion, messages
         )
-
-        logger.info(f'Action taken: {action}')
-
-        # Check if the action is a finishing action or if we've reached the maximum iterations
-        if (
-            isinstance(action, AgentFinishAction)
-            or state.iteration >= state.max_iterations
-        ):
-            logger.info('Task complete or max iterations reached. Finishing.')
-            return AgentFinishAction()
-
-        return action
 
     def _common_step_logic_sync(
         self, state: State, completion_func, messages: list[dict[str, str]]
     ) -> Action:
-        """
-        Common logic for the synchronous step method.
+        """Common logic for the synchronous step method.
 
         :param state: The current state.
         :param completion_func: self.llm.completion
@@ -259,8 +226,7 @@
     async def _common_step_logic_async(
         self, state: State, completion_func, messages: list[dict[str, str]]
     ) -> Action:
-        """
-        Common logic for the asynchronous step method.
+        """Common logic for the asynchronous step method.
 
         :param state: The current state.
         :param completion_func: self.llm.async_completion
@@ -279,8 +245,7 @@
         return self.action_parser.parse(response)
 
     def _prepare_messages(self, state: State) -> tuple[list[dict[str, str]], bool]:
-        """
-        Prepare the messages for the LLM completion and check for exit command.
+        """Prepare the messages for the LLM completion and check for exit command.
 
         Returns:
         - A tuple containing the prepared messages and a boolean indicating if it's an exit command
