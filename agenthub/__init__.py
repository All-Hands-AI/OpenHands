--- conflicted
+++ resolved
@@ -23,11 +23,8 @@
 __all__ = [
     'monologue_agent',
     'codeact_agent',
-<<<<<<< HEAD
     'light_codeact_agent',
-=======
     'codeact_swe_agent',
->>>>>>> f4bc5246
     'planner_agent',
     'SWE_agent',
     'delegator_agent',
