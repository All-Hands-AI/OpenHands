--- conflicted
+++ resolved
@@ -8,23 +8,17 @@
 load_dotenv()
 
 
-# Import agents after environment variables are loaded
-<<<<<<< HEAD
-from . import monologue_agent  # noqa: E402
-from . import codeact_agent    # noqa: E402
-from . import planner_agent    # noqa: E402
-from . import SWE_agent        # noqa: E402
-from . import delegator_agent  # noqa: E402
-from . import dummy_agent      # noqa: E402
-=======
+
 from . import (  # noqa: E402
     SWE_agent,
     codeact_agent,
     delegator_agent,
     monologue_agent,
     planner_agent,
+    delegator_agent,
+    dummy_agent,
 )
->>>>>>> fe8bb51f
+
 
 __all__ = ['monologue_agent', 'codeact_agent',
            'planner_agent', 'SWE_agent',
