from agenthub.codeact_swe_agent.prompt import (
    COMMAND_DOCS,
    MINIMAL_SYSTEM_PREFIX,
    SWE_EXAMPLE,
    SYSTEM_SUFFIX,
)
from agenthub.codeact_swe_agent.response_parser import CodeActSWEResponseParser
from opendevin.controller.agent import Agent
from opendevin.controller.state.state import State
from opendevin.events.action import (
    Action,
    AgentFinishAction,
    CmdRunAction,
    IPythonRunCellAction,
    MessageAction,
)
from opendevin.events.observation import (
    CmdOutputObservation,
    IPythonRunCellObservation,
)
from opendevin.events.serialization.event import truncate_content
from opendevin.llm.llm import LLM
from opendevin.runtime.plugins import (
    AgentSkillsRequirement,
    JupyterRequirement,
    PluginRequirement,
)
from opendevin.runtime.tools import RuntimeTool


def action_to_str(action: Action) -> str:
    if isinstance(action, CmdRunAction):
        return f'{action.thought}\n<execute_bash>\n{action.command}\n</execute_bash>'
    elif isinstance(action, IPythonRunCellAction):
        return f'{action.thought}\n<execute_ipython>\n{action.code}\n</execute_ipython>'
    elif isinstance(action, MessageAction):
        return action.content
    return ''


def get_action_message(action: Action) -> dict[str, str] | None:
    if (
        isinstance(action, CmdRunAction)
        or isinstance(action, IPythonRunCellAction)
        or isinstance(action, MessageAction)
    ):
        return {
            'role': 'user' if action.source == 'user' else 'assistant',
            'content': action_to_str(action),
        }
    return None


def get_observation_message(obs) -> dict[str, str] | None:
    if isinstance(obs, CmdOutputObservation):
        content = 'OBSERVATION:\n' + truncate_content(obs.content)
        content += (
            f'\n[Command {obs.command_id} finished with exit code {obs.exit_code}]'
        )
        return {'role': 'user', 'content': content}
    elif isinstance(obs, IPythonRunCellObservation):
        content = 'OBSERVATION:\n' + obs.content
        # replace base64 images with a placeholder
        splitted = content.split('\n')
        for i, line in enumerate(splitted):
            if '![image](data:image/png;base64,' in line:
                splitted[i] = (
                    '![image](data:image/png;base64, ...) already displayed to user'
                )
        content = '\n'.join(splitted)
        content = truncate_content(content)
<<<<<<< HEAD
        return {'role': 'user', 'content': content}
    elif isinstance(obs, BrowserOutputObservation):
        content = 'OBSERVATION:\n' + truncate_content(obs.content)
=======
>>>>>>> b9964405
        return {'role': 'user', 'content': content}
    return None


def get_system_message() -> str:
    return f'{MINIMAL_SYSTEM_PREFIX}\n\n{COMMAND_DOCS}\n\n{SYSTEM_SUFFIX}'


def get_in_context_example() -> str:
    return SWE_EXAMPLE


class CodeActSWEAgent(Agent):
    VERSION = '1.5'
    """
    This agent is an adaptation of the original [SWE Agent](https://swe-agent.com/) based on CodeAct 1.5 using the `agentskills` library of OpenDevin.

    It is intended use is **solving Github issues**.

    It removes web-browsing and Github capability from the original CodeAct agent to avoid confusion to the agent.
    """

    sandbox_plugins: list[PluginRequirement] = [
        # NOTE: AgentSkillsRequirement need to go before JupyterRequirement, since
        # AgentSkillsRequirement provides a lot of Python functions
        # and it need to be initialized before Jupyter for Jupyter to use those functions.
        AgentSkillsRequirement(),
        JupyterRequirement(),
    ]
    runtime_tools: list[RuntimeTool] = []

    system_message: str = get_system_message()
    in_context_example: str = f"Here is an example of how you can interact with the environment for task solving:\n{get_in_context_example()}\n\nNOW, LET'S START!"

    response_parser = CodeActSWEResponseParser()

    def __init__(
        self,
        llm: LLM,
    ) -> None:
        """
        Initializes a new instance of the CodeActAgent class.

        Parameters:
        - llm (LLM): The llm to be used by this agent
        """
        super().__init__(llm)
        self.reset()

    def reset(self) -> None:
        """
        Resets the CodeAct Agent.
        """
        super().reset()

    def step(self, state: State) -> Action:
        """
        Performs one step using the CodeAct Agent.
        This includes gathering info on previous steps and prompting the model to make a command to execute.

        Parameters:
        - state (State): used to get updated info and background commands

        Returns:
        - CmdRunAction(command) - bash command to run
        - IPythonRunCellAction(code) - IPython code to run
        - MessageAction(content) - Message action to run (e.g. ask for clarification)
        - AgentFinishAction() - end the interaction
        """
        messages: list[dict[str, str]] = self._get_messages(state)

        # if we're done, go back
        latest_user_message = state.history.get_latest_user_message()
        if latest_user_message and latest_user_message.strip() == '/exit':
            return AgentFinishAction()

        response = self.llm.completion(
            messages=messages,
            stop=[
                '</execute_ipython>',
                '</execute_bash>',
            ],
            temperature=0.0,
        )
        state.num_of_chars += sum(
            len(message['content']) for message in messages
        ) + len(response.choices[0].message.content)

        return self.response_parser.parse(response)

    def search_memory(self, query: str) -> list[str]:
        raise NotImplementedError('Implement this abstract method')

    def _get_messages(self, state: State) -> list[dict[str, str]]:
        messages = [
            {'role': 'system', 'content': self.system_message},
            {
                'role': 'user',
                'content': self.in_context_example,
            },
        ]

        for event in state.history.get_events():
            message = (
                get_action_message(event)
                if isinstance(event, Action)
                else get_observation_message(event)
            )
            if message:
                messages.append(message)

        latest_user_message = next(
            (m for m in reversed(messages) if m['role'] == 'user'), None
        )
        if latest_user_message:
            latest_user_message['content'] += (
                f'\n\nENVIRONMENT REMINDER: You have {state.max_iterations - state.iteration} turns left to complete the task.'
            )

<<<<<<< HEAD
    def search_memory(self, query: str) -> list[str]:
        raise NotImplementedError('Implement this abstract method')

    def _get_messages(self, state: State) -> list[dict[str, str]]:
        messages = [
            {'role': 'system', 'content': self.system_message},
            {
                'role': 'user',
                'content': self.in_context_example,
            },
        ]

        for event in state.history.get_events():
            message = (
                get_action_message(event)
                if isinstance(event, Action)
                else get_observation_message(event)
            )
            if message:
                messages.append(message)

        latest_user_message = next(
            (m for m in reversed(messages) if m['role'] == 'user'), None
        )
        if latest_user_message:
            latest_user_message['content'] += (
                f'\n\nENVIRONMENT REMINDER: You have {state.max_iterations - state.iteration} turns left to complete the task.'
            )

=======
>>>>>>> b9964405
        return messages<|MERGE_RESOLUTION|>--- conflicted
+++ resolved
@@ -69,12 +69,6 @@
                 )
         content = '\n'.join(splitted)
         content = truncate_content(content)
-<<<<<<< HEAD
-        return {'role': 'user', 'content': content}
-    elif isinstance(obs, BrowserOutputObservation):
-        content = 'OBSERVATION:\n' + truncate_content(obs.content)
-=======
->>>>>>> b9964405
         return {'role': 'user', 'content': content}
     return None
 
@@ -194,36 +188,4 @@
                 f'\n\nENVIRONMENT REMINDER: You have {state.max_iterations - state.iteration} turns left to complete the task.'
             )
 
-<<<<<<< HEAD
-    def search_memory(self, query: str) -> list[str]:
-        raise NotImplementedError('Implement this abstract method')
-
-    def _get_messages(self, state: State) -> list[dict[str, str]]:
-        messages = [
-            {'role': 'system', 'content': self.system_message},
-            {
-                'role': 'user',
-                'content': self.in_context_example,
-            },
-        ]
-
-        for event in state.history.get_events():
-            message = (
-                get_action_message(event)
-                if isinstance(event, Action)
-                else get_observation_message(event)
-            )
-            if message:
-                messages.append(message)
-
-        latest_user_message = next(
-            (m for m in reversed(messages) if m['role'] == 'user'), None
-        )
-        if latest_user_message:
-            latest_user_message['content'] += (
-                f'\n\nENVIRONMENT REMINDER: You have {state.max_iterations - state.iteration} turns left to complete the task.'
-            )
-
-=======
->>>>>>> b9964405
         return messages