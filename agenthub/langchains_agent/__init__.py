from typing import List, Dict, Type

from opendevin.llm.llm import LLM
from opendevin.agent import Agent
from opendevin.state import State
from opendevin.action import Action
import agenthub.langchains_agent.utils.prompts as prompts
from agenthub.langchains_agent.utils.monologue import Monologue
from agenthub.langchains_agent.utils.memory import LongTermMemory

from opendevin.action import (
    NullAction,
    CmdRunAction,
    CmdKillAction,
    BrowseURLAction,
    FileReadAction,
    FileWriteAction,
    AgentRecallAction,
    AgentThinkAction,
    AgentFinishAction,
)

# from opendevin.observation import (
#     CmdOutputObservation,
# )


MAX_MONOLOGUE_LENGTH = 20000
MAX_OUTPUT_LENGTH = 5000

INITIAL_THOUGHTS = [
    "I exist!",
    "Hmm...looks like I can type in a command line prompt",
    "Looks like I have a web browser too!",
    "Here's what I want to do: $TASK",
    "How am I going to get there though?",
    "It seems like I have some kind of short term memory.",
    "Each of my thoughts seems to be stored in a numbered list.",
    "It seems whatever I say next will be added to the list.",
    "But no one has perfect short-term memory. My list of thoughts will be summarized and condensed over time, losing information in the process.",
    "Fortunately I have long term memory!",
    "I can just say RECALL, followed by the thing I want to remember. And then related thoughts just spill out!",
    "Sometimes they're random thoughts that don't really have to do with what I wanted to remember. But usually they're exactly what I need!",
    "Let's try it out!",
    "RECALL what it is I want to do",
    "Here's what I want to do: $TASK",
    "How am I going to get there though?",
    "Neat! And it looks like it's easy for me to use the command line too! I just have to say RUN followed by the command I want to run. The command output just jumps into my head!",
    'RUN echo "hello world"',
    "hello world",
    "Cool! I bet I can read and edit files too.",
    "RUN echo \"console.log('hello world')\" > test.js",
    "",
    "I just created test.js. I'll try and run it now.",
    "RUN node test.js",
    "hello world",
    "it works!",
    "And if I want to use the browser, I just need to say BROWSE, followed by a website I want to visit, or an action I want to take on the current site",
    "Let's try that...",
    "BROWSE google.com",
    '<form><input type="text"></input><button type="submit"></button></form>',
    "Very cool. Now to accomplish my task.",
    "I'll need a strategy. And as I make progress, I'll need to keep refining that strategy. I'll need to set goals, and break them into sub-goals.",
    "In between actions, I must always take some time to think, strategize, and set new goals. I should never take two actions in a row.",
    "OK so my task is to $TASK. I haven't made any progress yet. Where should I start?",
    "It seems like there might be an existing project here. I should probably start by running `ls` to see what's here.",
]


MAX_OUTPUT_LENGTH = 5000
MAX_MONOLOGUE_LENGTH = 20000


ACTION_TYPE_TO_CLASS = {
    "run": CmdRunAction,
    "kill": CmdKillAction,
    "browse": BrowseURLAction,
    "read": FileReadAction,
    "write": FileWriteAction,
    "recall": AgentRecallAction,
    "think": AgentThinkAction,
    "finish": AgentFinishAction,
}

CLASS_TO_ACTION_TYPE: Dict[Type[Action], str] = {v: k for k, v in ACTION_TYPE_TO_CLASS.items()}

class LangchainsAgent(Agent):
    _initialized = False

    def __init__(self, llm: LLM):
        super().__init__(llm)
        self.monologue = Monologue()
        self.memory = LongTermMemory()

    def _add_event(self, event: dict):
        if 'output' in event['args'] and len(event['args']['output']) > MAX_OUTPUT_LENGTH:
            event['args']['output'] = event['args']['output'][:MAX_OUTPUT_LENGTH] + "..."

        self.monologue.add_event(event)
        self.memory.add_event(event)
        if self.monologue.get_total_length() > MAX_MONOLOGUE_LENGTH:
            self.monologue.condense(self.llm)

    def _initialize(self):
        if self._initialized:
            return

        if self.instruction is None or self.instruction == "":
            raise ValueError("Instruction must be provided")
        self.monologue = Monologue()
        self.memory = LongTermMemory()

        next_is_output = False
        for thought in INITIAL_THOUGHTS:
            thought = thought.replace("$TASK", self.instruction)
            if next_is_output:
                self._add_event({"action": "output", "args": {"output": thought}})
                next_is_output = False
            else:
                action, _, argument = thought.partition(" ")
                if action in {"RUN", "RECALL", "BROWSE"}:
                    d = ACTION_TYPE_TO_CLASS[action.lower()](argument)
                else:
                    d = AgentThinkAction(argument)
                self._add_event(d.to_dict())
                next_is_output = True
        self._initialized = True

    def step(self, state: State) -> Action:
        self._initialize()
        # TODO: make langchains agent use Action & Observation
        # completly from ground up

        # Translate state to action_dict
        for prev_action, obs in state.updated_info:
<<<<<<< HEAD
            self._add_event(obs.to_dict())
            self._add_event(prev_action.to_dict())
=======
            d = None
            if isinstance(obs, CmdOutputObservation):
                if obs.error:
                    d = {"action": "error", "args": {"output": obs.content}}
                else:
                    d = {"action": "output", "args": {"output": obs.content}}
            else:
                d = {"action": "output", "args": {"output": obs.content}}
            if d is not None:
                self._add_event(d)

            d = None
            if isinstance(prev_action, CmdRunAction):
                d = {"action": "run", "args": {"command": prev_action.command}}
            elif isinstance(prev_action, CmdKillAction):
                d = {"action": "kill", "args": {"id": prev_action.id}}
            elif isinstance(prev_action, BrowseURLAction):
                d = {"action": "browse", "args": {"url": prev_action.url}}
            elif isinstance(prev_action, FileReadAction):
                d = {"action": "read", "args": {"file": prev_action.path}}
            elif isinstance(prev_action, FileWriteAction):
                d = {"action": "write", "args": {"file": prev_action.path, "content": prev_action.contents}}
            elif isinstance(prev_action, AgentRecallAction):
                d = {"action": "recall", "args": {"query": prev_action.query}}
            elif isinstance(prev_action, AgentThinkAction):
                d = {"action": "think", "args": {"thought": prev_action.thought}}
            elif isinstance(prev_action, AgentFinishAction):
                d = {"action": "finish"}
            elif isinstance(prev_action, NullAction):
                d = None
            else:
                raise ValueError(f"Unknown action type: {prev_action}")
            if d is not None:
                self._add_event(d)
>>>>>>> 0758db20

        state.updated_info = []

        prompt = prompts.get_request_action_prompt(
            self.instruction,
            self.monologue.get_thoughts(),
            state.background_commands_obs,
        )
        messages = [{"content": prompt,"role": "user"}]
        resp = self.llm.completion(messages=messages)
        action_resp = resp['choices'][0]['message']['content']
        action = prompts.parse_action_response(action_resp)
        self.latest_action = action
        return action

    def search_memory(self, query: str) -> List[str]:
        return self.memory.search(query)


Agent.register("LangchainsAgent", LangchainsAgent)<|MERGE_RESOLUTION|>--- conflicted
+++ resolved
@@ -9,7 +9,7 @@
 from agenthub.langchains_agent.utils.memory import LongTermMemory
 
 from opendevin.action import (
-    NullAction,
+    # NullAction,
     CmdRunAction,
     CmdKillAction,
     BrowseURLAction,
@@ -133,45 +133,8 @@
 
         # Translate state to action_dict
         for prev_action, obs in state.updated_info:
-<<<<<<< HEAD
             self._add_event(obs.to_dict())
             self._add_event(prev_action.to_dict())
-=======
-            d = None
-            if isinstance(obs, CmdOutputObservation):
-                if obs.error:
-                    d = {"action": "error", "args": {"output": obs.content}}
-                else:
-                    d = {"action": "output", "args": {"output": obs.content}}
-            else:
-                d = {"action": "output", "args": {"output": obs.content}}
-            if d is not None:
-                self._add_event(d)
-
-            d = None
-            if isinstance(prev_action, CmdRunAction):
-                d = {"action": "run", "args": {"command": prev_action.command}}
-            elif isinstance(prev_action, CmdKillAction):
-                d = {"action": "kill", "args": {"id": prev_action.id}}
-            elif isinstance(prev_action, BrowseURLAction):
-                d = {"action": "browse", "args": {"url": prev_action.url}}
-            elif isinstance(prev_action, FileReadAction):
-                d = {"action": "read", "args": {"file": prev_action.path}}
-            elif isinstance(prev_action, FileWriteAction):
-                d = {"action": "write", "args": {"file": prev_action.path, "content": prev_action.contents}}
-            elif isinstance(prev_action, AgentRecallAction):
-                d = {"action": "recall", "args": {"query": prev_action.query}}
-            elif isinstance(prev_action, AgentThinkAction):
-                d = {"action": "think", "args": {"thought": prev_action.thought}}
-            elif isinstance(prev_action, AgentFinishAction):
-                d = {"action": "finish"}
-            elif isinstance(prev_action, NullAction):
-                d = None
-            else:
-                raise ValueError(f"Unknown action type: {prev_action}")
-            if d is not None:
-                self._add_event(d)
->>>>>>> 0758db20
 
         state.updated_info = []
 
