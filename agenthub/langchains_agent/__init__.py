from typing import List

from opendevin.llm.llm import LLM
from opendevin.agent import Agent
from opendevin.state import State
from opendevin.action import Action
import agenthub.langchains_agent.utils.prompts as prompts
from agenthub.langchains_agent.utils.monologue import Monologue
from agenthub.langchains_agent.utils.memory import LongTermMemory

from opendevin.action import (
    NullAction,
    CmdRunAction,
    CmdKillAction,
    BrowseURLAction,
    FileReadAction,
    FileWriteAction,
    AgentRecallAction,
    AgentThinkAction,
    AgentFinishAction,
)
from opendevin.observation import (
    CmdOutputObservation,
)


MAX_MONOLOGUE_LENGTH = 20000
MAX_OUTPUT_LENGTH = 5000

INITIAL_THOUGHTS = [
    "I exist!",
    "Hmm...looks like I can type in a command line prompt",
    "Looks like I have a web browser too!",
    "Here's what I want to do: $TASK",
    "How am I going to get there though?",
    "It seems like I have some kind of short term memory.",
    "Each of my thoughts seems to be stored in a numbered list.",
    "It seems whatever I say next will be added to the list.",
    "But no one has perfect short-term memory. My list of thoughts will be summarized and condensed over time, losing information in the process.",
    "Fortunately I have long term memory!",
    "I can just say RECALL, followed by the thing I want to remember. And then related thoughts just spill out!",
    "Sometimes they're random thoughts that don't really have to do with what I wanted to remember. But usually they're exactly what I need!",
    "Let's try it out!",
    "RECALL what it is I want to do",
    "Here's what I want to do: $TASK",
    "How am I going to get there though?",
    "Neat! And it looks like it's easy for me to use the command line too! I just have to say RUN followed by the command I want to run. The command output just jumps into my head!",
    'RUN echo "hello world"',
    "hello world",
    "Cool! I bet I can read and edit files too.",
    "RUN echo \"console.log('hello world')\" > test.js",
    "",
    "I just created test.js. I'll try and run it now.",
    "RUN node test.js",
    "hello world",
    "it works!",
    "And if I want to use the browser, I just need to say BROWSE, followed by a website I want to visit, or an action I want to take on the current site",
    "Let's try that...",
    "BROWSE google.com",
    '<form><input type="text"></input><button type="submit"></button></form>',
    "Very cool. Now to accomplish my task.",
    "I'll need a strategy. And as I make progress, I'll need to keep refining that strategy. I'll need to set goals, and break them into sub-goals.",
    "In between actions, I must always take some time to think, strategize, and set new goals. I should never take two actions in a row.",
    "OK so my task is to $TASK. I haven't made any progress yet. Where should I start?",
    "It seems like there might be an existing project here. I should probably start by running `ls` to see what's here.",
]


MAX_OUTPUT_LENGTH = 5000
MAX_MONOLOGUE_LENGTH = 20000

<<<<<<< HEAD

ACTION_TYPE_TO_CLASS: Dict[str, Type[Action]] = {
    "run": CmdRunAction,
    "kill": CmdKillAction,
    "browse": BrowseURLAction,
    "read": FileReadAction,
    "write": FileWriteAction,
    "recall": AgentRecallAction,
    "think": AgentThinkAction,
    "finish": AgentFinishAction,
}

CLASS_TO_ACTION_TYPE: Dict[Type[Action], str] = {v: k for k, v in ACTION_TYPE_TO_CLASS.items()}


=======
>>>>>>> 486ec2d9
class LangchainsAgent(Agent):
    _initialized = False

    def __init__(self, llm: LLM):
        super().__init__(llm)
        self.monologue = Monologue()
        self.memory = LongTermMemory()

    def _add_event(self, event: dict):
        if 'output' in event['args'] and len(event['args']['output']) > MAX_OUTPUT_LENGTH:
            event['args']['output'] = event['args']['output'][:MAX_OUTPUT_LENGTH] + "..."

        self.monologue.add_event(event)
        self.memory.add_event(event)
        if self.monologue.get_total_length() > MAX_MONOLOGUE_LENGTH:
            self.monologue.condense(self.llm)

    def _initialize(self):
        if self._initialized:
            return

        if self.instruction is None or self.instruction == "":
            raise ValueError("Instruction must be provided")
        self.monologue = Monologue()
        self.memory = LongTermMemory()

        next_is_output = False
        for thought in INITIAL_THOUGHTS:
            thought = thought.replace("$TASK", self.instruction)
            if next_is_output:
                d = {"action": "output", "args": {"output": thought}}
                next_is_output = False
            else:
                if thought.startswith("RUN"):
                    command = thought.split("RUN ")[1]
                    d = {"action": "run", "args": {"command": command}}
                    next_is_output = True

                elif thought.startswith("RECALL"):
                    query = thought.split("RECALL ")[1]
                    d = {"action": "recall", "args": {"query": query}}
                    next_is_output = True

                elif thought.startswith("BROWSE"):
                    url = thought.split("BROWSE ")[1]
                    d = {"action": "browse", "args": {"url": url}}
                    next_is_output = True
                else:
                    d = {"action": "think", "args": {"thought": thought}}

            self._add_event(d)
        self._initialized = True

    def step(self, state: State) -> Action:
        self._initialize()
        # TODO: make langchains agent use Action & Observation
        # completly from ground up

        # Translate state to action_dict
        for prev_action, obs in state.updated_info:
            d = None
            if isinstance(obs, CmdOutputObservation):
                if obs.error:
                    d = {"action": "error", "args": {"output": obs.content}}
                else:
                    d = {"action": "output", "args": {"output": obs.content}}
            else:
                raise ValueError(f"Unknown observation type: {obs}")
            if d is not None:
                self._add_event(d)

            d = None
            if isinstance(prev_action, CmdRunAction):
                d = {"action": "run", "args": {"command": prev_action.command}}
            elif isinstance(prev_action, CmdKillAction):
                d = {"action": "kill", "args": {"id": prev_action.id}}
            elif isinstance(prev_action, BrowseURLAction):
                d = {"action": "browse", "args": {"url": prev_action.url}}
            elif isinstance(prev_action, FileReadAction):
                d = {"action": "read", "args": {"file": prev_action.path}}
            elif isinstance(prev_action, FileWriteAction):
                d = {"action": "write", "args": {"file": prev_action.path, "content": prev_action.contents}}
            elif isinstance(prev_action, AgentRecallAction):
                d = {"action": "recall", "args": {"query": prev_action.query}}
            elif isinstance(prev_action, AgentThinkAction):
                d = {"action": "think", "args": {"thought": prev_action.thought}}
            elif isinstance(prev_action, AgentFinishAction):
                d = {"action": "finish"}
            elif isinstance(prev_action, NullAction):
                d = None
            else:
                raise ValueError(f"Unknown action type: {prev_action}")
            if d is not None:
                self._add_event(d)

        state.updated_info = []

        prompt = prompts.get_request_action_prompt(
            self.instruction,
            self.monologue.get_thoughts(),
            state.background_commands_obs,
        )
        messages = [{"content": prompt,"role": "user"}]
        resp = self.llm.completion(messages=messages)
        action_resp = resp['choices'][0]['message']['content']
        action = prompts.parse_action_response(action_resp)
        self.latest_action = action
        return action

    def search_memory(self, query: str) -> List[str]:
        return self.memory.search(query)


Agent.register("LangchainsAgent", LangchainsAgent)<|MERGE_RESOLUTION|>--- conflicted
+++ resolved
@@ -69,24 +69,6 @@
 MAX_OUTPUT_LENGTH = 5000
 MAX_MONOLOGUE_LENGTH = 20000
 
-<<<<<<< HEAD
-
-ACTION_TYPE_TO_CLASS: Dict[str, Type[Action]] = {
-    "run": CmdRunAction,
-    "kill": CmdKillAction,
-    "browse": BrowseURLAction,
-    "read": FileReadAction,
-    "write": FileWriteAction,
-    "recall": AgentRecallAction,
-    "think": AgentThinkAction,
-    "finish": AgentFinishAction,
-}
-
-CLASS_TO_ACTION_TYPE: Dict[Type[Action], str] = {v: k for k, v in ACTION_TYPE_TO_CLASS.items()}
-
-
-=======
->>>>>>> 486ec2d9
 class LangchainsAgent(Agent):
     _initialized = False
 
