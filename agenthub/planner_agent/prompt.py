--- conflicted
+++ resolved
@@ -115,14 +115,9 @@
     return hints.get(latest_action_id, '')
 
 
-<<<<<<< HEAD
 def get_prompt(state: State, max_message_chars: int) -> str:
-    """
-    Gets the prompt for the planner agent.
-=======
-def get_prompt(state: State) -> str:
     """Gets the prompt for the planner agent.
->>>>>>> 1fd2e511
+
     Formatted with the most recent action-observation pairs, current task, and hint based on last action
 
     Parameters:
