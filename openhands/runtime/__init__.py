--- conflicted
+++ resolved
@@ -1,14 +1,9 @@
 from openhands.core.logger import openhands_logger as logger
-<<<<<<< HEAD
-from openhands.runtime.impl.docker.docker_runtime import DockerRuntime
-from openhands.runtime.impl.e2b.sandbox import E2BBox
-from openhands.runtime.impl.local.local_runtime import LocalRuntime
-=======
 from openhands.runtime.impl.docker.docker_runtime import (
     DockerRuntime,
 )
 from openhands.runtime.impl.e2b.sandbox import E2BBox
->>>>>>> ef205301
+from openhands.runtime.impl.local.local_runtime import LocalRuntime
 from openhands.runtime.impl.modal.modal_runtime import ModalRuntime
 from openhands.runtime.impl.remote.remote_runtime import RemoteRuntime
 from openhands.runtime.impl.runloop.runloop_runtime import RunloopRuntime
@@ -16,11 +11,7 @@
 
 def get_runtime_cls(name: str):
     # Local imports to avoid circular imports
-<<<<<<< HEAD
-    if name == 'eventstream':
-=======
     if name == 'eventstream' or name == 'docker':
->>>>>>> ef205301
         return DockerRuntime
     elif name == 'e2b':
         return E2BBox
@@ -43,9 +34,5 @@
     'ModalRuntime',
     'RunloopRuntime',
     'DockerRuntime',
-<<<<<<< HEAD
-    'LocalRuntime',
-=======
->>>>>>> ef205301
     'get_runtime_cls',
 ]