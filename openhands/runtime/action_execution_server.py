"""
This is the main file for the runtime client.
It is responsible for executing actions received from OpenHands backend and producing observations.

NOTE: this will be executed inside the docker sandbox.
"""

import argparse
import asyncio
import base64
import json
import logging
import mimetypes
import os
import shutil
import sys
import tempfile
import time
import traceback
from contextlib import asynccontextmanager
from pathlib import Path
from zipfile import ZipFile

from binaryornot.check import is_binary
from fastapi import Depends, FastAPI, HTTPException, Request, UploadFile
from fastapi.exceptions import RequestValidationError
from fastapi.responses import FileResponse, JSONResponse
from fastapi.security import APIKeyHeader
from mcpm import MCPRouter, RouterConfig
from mcpm.router.router import logger as mcp_router_logger
from openhands_aci.editor.editor import OHEditor
from openhands_aci.editor.exceptions import ToolError
from openhands_aci.editor.results import ToolResult
from openhands_aci.utils.diff import get_diff
from pydantic import BaseModel
from starlette.background import BackgroundTask
from starlette.exceptions import HTTPException as StarletteHTTPException
from uvicorn import run

from openhands.core.exceptions import BrowserUnavailableException
from openhands.core.logger import openhands_logger as logger
from openhands.events.action import (
    Action,
    BrowseInteractiveAction,
    BrowseURLAction,
    CmdRunAction,
    FileEditAction,
    FileReadAction,
    FileWriteAction,
    IPythonRunCellAction,
)
from openhands.events.event import FileEditSource, FileReadSource
from openhands.events.observation import (
    CmdOutputObservation,
    ErrorObservation,
    FileEditObservation,
    FileReadObservation,
    FileWriteObservation,
    IPythonRunCellObservation,
    Observation,
)
from openhands.events.serialization import event_from_dict, event_to_dict
from openhands.runtime.browser import browse
from openhands.runtime.browser.browser_env import BrowserEnv
from openhands.runtime.file_viewer_server import start_file_viewer_server
from openhands.runtime.plugins import ALL_PLUGINS, JupyterPlugin, Plugin, VSCodePlugin
from openhands.runtime.utils import find_available_tcp_port
from openhands.runtime.utils.async_bash import AsyncBashSession
from openhands.runtime.utils.bash import BashSession
from openhands.runtime.utils.files import insert_lines, read_lines
from openhands.runtime.utils.log_capture import capture_logs
from openhands.runtime.utils.memory_monitor import MemoryMonitor
from openhands.runtime.utils.runtime_init import init_user_and_working_directory
from openhands.runtime.utils.system_stats import get_system_stats
from openhands.utils.async_utils import call_sync_from_async, wait_all

# Set MCP router logger to the same level as the main logger
mcp_router_logger.setLevel(logger.getEffectiveLevel())


if sys.platform == 'win32':
    from openhands.runtime.utils.windows_bash import WindowsPowershellSession


class ActionRequest(BaseModel):
    action: dict


ROOT_GID = 0

SESSION_API_KEY = os.environ.get('SESSION_API_KEY')
api_key_header = APIKeyHeader(name='X-Session-API-Key', auto_error=False)


def verify_api_key(api_key: str = Depends(api_key_header)):
    if SESSION_API_KEY and api_key != SESSION_API_KEY:
        raise HTTPException(status_code=403, detail='Invalid API Key')
    return api_key


def _execute_file_editor(
    editor: OHEditor,
    command: str,
    path: str,
    file_text: str | None = None,
    view_range: list[int] | None = None,
    old_str: str | None = None,
    new_str: str | None = None,
    insert_line: int | str | None = None,
    enable_linting: bool = False,
) -> tuple[str, tuple[str | None, str | None]]:
    """Execute file editor command and handle exceptions.

    Args:
        editor: The OHEditor instance
        command: Editor command to execute
        path: File path
        file_text: Optional file text content
        view_range: Optional view range tuple (start, end)
        old_str: Optional string to replace
        new_str: Optional replacement string
        insert_line: Optional line number for insertion (can be int or str)
        enable_linting: Whether to enable linting

    Returns:
        tuple: A tuple containing the output string and a tuple of old and new file content
    """
    result: ToolResult | None = None

    # Convert insert_line from string to int if needed
    if insert_line is not None and isinstance(insert_line, str):
        try:
            insert_line = int(insert_line)
        except ValueError:
            return (
                f"ERROR:\nInvalid insert_line value: '{insert_line}'. Expected an integer.",
                (None, None),
            )

    try:
        result = editor(
            command=command,
            path=path,
            file_text=file_text,
            view_range=view_range,
            old_str=old_str,
            new_str=new_str,
            insert_line=insert_line,
            enable_linting=enable_linting,
        )
    except ToolError as e:
        result = ToolResult(error=e.message)
    except TypeError as e:
        # Handle unexpected arguments or type errors
        return f'ERROR:\n{str(e)}', (None, None)

    if result.error:
        return f'ERROR:\n{result.error}', (None, None)

    if not result.output:
        logger.warning(f'No output from file_editor for {path}')
        return '', (None, None)

    return result.output, (result.old_content, result.new_content)


class ActionExecutor:
    """ActionExecutor is running inside docker sandbox.
    It is responsible for executing actions received from OpenHands backend and producing observations.
    """

    def __init__(
        self,
        plugins_to_load: list[Plugin],
        work_dir: str,
        username: str,
        user_id: int,
        browsergym_eval_env: str | None,
    ) -> None:
        self.plugins_to_load = plugins_to_load
        self._initial_cwd = work_dir
        self.username = username
        self.user_id = user_id
        _updated_user_id = init_user_and_working_directory(
            username=username, user_id=self.user_id, initial_cwd=work_dir
        )
        if _updated_user_id is not None:
            self.user_id = _updated_user_id

        self.bash_session: BashSession | 'WindowsPowershellSession' | None = None  # type: ignore[name-defined]
        self.lock = asyncio.Lock()
        self.plugins: dict[str, Plugin] = {}
        self.file_editor = OHEditor(workspace_root=self._initial_cwd)
        self.browser: BrowserEnv | None = None
        self.browser_init_task: asyncio.Task | None = None
        self.browsergym_eval_env = browsergym_eval_env

        self.start_time = time.time()
        self.last_execution_time = self.start_time
        self._initialized = False

        self.max_memory_gb: int | None = None
        if _override_max_memory_gb := os.environ.get('RUNTIME_MAX_MEMORY_GB', None):
            self.max_memory_gb = int(_override_max_memory_gb)
            logger.info(
                f'Setting max memory to {self.max_memory_gb}GB (according to the RUNTIME_MAX_MEMORY_GB environment variable)'
            )
        else:
            logger.info('No max memory limit set, using all available system memory')

        self.memory_monitor = MemoryMonitor(
            enable=os.environ.get('RUNTIME_MEMORY_MONITOR', 'False').lower()
            in ['true', '1', 'yes']
        )
        self.memory_monitor.start_monitoring()

    @property
    def initial_cwd(self):
        return self._initial_cwd

    async def _init_browser_async(self):
        """Initialize the browser asynchronously."""
        if sys.platform == 'win32':
            logger.warning('Browser environment not supported on windows')
            return

        logger.debug('Initializing browser asynchronously')
        try:
            self.browser = BrowserEnv(self.browsergym_eval_env)
            logger.debug('Browser initialized asynchronously')
        except Exception as e:
            logger.error(f'Failed to initialize browser: {e}')
            self.browser = None

    async def _ensure_browser_ready(self):
        """Ensure the browser is ready for use."""
        if self.browser is None:
            if self.browser_init_task is None:
                # Start browser initialization if it hasn't been started
                self.browser_init_task = asyncio.create_task(self._init_browser_async())
            elif self.browser_init_task.done():
                # If the task is done but browser is still None, restart initialization
                self.browser_init_task = asyncio.create_task(self._init_browser_async())

            # Wait for browser to be initialized
            if self.browser_init_task:
                logger.debug('Waiting for browser to be ready...')
                await self.browser_init_task

            # Check if browser was successfully initialized
            if self.browser is None:
                raise BrowserUnavailableException('Browser initialization failed')

        # If we get here, the browser is ready
        logger.debug('Browser is ready')

    async def ainit(self):
        # bash needs to be initialized first
        logger.debug('Initializing bash session')
        if sys.platform == 'win32':
            self.bash_session = WindowsPowershellSession(  # type: ignore[name-defined]
                work_dir=self._initial_cwd,
                username=self.username,
                no_change_timeout_seconds=int(
                    os.environ.get('NO_CHANGE_TIMEOUT_SECONDS', 10)
                ),
                max_memory_mb=self.max_memory_gb * 1024 if self.max_memory_gb else None,
            )
        else:
            self.bash_session = BashSession(
                work_dir=self._initial_cwd,
                username=self.username,
                no_change_timeout_seconds=int(
                    os.environ.get('NO_CHANGE_TIMEOUT_SECONDS', 10)
                ),
                max_memory_mb=self.max_memory_gb * 1024 if self.max_memory_gb else None,
            )
            self.bash_session.initialize()
        logger.debug('Bash session initialized')

        # Start browser initialization in the background
        self.browser_init_task = asyncio.create_task(self._init_browser_async())
        logger.debug('Browser initialization started in background')

        await wait_all(
            (self._init_plugin(plugin) for plugin in self.plugins_to_load),
<<<<<<< HEAD
            timeout=180,
=======
            timeout=int(os.environ.get('INIT_PLUGIN_TIMEOUT', '120')),
>>>>>>> 6c34e585
        )
        logger.debug('All plugins initialized')

        # This is a temporary workaround
        # TODO: refactor AgentSkills to be part of JupyterPlugin
        # AFTER ServerRuntime is deprecated
        logger.debug('Initializing AgentSkills')
        if 'agent_skills' in self.plugins and 'jupyter' in self.plugins:
            obs = await self.run_ipython(
                IPythonRunCellAction(
                    code='from openhands.runtime.plugins.agent_skills.agentskills import *\n'
                )
            )
            logger.debug(f'AgentSkills initialized: {obs}')

        logger.debug('Initializing bash commands')
        await self._init_bash_commands()

        logger.debug('Runtime client initialized.')
        self._initialized = True

    @property
    def initialized(self) -> bool:
        return self._initialized

    async def _init_plugin(self, plugin: Plugin):
        assert self.bash_session is not None
        await plugin.initialize(self.username)
        self.plugins[plugin.name] = plugin
        logger.debug(f'Initializing plugin: {plugin.name}')

        if isinstance(plugin, JupyterPlugin):
            # Escape backslashes in Windows path
            cwd = self.bash_session.cwd.replace('\\', '/')
            await self.run_ipython(
                IPythonRunCellAction(code=f'import os; os.chdir(r"{cwd}")')
            )

    async def _init_bash_commands(self):
        INIT_COMMANDS = []
        is_local_runtime = os.environ.get('LOCAL_RUNTIME_MODE') == '1'
        is_windows = sys.platform == 'win32'

        # Determine git config commands based on platform and runtime mode
        if is_local_runtime:
            if is_windows:
                # Windows, local - split into separate commands
                INIT_COMMANDS.append(
                    'git config --file ./.git_config user.name "openhands"'
                )
                INIT_COMMANDS.append(
                    'git config --file ./.git_config user.email "openhands@all-hands.dev"'
                )
                INIT_COMMANDS.append(
                    '$env:GIT_CONFIG = (Join-Path (Get-Location) ".git_config")'
                )
            else:
                # Linux/macOS, local
                base_git_config = (
                    'git config --file ./.git_config user.name "openhands" && '
                    'git config --file ./.git_config user.email "openhands@all-hands.dev" && '
                    'export GIT_CONFIG=$(pwd)/.git_config'
                )
                INIT_COMMANDS.append(base_git_config)
        else:
            # Non-local (implies Linux/macOS)
            base_git_config = (
                'git config --global user.name "openhands" && '
                'git config --global user.email "openhands@all-hands.dev"'
            )
            INIT_COMMANDS.append(base_git_config)

        # Determine no-pager command
        if is_windows:
            no_pager_cmd = 'function git { git.exe --no-pager $args }'
        else:
            no_pager_cmd = 'alias git="git --no-pager"'

        INIT_COMMANDS.append(no_pager_cmd)

        logger.info(f'Initializing by running {len(INIT_COMMANDS)} bash commands...')
        for command in INIT_COMMANDS:
            action = CmdRunAction(command=command)
            action.set_hard_timeout(300)
            logger.debug(f'Executing init command: {command}')
            obs = await self.run(action)
            assert isinstance(obs, CmdOutputObservation)
            logger.debug(
                f'Init command outputs (exit code: {obs.exit_code}): {obs.content}'
            )
            assert obs.exit_code == 0
        logger.debug('Bash init commands completed')

    async def run_action(self, action) -> Observation:
        async with self.lock:
            action_type = action.action
            observation = await getattr(self, action_type)(action)
            return observation

    async def run(
        self, action: CmdRunAction
    ) -> CmdOutputObservation | ErrorObservation:
        try:
            if action.is_static:
                path = action.cwd or self._initial_cwd
                result = await AsyncBashSession.execute(action.command, path)
                obs = CmdOutputObservation(
                    content=result.content,
                    exit_code=result.exit_code,
                    command=action.command,
                )
                return obs

            assert self.bash_session is not None
            obs = await call_sync_from_async(self.bash_session.execute, action)
            return obs
        except Exception as e:
            logger.error(f'Error running command: {e}')
            return ErrorObservation(str(e))

    async def run_ipython(self, action: IPythonRunCellAction) -> Observation:
        assert self.bash_session is not None
        if 'jupyter' in self.plugins:
            _jupyter_plugin: JupyterPlugin = self.plugins['jupyter']  # type: ignore
            # This is used to make AgentSkills in Jupyter aware of the
            # current working directory in Bash
            jupyter_cwd = getattr(self, '_jupyter_cwd', None)
            if self.bash_session.cwd != jupyter_cwd:
                logger.debug(
                    f'{self.bash_session.cwd} != {jupyter_cwd} -> reset Jupyter PWD'
                )
                # escape windows paths
                cwd = self.bash_session.cwd.replace('\\', '/')
                reset_jupyter_cwd_code = f'import os; os.chdir("{cwd}")'
                _aux_action = IPythonRunCellAction(code=reset_jupyter_cwd_code)
                _reset_obs: IPythonRunCellObservation = await _jupyter_plugin.run(
                    _aux_action
                )
                logger.debug(
                    f'Changed working directory in IPython to: {self.bash_session.cwd}. Output: {_reset_obs}'
                )
                self._jupyter_cwd = self.bash_session.cwd

            obs: IPythonRunCellObservation = await _jupyter_plugin.run(action)
            obs.content = obs.content.rstrip()

            if action.include_extra:
                obs.content += (
                    f'\n[Jupyter current working directory: {self.bash_session.cwd}]'
                )
                obs.content += f'\n[Jupyter Python interpreter: {_jupyter_plugin.python_interpreter_path}]'
            return obs
        else:
            raise RuntimeError(
                'JupyterRequirement not found. Unable to run IPython action.'
            )

    def _resolve_path(self, path: str, working_dir: str) -> str:
        filepath = Path(path)
        if not filepath.is_absolute():
            return str(Path(working_dir) / filepath)
        return str(filepath)

    async def read(self, action: FileReadAction) -> Observation:
        assert self.bash_session is not None

        # Cannot read binary files
        if is_binary(action.path):
            return ErrorObservation('ERROR_BINARY_FILE')

        if action.impl_source == FileReadSource.OH_ACI:
            result_str, _ = _execute_file_editor(
                self.file_editor,
                command='view',
                path=action.path,
                view_range=action.view_range,
            )

            return FileReadObservation(
                content=result_str,
                path=action.path,
                impl_source=FileReadSource.OH_ACI,
            )

        # NOTE: the client code is running inside the sandbox,
        # so there's no need to check permission
        working_dir = self.bash_session.cwd
        filepath = self._resolve_path(action.path, working_dir)
        try:
            if filepath.lower().endswith(('.png', '.jpg', '.jpeg', '.bmp', '.gif')):
                with open(filepath, 'rb') as file:  # noqa: ASYNC101
                    image_data = file.read()
                    encoded_image = base64.b64encode(image_data).decode('utf-8')
                    mime_type, _ = mimetypes.guess_type(filepath)
                    if mime_type is None:
                        mime_type = 'image/png'  # default to PNG if mime type cannot be determined
                    encoded_image = f'data:{mime_type};base64,{encoded_image}'

                return FileReadObservation(path=filepath, content=encoded_image)
            elif filepath.lower().endswith('.pdf'):
                with open(filepath, 'rb') as file:  # noqa: ASYNC101
                    pdf_data = file.read()
                    encoded_pdf = base64.b64encode(pdf_data).decode('utf-8')
                    encoded_pdf = f'data:application/pdf;base64,{encoded_pdf}'
                return FileReadObservation(path=filepath, content=encoded_pdf)
            elif filepath.lower().endswith(('.mp4', '.webm', '.ogg')):
                with open(filepath, 'rb') as file:  # noqa: ASYNC101
                    video_data = file.read()
                    encoded_video = base64.b64encode(video_data).decode('utf-8')
                    mime_type, _ = mimetypes.guess_type(filepath)
                    if mime_type is None:
                        mime_type = 'video/mp4'  # default to MP4 if MIME type cannot be determined
                    encoded_video = f'data:{mime_type};base64,{encoded_video}'

                return FileReadObservation(path=filepath, content=encoded_video)

            with open(filepath, 'r', encoding='utf-8') as file:  # noqa: ASYNC101
                lines = read_lines(file.readlines(), action.start, action.end)
        except FileNotFoundError:
            return ErrorObservation(
                f'File not found: {filepath}. Your current working directory is {working_dir}.'
            )
        except UnicodeDecodeError:
            return ErrorObservation(f'File could not be decoded as utf-8: {filepath}.')
        except IsADirectoryError:
            return ErrorObservation(
                f'Path is a directory: {filepath}. You can only read files'
            )

        code_view = ''.join(lines)
        return FileReadObservation(path=filepath, content=code_view)

    async def write(self, action: FileWriteAction) -> Observation:
        assert self.bash_session is not None
        working_dir = self.bash_session.cwd
        filepath = self._resolve_path(action.path, working_dir)

        insert = action.content.split('\n')
        if not os.path.exists(os.path.dirname(filepath)):
            os.makedirs(os.path.dirname(filepath))

        file_exists = os.path.exists(filepath)
        if file_exists:
            file_stat = os.stat(filepath)
        else:
            file_stat = None

        mode = 'w' if not file_exists else 'r+'
        try:
            with open(filepath, mode, encoding='utf-8') as file:  # noqa: ASYNC101
                if mode != 'w':
                    all_lines = file.readlines()
                    new_file = insert_lines(insert, all_lines, action.start, action.end)
                else:
                    new_file = [i + '\n' for i in insert]

                file.seek(0)
                file.writelines(new_file)
                file.truncate()

        except FileNotFoundError:
            return ErrorObservation(f'File not found: {filepath}')
        except IsADirectoryError:
            return ErrorObservation(
                f'Path is a directory: {filepath}. You can only write to files'
            )
        except UnicodeDecodeError:
            return ErrorObservation(f'File could not be decoded as utf-8: {filepath}')

        # Attempt to handle file permissions
        try:
            if file_exists:
                assert file_stat is not None
                # restore the original file permissions if the file already exists
                os.chmod(filepath, file_stat.st_mode)
                os.chown(filepath, file_stat.st_uid, file_stat.st_gid)
            else:
                # set the new file permissions if the file is new
                os.chmod(filepath, 0o664)
                os.chown(filepath, self.user_id, self.user_id)
        except PermissionError as e:
            return ErrorObservation(
                f'File {filepath} written, but failed to change ownership and permissions: {e}'
            )
        return FileWriteObservation(content='', path=filepath)

    async def edit(self, action: FileEditAction) -> Observation:
        assert action.impl_source == FileEditSource.OH_ACI
        result_str, (old_content, new_content) = _execute_file_editor(
            self.file_editor,
            command=action.command,
            path=action.path,
            file_text=action.file_text,
            old_str=action.old_str,
            new_str=action.new_str,
            insert_line=action.insert_line,
            enable_linting=False,
        )

        return FileEditObservation(
            content=result_str,
            path=action.path,
            old_content=action.old_str,
            new_content=action.new_str,
            impl_source=FileEditSource.OH_ACI,
            diff=get_diff(
                old_contents=old_content or '',
                new_contents=new_content or '',
                filepath=action.path,
            ),
        )

    async def browse(self, action: BrowseURLAction) -> Observation:
        if self.browser is None:
            return ErrorObservation(
                'Browser functionality is not supported on Windows.'
            )
        await self._ensure_browser_ready()
        return await browse(action, self.browser, self.initial_cwd)

    async def browse_interactive(self, action: BrowseInteractiveAction) -> Observation:
        if self.browser is None:
            return ErrorObservation(
                'Browser functionality is not supported on Windows.'
            )
        await self._ensure_browser_ready()
        return await browse(action, self.browser, self.initial_cwd)

    def close(self):
        self.memory_monitor.stop_monitoring()
        if self.bash_session is not None:
            self.bash_session.close()
        if self.browser is not None:
            self.browser.close()


if __name__ == '__main__':
    logger.warning('Starting Action Execution Server')

    parser = argparse.ArgumentParser()
    parser.add_argument('port', type=int, help='Port to listen on')
    parser.add_argument('--working-dir', type=str, help='Working directory')
    parser.add_argument('--plugins', type=str, help='Plugins to initialize', nargs='+')
    parser.add_argument(
        '--username', type=str, help='User to run as', default='openhands'
    )
    parser.add_argument('--user-id', type=int, help='User ID to run as', default=1000)
    parser.add_argument(
        '--browsergym-eval-env',
        type=str,
        help='BrowserGym environment used for browser evaluation',
        default=None,
    )

    # example: python client.py 8000 --working-dir /workspace --plugins JupyterRequirement
    args = parser.parse_args()

    # Start the file viewer server in a separate thread
    logger.info('Starting file viewer server')
    _file_viewer_port = find_available_tcp_port(
        min_port=args.port + 1, max_port=min(args.port + 1024, 65535)
    )
    server_url, _ = start_file_viewer_server(port=_file_viewer_port)
    logger.info(f'File viewer server started at {server_url}')

    plugins_to_load: list[Plugin] = []
    if args.plugins:
        for plugin in args.plugins:
            if plugin not in ALL_PLUGINS:
                raise ValueError(f'Plugin {plugin} not found')
            plugins_to_load.append(ALL_PLUGINS[plugin]())  # type: ignore

    client: ActionExecutor | None = None
    mcp_router: MCPRouter | None = None
    MCP_ROUTER_PROFILE_PATH = os.path.join(
        os.path.dirname(__file__), 'mcp', 'config.json'
    )

    @asynccontextmanager
    async def lifespan(app: FastAPI):
        global client, mcp_router
        logger.info('Initializing ActionExecutor...')
        client = ActionExecutor(
            plugins_to_load,
            work_dir=args.working_dir,
            username=args.username,
            user_id=args.user_id,
            browsergym_eval_env=args.browsergym_eval_env,
        )
        await client.ainit()
        logger.info('ActionExecutor initialized.')

        # Check if we're on Windows
        is_windows = sys.platform == 'win32'

        # Initialize and mount MCP Router (skip on Windows)
        if is_windows:
            logger.info('Skipping MCP Router initialization on Windows')
            mcp_router = None
        else:
            logger.info('Initializing MCP Router...')
            mcp_router = MCPRouter(
                profile_path=MCP_ROUTER_PROFILE_PATH,
                router_config=RouterConfig(
                    api_key=SESSION_API_KEY,
                    auth_enabled=bool(SESSION_API_KEY),
                ),
            )
            allowed_origins = ['*']
            sse_app = await mcp_router.get_sse_server_app(
                allow_origins=allowed_origins, include_lifespan=False
            )

        # Only mount SSE app if MCP Router is initialized (not on Windows)
        if mcp_router is not None:
            # Check for route conflicts before mounting
            main_app_routes = {route.path for route in app.routes}
            sse_app_routes = {route.path for route in sse_app.routes}
            conflicting_routes = main_app_routes.intersection(sse_app_routes)

            if conflicting_routes:
                logger.error(f'Route conflicts detected: {conflicting_routes}')
                raise RuntimeError(
                    f'Cannot mount SSE app - conflicting routes found: {conflicting_routes}'
                )

            app.mount('/', sse_app)
            logger.info(
                f'Mounted MCP Router SSE app at root path with allowed origins: {allowed_origins}'
            )

            # Additional debug logging
            if logger.isEnabledFor(logging.DEBUG):
                logger.debug('Main app routes:')
                for route in main_app_routes:
                    logger.debug(f'  {route}')
                logger.debug('MCP SSE server app routes:')
                for route in sse_app_routes:
                    logger.debug(f'  {route}')

        yield

        # Clean up & release the resources
        logger.info('Shutting down MCP Router...')
        if mcp_router:
            try:
                await mcp_router.shutdown()
                logger.info('MCP Router shutdown successfully.')
            except Exception as e:
                logger.error(f'Error shutting down MCP Router: {e}', exc_info=True)
        else:
            logger.info('MCP Router instance not found for shutdown.')

        logger.info('Closing ActionExecutor...')
        if client:
            try:
                client.close()
                logger.info('ActionExecutor closed successfully.')
            except Exception as e:
                logger.error(f'Error closing ActionExecutor: {e}', exc_info=True)
        else:
            logger.info('ActionExecutor instance not found for closing.')
        logger.info('Shutdown complete.')

    app = FastAPI(lifespan=lifespan)

    # TODO below 3 exception handlers were recommended by Sonnet.
    # Are these something we should keep?
    @app.exception_handler(Exception)
    async def global_exception_handler(request: Request, exc: Exception):
        logger.exception('Unhandled exception occurred:')
        return JSONResponse(
            status_code=500,
            content={'detail': 'An unexpected error occurred. Please try again later.'},
        )

    @app.exception_handler(StarletteHTTPException)
    async def http_exception_handler(request: Request, exc: StarletteHTTPException):
        logger.error(f'HTTP exception occurred: {exc.detail}')
        return JSONResponse(status_code=exc.status_code, content={'detail': exc.detail})

    @app.exception_handler(RequestValidationError)
    async def validation_exception_handler(
        request: Request, exc: RequestValidationError
    ):
        logger.error(f'Validation error occurred: {exc}')
        return JSONResponse(
            status_code=422,
            content={
                'detail': 'Invalid request parameters',
                'errors': str(exc.errors()),
            },
        )

    @app.middleware('http')
    async def authenticate_requests(request: Request, call_next):
        if request.url.path != '/alive' and request.url.path != '/server_info':
            try:
                verify_api_key(request.headers.get('X-Session-API-Key'))
            except HTTPException as e:
                return JSONResponse(
                    status_code=e.status_code, content={'detail': e.detail}
                )
        response = await call_next(request)
        return response

    @app.get('/server_info')
    async def get_server_info():
        assert client is not None
        current_time = time.time()
        uptime = current_time - client.start_time
        idle_time = current_time - client.last_execution_time

        response = {
            'uptime': uptime,
            'idle_time': idle_time,
            'resources': get_system_stats(),
        }
        logger.info('Server info endpoint response: %s', response)
        return response

    @app.post('/execute_action')
    async def execute_action(action_request: ActionRequest):
        assert client is not None
        try:
            action = event_from_dict(action_request.action)
            if not isinstance(action, Action):
                raise HTTPException(status_code=400, detail='Invalid action type')
            client.last_execution_time = time.time()
            observation = await client.run_action(action)
            return event_to_dict(observation)
        except Exception as e:
            logger.error(f'Error while running /execute_action: {str(e)}')
            raise HTTPException(
                status_code=500,
                detail=traceback.format_exc(),
            )

    @app.post('/update_mcp_server')
    async def update_mcp_server(request: Request):
        # Check if we're on Windows
        is_windows = sys.platform == 'win32'

        if is_windows:
            # On Windows, just return a success response without doing anything
            logger.info(
                'MCP server update request received on Windows - skipping as MCP is disabled'
            )
            return JSONResponse(
                status_code=200,
                content={
                    'detail': 'MCP server update skipped (MCP is disabled on Windows)',
                    'router_error_log': '',
                },
            )

        # Non-Windows implementation
        assert mcp_router is not None
        assert os.path.exists(MCP_ROUTER_PROFILE_PATH)

        # Use synchronous file operations outside of async function
        def read_profile():
            with open(MCP_ROUTER_PROFILE_PATH, 'r') as f:
                return json.load(f)

        current_profile = read_profile()
        assert 'default' in current_profile
        assert isinstance(current_profile['default'], list)

        # Get the request body
        mcp_tools_to_sync = await request.json()
        if not isinstance(mcp_tools_to_sync, list):
            raise HTTPException(
                status_code=400, detail='Request must be a list of MCP tools to sync'
            )

        logger.info(
            f'Updating MCP server to: {json.dumps(mcp_tools_to_sync, indent=2)}.\nPrevious profile: {json.dumps(current_profile, indent=2)}'
        )
        current_profile['default'] = mcp_tools_to_sync

        # Use synchronous file operations outside of async function
        def write_profile(profile):
            with open(MCP_ROUTER_PROFILE_PATH, 'w') as f:
                json.dump(profile, f)

        write_profile(current_profile)

        # Manually reload the profile and update the servers
        mcp_router.profile_manager.reload()
        servers_wait_for_update = mcp_router.get_unique_servers()
        async with capture_logs('mcpm.router.router') as log_capture:
            await mcp_router.update_servers(servers_wait_for_update)
        router_error_log = log_capture.getvalue()

        logger.info(
            f'MCP router updated successfully with unique servers: {servers_wait_for_update}'
        )
        if router_error_log:
            logger.warning(f'Some MCP servers failed to be added: {router_error_log}')

        return JSONResponse(
            status_code=200,
            content={
                'detail': 'MCP server updated successfully',
                'router_error_log': router_error_log,
            },
        )

    @app.post('/upload_file')
    async def upload_file(
        file: UploadFile, destination: str = '/', recursive: bool = False
    ):
        assert client is not None

        try:
            # Ensure the destination directory exists
            if not os.path.isabs(destination):
                raise HTTPException(
                    status_code=400, detail='Destination must be an absolute path'
                )

            full_dest_path = destination
            if not os.path.exists(full_dest_path):
                os.makedirs(full_dest_path, exist_ok=True)

            if recursive or file.filename.endswith('.zip'):
                # For recursive uploads, we expect a zip file
                if not file.filename.endswith('.zip'):
                    raise HTTPException(
                        status_code=400, detail='Recursive uploads must be zip files'
                    )

                zip_path = os.path.join(full_dest_path, file.filename)
                with open(zip_path, 'wb') as buffer:  # noqa: ASYNC101
                    shutil.copyfileobj(file.file, buffer)

                # Extract the zip file
                shutil.unpack_archive(zip_path, full_dest_path)
                os.remove(zip_path)  # Remove the zip file after extraction

                logger.debug(
                    f'Uploaded file {file.filename} and extracted to {destination}'
                )
            else:
                # For single file uploads
                file_path = os.path.join(full_dest_path, file.filename)
                with open(file_path, 'wb') as buffer:  # noqa: ASYNC101
                    shutil.copyfileobj(file.file, buffer)
                logger.debug(f'Uploaded file {file.filename} to {destination}')

            return JSONResponse(
                content={
                    'filename': file.filename,
                    'destination': destination,
                    'recursive': recursive,
                },
                status_code=200,
            )

        except Exception as e:
            raise HTTPException(status_code=500, detail=str(e))

    @app.get('/download_files')
    def download_file(path: str):
        logger.debug('Downloading files')
        try:
            if not os.path.isabs(path):
                raise HTTPException(
                    status_code=400, detail='Path must be an absolute path'
                )

            if not os.path.exists(path):
                raise HTTPException(status_code=404, detail='File not found')

            with tempfile.NamedTemporaryFile(suffix='.zip', delete=False) as temp_zip:
                with ZipFile(temp_zip, 'w') as zipf:
                    for root, _, files in os.walk(path):
                        for file in files:
                            file_path = os.path.join(root, file)
                            zipf.write(
                                file_path, arcname=os.path.relpath(file_path, path)
                            )
                return FileResponse(
                    path=temp_zip.name,
                    media_type='application/zip',
                    filename=f'{os.path.basename(path)}.zip',
                    background=BackgroundTask(lambda: os.unlink(temp_zip.name)),
                )

        except Exception as e:
            raise HTTPException(status_code=500, detail=str(e))

    @app.get('/alive')
    async def alive():
        if client is None or not client.initialized:
            return {'status': 'not initialized'}
        return {'status': 'ok'}

    # ================================
    # VSCode-specific operations
    # ================================

    @app.get('/vscode/connection_token')
    async def get_vscode_connection_token():
        assert client is not None
        if 'vscode' in client.plugins:
            plugin: VSCodePlugin = client.plugins['vscode']  # type: ignore
            return {'token': plugin.vscode_connection_token}
        else:
            return {'token': None}

    # ================================
    # File-specific operations for UI
    # ================================

    @app.post('/list_files')
    async def list_files(request: Request):
        """List files in the specified path.

        This function retrieves a list of files from the agent's runtime file store,
        excluding certain system and hidden files/directories.

        To list files:
        ```sh
        curl -X POST -d '{"path": "/"}' http://localhost:3000/list_files
        ```

        Args:
            request (Request): The incoming request object.
            path (str, optional): The path to list files from. Defaults to '/'.

        Returns:
            list: A list of file names in the specified path.

        Raises:
            HTTPException: If there's an error listing the files.
        """
        assert client is not None

        # get request as dict
        request_dict = await request.json()
        path = request_dict.get('path', None)

        # Get the full path of the requested directory
        if path is None:
            full_path = client.initial_cwd
        elif os.path.isabs(path):
            full_path = path
        else:
            full_path = os.path.join(client.initial_cwd, path)

        if not os.path.exists(full_path):
            # if user just removed a folder, prevent server error 500 in UI
            return JSONResponse(content=[])

        try:
            # Check if the directory exists
            if not os.path.exists(full_path) or not os.path.isdir(full_path):
                return JSONResponse(content=[])

            entries = os.listdir(full_path)

            # Separate directories and files
            directories = []
            files = []
            for entry in entries:
                # Remove leading slash and any parent directory components
                entry_relative = entry.lstrip('/').split('/')[-1]

                # Construct the full path by joining the base path with the relative entry path
                full_entry_path = os.path.join(full_path, entry_relative)
                if os.path.exists(full_entry_path):
                    is_dir = os.path.isdir(full_entry_path)
                    if is_dir:
                        # add trailing slash to directories
                        # required by FE to differentiate directories and files
                        entry = entry.rstrip('/') + '/'
                        directories.append(entry)
                    else:
                        files.append(entry)

            # Sort directories and files separately
            directories.sort(key=lambda s: s.lower())
            files.sort(key=lambda s: s.lower())

            # Combine sorted directories and files
            sorted_entries = directories + files
            return JSONResponse(content=sorted_entries)

        except Exception as e:
            logger.error(f'Error listing files: {e}')
            return JSONResponse(content=[])

    logger.debug(f'Starting action execution API on port {args.port}')
    run(app, host='0.0.0.0', port=args.port)<|MERGE_RESOLUTION|>--- conflicted
+++ resolved
@@ -284,11 +284,7 @@
 
         await wait_all(
             (self._init_plugin(plugin) for plugin in self.plugins_to_load),
-<<<<<<< HEAD
-            timeout=180,
-=======
-            timeout=int(os.environ.get('INIT_PLUGIN_TIMEOUT', '120')),
->>>>>>> 6c34e585
+            timeout=int(os.environ.get('INIT_PLUGIN_TIMEOUT', '180')) + 60,
         )
         logger.debug('All plugins initialized')
 
