"""
This is the main file for the runtime client.
It is responsible for executing actions received from OpenHands backend and producing observations.

NOTE: this will be executed inside the docker sandbox.
"""

import argparse
import asyncio
import base64
import json
import mimetypes
import os
import shutil
import sys
import tempfile
import time
import traceback
from collections import deque
from contextlib import asynccontextmanager
from pathlib import Path
from typing import AsyncIterator
from zipfile import ZipFile

from binaryornot.check import is_binary
from fastapi import Depends, FastAPI, HTTPException, Request, UploadFile
from fastapi.exceptions import RequestValidationError
from fastapi.middleware.cors import CORSMiddleware
from fastapi.responses import FileResponse, JSONResponse, StreamingResponse
from fastapi.security import APIKeyHeader
from openhands_aci.editor.editor import OHEditor
from openhands_aci.editor.exceptions import ToolError
from openhands_aci.editor.results import ToolResult
from openhands_aci.utils.diff import get_diff
from pydantic import BaseModel
from starlette.background import BackgroundTask
from starlette.exceptions import HTTPException as StarletteHTTPException
from uvicorn import run

from openhands.core.config.mcp_config import MCPStdioServerConfig
from openhands.core.exceptions import BrowserUnavailableException
from openhands.core.logger import openhands_logger as logger
from openhands.events.action import (
    Action,
    BrowseInteractiveAction,
    BrowseURLAction,
    CmdRunAction,
    FileEditAction,
    FileReadAction,
    FileWriteAction,
    IPythonRunCellAction,
)
from openhands.events.event import FileEditSource, FileReadSource
from openhands.events.observation import (
    CmdOutputObservation,
    ErrorObservation,
    FileEditObservation,
    FileReadObservation,
    FileWriteObservation,
    IPythonRunCellObservation,
    Observation,
)
from openhands.events.serialization import event_from_dict, event_to_dict
from openhands.runtime.browser import browse
from openhands.runtime.browser.browser_env import BrowserEnv
from openhands.runtime.file_viewer_server import start_file_viewer_server

# Import our custom MCP Proxy Manager
from openhands.runtime.mcp.proxy import MCPProxyManager
from openhands.runtime.plugins import ALL_PLUGINS, JupyterPlugin, Plugin, VSCodePlugin
from openhands.runtime.utils import find_available_tcp_port
from openhands.runtime.utils.bash import BashSession
from openhands.runtime.utils.files import insert_lines, read_lines
from openhands.runtime.utils.memory_monitor import MemoryMonitor
from openhands.runtime.utils.runtime_init import init_user_and_working_directory
from openhands.runtime.utils.system_stats import get_system_stats
from openhands.utils.async_utils import call_sync_from_async, wait_all

if sys.platform == 'win32':
    from openhands.runtime.utils.windows_bash import WindowsPowershellSession


class ActionRequest(BaseModel):
    action: dict


ROOT_GID = 0

SESSION_API_KEY = os.environ.get('SESSION_API_KEY')
api_key_header = APIKeyHeader(name='X-Session-API-Key', auto_error=False)


def verify_api_key(api_key: str = Depends(api_key_header)):
    if SESSION_API_KEY and api_key != SESSION_API_KEY:
        raise HTTPException(status_code=403, detail='Invalid API Key')
    return api_key


def _execute_file_editor(
    editor: OHEditor,
    command: str,
    path: str,
    file_text: str | None = None,
    view_range: list[int] | None = None,
    old_str: str | None = None,
    new_str: str | None = None,
    insert_line: int | str | None = None,
    enable_linting: bool = False,
) -> tuple[str, tuple[str | None, str | None]]:
    """Execute file editor command and handle exceptions.

    Args:
        editor: The OHEditor instance
        command: Editor command to execute
        path: File path
        file_text: Optional file text content
        view_range: Optional view range tuple (start, end)
        old_str: Optional string to replace
        new_str: Optional replacement string
        insert_line: Optional line number for insertion (can be int or str)
        enable_linting: Whether to enable linting

    Returns:
        tuple: A tuple containing the output string and a tuple of old and new file content
    """
    result: ToolResult | None = None

    # Convert insert_line from string to int if needed
    if insert_line is not None and isinstance(insert_line, str):
        try:
            insert_line = int(insert_line)
        except ValueError:
            return (
                f"ERROR:\nInvalid insert_line value: '{insert_line}'. Expected an integer.",
                (None, None),
            )

    try:
        result = editor(
            command=command,
            path=path,
            file_text=file_text,
            view_range=view_range,
            old_str=old_str,
            new_str=new_str,
            insert_line=insert_line,
            enable_linting=enable_linting,
        )
    except ToolError as e:
        result = ToolResult(error=e.message)
    except TypeError as e:
        # Handle unexpected arguments or type errors
        return f'ERROR:\n{str(e)}', (None, None)

    if result.error:
        return f'ERROR:\n{result.error}', (None, None)

    if not result.output:
        logger.warning(f'No output from file_editor for {path}')
        return '', (None, None)

    return result.output, (result.old_content, result.new_content)


class ActionExecutor:
    """ActionExecutor is running inside docker sandbox.
    It is responsible for executing actions received from OpenHands backend and producing observations.
    """

    def __init__(
        self,
        plugins_to_load: list[Plugin],
        work_dir: str,
        username: str,
        user_id: int,
        browsergym_eval_env: str | None,
    ) -> None:
        self.plugins_to_load = plugins_to_load
        self._initial_cwd = work_dir
        self.username = username
        self.user_id = user_id
        _updated_user_id = init_user_and_working_directory(
            username=username, user_id=self.user_id, initial_cwd=work_dir
        )
        if _updated_user_id is not None:
            self.user_id = _updated_user_id

        self.bash_session: BashSession | 'WindowsPowershellSession' | None = None  # type: ignore[name-defined]
        self.lock = asyncio.Lock()
        self.plugins: dict[str, Plugin] = {}
        self.file_editor = OHEditor(workspace_root=self._initial_cwd)
        self.browser: BrowserEnv | None = None
        self.browser_init_task: asyncio.Task | None = None
        self.browsergym_eval_env = browsergym_eval_env

        self.start_time = time.time()
        self.last_execution_time = self.start_time
        self._initialized = False

        # Queue for terminal output streaming
        self.terminal_output_queue: deque = deque(
            maxlen=1000  # Limit queue size to prevent memory issues
        )
        self.terminal_output_event = asyncio.Event()
        self.current_command_id: int | None = None

        self.max_memory_gb: int | None = None
        if _override_max_memory_gb := os.environ.get('RUNTIME_MAX_MEMORY_GB', None):
            self.max_memory_gb = int(_override_max_memory_gb)
            logger.info(
                f'Setting max memory to {self.max_memory_gb}GB (according to the RUNTIME_MAX_MEMORY_GB environment variable)'
            )
        else:
            logger.info('No max memory limit set, using all available system memory')

        self.memory_monitor = MemoryMonitor(
            enable=os.environ.get('RUNTIME_MEMORY_MONITOR', 'False').lower()
            in ['true', '1', 'yes']
        )
        self.memory_monitor.start_monitoring()

    @property
    def initial_cwd(self):
        return self._initial_cwd

    async def _init_browser_async(self):
        """Initialize the browser asynchronously."""
        if sys.platform == 'win32':
            logger.warning('Browser environment not supported on windows')
            return

        logger.debug('Initializing browser asynchronously')
        try:
            self.browser = BrowserEnv(self.browsergym_eval_env)
            logger.debug('Browser initialized asynchronously')
        except Exception as e:
            logger.error(f'Failed to initialize browser: {e}')
            self.browser = None

    async def _ensure_browser_ready(self):
        """Ensure the browser is ready for use."""
        if self.browser is None:
            if self.browser_init_task is None:
                # Start browser initialization if it hasn't been started
                self.browser_init_task = asyncio.create_task(self._init_browser_async())
            elif self.browser_init_task.done():
                # If the task is done but browser is still None, restart initialization
                self.browser_init_task = asyncio.create_task(self._init_browser_async())

            # Wait for browser to be initialized
            if self.browser_init_task:
                logger.debug('Waiting for browser to be ready...')
                await self.browser_init_task

            # Check if browser was successfully initialized
            if self.browser is None:
                raise BrowserUnavailableException('Browser initialization failed')

        # If we get here, the browser is ready
        logger.debug('Browser is ready')

    def _create_bash_session(self, cwd: str | None = None):
        if sys.platform == 'win32':
            return WindowsPowershellSession(  # type: ignore[name-defined]
                work_dir=cwd or self._initial_cwd,
                username=self.username,
                no_change_timeout_seconds=int(
                    os.environ.get('NO_CHANGE_TIMEOUT_SECONDS', 10)
                ),
                max_memory_mb=self.max_memory_gb * 1024 if self.max_memory_gb else None,
            )
        else:
            bash_session = BashSession(
                work_dir=cwd or self._initial_cwd,
                username=self.username,
                no_change_timeout_seconds=int(
                    os.environ.get('NO_CHANGE_TIMEOUT_SECONDS', 10)
                ),
                max_memory_mb=self.max_memory_gb * 1024 if self.max_memory_gb else None,
            )
            bash_session.initialize()
            return bash_session

    async def ainit(self):
        # bash needs to be initialized first
        logger.debug('Initializing bash session')
        self.bash_session = self._create_bash_session()
        logger.debug('Bash session initialized')

        # Start browser initialization in the background
        self.browser_init_task = asyncio.create_task(self._init_browser_async())
        logger.debug('Browser initialization started in background')

        await wait_all(
            (self._init_plugin(plugin) for plugin in self.plugins_to_load),
            timeout=int(os.environ.get('INIT_PLUGIN_TIMEOUT', '120')),
        )
        logger.debug('All plugins initialized')

        # This is a temporary workaround
        # TODO: refactor AgentSkills to be part of JupyterPlugin
        # AFTER ServerRuntime is deprecated
        logger.debug('Initializing AgentSkills')
        if 'agent_skills' in self.plugins and 'jupyter' in self.plugins:
            obs = await self.run_ipython(
                IPythonRunCellAction(
                    code='from openhands.runtime.plugins.agent_skills.agentskills import *\n'
                )
            )
            logger.debug(f'AgentSkills initialized: {obs}')

        logger.debug('Initializing bash commands')
        await self._init_bash_commands()

        logger.debug('Runtime client initialized.')
        self._initialized = True

    @property
    def initialized(self) -> bool:
        return self._initialized

    async def _init_plugin(self, plugin: Plugin):
        assert self.bash_session is not None
        await plugin.initialize(self.username)
        self.plugins[plugin.name] = plugin
        logger.debug(f'Initializing plugin: {plugin.name}')

        if isinstance(plugin, JupyterPlugin):
            # Escape backslashes in Windows path
            cwd = self.bash_session.cwd.replace('\\', '/')
            await self.run_ipython(
                IPythonRunCellAction(code=f'import os; os.chdir(r"{cwd}")')
            )

    async def _init_bash_commands(self):
        INIT_COMMANDS = []
        is_local_runtime = os.environ.get('LOCAL_RUNTIME_MODE') == '1'
        is_windows = sys.platform == 'win32'

        # Determine git config commands based on platform and runtime mode
        if is_local_runtime:
            if is_windows:
                # Windows, local - split into separate commands
                INIT_COMMANDS.append(
                    'git config --file ./.git_config user.name "openhands"'
                )
                INIT_COMMANDS.append(
                    'git config --file ./.git_config user.email "openhands@all-hands.dev"'
                )
                INIT_COMMANDS.append(
                    '$env:GIT_CONFIG = (Join-Path (Get-Location) ".git_config")'
                )
            else:
                # Linux/macOS, local
                base_git_config = (
                    'git config --file ./.git_config user.name "openhands" && '
                    'git config --file ./.git_config user.email "openhands@all-hands.dev" && '
                    'export GIT_CONFIG=$(pwd)/.git_config'
                )
                INIT_COMMANDS.append(base_git_config)
        else:
            # Non-local (implies Linux/macOS)
            base_git_config = (
                'git config --global user.name "openhands" && '
                'git config --global user.email "openhands@all-hands.dev"'
            )
            INIT_COMMANDS.append(base_git_config)

        # Determine no-pager command
        if is_windows:
            no_pager_cmd = 'function git { git.exe --no-pager $args }'
        else:
            no_pager_cmd = 'alias git="git --no-pager"'

        INIT_COMMANDS.append(no_pager_cmd)

        logger.info(f'Initializing by running {len(INIT_COMMANDS)} bash commands...')
        for command in INIT_COMMANDS:
            action = CmdRunAction(command=command)
            action.set_hard_timeout(300)
            logger.debug(f'Executing init command: {command}')
            obs = await self.run(action)
            assert isinstance(obs, CmdOutputObservation)
            logger.debug(
                f'Init command outputs (exit code: {obs.exit_code}): {obs.content}'
            )
            assert obs.exit_code == 0
        logger.debug('Bash init commands completed')

    async def run_action(self, action) -> Observation:
        async with self.lock:
            action_type = action.action
            observation = await getattr(self, action_type)(action)
            return observation

    async def run(
        self, action: CmdRunAction
    ) -> CmdOutputObservation | ErrorObservation:
        try:
<<<<<<< HEAD
            # Generate a unique ID for this command execution
            command_id = action.id
            self.current_command_id = command_id

            # Clear the queue for the new command
            self.terminal_output_queue.clear()

            if action.is_static:
                path = action.cwd or self._initial_cwd
                result = await AsyncBashSession.execute(action.command, path)
                obs = CmdOutputObservation(
                    content=result.content,
                    exit_code=result.exit_code,
                    command=action.command,
                )
                return obs

            assert self.bash_session is not None

            def stream_callback(content: str, metadata: dict):
                self._add_to_output_queue(
                    command_id, content, {**metadata, 'command_id': command_id}
                )

            # Execute the command with streaming enabled if not in Windows
            obs = await call_sync_from_async(
                self.bash_session.execute,
                action,
                stream_callback if not sys.platform == 'win32' else None,
            )
=======
            bash_session = self.bash_session
            if action.is_static:
                bash_session = self._create_bash_session(action.cwd)
            assert bash_session is not None
            obs = await call_sync_from_async(bash_session.execute, action)
>>>>>>> a9f26a13
            return obs
        except Exception as e:
            logger.error(f'Error running command: {e}')
            return ErrorObservation(str(e))

    def _add_to_output_queue(self, command_id: int, content: str, metadata: dict):
        """Add output chunk to the queue and set the event to notify listeners."""
        if self.current_command_id != command_id:
            # This is from an old command, ignore it
            return

        # Add to queue
        self.terminal_output_queue.append({'content': content, 'metadata': metadata})

        # Notify listeners
        self.terminal_output_event.set()

    async def run_ipython(self, action: IPythonRunCellAction) -> Observation:
        assert self.bash_session is not None
        if 'jupyter' in self.plugins:
            _jupyter_plugin: JupyterPlugin = self.plugins['jupyter']  # type: ignore
            # This is used to make AgentSkills in Jupyter aware of the
            # current working directory in Bash
            jupyter_cwd = getattr(self, '_jupyter_cwd', None)
            if self.bash_session.cwd != jupyter_cwd:
                logger.debug(
                    f'{self.bash_session.cwd} != {jupyter_cwd} -> reset Jupyter PWD'
                )
                # escape windows paths
                cwd = self.bash_session.cwd.replace('\\', '/')
                reset_jupyter_cwd_code = f'import os; os.chdir("{cwd}")'
                _aux_action = IPythonRunCellAction(code=reset_jupyter_cwd_code)
                _reset_obs: IPythonRunCellObservation = await _jupyter_plugin.run(
                    _aux_action
                )
                logger.debug(
                    f'Changed working directory in IPython to: {self.bash_session.cwd}. Output: {_reset_obs}'
                )
                self._jupyter_cwd = self.bash_session.cwd

            obs: IPythonRunCellObservation = await _jupyter_plugin.run(action)
            obs.content = obs.content.rstrip()

            if action.include_extra:
                obs.content += (
                    f'\n[Jupyter current working directory: {self.bash_session.cwd}]'
                )
                obs.content += f'\n[Jupyter Python interpreter: {_jupyter_plugin.python_interpreter_path}]'
            return obs
        else:
            raise RuntimeError(
                'JupyterRequirement not found. Unable to run IPython action.'
            )

    def _resolve_path(self, path: str, working_dir: str) -> str:
        filepath = Path(path)
        if not filepath.is_absolute():
            return str(Path(working_dir) / filepath)
        return str(filepath)

    async def read(self, action: FileReadAction) -> Observation:
        assert self.bash_session is not None

        # Cannot read binary files
        if is_binary(action.path):
            return ErrorObservation('ERROR_BINARY_FILE')

        if action.impl_source == FileReadSource.OH_ACI:
            result_str, _ = _execute_file_editor(
                self.file_editor,
                command='view',
                path=action.path,
                view_range=action.view_range,
            )

            return FileReadObservation(
                content=result_str,
                path=action.path,
                impl_source=FileReadSource.OH_ACI,
            )

        # NOTE: the client code is running inside the sandbox,
        # so there's no need to check permission
        working_dir = self.bash_session.cwd
        filepath = self._resolve_path(action.path, working_dir)
        try:
            if filepath.lower().endswith(('.png', '.jpg', '.jpeg', '.bmp', '.gif')):
                with open(filepath, 'rb') as file:
                    image_data = file.read()
                    encoded_image = base64.b64encode(image_data).decode('utf-8')
                    mime_type, _ = mimetypes.guess_type(filepath)
                    if mime_type is None:
                        mime_type = 'image/png'  # default to PNG if mime type cannot be determined
                    encoded_image = f'data:{mime_type};base64,{encoded_image}'

                return FileReadObservation(path=filepath, content=encoded_image)
            elif filepath.lower().endswith('.pdf'):
                with open(filepath, 'rb') as file:
                    pdf_data = file.read()
                    encoded_pdf = base64.b64encode(pdf_data).decode('utf-8')
                    encoded_pdf = f'data:application/pdf;base64,{encoded_pdf}'
                return FileReadObservation(path=filepath, content=encoded_pdf)
            elif filepath.lower().endswith(('.mp4', '.webm', '.ogg')):
                with open(filepath, 'rb') as file:
                    video_data = file.read()
                    encoded_video = base64.b64encode(video_data).decode('utf-8')
                    mime_type, _ = mimetypes.guess_type(filepath)
                    if mime_type is None:
                        mime_type = 'video/mp4'  # default to MP4 if MIME type cannot be determined
                    encoded_video = f'data:{mime_type};base64,{encoded_video}'

                return FileReadObservation(path=filepath, content=encoded_video)

            with open(filepath, 'r', encoding='utf-8') as file:
                lines = read_lines(file.readlines(), action.start, action.end)
        except FileNotFoundError:
            return ErrorObservation(
                f'File not found: {filepath}. Your current working directory is {working_dir}.'
            )
        except UnicodeDecodeError:
            return ErrorObservation(f'File could not be decoded as utf-8: {filepath}.')
        except IsADirectoryError:
            return ErrorObservation(
                f'Path is a directory: {filepath}. You can only read files'
            )

        code_view = ''.join(lines)
        return FileReadObservation(path=filepath, content=code_view)

    async def write(self, action: FileWriteAction) -> Observation:
        assert self.bash_session is not None
        working_dir = self.bash_session.cwd
        filepath = self._resolve_path(action.path, working_dir)

        insert = action.content.split('\n')
        if not os.path.exists(os.path.dirname(filepath)):
            os.makedirs(os.path.dirname(filepath))

        file_exists = os.path.exists(filepath)
        if file_exists:
            file_stat = os.stat(filepath)
        else:
            file_stat = None

        mode = 'w' if not file_exists else 'r+'
        try:
            with open(filepath, mode, encoding='utf-8') as file:
                if mode != 'w':
                    all_lines = file.readlines()
                    new_file = insert_lines(insert, all_lines, action.start, action.end)
                else:
                    new_file = [i + '\n' for i in insert]

                file.seek(0)
                file.writelines(new_file)
                file.truncate()

        except FileNotFoundError:
            return ErrorObservation(f'File not found: {filepath}')
        except IsADirectoryError:
            return ErrorObservation(
                f'Path is a directory: {filepath}. You can only write to files'
            )
        except UnicodeDecodeError:
            return ErrorObservation(f'File could not be decoded as utf-8: {filepath}')

        # Attempt to handle file permissions
        try:
            if file_exists:
                assert file_stat is not None
                # restore the original file permissions if the file already exists
                os.chmod(filepath, file_stat.st_mode)
                os.chown(filepath, file_stat.st_uid, file_stat.st_gid)
            else:
                # set the new file permissions if the file is new
                os.chmod(filepath, 0o664)
                os.chown(filepath, self.user_id, self.user_id)
        except PermissionError as e:
            return ErrorObservation(
                f'File {filepath} written, but failed to change ownership and permissions: {e}'
            )
        return FileWriteObservation(content='', path=filepath)

    async def edit(self, action: FileEditAction) -> Observation:
        assert action.impl_source == FileEditSource.OH_ACI
        result_str, (old_content, new_content) = _execute_file_editor(
            self.file_editor,
            command=action.command,
            path=action.path,
            file_text=action.file_text,
            old_str=action.old_str,
            new_str=action.new_str,
            insert_line=action.insert_line,
            enable_linting=False,
        )

        return FileEditObservation(
            content=result_str,
            path=action.path,
            old_content=action.old_str,
            new_content=action.new_str,
            impl_source=FileEditSource.OH_ACI,
            diff=get_diff(
                old_contents=old_content or '',
                new_contents=new_content or '',
                filepath=action.path,
            ),
        )

    async def browse(self, action: BrowseURLAction) -> Observation:
        if self.browser is None:
            return ErrorObservation(
                'Browser functionality is not supported on Windows.'
            )
        await self._ensure_browser_ready()
        return await browse(action, self.browser, self.initial_cwd)

    async def browse_interactive(self, action: BrowseInteractiveAction) -> Observation:
        if self.browser is None:
            return ErrorObservation(
                'Browser functionality is not supported on Windows.'
            )
        await self._ensure_browser_ready()
        return await browse(action, self.browser, self.initial_cwd)

    def close(self):
        self.memory_monitor.stop_monitoring()
        if self.bash_session is not None:
            self.bash_session.close()
        if self.browser is not None:
            self.browser.close()


if __name__ == '__main__':
    logger.warning('Starting Action Execution Server')

    parser = argparse.ArgumentParser()
    parser.add_argument('port', type=int, help='Port to listen on')
    parser.add_argument('--working-dir', type=str, help='Working directory')
    parser.add_argument('--plugins', type=str, help='Plugins to initialize', nargs='+')
    parser.add_argument(
        '--username', type=str, help='User to run as', default='openhands'
    )
    parser.add_argument('--user-id', type=int, help='User ID to run as', default=1000)
    parser.add_argument(
        '--browsergym-eval-env',
        type=str,
        help='BrowserGym environment used for browser evaluation',
        default=None,
    )

    # example: python client.py 8000 --working-dir /workspace --plugins JupyterRequirement
    args = parser.parse_args()

    # Start the file viewer server in a separate thread
    logger.info('Starting file viewer server')
    _file_viewer_port = find_available_tcp_port(
        min_port=args.port + 1, max_port=min(args.port + 1024, 65535)
    )
    server_url, _ = start_file_viewer_server(port=_file_viewer_port)
    logger.info(f'File viewer server started at {server_url}')

    plugins_to_load: list[Plugin] = []
    if args.plugins:
        for plugin in args.plugins:
            if plugin not in ALL_PLUGINS:
                raise ValueError(f'Plugin {plugin} not found')
            plugins_to_load.append(ALL_PLUGINS[plugin]())  # type: ignore

    client: ActionExecutor | None = None
    mcp_proxy_manager: MCPProxyManager | None = None

    @asynccontextmanager
    async def lifespan(app: FastAPI):
        global client, mcp_proxy_manager
        logger.info('Initializing ActionExecutor...')
        client = ActionExecutor(
            plugins_to_load,
            work_dir=args.working_dir,
            username=args.username,
            user_id=args.user_id,
            browsergym_eval_env=args.browsergym_eval_env,
        )
        await client.ainit()
        logger.info('ActionExecutor initialized.')

        # Check if we're on Windows
        is_windows = sys.platform == 'win32'

        # Initialize and mount MCP Proxy Manager (skip on Windows)
        if is_windows:
            logger.info('Skipping MCP Proxy initialization on Windows')
            mcp_proxy_manager = None
        else:
            logger.info('Initializing MCP Proxy Manager...')
            # Create a MCP Proxy Manager
            mcp_proxy_manager = MCPProxyManager(
                auth_enabled=bool(SESSION_API_KEY),
                api_key=SESSION_API_KEY,
                logger_level=logger.getEffectiveLevel(),
            )
            mcp_proxy_manager.initialize()
            # Mount the proxy to the app
            allowed_origins = ['*']
            try:
                await mcp_proxy_manager.mount_to_app(app, allowed_origins)
            except Exception as e:
                logger.error(f'Error mounting MCP Proxy: {e}', exc_info=True)
                raise RuntimeError(f'Cannot mount MCP Proxy: {e}')

        yield

        # Clean up & release the resources
        logger.info('Shutting down MCP Proxy Manager...')
        if mcp_proxy_manager:
            del mcp_proxy_manager
            mcp_proxy_manager = None
        else:
            logger.info('MCP Proxy Manager instance not found for shutdown.')

        logger.info('Closing ActionExecutor...')
        if client:
            try:
                client.close()
                logger.info('ActionExecutor closed successfully.')
            except Exception as e:
                logger.error(f'Error closing ActionExecutor: {e}', exc_info=True)
        else:
            logger.info('ActionExecutor instance not found for closing.')
        logger.info('Shutdown complete.')

    app = FastAPI(lifespan=lifespan)

    # Add CORS middleware to allow cross-origin requests
    app.add_middleware(
        CORSMiddleware,
        allow_origins=['*'],  # Allow all origins
        allow_credentials=True,
        allow_methods=['*'],  # Allow all methods
        allow_headers=['*'],  # Allow all headers
    )

    # TODO below 3 exception handlers were recommended by Sonnet.
    # Are these something we should keep?
    @app.exception_handler(Exception)
    async def global_exception_handler(request: Request, exc: Exception):
        logger.exception('Unhandled exception occurred:')
        return JSONResponse(
            status_code=500,
            content={'detail': 'An unexpected error occurred. Please try again later.'},
        )

    @app.exception_handler(StarletteHTTPException)
    async def http_exception_handler(request: Request, exc: StarletteHTTPException):
        logger.error(f'HTTP exception occurred: {exc.detail}')
        return JSONResponse(status_code=exc.status_code, content={'detail': exc.detail})

    @app.exception_handler(RequestValidationError)
    async def validation_exception_handler(
        request: Request, exc: RequestValidationError
    ):
        logger.error(f'Validation error occurred: {exc}')
        return JSONResponse(
            status_code=422,
            content={
                'detail': 'Invalid request parameters',
                'errors': str(exc.errors()),
            },
        )

    @app.middleware('http')
    async def authenticate_requests(request: Request, call_next):
        if request.url.path != '/alive' and request.url.path != '/server_info':
            try:
                verify_api_key(request.headers.get('X-Session-API-Key'))
            except HTTPException as e:
                return JSONResponse(
                    status_code=e.status_code, content={'detail': e.detail}
                )
        response = await call_next(request)
        return response

    @app.get('/server_info')
    async def get_server_info():
        assert client is not None
        current_time = time.time()
        uptime = current_time - client.start_time
        idle_time = current_time - client.last_execution_time

        response = {
            'uptime': uptime,
            'idle_time': idle_time,
            'resources': get_system_stats(),
        }
        logger.info('Server info endpoint response: %s', response)
        return response

    @app.post('/execute_action')
    async def execute_action(action_request: ActionRequest):
        assert client is not None
        try:
            action = event_from_dict(action_request.action)
            if not isinstance(action, Action):
                raise HTTPException(status_code=400, detail='Invalid action type')
            client.last_execution_time = time.time()
            observation = await client.run_action(action)
            return event_to_dict(observation)
        except Exception as e:
            logger.error(f'Error while running /execute_action: {str(e)}')
            raise HTTPException(
                status_code=500,
                detail=traceback.format_exc(),
            )

    @app.post('/update_mcp_server')
    async def update_mcp_server(request: Request):
        # Check if we're on Windows
        is_windows = sys.platform == 'win32'

        # Access the global mcp_proxy_manager variable
        global mcp_proxy_manager

        if is_windows:
            # On Windows, just return a success response without doing anything
            logger.info(
                'MCP server update request received on Windows - skipping as MCP is disabled'
            )
            return JSONResponse(
                status_code=200,
                content={
                    'detail': 'MCP server update skipped (MCP is disabled on Windows)',
                    'router_error_log': '',
                },
            )

        # Non-Windows implementation
        if mcp_proxy_manager is None:
            raise HTTPException(
                status_code=500, detail='MCP Proxy Manager is not initialized'
            )

        # Get the request body
        mcp_tools_to_sync = await request.json()
        if not isinstance(mcp_tools_to_sync, list):
            raise HTTPException(
                status_code=400, detail='Request must be a list of MCP tools to sync'
            )
        logger.info(
            f'Updating MCP server with tools: {json.dumps(mcp_tools_to_sync, indent=2)}'
        )
        mcp_tools_to_sync = [MCPStdioServerConfig(**tool) for tool in mcp_tools_to_sync]
        try:
            await mcp_proxy_manager.update_and_remount(app, mcp_tools_to_sync, ['*'])
            logger.info('MCP Proxy Manager updated and remounted successfully')
            router_error_log = ''
        except Exception as e:
            logger.error(f'Error updating MCP Proxy Manager: {e}', exc_info=True)
            router_error_log = str(e)

        return JSONResponse(
            status_code=200,
            content={
                'detail': 'MCP server updated successfully',
                'router_error_log': router_error_log,
            },
        )

    @app.post('/upload_file')
    async def upload_file(
        file: UploadFile, destination: str = '/', recursive: bool = False
    ):
        assert client is not None

        try:
            # Ensure the destination directory exists
            if not os.path.isabs(destination):
                raise HTTPException(
                    status_code=400, detail='Destination must be an absolute path'
                )

            full_dest_path = destination
            if not os.path.exists(full_dest_path):
                os.makedirs(full_dest_path, exist_ok=True)

            if recursive or file.filename.endswith('.zip'):
                # For recursive uploads, we expect a zip file
                if not file.filename.endswith('.zip'):
                    raise HTTPException(
                        status_code=400, detail='Recursive uploads must be zip files'
                    )

                zip_path = os.path.join(full_dest_path, file.filename)
                with open(zip_path, 'wb') as buffer:
                    shutil.copyfileobj(file.file, buffer)

                # Extract the zip file
                shutil.unpack_archive(zip_path, full_dest_path)
                os.remove(zip_path)  # Remove the zip file after extraction

                logger.debug(
                    f'Uploaded file {file.filename} and extracted to {destination}'
                )
            else:
                # For single file uploads
                file_path = os.path.join(full_dest_path, file.filename)
                with open(file_path, 'wb') as buffer:
                    shutil.copyfileobj(file.file, buffer)
                logger.debug(f'Uploaded file {file.filename} to {destination}')

            return JSONResponse(
                content={
                    'filename': file.filename,
                    'destination': destination,
                    'recursive': recursive,
                },
                status_code=200,
            )

        except Exception as e:
            raise HTTPException(status_code=500, detail=str(e))

    @app.get('/download_files')
    def download_file(path: str):
        logger.debug('Downloading files')
        try:
            if not os.path.isabs(path):
                raise HTTPException(
                    status_code=400, detail='Path must be an absolute path'
                )

            if not os.path.exists(path):
                raise HTTPException(status_code=404, detail='File not found')

            with tempfile.NamedTemporaryFile(suffix='.zip', delete=False) as temp_zip:
                with ZipFile(temp_zip, 'w') as zipf:
                    for root, _, files in os.walk(path):
                        for file in files:
                            file_path = os.path.join(root, file)
                            zipf.write(
                                file_path, arcname=os.path.relpath(file_path, path)
                            )
                return FileResponse(
                    path=temp_zip.name,
                    media_type='application/zip',
                    filename=f'{os.path.basename(path)}.zip',
                    background=BackgroundTask(lambda: os.unlink(temp_zip.name)),
                )

        except Exception as e:
            raise HTTPException(status_code=500, detail=str(e))

    @app.get('/alive')
    async def alive():
        if client is None or not client.initialized:
            return {'status': 'not initialized'}
        return {'status': 'ok'}

    # ================================
    # VSCode-specific operations
    # ================================

    @app.get('/vscode/connection_token')
    async def get_vscode_connection_token():
        assert client is not None
        if 'vscode' in client.plugins:
            plugin: VSCodePlugin = client.plugins['vscode']  # type: ignore
            return {'token': plugin.vscode_connection_token}
        else:
            return {'token': None}

    # ================================
    # File-specific operations for UI
    # ================================

    @app.post('/list_files')
    async def list_files(request: Request):
        """List files in the specified path.

        This function retrieves a list of files from the agent's runtime file store,
        excluding certain system and hidden files/directories.

        To list files:
        ```sh
        curl -X POST -d '{"path": "/"}' http://localhost:3000/list_files
        ```

        Args:
            request (Request): The incoming request object.
            path (str, optional): The path to list files from. Defaults to '/'.

        Returns:
            list: A list of file names in the specified path.

        Raises:
            HTTPException: If there's an error listing the files.
        """
        assert client is not None

        # get request as dict
        request_dict = await request.json()
        path = request_dict.get('path', None)

        # Get the full path of the requested directory
        if path is None:
            full_path = client.initial_cwd
        elif os.path.isabs(path):
            full_path = path
        else:
            full_path = os.path.join(client.initial_cwd, path)

        if not os.path.exists(full_path):
            # if user just removed a folder, prevent server error 500 in UI
            return JSONResponse(content=[])

        try:
            # Check if the directory exists
            if not os.path.exists(full_path) or not os.path.isdir(full_path):
                return JSONResponse(content=[])

            entries = os.listdir(full_path)

            # Separate directories and files
            directories = []
            files = []
            for entry in entries:
                # Remove leading slash and any parent directory components
                entry_relative = entry.lstrip('/').split('/')[-1]

                # Construct the full path by joining the base path with the relative entry path
                full_entry_path = os.path.join(full_path, entry_relative)
                if os.path.exists(full_entry_path):
                    is_dir = os.path.isdir(full_entry_path)
                    if is_dir:
                        # add trailing slash to directories
                        # required by FE to differentiate directories and files
                        entry = entry.rstrip('/') + '/'
                        directories.append(entry)
                    else:
                        files.append(entry)

            # Sort directories and files separately
            directories.sort(key=lambda s: s.lower())
            files.sort(key=lambda s: s.lower())

            # Combine sorted directories and files
            sorted_entries = directories + files
            return JSONResponse(content=sorted_entries)

        except Exception as e:
            logger.error(f'Error listing files: {e}')
            return JSONResponse(content=[])

    # ================================
    # Bash command output streaming
    # ================================
    @app.get('/terminal-stream')
    async def terminal_stream(request: Request):
        """
        Server-Sent Events (SSE) endpoint for streaming terminal output.

        This endpoint streams terminal output in real-time as commands are executed.
        Each event contains the output chunk and metadata about the command execution.
        """
        assert client is not None

        async def event_generator() -> AsyncIterator[str]:
            # Send any existing output chunks first
            for chunk in client.terminal_output_queue:
                yield format_sse_event(chunk)

            # Then listen for new chunks
            while True:
                # Wait for new output
                await client.terminal_output_event.wait()
                # Clear the event AFTER we've been notified
                client.terminal_output_event.clear()

                # Process all accumulated chunks since last check
                while client.terminal_output_queue:
                    chunk = client.terminal_output_queue.popleft()
                    yield format_sse_event(chunk)

                # Check if client disconnected
                if await request.is_disconnected():
                    logger.debug('Client disconnected from terminal stream')
                    break

                # Small delay to prevent CPU spinning
                await asyncio.sleep(0.01)

        return StreamingResponse(
            event_generator(),
            media_type='text/event-stream',
            headers={
                'Cache-Control': 'no-cache',
                'Connection': 'keep-alive',
                'Content-Type': 'text/event-stream',
            },
        )

    def format_sse_event(data: dict) -> str:
        """Format data as a Server-Sent Event."""
        json_data = json.dumps(data)
        return f'data: {json_data}\n\n'

    logger.debug(f'Starting action execution API on port {args.port}')
    run(app, host='0.0.0.0', port=args.port)<|MERGE_RESOLUTION|>--- conflicted
+++ resolved
@@ -397,7 +397,7 @@
         self, action: CmdRunAction
     ) -> CmdOutputObservation | ErrorObservation:
         try:
-<<<<<<< HEAD
+            bash_session = self.bash_session
             # Generate a unique ID for this command execution
             command_id = action.id
             self.current_command_id = command_id
@@ -406,16 +406,8 @@
             self.terminal_output_queue.clear()
 
             if action.is_static:
-                path = action.cwd or self._initial_cwd
-                result = await AsyncBashSession.execute(action.command, path)
-                obs = CmdOutputObservation(
-                    content=result.content,
-                    exit_code=result.exit_code,
-                    command=action.command,
-                )
-                return obs
-
-            assert self.bash_session is not None
+                bash_session = self._create_bash_session(action.cwd)
+            assert bash_session is not None
 
             def stream_callback(content: str, metadata: dict):
                 self._add_to_output_queue(
@@ -424,17 +416,10 @@
 
             # Execute the command with streaming enabled if not in Windows
             obs = await call_sync_from_async(
-                self.bash_session.execute,
+                bash_session.execute,
                 action,
                 stream_callback if not sys.platform == 'win32' else None,
             )
-=======
-            bash_session = self.bash_session
-            if action.is_static:
-                bash_session = self._create_bash_session(action.cwd)
-            assert bash_session is not None
-            obs = await call_sync_from_async(bash_session.execute, action)
->>>>>>> a9f26a13
             return obs
         except Exception as e:
             logger.error(f'Error running command: {e}')
