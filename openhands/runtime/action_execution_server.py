"""
This is the main file for the runtime client.
It is responsible for executing actions received from OpenHands backend and producing observations.

NOTE: this will be executed inside the docker sandbox.
"""

import argparse
import asyncio
import base64
import mimetypes
import os
import platform
import shutil
import tempfile
import time
import traceback
from contextlib import asynccontextmanager
from pathlib import Path
from zipfile import ZipFile
from typing import Optional

from binaryornot.check import is_binary
from fastapi import Depends, FastAPI, HTTPException, Request, UploadFile
from fastapi.exceptions import RequestValidationError
from fastapi.responses import FileResponse, JSONResponse
from fastapi.security import APIKeyHeader
from openhands_aci.editor.editor import OHEditor
from openhands_aci.editor.exceptions import ToolError
from openhands_aci.editor.results import ToolResult
from openhands_aci.utils.diff import get_diff
from pydantic import BaseModel
from starlette.background import BackgroundTask
from starlette.exceptions import HTTPException as StarletteHTTPException
from uvicorn import run

from openhands.core.exceptions import BrowserUnavailableException
from openhands.core.logger import openhands_logger as logger
from openhands.events.action import (
    Action,
    BrowseInteractiveAction,
    BrowseURLAction,
    CmdRunAction,
    FileEditAction,
    FileReadAction,
    FileWriteAction,
    IPythonRunCellAction,
)
from openhands.events.event import FileEditSource, FileReadSource
from openhands.events.observation import (
    CmdOutputObservation,
    ErrorObservation,
    FileEditObservation,
    FileReadObservation,
    FileWriteObservation,
    IPythonRunCellObservation,
    Observation,
)
from openhands.events.serialization import event_from_dict, event_to_dict
from openhands.runtime.browser import browse
from openhands.runtime.browser.browser_env import BrowserEnv
from openhands.runtime.file_viewer_server import start_file_viewer_server
from openhands.runtime.plugins import ALL_PLUGINS, JupyterPlugin, Plugin, VSCodePlugin
from openhands.runtime.utils import find_available_tcp_port
from openhands.runtime.utils.async_bash import AsyncBashSession
from openhands.runtime.utils.bash import BashSession
from openhands.runtime.utils.files import insert_lines, read_lines
from openhands.runtime.utils.memory_monitor import MemoryMonitor
from openhands.runtime.utils.runtime_init import init_user_and_working_directory
from openhands.runtime.utils.system_stats import get_system_stats
from openhands.utils.async_utils import call_sync_from_async, wait_all
from openhands.runtime.utils.windows_bash import WindowsPowershellSession


class ActionRequest(BaseModel):
    action: dict


ROOT_GID = 0

SESSION_API_KEY = os.environ.get('SESSION_API_KEY')
api_key_header = APIKeyHeader(name='X-Session-API-Key', auto_error=False)


def verify_api_key(api_key: str = Depends(api_key_header)):
    if SESSION_API_KEY and api_key != SESSION_API_KEY:
        raise HTTPException(status_code=403, detail='Invalid API Key')
    return api_key


def _execute_file_editor(
    editor: OHEditor,
    command: str,
    path: str,
    file_text: str | None = None,
    view_range: list[int] | None = None,
    old_str: str | None = None,
    new_str: str | None = None,
    insert_line: int | None = None,
    enable_linting: bool = False,
) -> tuple[str, tuple[str | None, str | None]]:
    """Execute file editor command and handle exceptions.

    Args:
        editor: The OHEditor instance
        command: Editor command to execute
        path: File path
        file_text: Optional file text content
        view_range: Optional view range tuple (start, end)
        old_str: Optional string to replace
        new_str: Optional replacement string
        insert_line: Optional line number for insertion
        enable_linting: Whether to enable linting

    Returns:
        tuple: A tuple containing the output string and a tuple of old and new file content
    """
    result: ToolResult | None = None
    try:
        result = editor(
            command=command,
            path=path,
            file_text=file_text,
            view_range=view_range,
            old_str=old_str,
            new_str=new_str,
            insert_line=insert_line,
            enable_linting=enable_linting,
        )
    except ToolError as e:
        result = ToolResult(error=e.message)

    if result.error:
        return f'ERROR:\n{result.error}', (None, None)

    if not result.output:
        logger.warning(f'No output from file_editor for {path}')
        return '', (None, None)

    return result.output, (result.old_content, result.new_content)


class ActionExecutor:
    """ActionExecutor is running inside docker sandbox.
    It is responsible for executing actions received from OpenHands backend and producing observations.
    """

    def __init__(
        self,
        plugins_to_load: list[Plugin],
        work_dir: str,
        username: str,
        user_id: int,
        browsergym_eval_env: str | None,
    ) -> None:
        self.plugins_to_load = plugins_to_load
        self._initial_cwd = work_dir
        self.username = username
        self.user_id = user_id
        _updated_user_id = init_user_and_working_directory(
            username=username, user_id=self.user_id, initial_cwd=work_dir
        )
        if _updated_user_id is not None:
            self.user_id = _updated_user_id

        self.bash_session: Optional[BashSession | WindowsPowershellSession] = None
        self.lock = asyncio.Lock()
        self.plugins: dict[str, Plugin] = {}
        self.file_editor = OHEditor(workspace_root=self._initial_cwd)
<<<<<<< HEAD
        
        # Check if we're running on Windows
        if platform.system() == 'Windows':
            logger.warning("Browser functionality is not supported on Windows. Browser actions will be skipped.")
            self.browser = None
        else:
            self.browser = BrowserEnv(browsergym_eval_env)
            
=======
        self.browser: BrowserEnv | None = None
        self.browser_init_task: asyncio.Task | None = None
        self.browsergym_eval_env = browsergym_eval_env
>>>>>>> 0b728c0c
        self.start_time = time.time()
        self.last_execution_time = self.start_time
        self._initialized = False

        self.max_memory_gb: int | None = None
        if _override_max_memory_gb := os.environ.get('RUNTIME_MAX_MEMORY_GB', None):
            self.max_memory_gb = int(_override_max_memory_gb)
            logger.info(
                f'Setting max memory to {self.max_memory_gb}GB (according to the RUNTIME_MAX_MEMORY_GB environment variable)'
            )
        else:
            logger.info('No max memory limit set, using all available system memory')

        self.memory_monitor = MemoryMonitor(
            enable=os.environ.get('RUNTIME_MEMORY_MONITOR', 'False').lower()
            in ['true', '1', 'yes']
        )
        self.memory_monitor.start_monitoring()

    @property
    def initial_cwd(self):
        return self._initial_cwd

    async def _init_browser_async(self):
        """Initialize the browser asynchronously."""
        logger.debug('Initializing browser asynchronously')
        try:
            self.browser = BrowserEnv(self.browsergym_eval_env)
            logger.debug('Browser initialized asynchronously')
        except Exception as e:
            logger.error(f'Failed to initialize browser: {e}')
            self.browser = None

    async def _ensure_browser_ready(self):
        """Ensure the browser is ready for use."""
        if self.browser is None:
            if self.browser_init_task is None:
                # Start browser initialization if it hasn't been started
                self.browser_init_task = asyncio.create_task(self._init_browser_async())
            elif self.browser_init_task.done():
                # If the task is done but browser is still None, restart initialization
                self.browser_init_task = asyncio.create_task(self._init_browser_async())

            # Wait for browser to be initialized
            if self.browser_init_task:
                logger.debug('Waiting for browser to be ready...')
                await self.browser_init_task

            # Check if browser was successfully initialized
            if self.browser is None:
                raise BrowserUnavailableException('Browser initialization failed')

        # If we get here, the browser is ready
        logger.debug('Browser is ready')

    async def ainit(self):
        # bash needs to be initialized first
        logger.debug('Initializing bash session')
<<<<<<< HEAD
        if platform.system() == 'Windows':
            self.bash_session = WindowsPowershellSession(
                work_dir=self._initial_cwd,
                username=self.username,
                no_change_timeout_seconds=int(
                    os.environ.get('NO_CHANGE_TIMEOUT_SECONDS', 30)
                ),
                max_memory_mb=self.max_memory_gb * 1024 if self.max_memory_gb else None,
            )
        else:
            self.bash_session = BashSession(
                work_dir=self._initial_cwd,
                username=self.username,
                no_change_timeout_seconds=int(
                    os.environ.get('NO_CHANGE_TIMEOUT_SECONDS', 30)
                ),
                max_memory_mb=self.max_memory_gb * 1024 if self.max_memory_gb else None,
            )
=======
        self.bash_session = BashSession(
            work_dir=self._initial_cwd,
            username=self.username,
            no_change_timeout_seconds=int(
                os.environ.get('NO_CHANGE_TIMEOUT_SECONDS', 10)
            ),
            max_memory_mb=self.max_memory_gb * 1024 if self.max_memory_gb else None,
        )
>>>>>>> 0b728c0c
        self.bash_session.initialize()
        logger.debug('Bash session initialized')

        # Start browser initialization in the background
        self.browser_init_task = asyncio.create_task(self._init_browser_async())
        logger.debug('Browser initialization started in background')

        await wait_all(
            (self._init_plugin(plugin) for plugin in self.plugins_to_load),
            timeout=60,
        )
        logger.debug('All plugins initialized')

        # This is a temporary workaround
        # TODO: refactor AgentSkills to be part of JupyterPlugin
        # AFTER ServerRuntime is deprecated
        logger.debug('Initializing AgentSkills')
        if 'agent_skills' in self.plugins and 'jupyter' in self.plugins:
            obs = await self.run_ipython(
                IPythonRunCellAction(
                    code='from openhands.runtime.plugins.agent_skills.agentskills import *\n'
                )
            )
            logger.debug(f'AgentSkills initialized: {obs}')

        logger.debug('Initializing bash commands')
        await self._init_bash_commands()

        logger.debug('Runtime client initialized.')
        self._initialized = True

    @property
    def initialized(self) -> bool:
        return self._initialized

    async def _init_plugin(self, plugin: Plugin):
        assert self.bash_session is not None
        await plugin.initialize(self.username)
        self.plugins[plugin.name] = plugin
        logger.debug(f'Initializing plugin: {plugin.name}')

        if isinstance(plugin, JupyterPlugin):
            await self.run_ipython(
                IPythonRunCellAction(
                    code=f'import os; os.chdir("{self.bash_session.cwd}")'
                )
            )

    async def _init_bash_commands(self):
        INIT_COMMANDS = []
        is_local_runtime = os.environ.get('LOCAL_RUNTIME_MODE') == '1'
        is_windows = platform.system() == 'Windows'

        # Determine base git config command
        if is_local_runtime:
            if is_windows:
                # Windows, local
                base_git_config = (
                    'git config --file ./.git_config user.name "openhands" && '
                    'git config --file ./.git_config user.email "openhands@all-hands.dev"'
                    # TODO: fix this later
                    # '$env:GIT_CONFIG = (Get-Location).Path + "\\\\.git_config"'
                )
            else:
                # Linux/macOS, local
                base_git_config = (
                    'git config --file ./.git_config user.name "openhands" && '
                    'git config --file ./.git_config user.email "openhands@all-hands.dev" && '
                    'export GIT_CONFIG=$(pwd)/.git_config'
                )
        else:
            # Non-local (implies Linux/macOS)
            base_git_config = (
                'git config --global user.name "openhands" && '
                'git config --global user.email "openhands@all-hands.dev"'
            )

        # Determine no-pager command
        if is_windows:
            # TODO: fix this later
            no_pager_cmd = 'Write-Output "Hello World"' # '$function:git = { git.exe --no-pager $args }'
        else:
            no_pager_cmd = 'alias git="git --no-pager"'

        command_to_run = f'{base_git_config} && {no_pager_cmd}'

        INIT_COMMANDS.append(command_to_run)

        logger.info(f'Initializing by running {len(INIT_COMMANDS)} bash commands...')
        for command in INIT_COMMANDS:
            action = CmdRunAction(command=command)
            action.set_hard_timeout(300)
            logger.info(f'Executing init command: {command}')
            obs = await self.run(action)
            assert isinstance(obs, CmdOutputObservation)
            logger.info(
                f'Init command outputs (exit code: {obs.exit_code}): {obs.content}'
            )
            assert obs.exit_code == 0
        logger.info('Bash init commands completed')

    async def run_action(self, action) -> Observation:
        async with self.lock:
            action_type = action.action
            observation = await getattr(self, action_type)(action)
            return observation

    async def run(
        self, action: CmdRunAction
    ) -> CmdOutputObservation | ErrorObservation:
        if action.is_static:
            path = action.cwd or self._initial_cwd
            result = await AsyncBashSession.execute(action.command, path)
            obs = CmdOutputObservation(
                content=result.content,
                exit_code=result.exit_code,
                command=action.command,
            )
            return obs

        assert self.bash_session is not None
        logger.info(f'Executing CmdRunAction: {action.command}')
        obs = await call_sync_from_async(self.bash_session.execute, action)
        logger.info(f'CmdRunAction finished execution. Observation: {obs}')
        return obs

    async def run_ipython(self, action: IPythonRunCellAction) -> Observation:
        assert self.bash_session is not None
        if 'jupyter' in self.plugins:
            _jupyter_plugin: JupyterPlugin = self.plugins['jupyter']  # type: ignore
            # This is used to make AgentSkills in Jupyter aware of the
            # current working directory in Bash
            jupyter_cwd = getattr(self, '_jupyter_cwd', None)
            if self.bash_session.cwd != jupyter_cwd:
                logger.debug(
                    f'{self.bash_session.cwd} != {jupyter_cwd} -> reset Jupyter PWD'
                )
                # Escape backslashes in the path for Python string literal
                python_safe_cwd = self.bash_session.cwd.replace('\\', '\\\\\\\\')
                reset_jupyter_cwd_code = (
                    f'import os; os.chdir("{python_safe_cwd}")' # Use escaped path
                )
                _aux_action = IPythonRunCellAction(code=reset_jupyter_cwd_code)
                _reset_obs: IPythonRunCellObservation = await _jupyter_plugin.run(
                    _aux_action
                )
                logger.debug(
                    f'Changed working directory in IPython to: {self.bash_session.cwd}. Output: {_reset_obs}'
                )
                self._jupyter_cwd = self.bash_session.cwd

            obs: IPythonRunCellObservation = await _jupyter_plugin.run(action)
            obs.content = obs.content.rstrip()

            if action.include_extra:
                obs.content += (
                    f'\n[Jupyter current working directory: {self.bash_session.cwd}]'
                )
                obs.content += f'\n[Jupyter Python interpreter: {_jupyter_plugin.python_interpreter_path}]'
            return obs
        else:
            raise RuntimeError(
                'JupyterRequirement not found. Unable to run IPython action.'
            )

    def _resolve_path(self, path: str, working_dir: str) -> str:
        filepath = Path(path)
        if not filepath.is_absolute():
            return str(Path(working_dir) / filepath)
        return str(filepath)

    async def read(self, action: FileReadAction) -> Observation:
        assert self.bash_session is not None

        # Cannot read binary files
        if is_binary(action.path):
            return ErrorObservation('ERROR_BINARY_FILE')

        if action.impl_source == FileReadSource.OH_ACI:
            result_str, _ = _execute_file_editor(
                self.file_editor,
                command='view',
                path=action.path,
                view_range=action.view_range,
            )

            return FileReadObservation(
                content=result_str,
                path=action.path,
                impl_source=FileReadSource.OH_ACI,
            )

        # NOTE: the client code is running inside the sandbox,
        # so there's no need to check permission
        working_dir = self.bash_session.cwd
        filepath = self._resolve_path(action.path, working_dir)
        try:
            if filepath.lower().endswith(('.png', '.jpg', '.jpeg', '.bmp', '.gif')):
                with open(filepath, 'rb') as file:  # noqa: ASYNC101
                    image_data = file.read()
                    encoded_image = base64.b64encode(image_data).decode('utf-8')
                    mime_type, _ = mimetypes.guess_type(filepath)
                    if mime_type is None:
                        mime_type = 'image/png'  # default to PNG if mime type cannot be determined
                    encoded_image = f'data:{mime_type};base64,{encoded_image}'

                return FileReadObservation(path=filepath, content=encoded_image)
            elif filepath.lower().endswith('.pdf'):
                with open(filepath, 'rb') as file:  # noqa: ASYNC101
                    pdf_data = file.read()
                    encoded_pdf = base64.b64encode(pdf_data).decode('utf-8')
                    encoded_pdf = f'data:application/pdf;base64,{encoded_pdf}'
                return FileReadObservation(path=filepath, content=encoded_pdf)
            elif filepath.lower().endswith(('.mp4', '.webm', '.ogg')):
                with open(filepath, 'rb') as file:  # noqa: ASYNC101
                    video_data = file.read()
                    encoded_video = base64.b64encode(video_data).decode('utf-8')
                    mime_type, _ = mimetypes.guess_type(filepath)
                    if mime_type is None:
                        mime_type = 'video/mp4'  # default to MP4 if MIME type cannot be determined
                    encoded_video = f'data:{mime_type};base64,{encoded_video}'

                return FileReadObservation(path=filepath, content=encoded_video)

            with open(filepath, 'r', encoding='utf-8') as file:  # noqa: ASYNC101
                lines = read_lines(file.readlines(), action.start, action.end)
        except FileNotFoundError:
            return ErrorObservation(
                f'File not found: {filepath}. Your current working directory is {working_dir}.'
            )
        except UnicodeDecodeError:
            return ErrorObservation(f'File could not be decoded as utf-8: {filepath}.')
        except IsADirectoryError:
            return ErrorObservation(
                f'Path is a directory: {filepath}. You can only read files'
            )

        code_view = ''.join(lines)
        return FileReadObservation(path=filepath, content=code_view)

    async def write(self, action: FileWriteAction) -> Observation:
        assert self.bash_session is not None
        working_dir = self.bash_session.cwd
        filepath = self._resolve_path(action.path, working_dir)

        insert = action.content.split('\n')
        if not os.path.exists(os.path.dirname(filepath)):
            os.makedirs(os.path.dirname(filepath))

        file_exists = os.path.exists(filepath)
        if file_exists:
            file_stat = os.stat(filepath)
        else:
            file_stat = None

        mode = 'w' if not file_exists else 'r+'
        try:
            with open(filepath, mode, encoding='utf-8') as file:  # noqa: ASYNC101
                if mode != 'w':
                    all_lines = file.readlines()
                    new_file = insert_lines(insert, all_lines, action.start, action.end)
                else:
                    new_file = [i + '\n' for i in insert]

                file.seek(0)
                file.writelines(new_file)
                file.truncate()

        except FileNotFoundError:
            return ErrorObservation(f'File not found: {filepath}')
        except IsADirectoryError:
            return ErrorObservation(
                f'Path is a directory: {filepath}. You can only write to files'
            )
        except UnicodeDecodeError:
            return ErrorObservation(f'File could not be decoded as utf-8: {filepath}')

        # Attempt to handle file permissions
        try:
            if file_exists:
                assert file_stat is not None
                # restore the original file permissions if the file already exists
                os.chmod(filepath, file_stat.st_mode)
                os.chown(filepath, file_stat.st_uid, file_stat.st_gid)
            else:
                # set the new file permissions if the file is new
                os.chmod(filepath, 0o664)
                os.chown(filepath, self.user_id, self.user_id)
        except PermissionError as e:
            return ErrorObservation(
                f'File {filepath} written, but failed to change ownership and permissions: {e}'
            )
        return FileWriteObservation(content='', path=filepath)

    async def edit(self, action: FileEditAction) -> Observation:
        assert action.impl_source == FileEditSource.OH_ACI
        result_str, (old_content, new_content) = _execute_file_editor(
            self.file_editor,
            command=action.command,
            path=action.path,
            file_text=action.file_text,
            old_str=action.old_str,
            new_str=action.new_str,
            insert_line=action.insert_line,
            enable_linting=False,
        )

        return FileEditObservation(
            content=result_str,
            path=action.path,
            old_content=action.old_str,
            new_content=action.new_str,
            impl_source=FileEditSource.OH_ACI,
            diff=get_diff(
                old_contents=old_content or '',
                new_contents=new_content or '',
                filepath=action.path,
            ),
        )

    async def browse(self, action: BrowseURLAction) -> Observation:
<<<<<<< HEAD
        if self.browser is None:
            return ErrorObservation("Browser functionality is not supported on Windows.")
        return await browse(action, self.browser)

    async def browse_interactive(self, action: BrowseInteractiveAction) -> Observation:
        if self.browser is None:
            return ErrorObservation("Browser functionality is not supported on Windows.")
=======
        await self._ensure_browser_ready()
        return await browse(action, self.browser)

    async def browse_interactive(self, action: BrowseInteractiveAction) -> Observation:
        await self._ensure_browser_ready()
>>>>>>> 0b728c0c
        return await browse(action, self.browser)

    def close(self):
        self.memory_monitor.stop_monitoring()
        if self.bash_session is not None:
            self.bash_session.close()
        if self.browser is not None:
            self.browser.close()


if __name__ == '__main__':
    logger.warning('Starting Action Execution Server')

    parser = argparse.ArgumentParser()
    parser.add_argument('port', type=int, help='Port to listen on')
    parser.add_argument('--working-dir', type=str, help='Working directory')
    parser.add_argument('--plugins', type=str, help='Plugins to initialize', nargs='+')
    parser.add_argument(
        '--username', type=str, help='User to run as', default='openhands'
    )
    parser.add_argument('--user-id', type=int, help='User ID to run as', default=1000)
    parser.add_argument(
        '--browsergym-eval-env',
        type=str,
        help='BrowserGym environment used for browser evaluation',
        default=None,
    )

    # example: python client.py 8000 --working-dir /workspace --plugins JupyterRequirement
    args = parser.parse_args()

    # Start the file viewer server in a separate thread
    logger.info('Starting file viewer server')
    _file_viewer_port = find_available_tcp_port(
        min_port=args.port + 1, max_port=min(args.port + 1024, 65535)
    )
    server_url, _ = start_file_viewer_server(port=_file_viewer_port)
    logger.info(f'File viewer server started at {server_url}')

    plugins_to_load: list[Plugin] = []
    if args.plugins:
        for plugin in args.plugins:
            if plugin not in ALL_PLUGINS:
                raise ValueError(f'Plugin {plugin} not found')
            plugins_to_load.append(ALL_PLUGINS[plugin]())  # type: ignore

    client: ActionExecutor | None = None

    @asynccontextmanager
    async def lifespan(app: FastAPI):
        global client
        client = ActionExecutor(
            plugins_to_load,
            work_dir=args.working_dir,
            username=args.username,
            user_id=args.user_id,
            browsergym_eval_env=args.browsergym_eval_env,
        )
        await client.ainit()
        yield
        # Clean up & release the resources
        client.close()

    app = FastAPI(lifespan=lifespan)

    # TODO below 3 exception handlers were recommended by Sonnet.
    # Are these something we should keep?
    @app.exception_handler(Exception)
    async def global_exception_handler(request: Request, exc: Exception):
        logger.exception('Unhandled exception occurred:')
        return JSONResponse(
            status_code=500,
            content={'detail': 'An unexpected error occurred. Please try again later.'},
        )

    @app.exception_handler(StarletteHTTPException)
    async def http_exception_handler(request: Request, exc: StarletteHTTPException):
        logger.error(f'HTTP exception occurred: {exc.detail}')
        return JSONResponse(status_code=exc.status_code, content={'detail': exc.detail})

    @app.exception_handler(RequestValidationError)
    async def validation_exception_handler(
        request: Request, exc: RequestValidationError
    ):
        logger.error(f'Validation error occurred: {exc}')
        return JSONResponse(
            status_code=422,
<<<<<<< HEAD
            content={'detail': 'Invalid request parameters', 'errors': str(exc.errors())},
=======
            content={
                'detail': 'Invalid request parameters',
                'errors': str(exc.errors()),
            },
>>>>>>> 0b728c0c
        )

    @app.middleware('http')
    async def authenticate_requests(request: Request, call_next):
        if request.url.path != '/alive' and request.url.path != '/server_info':
            try:
                verify_api_key(request.headers.get('X-Session-API-Key'))
            except HTTPException as e:
                return JSONResponse(
                    status_code=e.status_code, content={'detail': e.detail}
                )
        response = await call_next(request)
        return response

    @app.get('/server_info')
    async def get_server_info():
        assert client is not None
        current_time = time.time()
        uptime = current_time - client.start_time
        idle_time = current_time - client.last_execution_time

        response = {
            'uptime': uptime,
            'idle_time': idle_time,
            'resources': get_system_stats(),
        }
        logger.info('Server info endpoint response: %s', response)
        return response

    @app.post('/execute_action')
    async def execute_action(action_request: ActionRequest):
        assert client is not None
        logger.info(f"Received request for /execute_action: {action_request.action.get('action')}")
        try:
            action = event_from_dict(action_request.action)
            if not isinstance(action, Action):
                raise HTTPException(status_code=400, detail='Invalid action type')
            client.last_execution_time = time.time()
<<<<<<< HEAD
            logger.info(f"Executing action: {action}")
=======

>>>>>>> 0b728c0c
            observation = await client.run_action(action)
            logger.info(f"Action executed. Observation: {observation}")
            obs_dict = event_to_dict(observation)
            logger.info(f"Returning response for /execute_action: {obs_dict}")
            return obs_dict
        except Exception as e:
            logger.error(f'Error while running /execute_action: {str(e)}')
            logger.exception("Full traceback for /execute_action error:")
            raise HTTPException(
                status_code=500,
                detail=traceback.format_exc(),
            )

    @app.post('/upload_file')
    async def upload_file(
        file: UploadFile, destination: str = '/', recursive: bool = False
    ):
        assert client is not None

        try:
            # Ensure the destination directory exists
            if not os.path.isabs(destination):
                raise HTTPException(
                    status_code=400, detail='Destination must be an absolute path'
                )

            full_dest_path = destination
            if not os.path.exists(full_dest_path):
                os.makedirs(full_dest_path, exist_ok=True)

            if recursive or file.filename.endswith('.zip'):
                # For recursive uploads, we expect a zip file
                if not file.filename.endswith('.zip'):
                    raise HTTPException(
                        status_code=400, detail='Recursive uploads must be zip files'
                    )

                zip_path = os.path.join(full_dest_path, file.filename)
                with open(zip_path, 'wb') as buffer:  # noqa: ASYNC101
                    shutil.copyfileobj(file.file, buffer)

                # Extract the zip file
                shutil.unpack_archive(zip_path, full_dest_path)
                os.remove(zip_path)  # Remove the zip file after extraction

                logger.debug(
                    f'Uploaded file {file.filename} and extracted to {destination}'
                )
            else:
                # For single file uploads
                file_path = os.path.join(full_dest_path, file.filename)
                with open(file_path, 'wb') as buffer:  # noqa: ASYNC101
                    shutil.copyfileobj(file.file, buffer)
                logger.debug(f'Uploaded file {file.filename} to {destination}')

            return JSONResponse(
                content={
                    'filename': file.filename,
                    'destination': destination,
                    'recursive': recursive,
                },
                status_code=200,
            )

        except Exception as e:
            raise HTTPException(status_code=500, detail=str(e))

    @app.get('/download_files')
    def download_file(path: str):
        logger.debug('Downloading files')
        try:
            if not os.path.isabs(path):
                raise HTTPException(
                    status_code=400, detail='Path must be an absolute path'
                )

            if not os.path.exists(path):
                raise HTTPException(status_code=404, detail='File not found')

            with tempfile.NamedTemporaryFile(suffix='.zip', delete=False) as temp_zip:
                with ZipFile(temp_zip, 'w') as zipf:
                    for root, _, files in os.walk(path):
                        for file in files:
                            file_path = os.path.join(root, file)
                            zipf.write(
                                file_path, arcname=os.path.relpath(file_path, path)
                            )
                return FileResponse(
                    path=temp_zip.name,
                    media_type='application/zip',
                    filename=f'{os.path.basename(path)}.zip',
                    background=BackgroundTask(lambda: os.unlink(temp_zip.name)),
                )

        except Exception as e:
            raise HTTPException(status_code=500, detail=str(e))

    @app.get('/alive')
    async def alive():
        if client is None or not client.initialized:
            return {'status': 'not initialized'}
        return {'status': 'ok'}

    # ================================
    # VSCode-specific operations
    # ================================

    @app.get('/vscode/connection_token')
    async def get_vscode_connection_token():
        assert client is not None
        if 'vscode' in client.plugins:
            plugin: VSCodePlugin = client.plugins['vscode']  # type: ignore
            return {'token': plugin.vscode_connection_token}
        else:
            return {'token': None}

    # ================================
    # File-specific operations for UI
    # ================================

    @app.post('/list_files')
    async def list_files(request: Request):
        """List files in the specified path.

        This function retrieves a list of files from the agent's runtime file store,
        excluding certain system and hidden files/directories.

        To list files:
        ```sh
        curl -X POST -d '{"path": "/"}' http://localhost:3000/list_files
        ```

        Args:
            request (Request): The incoming request object.
            path (str, optional): The path to list files from. Defaults to '/'.

        Returns:
            list: A list of file names in the specified path.

        Raises:
            HTTPException: If there's an error listing the files.
        """
        assert client is not None

        # get request as dict
        request_dict = await request.json()
        path = request_dict.get('path', None)

        # Get the full path of the requested directory
        if path is None:
            full_path = client.initial_cwd
        elif os.path.isabs(path):
            full_path = path
        else:
            full_path = os.path.join(client.initial_cwd, path)

        if not os.path.exists(full_path):
            # if user just removed a folder, prevent server error 500 in UI
            return []

        try:
            # Check if the directory exists
            if not os.path.exists(full_path) or not os.path.isdir(full_path):
                return []

            entries = os.listdir(full_path)

            # Separate directories and files
            directories = []
            files = []
            for entry in entries:
                # Remove leading slash and any parent directory components
                entry_relative = entry.lstrip('/').split('/')[-1]

                # Construct the full path by joining the base path with the relative entry path
                full_entry_path = os.path.join(full_path, entry_relative)
                if os.path.exists(full_entry_path):
                    is_dir = os.path.isdir(full_entry_path)
                    if is_dir:
                        # add trailing slash to directories
                        # required by FE to differentiate directories and files
                        entry = entry.rstrip('/') + '/'
                        directories.append(entry)
                    else:
                        files.append(entry)

            # Sort directories and files separately
            directories.sort(key=lambda s: s.lower())
            files.sort(key=lambda s: s.lower())

            # Combine sorted directories and files
            sorted_entries = directories + files
            return sorted_entries

        except Exception as e:
            logger.error(f'Error listing files: {e}')
            return []

    logger.debug(f'Starting action execution API on port {args.port}')
    run(app, host='0.0.0.0', port=args.port)<|MERGE_RESOLUTION|>--- conflicted
+++ resolved
@@ -17,8 +17,8 @@
 import traceback
 from contextlib import asynccontextmanager
 from pathlib import Path
+from typing import Optional
 from zipfile import ZipFile
-from typing import Optional
 
 from binaryornot.check import is_binary
 from fastapi import Depends, FastAPI, HTTPException, Request, UploadFile
@@ -68,8 +68,8 @@
 from openhands.runtime.utils.memory_monitor import MemoryMonitor
 from openhands.runtime.utils.runtime_init import init_user_and_working_directory
 from openhands.runtime.utils.system_stats import get_system_stats
+from openhands.runtime.utils.windows_bash import WindowsPowershellSession
 from openhands.utils.async_utils import call_sync_from_async, wait_all
-from openhands.runtime.utils.windows_bash import WindowsPowershellSession
 
 
 class ActionRequest(BaseModel):
@@ -167,20 +167,18 @@
         self.lock = asyncio.Lock()
         self.plugins: dict[str, Plugin] = {}
         self.file_editor = OHEditor(workspace_root=self._initial_cwd)
-<<<<<<< HEAD
-        
+
         # Check if we're running on Windows
         if platform.system() == 'Windows':
-            logger.warning("Browser functionality is not supported on Windows. Browser actions will be skipped.")
+            logger.warning(
+                'Browser functionality is not supported on Windows. Browser actions will be skipped.'
+            )
             self.browser = None
         else:
-            self.browser = BrowserEnv(browsergym_eval_env)
-            
-=======
-        self.browser: BrowserEnv | None = None
+            self.browser: BrowserEnv | None = None
         self.browser_init_task: asyncio.Task | None = None
         self.browsergym_eval_env = browsergym_eval_env
->>>>>>> 0b728c0c
+
         self.start_time = time.time()
         self.last_execution_time = self.start_time
         self._initialized = False
@@ -239,13 +237,12 @@
     async def ainit(self):
         # bash needs to be initialized first
         logger.debug('Initializing bash session')
-<<<<<<< HEAD
         if platform.system() == 'Windows':
             self.bash_session = WindowsPowershellSession(
                 work_dir=self._initial_cwd,
                 username=self.username,
                 no_change_timeout_seconds=int(
-                    os.environ.get('NO_CHANGE_TIMEOUT_SECONDS', 30)
+                    os.environ.get('NO_CHANGE_TIMEOUT_SECONDS', 10)
                 ),
                 max_memory_mb=self.max_memory_gb * 1024 if self.max_memory_gb else None,
             )
@@ -254,20 +251,10 @@
                 work_dir=self._initial_cwd,
                 username=self.username,
                 no_change_timeout_seconds=int(
-                    os.environ.get('NO_CHANGE_TIMEOUT_SECONDS', 30)
+                    os.environ.get('NO_CHANGE_TIMEOUT_SECONDS', 10)
                 ),
                 max_memory_mb=self.max_memory_gb * 1024 if self.max_memory_gb else None,
             )
-=======
-        self.bash_session = BashSession(
-            work_dir=self._initial_cwd,
-            username=self.username,
-            no_change_timeout_seconds=int(
-                os.environ.get('NO_CHANGE_TIMEOUT_SECONDS', 10)
-            ),
-            max_memory_mb=self.max_memory_gb * 1024 if self.max_memory_gb else None,
-        )
->>>>>>> 0b728c0c
         self.bash_session.initialize()
         logger.debug('Bash session initialized')
 
@@ -348,7 +335,7 @@
         # Determine no-pager command
         if is_windows:
             # TODO: fix this later
-            no_pager_cmd = 'Write-Output "Hello World"' # '$function:git = { git.exe --no-pager $args }'
+            no_pager_cmd = 'Write-Output "Hello World"'  # '$function:git = { git.exe --no-pager $args }'
         else:
             no_pager_cmd = 'alias git="git --no-pager"'
 
@@ -408,7 +395,7 @@
                 # Escape backslashes in the path for Python string literal
                 python_safe_cwd = self.bash_session.cwd.replace('\\', '\\\\\\\\')
                 reset_jupyter_cwd_code = (
-                    f'import os; os.chdir("{python_safe_cwd}")' # Use escaped path
+                    f'import os; os.chdir("{python_safe_cwd}")'  # Use escaped path
                 )
                 _aux_action = IPythonRunCellAction(code=reset_jupyter_cwd_code)
                 _reset_obs: IPythonRunCellObservation = await _jupyter_plugin.run(
@@ -589,21 +576,19 @@
         )
 
     async def browse(self, action: BrowseURLAction) -> Observation:
-<<<<<<< HEAD
         if self.browser is None:
-            return ErrorObservation("Browser functionality is not supported on Windows.")
+            return ErrorObservation(
+                'Browser functionality is not supported on Windows.'
+            )
+        await self._ensure_browser_ready()
         return await browse(action, self.browser)
 
     async def browse_interactive(self, action: BrowseInteractiveAction) -> Observation:
         if self.browser is None:
-            return ErrorObservation("Browser functionality is not supported on Windows.")
-=======
+            return ErrorObservation(
+                'Browser functionality is not supported on Windows.'
+            )
         await self._ensure_browser_ready()
-        return await browse(action, self.browser)
-
-    async def browse_interactive(self, action: BrowseInteractiveAction) -> Observation:
-        await self._ensure_browser_ready()
->>>>>>> 0b728c0c
         return await browse(action, self.browser)
 
     def close(self):
@@ -691,14 +676,10 @@
         logger.error(f'Validation error occurred: {exc}')
         return JSONResponse(
             status_code=422,
-<<<<<<< HEAD
-            content={'detail': 'Invalid request parameters', 'errors': str(exc.errors())},
-=======
             content={
                 'detail': 'Invalid request parameters',
                 'errors': str(exc.errors()),
             },
->>>>>>> 0b728c0c
         )
 
     @app.middleware('http')
@@ -731,25 +712,23 @@
     @app.post('/execute_action')
     async def execute_action(action_request: ActionRequest):
         assert client is not None
-        logger.info(f"Received request for /execute_action: {action_request.action.get('action')}")
+        logger.info(
+            f"Received request for /execute_action: {action_request.action.get('action')}"
+        )
         try:
             action = event_from_dict(action_request.action)
             if not isinstance(action, Action):
                 raise HTTPException(status_code=400, detail='Invalid action type')
             client.last_execution_time = time.time()
-<<<<<<< HEAD
-            logger.info(f"Executing action: {action}")
-=======
-
->>>>>>> 0b728c0c
+            logger.info(f'Executing action: {action}')
             observation = await client.run_action(action)
-            logger.info(f"Action executed. Observation: {observation}")
+            logger.info(f'Action executed. Observation: {observation}')
             obs_dict = event_to_dict(observation)
-            logger.info(f"Returning response for /execute_action: {obs_dict}")
+            logger.info(f'Returning response for /execute_action: {obs_dict}')
             return obs_dict
         except Exception as e:
             logger.error(f'Error while running /execute_action: {str(e)}')
-            logger.exception("Full traceback for /execute_action error:")
+            logger.exception('Full traceback for /execute_action error:')
             raise HTTPException(
                 status_code=500,
                 detail=traceback.format_exc(),
