from typing import Any

import requests


class RequestError(requests.HTTPError):
    """Exception raised when an error occurs in a request with details."""

    def __init__(self, *args, details=None, **kwargs):
        super().__init__(*args, **kwargs)
        self.details = details

    def __str__(self) -> str:
        return f'HTTP Error occurred: {super().__str__()}\nDetails: {self.details or "No additional details available."}'


def send_request(
    session: requests.Session,
    method: str,
    url: str,
    timeout: int = 10,
    **kwargs: Any,
) -> requests.Response:
    response = session.request(method, url, **kwargs)
    try:
        response.raise_for_status()
    except requests.HTTPError as e:
<<<<<<< HEAD
        if e.response.status_code >= 500:
            try:
                _json = response.json()
            except requests.JSONDecodeError:
                raise RuntimeError(f'{e}') from e
            raise RuntimeError(f'{e}\n{_json.get("message", "")}') from e
        else:
            raise e
=======
        try:
            _json = response.json()
        except requests.JSONDecodeError:
            raise e
        raise RequestError(e, details=_json.get('detail')) from e
>>>>>>> c50a45e9
    return response<|MERGE_RESOLUTION|>--- conflicted
+++ resolved
@@ -25,20 +25,9 @@
     try:
         response.raise_for_status()
     except requests.HTTPError as e:
-<<<<<<< HEAD
-        if e.response.status_code >= 500:
-            try:
-                _json = response.json()
-            except requests.JSONDecodeError:
-                raise RuntimeError(f'{e}') from e
-            raise RuntimeError(f'{e}\n{_json.get("message", "")}') from e
-        else:
-            raise e
-=======
         try:
             _json = response.json()
         except requests.JSONDecodeError:
             raise e
         raise RequestError(e, details=_json.get('detail')) from e
->>>>>>> c50a45e9
     return response