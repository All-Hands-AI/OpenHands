FROM {{ base_image }}

# Shared environment variables
ENV POETRY_VIRTUALENVS_PATH=/openhands/poetry \
    MAMBA_ROOT_PREFIX=/openhands/micromamba \
    LANG=C.UTF-8 \
    LC_ALL=C.UTF-8 \
    EDITOR=code \
    VISUAL=code \
    GIT_EDITOR="code --wait" \
    OPENVSCODE_SERVER_ROOT=/openhands/.openvscode-server

{% macro setup_base_system() %}

# Install base system dependencies

{% if (('ubuntu' in base_image) or ('mswebench' in base_image)) %}
RUN apt-get update && \
    apt-get install -y --no-install-recommends \
        wget curl ca-certificates sudo apt-utils git jq tmux build-essential ripgrep ffmpeg \
        {%- if (base_image.endswith(':latest') or base_image.endswith(':24.04') or ('mswebench' in base_image)) -%}
        libgl1 \
        {%- else %}
        libgl1-mesa-glx \
        {% endif -%}
        libasound2-plugins libatomic1 && \
    curl -fsSL https://deb.nodesource.com/setup_22.x | bash - && \
    TZ=Etc/UTC DEBIAN_FRONTEND=noninteractive \
        apt-get install -y --no-install-recommends nodejs \
        {%- if ('mswebench' in base_image) -%}
        python3 python-is-python3 python3-pip python3-venv \
        {%- elif base_image.endswith(':latest') or base_image.endswith(':24.04') -%}
        python3.12 python3.12-venv python-is-python3 python3-pip \
        {%- else -%}
        python3.10 python3.10-venv python-is-python3 python3-pip \
        {%- endif -%}
        && \
    apt-get clean && \
    rm -rf /var/lib/apt/lists/*
{% endif %}

{% if (('ubuntu' not in base_image) and ('mswebench' not in base_image)) %}
RUN apt-get update && \
    apt-get install -y --no-install-recommends \
        wget curl ca-certificates sudo apt-utils git jq tmux build-essential ripgrep ffmpeg \
        libgl1-mesa-glx \
        libasound2-plugins libatomic1 && \
    apt-get clean && \
    rm -rf /var/lib/apt/lists/*
{% endif %}

{% if (('ubuntu' in base_image) or ('mswebench' in base_image)) %}
RUN ln -s "$(dirname $(which node))/corepack" /usr/local/bin/corepack && \
    npm install -g corepack && corepack enable yarn && \
    curl -fsSL --compressed https://install.python-poetry.org | python -
{% endif %}

# Install uv (required by MCP)
RUN curl -LsSf https://astral.sh/uv/install.sh | env UV_INSTALL_DIR="/openhands/bin" sh
# Add /openhands/bin to PATH
ENV PATH="/openhands/bin:${PATH}"

# Remove UID 1000 named pn or ubuntu, so the 'openhands' user can be created from ubuntu hosts
RUN (if getent passwd 1000 | grep -q pn; then userdel pn; fi) && \
    (if getent passwd 1000 | grep -q ubuntu; then userdel ubuntu; fi)


# Create necessary directories
RUN mkdir -p /openhands && \
    mkdir -p /openhands/logs && \
    mkdir -p /openhands/poetry

{% endmacro %}

{% macro setup_vscode_server() %}
# Reference:
# 1. https://github.com/gitpod-io/openvscode-server
# 2. https://github.com/gitpod-io/openvscode-releases

# Setup VSCode Server
ARG RELEASE_TAG="openvscode-server-v1.98.2"
ARG RELEASE_ORG="gitpod-io"
# ARG USERNAME=openvscode-server
# ARG USER_UID=1000
# ARG USER_GID=1000

RUN if [ -z "${RELEASE_TAG}" ]; then \
        echo "The RELEASE_TAG build arg must be set." >&2 && \
        exit 1; \
    fi && \
    arch=$(uname -m) && \
    if [ "${arch}" = "x86_64" ]; then \
        arch="x64"; \
    elif [ "${arch}" = "aarch64" ]; then \
        arch="arm64"; \
    elif [ "${arch}" = "armv7l" ]; then \
        arch="armhf"; \
    fi && \
    wget https://github.com/${RELEASE_ORG}/openvscode-server/releases/download/${RELEASE_TAG}/${RELEASE_TAG}-linux-${arch}.tar.gz && \
    tar -xzf ${RELEASE_TAG}-linux-${arch}.tar.gz && \
    if [ -d "${OPENVSCODE_SERVER_ROOT}" ]; then rm -rf "${OPENVSCODE_SERVER_ROOT}"; fi && \
    mv ${RELEASE_TAG}-linux-${arch} ${OPENVSCODE_SERVER_ROOT} && \
    cp ${OPENVSCODE_SERVER_ROOT}/bin/remote-cli/openvscode-server ${OPENVSCODE_SERVER_ROOT}/bin/remote-cli/code && \
    rm -f ${RELEASE_TAG}-linux-${arch}.tar.gz



{% endmacro %}

{% macro install_vscode_extensions() %}
# Install our custom extension
RUN mkdir -p ${OPENVSCODE_SERVER_ROOT}/extensions/openhands-hello-world && \
    cp -r /openhands/code/openhands/runtime/utils/vscode-extensions/hello-world/* ${OPENVSCODE_SERVER_ROOT}/extensions/openhands-hello-world/

RUN mkdir -p ${OPENVSCODE_SERVER_ROOT}/extensions/openhands-memory-monitor && \
    cp -r /openhands/code/openhands/runtime/utils/vscode-extensions/memory-monitor/* ${OPENVSCODE_SERVER_ROOT}/extensions/openhands-memory-monitor/

# Some extension dirs are removed because they trigger false positives in vulnerability scans.
RUN rm -rf ${OPENVSCODE_SERVER_ROOT}/extensions/{handlebars,pug,json,diff,grunt,ini,npm}
{% endmacro %}

{% macro install_dependencies() %}
# Install all dependencies
WORKDIR /openhands/code

RUN \
    /openhands/micromamba/bin/micromamba config set changeps1 False && \
    /openhands/micromamba/bin/micromamba run -n openhands poetry config virtualenvs.path /openhands/poetry && \
    /openhands/micromamba/bin/micromamba run -n openhands poetry env use \
    {%- if 'ubuntu' in base_image and not (base_image.endswith(':latest') or base_image.endswith(':24.04')) and not ('mswebench' in base_image) %}
    python3.10
    {%- else %}
    python3.12
    {%- endif %} && \
    # Install project dependencies
    /openhands/micromamba/bin/micromamba run -n openhands poetry install --only main,runtime --no-interaction --no-root && \
<<<<<<< HEAD
    # Install playwright and its dependencies
=======
    # Update and install additional tools
    # (There used to be an "apt-get update" here, hopefully we can skip it.)
    {% if enable_browser %}
>>>>>>> 6d7ab8a0
    /openhands/micromamba/bin/micromamba run -n openhands poetry run playwright install --with-deps chromium && \
    {% endif %}
    # Set environment variables
    /openhands/micromamba/bin/micromamba run -n openhands poetry run python -c "import sys; print('OH_INTERPRETER_PATH=' + sys.executable)" >> /etc/environment && \
    # Set permissions
    chmod -R g+rws /openhands/poetry && \
    mkdir -p /openhands/workspace && chmod -R g+rws,o+rw /openhands/workspace && \
    # Clean up
    /openhands/micromamba/bin/micromamba run -n openhands poetry cache clear --all . -n && \
    apt-get clean && rm -rf /var/lib/apt/lists/* /tmp/* /var/tmp/* && \
    /openhands/micromamba/bin/micromamba clean --all

{% endmacro %}

{% if build_from_scratch %}
# ================================================================
# START: Build Runtime Image from Scratch
# ================================================================
# This is used in cases where the base image is something more generic like nikolaik/python-nodejs
# rather than the current OpenHands release

{{ setup_base_system() }}

# Install micromamba
RUN mkdir -p /openhands/micromamba/bin && \
    /bin/bash -c "PREFIX_LOCATION=/openhands/micromamba BIN_FOLDER=/openhands/micromamba/bin INIT_YES=no CONDA_FORGE_YES=yes $(curl -L https://micro.mamba.pm/install.sh)" && \
    /openhands/micromamba/bin/micromamba config remove channels defaults && \
    /openhands/micromamba/bin/micromamba config list

# Create the openhands virtual environment and install poetry and python
RUN /openhands/micromamba/bin/micromamba create -n openhands -y && \
    /openhands/micromamba/bin/micromamba install -n openhands -c conda-forge poetry \
    {%- if 'ubuntu' in base_image and not (base_image.endswith(':latest') or base_image.endswith(':24.04')) %}
    python=3.10 \
    {%- else %}
    python=3.12 \
    {%- endif %}
    -y

# Create a clean openhands directory including only the pyproject.toml, poetry.lock and openhands/__init__.py
RUN \
    if [ -d /openhands/code ]; then rm -rf /openhands/code; fi && \
    mkdir -p /openhands/code/openhands && \
    touch /openhands/code/openhands/__init__.py

COPY ./code/pyproject.toml ./code/poetry.lock /openhands/code/

{{ install_dependencies() }}

# ================================================================
# END: Build Runtime Image from Scratch
# ================================================================
{% endif %}

{{ setup_vscode_server() }}

# ================================================================
# Copy Project source files
# ================================================================
RUN if [ -d /openhands/code/openhands ]; then rm -rf /openhands/code/openhands; fi
COPY ./code/pyproject.toml ./code/poetry.lock /openhands/code/

COPY ./code/openhands /openhands/code/openhands
RUN chmod a+rwx /openhands/code/openhands/__init__.py



# ================================================================
# END: Build from versioned image
# ================================================================
{% if build_from_versioned %}
{{ install_dependencies() }}
{{ install_vscode_extensions() }}
{% endif %}

# Install extra dependencies if specified
{% if extra_deps %}RUN {{ extra_deps }} {% endif %}<|MERGE_RESOLUTION|>--- conflicted
+++ resolved
@@ -134,13 +134,9 @@
     {%- endif %} && \
     # Install project dependencies
     /openhands/micromamba/bin/micromamba run -n openhands poetry install --only main,runtime --no-interaction --no-root && \
-<<<<<<< HEAD
-    # Install playwright and its dependencies
-=======
     # Update and install additional tools
     # (There used to be an "apt-get update" here, hopefully we can skip it.)
     {% if enable_browser %}
->>>>>>> 6d7ab8a0
     /openhands/micromamba/bin/micromamba run -n openhands poetry run playwright install --with-deps chromium && \
     {% endif %}
     # Set environment variables
