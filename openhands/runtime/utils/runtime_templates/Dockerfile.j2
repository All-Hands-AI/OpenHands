--- conflicted
+++ resolved
@@ -15,11 +15,7 @@
 # Install base system dependencies
 RUN apt-get update && \
     apt-get install -y --no-install-recommends \
-<<<<<<< HEAD
-        wget curl sudo apt-utils git tmux \
-=======
-        wget curl sudo apt-utils git jq \
->>>>>>> ecff5c67
+        wget curl sudo apt-utils git jq tmux \
         {% if 'ubuntu' in base_image and (base_image.endswith(':latest') or base_image.endswith(':24.04')) %}
         libgl1 \
         {% else %}
