--- conflicted
+++ resolved
@@ -208,13 +208,6 @@
         logger.debug(f'pane: {self.pane}; history_limit: {self.session.history_limit}')
         _initial_window.kill_window()
 
-<<<<<<< HEAD
-        self.shell = pexpect.spawn(
-            f'sudo -u {username} bash',
-            encoding='utf-8',
-            codec_errors='replace',
-            echo=False,
-=======
         # Configure bash to use simple PS1 and disable PS2
         self.pane.send_keys(
             f'export PROMPT_COMMAND=\'export PS1="{self.PS1}"\'; export PS2=""'
@@ -244,7 +237,6 @@
                 lambda line: line.rstrip(),
                 self.pane.cmd('capture-pane', '-J', '-pS', '-').stdout,
             )
->>>>>>> ef205301
         )
         return content
 
