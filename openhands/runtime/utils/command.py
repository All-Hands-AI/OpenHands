--- conflicted
+++ resolved
@@ -16,10 +16,7 @@
     plugins: list[PluginRequirement],
     app_config: AppConfig,
     python_prefix: list[str] = DEFAULT_PYTHON_PREFIX,
-<<<<<<< HEAD
-=======
     use_nice_for_root: bool = True,
->>>>>>> f31ccad4
 ):
     sandbox_config = app_config.sandbox
 
