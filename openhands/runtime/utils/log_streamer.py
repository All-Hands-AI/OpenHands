--- conflicted
+++ resolved
@@ -47,13 +47,12 @@
         except Exception as e:
             self.log('error', f'Error streaming docker logs to stdout: {e}')
 
-<<<<<<< HEAD
-    def __del__(self):
-        if hasattr(self, 'stdout_thread') and self.stdout_thread and self.stdout_thread.is_alive():
-=======
     def __del__(self) -> None:
-        if self.stdout_thread and self.stdout_thread.is_alive():
->>>>>>> 408ad1ff
+        if (
+            hasattr(self, 'stdout_thread')
+            and self.stdout_thread
+            and self.stdout_thread.is_alive()
+        ):
             self.close(timeout=5)
 
     def close(self, timeout: float = 5.0) -> None:
