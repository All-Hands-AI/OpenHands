import argparse
import hashlib
import os
import shutil
import string
import tempfile
from enum import Enum
from pathlib import Path
from typing import List

import docker
from dirhash import dirhash
from jinja2 import Environment, FileSystemLoader

import openhands
from openhands import __version__ as oh_version
from openhands.core.logger import openhands_logger as logger
from openhands.runtime.builder import DockerRuntimeBuilder, RuntimeBuilder


class BuildFromImageType(Enum):
    SCRATCH = 'scratch'  # Slowest: Build from base image (no dependencies are reused)
    VERSIONED = 'versioned'  # Medium speed: Reuse the most recent image with the same base image & OH version (a lot of dependencies are already installed)
    LOCK = 'lock'  # Fastest: Reuse the most recent image with the exact SAME dependencies (lock files)


def get_runtime_image_repo():
    return os.getenv('OH_RUNTIME_RUNTIME_IMAGE_REPO', 'ghcr.io/all-hands-ai/runtime')


def _generate_dockerfile(
    base_image: str,
    build_from: BuildFromImageType = BuildFromImageType.SCRATCH,
    extra_deps: str | None = None,
) -> str:
    """Generate the Dockerfile content for the runtime image based on the base image.

    Parameters:
    - base_image (str): The base image provided for the runtime image
    - build_from (BuildFromImageType): The build method for the runtime image.
    - extra_deps (str):

    Returns:
    - str: The resulting Dockerfile content
    """
    env = Environment(
        loader=FileSystemLoader(
            searchpath=os.path.join(os.path.dirname(__file__), 'runtime_templates')
        )
    )
    template = env.get_template('Dockerfile.j2')

    dockerfile_content = template.render(
        base_image=base_image,
        build_from_scratch=build_from == BuildFromImageType.SCRATCH,
        build_from_versioned=build_from == BuildFromImageType.VERSIONED,
        extra_deps=extra_deps if extra_deps is not None else '',
    )
    return dockerfile_content


def get_runtime_image_repo_and_tag(base_image: str) -> tuple[str, str]:
    """Retrieves the Docker repo and tag associated with the Docker image.

    Parameters:
    - base_image (str): The name of the base Docker image

    Returns:
    - tuple[str, str]: The Docker repo and tag of the Docker image
    """

    if get_runtime_image_repo() in base_image:
        logger.debug(
            f'The provided image [{base_image}] is already a valid runtime image.\n'
            f'Will try to reuse it as is.'
        )

        if ':' not in base_image:
            base_image = base_image + ':latest'
        repo, tag = base_image.split(':')
        return repo, tag
    else:
        if ':' not in base_image:
            base_image = base_image + ':latest'
        [repo, tag] = base_image.split(':')

        # Hash the repo if it's too long
        if len(repo) > 32:
            repo_hash = hashlib.md5(repo[:-24].encode()).hexdigest()[:8]
            repo = f'{repo_hash}_{repo[-24:]}'  # Use 8 char hash + last 24 chars
        else:
            repo = repo.replace('/', '_s_')

        new_tag = f'oh_v{oh_version}_image_{repo}_tag_{tag}'

        # if it's still too long, hash the entire image name
        if len(new_tag) > 128:
            new_tag = f'oh_v{oh_version}_image_{hashlib.md5(new_tag.encode()).hexdigest()[:64]}'
            logger.warning(
                f'The new tag [{new_tag}] is still too long, so we use an hash of the entire image name: {new_tag}'
            )

        return get_runtime_image_repo(), new_tag


def build_runtime_image(
    base_image: str,
    runtime_builder: RuntimeBuilder,
    platform: str | None = None,
    extra_deps: str | None = None,
    build_folder: str | None = None,
    dry_run: bool = False,
    force_rebuild: bool = False,
) -> str:
    """Prepares the final docker build folder.
    If dry_run is False, it will also build the OpenHands runtime Docker image using the docker build folder.

    Parameters:
    - base_image (str): The name of the base Docker image to use
    - runtime_builder (RuntimeBuilder): The runtime builder to use
    - platform (str): The target platform for the build (e.g. linux/amd64, linux/arm64)
    - extra_deps (str):
    - build_folder (str): The directory to use for the build. If not provided a temporary directory will be used
    - dry_run (bool): if True, it will only ready the build folder. It will not actually build the Docker image
    - force_rebuild (bool): if True, it will create the Dockerfile which uses the base_image

    Returns:
    - str: <image_repo>:<MD5 hash>. Where MD5 hash is the hash of the docker build folder

    See https://docs.all-hands.dev/modules/usage/architecture/runtime for more details.
    """
    if build_folder is None:
        with tempfile.TemporaryDirectory() as temp_dir:
            result = build_runtime_image_in_folder(
                base_image=base_image,
                runtime_builder=runtime_builder,
                build_folder=Path(temp_dir),
                extra_deps=extra_deps,
                dry_run=dry_run,
                force_rebuild=force_rebuild,
                platform=platform,
            )
            return result

    result = build_runtime_image_in_folder(
        base_image=base_image,
        runtime_builder=runtime_builder,
        build_folder=Path(build_folder),
        extra_deps=extra_deps,
        dry_run=dry_run,
        force_rebuild=force_rebuild,
        platform=platform,
    )
    return result


def build_runtime_image_in_folder(
    base_image: str,
    runtime_builder: RuntimeBuilder,
    build_folder: Path,
    extra_deps: str | None,
    dry_run: bool,
    force_rebuild: bool,
    platform: str | None = None,
) -> str:
    runtime_image_repo, _ = get_runtime_image_repo_and_tag(base_image)
    lock_tag = f'oh_v{oh_version}_{get_hash_for_lock_files(base_image)}'
    versioned_tag = (
        # truncate the base image to 96 characters to fit in the tag max length (128 characters)
        f'oh_v{oh_version}_{get_tag_for_versioned_image(base_image)}'
    )
    versioned_image_name = f'{runtime_image_repo}:{versioned_tag}'
    source_tag = f'{lock_tag}_{get_hash_for_source_files()}'
    hash_image_name = f'{runtime_image_repo}:{source_tag}'

    logger.info(f'Building image: {hash_image_name}')
    if force_rebuild:
<<<<<<< HEAD
        logger.debug(f'Force rebuild: [{runtime_image_repo}:{hash_tag}] from scratch.')
        prep_build_folder(build_folder, base_image, True, extra_deps)
=======
        logger.info(f'Force rebuild: [{runtime_image_repo}:{source_tag}] from scratch.')
        prep_build_folder(
            build_folder,
            base_image,
            build_from=BuildFromImageType.SCRATCH,
            extra_deps=extra_deps,
        )
>>>>>>> 421b4c10
        if not dry_run:
            _build_sandbox_image(
                build_folder,
                runtime_builder,
                runtime_image_repo,
                source_tag,
                lock_tag,
                versioned_tag,
                platform,
            )
        return hash_image_name

    lock_image_name = f'{runtime_image_repo}:{lock_tag}'
    build_from = BuildFromImageType.SCRATCH

    # If the exact image already exists, we do not need to build it
    if runtime_builder.image_exists(hash_image_name, False):
        logger.debug(f'Reusing Image [{hash_image_name}]')
        return hash_image_name

    # We look for an existing image that shares the same lock_tag. If such an image exists, we
    # can use it as the base image for the build and just copy source files. This makes the build
    # much faster.
    if runtime_builder.image_exists(lock_image_name):
<<<<<<< HEAD
        logger.debug(f'Build [{hash_image_name}] from [{lock_image_name}]')
        build_from_scratch = False
=======
        logger.info(f'Build [{hash_image_name}] from lock image [{lock_image_name}]')
        build_from = BuildFromImageType.LOCK
>>>>>>> 421b4c10
        base_image = lock_image_name
    elif runtime_builder.image_exists(versioned_image_name):
        logger.info(
            f'Build [{hash_image_name}] from versioned image [{versioned_image_name}]'
        )
        build_from = BuildFromImageType.VERSIONED
        base_image = versioned_image_name
    else:
        logger.debug(f'Build [{hash_image_name}] from scratch')

    prep_build_folder(build_folder, base_image, build_from, extra_deps)
    if not dry_run:
        _build_sandbox_image(
            build_folder,
            runtime_builder,
            runtime_image_repo,
            source_tag=source_tag,
            lock_tag=lock_tag,
            # Only tag the versioned image if we are building from scratch.
            # This avoids too much layers when you lay one image on top of another multiple times
            versioned_tag=versioned_tag
            if build_from == BuildFromImageType.SCRATCH
            else None,
            platform=platform,
        )

    return hash_image_name


def prep_build_folder(
    build_folder: Path,
    base_image: str,
    build_from: BuildFromImageType,
    extra_deps: str | None,
):
    # Copy the source code to directory. It will end up in build_folder/code
    # If package is not found, build from source code
    openhands_source_dir = Path(openhands.__file__).parent
    project_root = openhands_source_dir.parent
    logger.debug(f'Building source distribution using project root: {project_root}')

    # Copy the 'openhands' directory (Source code)
    shutil.copytree(
        openhands_source_dir,
        Path(build_folder, 'code', 'openhands'),
        ignore=shutil.ignore_patterns(
            '.*/',
            '__pycache__/',
            '*.pyc',
            '*.md',
        ),
    )

    # Copy pyproject.toml and poetry.lock files
    for file in ['pyproject.toml', 'poetry.lock']:
        src = Path(openhands_source_dir, file)
        if not src.exists():
            src = Path(project_root, file)
        shutil.copy2(src, Path(build_folder, 'code', file))

    # Create a Dockerfile and write it to build_folder
    dockerfile_content = _generate_dockerfile(
        base_image,
        build_from=build_from,
        extra_deps=extra_deps,
    )
    with open(Path(build_folder, 'Dockerfile'), 'w') as file:  # type: ignore
        file.write(dockerfile_content)  # type: ignore


_ALPHABET = string.digits + string.ascii_lowercase


def truncate_hash(hash: str) -> str:
    """Convert the base16 hash to base36 and truncate at 16 characters."""
    value = int(hash, 16)
    result: List[str] = []
    while value > 0 and len(result) < 16:
        value, remainder = divmod(value, len(_ALPHABET))
        result.append(_ALPHABET[remainder])
    return ''.join(result)


def get_hash_for_lock_files(base_image: str):
    openhands_source_dir = Path(openhands.__file__).parent
    md5 = hashlib.md5()
    md5.update(base_image.encode())
    for file in ['pyproject.toml', 'poetry.lock']:
        src = Path(openhands_source_dir, file)
        if not src.exists():
            src = Path(openhands_source_dir.parent, file)
        with open(src, 'rb') as f:
            for chunk in iter(lambda: f.read(4096), b''):
                md5.update(chunk)
    # We get away with truncation because we want something that is unique
    # rather than something that is cryptographically secure
    result = truncate_hash(md5.hexdigest())
    return result


def get_tag_for_versioned_image(base_image: str):
    return base_image.replace('/', '_s_').replace(':', '_t_').lower()[-96:]


def get_hash_for_source_files():
    openhands_source_dir = Path(openhands.__file__).parent
    dir_hash = dirhash(
        openhands_source_dir,
        'md5',
        ignore=[
            '.*/',  # hidden directories
            '__pycache__/',
            '*.pyc',
        ],
    )
    # We get away with truncation because we want something that is unique
    # rather than something that is cryptographically secure
    result = truncate_hash(dir_hash)
    return result


def _build_sandbox_image(
    build_folder: Path,
    runtime_builder: RuntimeBuilder,
    runtime_image_repo: str,
    source_tag: str,
    lock_tag: str,
    versioned_tag: str | None,
    platform: str | None = None,
):
    """Build and tag the sandbox image. The image will be tagged with all tags that do not yet exist"""
    names = [
        f'{runtime_image_repo}:{source_tag}',
        f'{runtime_image_repo}:{lock_tag}',
    ]
    if versioned_tag is not None:
        names.append(f'{runtime_image_repo}:{versioned_tag}')
    names = [name for name in names if not runtime_builder.image_exists(name, False)]

    image_name = runtime_builder.build(
        path=str(build_folder), tags=names, platform=platform
    )
    if not image_name:
        raise RuntimeError(f'Build failed for image {names}')

    return image_name


if __name__ == '__main__':
    parser = argparse.ArgumentParser()
    parser.add_argument(
        '--base_image', type=str, default='nikolaik/python-nodejs:python3.12-nodejs22'
    )
    parser.add_argument('--build_folder', type=str, default=None)
    parser.add_argument('--force_rebuild', action='store_true', default=False)
    parser.add_argument('--platform', type=str, default=None)
    args = parser.parse_args()

    if args.build_folder is not None:
        # If a build_folder is provided, we do not actually build the Docker image. We copy the necessary source code
        # and create a Dockerfile dynamically and place it in the build_folder only. This allows the Docker image to
        # then be created using the Dockerfile (most likely using the containers/build.sh script)
        build_folder = args.build_folder
        assert os.path.exists(
            build_folder
        ), f'Build folder {build_folder} does not exist'
        logger.debug(
            f'Copying the source code and generating the Dockerfile in the build folder: {build_folder}'
        )

        runtime_image_repo, runtime_image_tag = get_runtime_image_repo_and_tag(
            args.base_image
        )
        logger.debug(
            f'Runtime image repo: {runtime_image_repo} and runtime image tag: {runtime_image_tag}'
        )

        with tempfile.TemporaryDirectory() as temp_dir:
            # dry_run is true so we only prepare a temp_dir containing the required source code and the Dockerfile. We
            # then obtain the MD5 hash of the folder and return <image_repo>:<temp_dir_md5_hash>
            runtime_image_hash_name = build_runtime_image(
                args.base_image,
                runtime_builder=DockerRuntimeBuilder(docker.from_env()),
                build_folder=temp_dir,
                dry_run=True,
                force_rebuild=args.force_rebuild,
                platform=args.platform,
            )

            _runtime_image_repo, runtime_image_source_tag = (
                runtime_image_hash_name.split(':')
            )

            # Move contents of temp_dir to build_folder
            shutil.copytree(temp_dir, build_folder, dirs_exist_ok=True)
        logger.debug(
            f'Build folder [{build_folder}] is ready: {os.listdir(build_folder)}'
        )

        # We now update the config.sh in the build_folder to contain the required values. This is used in the
        # containers/build.sh script which is called to actually build the Docker image
        with open(os.path.join(build_folder, 'config.sh'), 'a') as file:
            file.write(
                (
                    f'\n'
                    f'DOCKER_IMAGE_TAG={runtime_image_tag}\n'
                    f'DOCKER_IMAGE_SOURCE_TAG={runtime_image_source_tag}\n'
                )
            )
<<<<<<< HEAD
        logger.debug(
            f'`config.sh` is updated with the image repo[{runtime_image_repo}] and tags [{runtime_image_tag}, {runtime_image_hash_tag}]'
=======
        logger.info(
            f'`config.sh` is updated with the image repo[{runtime_image_repo}] and tags [{runtime_image_tag}, {runtime_image_source_tag}]'
>>>>>>> 421b4c10
        )
        logger.debug(
            f'Dockerfile, source code and config.sh are ready in {build_folder}'
        )
    else:
        # If a build_folder is not provided, after copying the required source code and dynamically creating the
        # Dockerfile, we actually build the Docker image
        logger.debug('Building image in a temporary folder')
        docker_builder = DockerRuntimeBuilder(docker.from_env())
        image_name = build_runtime_image(
            args.base_image, docker_builder, platform=args.platform
        )
        logger.debug(f'\nBuilt image: {image_name}\n')<|MERGE_RESOLUTION|>--- conflicted
+++ resolved
@@ -175,18 +175,13 @@
 
     logger.info(f'Building image: {hash_image_name}')
     if force_rebuild:
-<<<<<<< HEAD
-        logger.debug(f'Force rebuild: [{runtime_image_repo}:{hash_tag}] from scratch.')
-        prep_build_folder(build_folder, base_image, True, extra_deps)
-=======
-        logger.info(f'Force rebuild: [{runtime_image_repo}:{source_tag}] from scratch.')
+        logger.debug(f'Force rebuild: [{runtime_image_repo}:{source_tag}] from scratch.')
         prep_build_folder(
             build_folder,
             base_image,
             build_from=BuildFromImageType.SCRATCH,
             extra_deps=extra_deps,
         )
->>>>>>> 421b4c10
         if not dry_run:
             _build_sandbox_image(
                 build_folder,
@@ -211,13 +206,8 @@
     # can use it as the base image for the build and just copy source files. This makes the build
     # much faster.
     if runtime_builder.image_exists(lock_image_name):
-<<<<<<< HEAD
-        logger.debug(f'Build [{hash_image_name}] from [{lock_image_name}]')
-        build_from_scratch = False
-=======
-        logger.info(f'Build [{hash_image_name}] from lock image [{lock_image_name}]')
+        logger.debug(f'Build [{hash_image_name}] from lock image [{lock_image_name}]')
         build_from = BuildFromImageType.LOCK
->>>>>>> 421b4c10
         base_image = lock_image_name
     elif runtime_builder.image_exists(versioned_image_name):
         logger.info(
@@ -427,13 +417,9 @@
                     f'DOCKER_IMAGE_SOURCE_TAG={runtime_image_source_tag}\n'
                 )
             )
-<<<<<<< HEAD
-        logger.debug(
-            f'`config.sh` is updated with the image repo[{runtime_image_repo}] and tags [{runtime_image_tag}, {runtime_image_hash_tag}]'
-=======
-        logger.info(
+
+        logger.debug(
             f'`config.sh` is updated with the image repo[{runtime_image_repo}] and tags [{runtime_image_tag}, {runtime_image_source_tag}]'
->>>>>>> 421b4c10
         )
         logger.debug(
             f'Dockerfile, source code and config.sh are ready in {build_folder}'
