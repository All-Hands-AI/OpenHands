--- conflicted
+++ resolved
@@ -48,7 +48,6 @@
 )
 from openhands.runtime.utils import split_bash_commands
 from openhands.runtime.utils.files import insert_lines, read_lines
-from openhands.runtime.utils.shutdown_listener import should_continue
 
 
 class ActionRequest(BaseModel):
@@ -196,13 +195,6 @@
             else:
                 logger.debug('Added sudoer successfully.')
 
-<<<<<<< HEAD
-        # Attempt to add the user, retrying with incremented user_id if necessary
-        while should_continue():
-            command = (
-                f'useradd -rm -d /home/{username} -s /bin/bash '
-                f'-g root -G sudo -u {user_id} {username}'
-=======
         command = (
             f'useradd -rm -d /home/{username} -s /bin/bash '
             f'-g root -G sudo -u {user_id} {username}'
@@ -215,7 +207,6 @@
         else:
             raise RuntimeError(
                 f'Failed to create user `{username}` with UID {user_id}. Output: [{output.stderr.decode()}]'
->>>>>>> b95740cc
             )
 
     def _init_bash_shell(self, work_dir: str, username: str) -> None:
