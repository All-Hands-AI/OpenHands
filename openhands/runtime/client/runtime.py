import os
import tempfile
import threading
import time
import uuid
from typing import Callable, Optional
from zipfile import ZipFile

import docker
import requests
import tenacity

from openhands.core.config import AppConfig
from openhands.core.logger import openhands_logger as logger
from openhands.events import EventStream
from openhands.events.action import (
    ActionConfirmationStatus,
    BrowseInteractiveAction,
    BrowseURLAction,
    CmdRunAction,
    FileReadAction,
    FileWriteAction,
    IPythonRunCellAction,
)
from openhands.events.action.action import Action
from openhands.events.observation import (
    ErrorObservation,
    NullObservation,
    Observation,
    UserRejectObservation,
)
from openhands.events.serialization import event_to_dict, observation_from_dict
from openhands.events.serialization.action import ACTION_TYPE_TO_CLASS
from openhands.runtime.builder import DockerRuntimeBuilder
from openhands.runtime.plugins import PluginRequirement
from openhands.runtime.runtime import Runtime
from openhands.runtime.utils import find_available_tcp_port
from openhands.runtime.utils.runtime_build import build_runtime_image


class LogBuffer:
    """Synchronous buffer for Docker container logs.

    This class provides a thread-safe way to collect, store, and retrieve logs
    from a Docker container. It uses a list to store log lines and provides methods
    for appending, retrieving, and clearing logs.
    """

    def __init__(self, container: docker.models.containers.Container):
        self.client_ready = False
        self.init_msg = 'Runtime client initialized.'

        self.buffer: list[str] = []
        self.lock = threading.Lock()
        self._stop_event = threading.Event()
        self.log_generator = container.logs(stream=True, follow=True)
        self.log_stream_thread = threading.Thread(target=self.stream_logs)
        self.log_stream_thread.daemon = True
        self.log_stream_thread.start()

    def append(self, log_line: str):
        with self.lock:
            self.buffer.append(log_line)

    def get_and_clear(self) -> list[str]:
        with self.lock:
            logs = list(self.buffer)
            self.buffer.clear()
            return logs

    def stream_logs(self):
        """
        Stream logs from the Docker container in a separate thread.

        This method runs in its own thread to handle the blocking
        operation of reading log lines from the Docker SDK's synchronous generator.
        """
        try:
            for log_line in self.log_generator:
                if self._stop_event.is_set():
                    break
                if log_line:
                    decoded_line = log_line.decode('utf-8').rstrip()
                    self.append(decoded_line)
                    if self.init_msg in decoded_line:
                        self.client_ready = True
        except Exception as e:
            logger.error(f'Error streaming docker logs: {e}')

    def __del__(self):
        if self.log_stream_thread.is_alive():
            logger.warn(
                "LogBuffer was not properly closed. Use 'log_buffer.close()' for clean shutdown."
            )
            self.close(timeout=5)

    def close(self, timeout: float = 5.0):
        self._stop_event.set()
        self.log_stream_thread.join(timeout)


class EventStreamRuntime(Runtime):
    """This runtime will subscribe the event stream.
    When receive an event, it will send the event to runtime-client which run inside the docker environment.
    From the sid also an instance_id is generated in combination with a UID.

    Args:
        config (AppConfig): The application configuration.
        event_stream (EventStream): The event stream to subscribe to.
        sid (str, optional): The session ID. Defaults to 'default'.
        plugins (list[PluginRequirement] | None, optional): List of plugin requirements. Defaults to None.
        env_vars (dict[str, str] | None, optional): Environment variables to set. Defaults to None.
    """

    container_name_prefix = 'openhands-sandbox-'

    def __init__(
        self,
        config: AppConfig,
        event_stream: EventStream,
        sid: str = 'default',
        plugins: list[PluginRequirement] | None = None,
        env_vars: dict[str, str] | None = None,
        status_message_callback: Optional[Callable] = None,
    ):
        self.config = config
        self._host_port = 30000  # initial dummy value
        self._container_port = 30001  # initial dummy value
        self.api_url = (
            f'http://{self.config.sandbox.api_hostname}:{self._container_port}'
        )
        self.session = requests.Session()
        self.instance_id = (
            sid + '_' + str(uuid.uuid4()) if sid is not None else str(uuid.uuid4())
        )

        self.docker_client: docker.DockerClient = self._init_docker_client()
        self.base_container_image = self.config.sandbox.base_container_image
        self.runtime_container_image = self.config.sandbox.runtime_container_image
        self.container_name = self.container_name_prefix + self.instance_id
        self.container = None
        self.action_semaphore = threading.Semaphore(1)  # Ensure one action at a time

        self.runtime_builder = DockerRuntimeBuilder(self.docker_client)
        logger.debug(f'EventStreamRuntime `{self.instance_id}`')

        # Buffer for container logs
        self.log_buffer: LogBuffer | None = None

        if self.config.sandbox.runtime_extra_deps:
            logger.info(
                f'Installing extra user-provided dependencies in the runtime image: {self.config.sandbox.runtime_extra_deps}'
            )
<<<<<<< HEAD

        self.event_stream = event_stream

        self.status_message_callback = status_message_callback
        self.send_status_message('Startup docker operations')

=======
        self.skip_container_logs = (
            os.environ.get('SKIP_CONTAINER_LOGS', 'false').lower() == 'true'
        )
>>>>>>> dd7174e5
        if self.runtime_container_image is None:
            if self.base_container_image is None:
                raise ValueError(
                    'Neither runtime container image nor base container image is set'
                )
            msg = f'Processing runtime image: {self.base_container_image}'
            logger.info(msg)
            self.send_status_message(msg)
            self.runtime_container_image = build_runtime_image(
                self.base_container_image,
                self.runtime_builder,
                extra_deps=self.config.sandbox.runtime_extra_deps,
            )
        self.container = self._init_container(
            sandbox_workspace_dir=self.config.workspace_mount_path_in_sandbox,  # e.g. /workspace
            mount_dir=self.config.workspace_mount_path,  # e.g. /opt/openhands/_test_workspace
            plugins=plugins,
        )
        # will initialize both the event stream and the env vars
        super().__init__(
            config, event_stream, sid, plugins, env_vars, status_message_callback
        )

        logger.info(
            f'Container initialized with plugins: {[plugin.name for plugin in self.plugins]}'
        )
        logger.info(f'Container initialized with env vars: {env_vars}')
        time.sleep(1)

    def send_status_message(self, message: str):
        """Sends a status message if the callback function was provided."""
        if self.status_message_callback:
            self.status_message_callback(message)

    @staticmethod
    def _init_docker_client() -> docker.DockerClient:
        try:
            return docker.from_env()
        except Exception as ex:
            logger.error(
                'Launch docker client failed. Please make sure you have installed docker and started docker desktop/daemon.'
            )
            raise ex

    @tenacity.retry(
        stop=tenacity.stop_after_attempt(5),
        wait=tenacity.wait_exponential(multiplier=1, min=4, max=60),
    )
    def _init_container(
        self,
        sandbox_workspace_dir: str,
        mount_dir: str | None = None,
        plugins: list[PluginRequirement] | None = None,
    ):
        try:
            msg = f'Starting container with image: {self.runtime_container_image} and name: {self.container_name}'
            logger.info(msg)
            self.send_status_message(msg)
            plugin_arg = ''
            if plugins is not None and len(plugins) > 0:
                plugin_arg = (
                    f'--plugins {" ".join([plugin.name for plugin in plugins])} '
                )

            self._host_port = self._find_available_port()
            self._container_port = (
                self._host_port
            )  # in future this might differ from host port
            self.api_url = (
                f'http://{self.config.sandbox.api_hostname}:{self._container_port}'
            )

            use_host_network = self.config.sandbox.use_host_network
            network_mode: str | None = 'host' if use_host_network else None
            port_mapping: dict[str, list[dict[str, str]]] | None = (
                None
                if use_host_network
                else {
                    f'{self._container_port}/tcp': [{'HostPort': str(self._host_port)}]
                }
            )

            if use_host_network:
                logger.warn(
                    'Using host network mode. If you are using MacOS, please make sure you have the latest version of Docker Desktop and enabled host network feature: https://docs.docker.com/network/drivers/host/#docker-desktop'
                )

            # Combine environment variables
            environment = {
                'port': str(self._container_port),
                'PYTHONUNBUFFERED': 1,
            }
            if self.config.debug:
                environment['DEBUG'] = 'true'

            logger.info(f'Workspace Base: {self.config.workspace_base}')
            if mount_dir is not None and sandbox_workspace_dir is not None:
                # e.g. result would be: {"/home/user/openhands/workspace": {'bind': "/workspace", 'mode': 'rw'}}
                volumes = {mount_dir: {'bind': sandbox_workspace_dir, 'mode': 'rw'}}
                logger.info(f'Mount dir: {mount_dir}')
            else:
                logger.warn(
                    'Warning: Mount dir is not set, will not mount the workspace directory to the container!\n'
                )
                volumes = None
            logger.info(f'Sandbox workspace: {sandbox_workspace_dir}')

            if self.config.sandbox.browsergym_eval_env is not None:
                browsergym_arg = (
                    f'--browsergym-eval-env {self.config.sandbox.browsergym_eval_env}'
                )
            else:
                browsergym_arg = ''
            container = self.docker_client.containers.run(
                self.runtime_container_image,
                command=(
                    f'/openhands/miniforge3/bin/mamba run --no-capture-output -n base '
                    f'poetry run '
                    f'python -u -m openhands.runtime.client.client {self._container_port} '
                    f'--working-dir "{sandbox_workspace_dir}" '
                    f'{plugin_arg}'
                    f'--username {"openhands" if self.config.run_as_openhands else "root"} '
                    f'--user-id {self.config.sandbox.user_id} '
                    f'{browsergym_arg}'
                ),
                network_mode=network_mode,
                ports=port_mapping,
                working_dir='/openhands/code/',  # do not change this!
                name=self.container_name,
                detach=True,
                environment=environment,
                volumes=volumes,
            )
            self.log_buffer = LogBuffer(container)
            msg = f'Container started. Server url: {self.api_url}'
            logger.info(msg)
            self.send_status_message(msg)
            return container
        except Exception as e:
            logger.error(
                f'Error: Instance {self.instance_id} FAILED to start container!\n'
            )
            logger.exception(e)
            self.close(close_client=False)
            raise e

    @tenacity.retry(
        stop=tenacity.stop_after_attempt(10),
        wait=tenacity.wait_exponential(multiplier=2, min=1, max=20),
        reraise=(ConnectionRefusedError,),
    )
    def _wait_until_alive(self):
        logger.debug('Getting container logs...')

        assert (
            self.log_buffer is not None
        ), 'Log buffer is expected to be initialized when container is started'

        # Always process logs, regardless of client_ready status
        logs = self.log_buffer.get_and_clear()
        if logs:
            formatted_logs = '\n'.join([f'    |{log}' for log in logs])
            logger.info(
                '\n'
                + '-' * 35
                + 'Container logs:'
                + '-' * 35
                + f'\n{formatted_logs}'
                + '\n'
                + '-' * 80
            )

        if not self.log_buffer.client_ready:
            time.sleep(1)
            attempts = 0
            while not self.log_buffer.client_ready and attempts < 5:
                attempts += 1
                time.sleep(1)
                logs = self.log_buffer.get_and_clear()
                if logs:
                    formatted_logs = '\n'.join([f'    |{log}' for log in logs])
                    logger.info(
                        '\n'
                        + '-' * 35
                        + 'Container logs:'
                        + '-' * 35
                        + f'\n{formatted_logs}'
                        + '\n'
                        + '-' * 80
                    )

        response = self.session.get(f'{self.api_url}/alive')
        if response.status_code == 200:
            return
        else:
            msg = f'Action execution API is not alive. Response: {response}'
            logger.error(msg)
            raise RuntimeError(msg)

    def close(self, close_client: bool = True, rm_all_containers: bool = True):
        """Closes the EventStreamRuntime and associated objects

        Parameters:
        - close_client (bool): Whether to close the DockerClient
        - rm_all_containers (bool): Whether to remove all containers with the 'openhands-sandbox-' prefix
        """

        if self.log_buffer:
            self.log_buffer.close()

        if self.session:
            self.session.close()

        try:
            containers = self.docker_client.containers.list(all=True)
            for container in containers:
                try:
                    # If the app doesn't shut down properly, it can leave runtime containers on the system. This ensures
                    # that all 'openhands-sandbox-' containers are removed as well.
                    if rm_all_containers and container.name.startswith(
                        self.container_name_prefix
                    ):
                        container.remove(force=True)
                    elif container.name == self.container_name:
                        if not self.skip_container_logs:
                            logs = container.logs(tail=1000).decode('utf-8')
                            logger.debug(
                                f'==== Container logs on close ====\n{logs}\n==== End of container logs ===='
                            )
                        container.remove(force=True)
                except docker.errors.APIError:
                    pass
                except docker.errors.NotFound:
                    pass
        except docker.errors.NotFound:  # yes, this can happen!
            pass

        if close_client:
            self.docker_client.close()

    def run_action(self, action: Action) -> Observation:
        # set timeout to default if not set
        if action.timeout is None:
            action.timeout = self.config.sandbox.timeout

        with self.action_semaphore:
            if not action.runnable:
                return NullObservation('')
            if (
                hasattr(action, 'is_confirmed')
                and action.is_confirmed
                == ActionConfirmationStatus.AWAITING_CONFIRMATION
            ):
                return NullObservation('')
            action_type = action.action  # type: ignore[attr-defined]
            if action_type not in ACTION_TYPE_TO_CLASS:
                return ErrorObservation(f'Action {action_type} does not exist.')
            if not hasattr(self, action_type):
                return ErrorObservation(
                    f'Action {action_type} is not supported in the current runtime.'
                )
            if (
                hasattr(action, 'is_confirmed')
                and action.is_confirmed == ActionConfirmationStatus.REJECTED
            ):
                return UserRejectObservation(
                    'Action has been rejected by the user! Waiting for further user input.'
                )

            logger.info('Awaiting session')
            self._wait_until_alive()

            assert action.timeout is not None

            try:
                response = self.session.post(
                    f'{self.api_url}/execute_action',
                    json={'action': event_to_dict(action)},
                    timeout=action.timeout,
                )
                if response.status_code == 200:
                    output = response.json()
                    obs = observation_from_dict(output)
                    obs._cause = action.id  # type: ignore[attr-defined]
                else:
                    logger.debug(f'action: {action}')
                    logger.debug(f'response: {response}')
                    error_message = response.text
                    logger.error(f'Error from server: {error_message}')
                    obs = ErrorObservation(f'Command execution failed: {error_message}')
            except requests.Timeout:
                logger.error('No response received within the timeout period.')
                obs = ErrorObservation('Command execution timed out')
            except Exception as e:
                logger.error(f'Error during command execution: {e}')
                obs = ErrorObservation(f'Command execution failed: {str(e)}')
            # TODO Refresh docker logs or not?
            # self._wait_until_alive()
            return obs

    def run(self, action: CmdRunAction) -> Observation:
        return self.run_action(action)

    def run_ipython(self, action: IPythonRunCellAction) -> Observation:
        return self.run_action(action)

    def read(self, action: FileReadAction) -> Observation:
        return self.run_action(action)

    def write(self, action: FileWriteAction) -> Observation:
        return self.run_action(action)

    def browse(self, action: BrowseURLAction) -> Observation:
        return self.run_action(action)

    def browse_interactive(self, action: BrowseInteractiveAction) -> Observation:
        return self.run_action(action)

    # ====================================================================
    # Implement these methods (for file operations) in the subclass
    # ====================================================================

    def copy_to(
        self, host_src: str, sandbox_dest: str, recursive: bool = False
    ) -> None:
        if not os.path.exists(host_src):
            raise FileNotFoundError(f'Source file {host_src} does not exist')

        self._wait_until_alive()
        try:
            if recursive:
                # For recursive copy, create a zip file
                with tempfile.NamedTemporaryFile(
                    suffix='.zip', delete=False
                ) as temp_zip:
                    temp_zip_path = temp_zip.name

                with ZipFile(temp_zip_path, 'w') as zipf:
                    for root, _, files in os.walk(host_src):
                        for file in files:
                            file_path = os.path.join(root, file)
                            arcname = os.path.relpath(
                                file_path, os.path.dirname(host_src)
                            )
                            zipf.write(file_path, arcname)

                upload_data = {'file': open(temp_zip_path, 'rb')}
            else:
                # For single file copy
                upload_data = {'file': open(host_src, 'rb')}

            params = {'destination': sandbox_dest, 'recursive': str(recursive).lower()}

            response = self.session.post(
                f'{self.api_url}/upload_file', files=upload_data, params=params
            )
            if response.status_code == 200:
                return
            else:
                error_message = response.text
                raise Exception(f'Copy operation failed: {error_message}')

        except requests.Timeout:
            raise TimeoutError('Copy operation timed out')
        except Exception as e:
            raise RuntimeError(f'Copy operation failed: {str(e)}')
        finally:
            if recursive:
                os.unlink(temp_zip_path)
            logger.info(f'Copy completed: host:{host_src} -> runtime:{sandbox_dest}')
            # Refresh docker logs
            self._wait_until_alive()

    def list_files(self, path: str | None = None) -> list[str]:
        """List files in the sandbox.

        If path is None, list files in the sandbox's initial working directory (e.g., /workspace).
        """
        self._wait_until_alive()
        try:
            data = {}
            if path is not None:
                data['path'] = path

            response = self.session.post(f'{self.api_url}/list_files', json=data)
            if response.status_code == 200:
                response_json = response.json()
                assert isinstance(response_json, list)
                return response_json
            else:
                error_message = response.text
                raise Exception(f'List files operation failed: {error_message}')
        except requests.Timeout:
            raise TimeoutError('List files operation timed out')
        except Exception as e:
            raise RuntimeError(f'List files operation failed: {str(e)}')

    def _is_port_in_use_docker(self, port):
        containers = self.docker_client.containers.list()
        for container in containers:
            container_ports = container.ports
            if str(port) in str(container_ports):
                return True
        return False

    def _find_available_port(self, max_attempts=5):
        port = 39999
        for _ in range(max_attempts):
            port = find_available_tcp_port(30000, 39999)
            if not self._is_port_in_use_docker(port):
                return port
        # If no port is found after max_attempts, return the last tried port
        return port<|MERGE_RESOLUTION|>--- conflicted
+++ resolved
@@ -151,18 +151,14 @@
             logger.info(
                 f'Installing extra user-provided dependencies in the runtime image: {self.config.sandbox.runtime_extra_deps}'
             )
-<<<<<<< HEAD
 
         self.event_stream = event_stream
 
         self.status_message_callback = status_message_callback
-        self.send_status_message('Startup docker operations')
-
-=======
         self.skip_container_logs = (
             os.environ.get('SKIP_CONTAINER_LOGS', 'false').lower() == 'true'
         )
->>>>>>> dd7174e5
+        self.send_status_message('Startup docker operations')
         if self.runtime_container_image is None:
             if self.base_container_image is None:
                 raise ValueError(
