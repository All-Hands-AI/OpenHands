"""MCP Proxy Manager for OpenHands.

This module provides a manager class for handling FastMCP proxy instances,
including initialization, configuration, and mounting to FastAPI applications.
"""

import logging
from typing import Any, Optional

from anyio import get_cancelled_exc_class
from fastapi import FastAPI
from fastmcp import FastMCP
from fastmcp.server.auth import StaticTokenVerifier
from fastmcp.utilities.logging import get_logger as fastmcp_get_logger

from openhands.core.config.mcp_config import MCPStdioServerConfig

logger = logging.getLogger(__name__)
fastmcp_logger = fastmcp_get_logger('fastmcp')


class MCPProxyManager:
    """Manager for FastMCP proxy instances.

    This class encapsulates all the functionality related to creating, configuring,
    and managing FastMCP proxy instances, including mounting them to FastAPI applications.
    """

    def __init__(
        self,
        auth_enabled: bool = False,
        api_key: Optional[str] = None,
        logger_level: Optional[int] = None,
    ):
        """Initialize the MCP Proxy Manager.

        Args:
            name: Name of the proxy server
            auth_enabled: Whether authentication is enabled
            api_key: API key for authentication (required if auth_enabled is True)
            logger_level: Logging level for the FastMCP logger
        """
        self.auth_enabled = auth_enabled
        self.api_key = api_key
        self.proxy: Optional[FastMCP] = None
        # Initialize with a valid configuration format for FastMCP
        self.config: dict[str, Any] = {
            'mcpServers': {},
        }

        # Configure FastMCP logger
        if logger_level is not None:
            fastmcp_logger.setLevel(logger_level)

    def initialize(self) -> None:
        """Initialize the FastMCP proxy with the current configuration."""
        if len(self.config['mcpServers']) == 0:
            logger.info(
                'No MCP servers configured for FastMCP Proxy, skipping initialization.'
            )
            return None

        # Create authentication provider if auth is enabled
        auth_provider = None
        if self.auth_enabled and self.api_key:
            # Use StaticTokenVerifier for simple API key authentication
            auth_provider = StaticTokenVerifier(
                {self.api_key: {'client_id': 'openhands', 'scopes': []}}
            )
            logger.info('FastMCP Proxy authentication enabled')
        else:
            logger.info('FastMCP Proxy authentication disabled')

        # Create a new proxy with the current configuration
<<<<<<< HEAD
        # Note: auth_enabled and api_key parameters are not supported in fastmcp 2.12+
        self.proxy = FastMCP.as_proxy(self.config)
=======
        self.proxy = FastMCP.as_proxy(
            self.config,
            auth=auth_provider,
        )
>>>>>>> 523b40db

        logger.info('FastMCP Proxy initialized successfully')

    async def mount_to_app(
        self, app: FastAPI, allow_origins: Optional[list[str]] = None
    ) -> None:
        """Mount the SSE server app to a FastAPI application.

        Args:
            app: FastAPI application to mount to
            allow_origins: List of allowed origins for CORS
        """
        if len(self.config['mcpServers']) == 0:
            logger.info('No MCP servers configured for FastMCP Proxy, skipping mount.')
            return

        if not self.proxy:
            raise ValueError('FastMCP Proxy is not initialized')

        def close_on_double_start(app):
            async def wrapped(scope, receive, send):
                start_sent = False

                async def check_send(message):
                    nonlocal start_sent
                    if message['type'] == 'http.response.start':
                        if start_sent:
                            raise get_cancelled_exc_class()(
                                'closed because of double http.response.start (mcp issue https://github.com/modelcontextprotocol/python-sdk/issues/883)'
                            )
                        start_sent = True
                    await send(message)

                await app(scope, receive, check_send)

            return wrapped

        # Get the SSE app
        # mcp_app = self.proxy.http_app(path='/shttp')
        mcp_app = close_on_double_start(
            self.proxy.http_app(path='/sse', transport='sse')
        )
        app.mount('/mcp', mcp_app)

        # Remove any existing mounts at root path
        if '/mcp' in app.routes:
            app.routes.remove('/mcp')

        app.mount('/', mcp_app)
        logger.info('Mounted FastMCP Proxy app at /mcp')

    async def update_and_remount(
        self,
        app: FastAPI,
        stdio_servers: list[MCPStdioServerConfig],
        allow_origins: Optional[list[str]] = None,
    ) -> None:
        """Update the tools configuration and remount the proxy to the app.

        This is a convenience method that combines updating the tools,
        shutting down the existing proxy, initializing a new one, and
        mounting it to the app.

        Args:
            app: FastAPI application to mount to
            tools: List of tool configurations
            allow_origins: List of allowed origins for CORS
        """
        tools = {t.name: t.model_dump() for t in stdio_servers}
        self.config['mcpServers'] = tools

        del self.proxy
        self.proxy = None

        # Initialize a new proxy
        self.initialize()

        # Mount the new proxy to the app
        await self.mount_to_app(app, allow_origins)<|MERGE_RESOLUTION|>--- conflicted
+++ resolved
@@ -72,15 +72,10 @@
             logger.info('FastMCP Proxy authentication disabled')
 
         # Create a new proxy with the current configuration
-<<<<<<< HEAD
-        # Note: auth_enabled and api_key parameters are not supported in fastmcp 2.12+
-        self.proxy = FastMCP.as_proxy(self.config)
-=======
         self.proxy = FastMCP.as_proxy(
             self.config,
             auth=auth_provider,
         )
->>>>>>> 523b40db
 
         logger.info('FastMCP Proxy initialized successfully')
 
