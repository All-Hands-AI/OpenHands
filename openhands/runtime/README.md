--- conflicted
+++ resolved
@@ -25,11 +25,7 @@
 
 ### 2. action_execution_server.py
 
-<<<<<<< HEAD
-The `server.py` file contains the `ActionExecutor` class, which is responsible for executing actions received from the OpenHands backend and producing observations. This client runs inside a Docker sandbox.
-=======
 The `action_executor_server.py` file contains the `ActionExecutor` class, which is responsible for executing actions received from the OpenHands backend and producing observations. This client runs inside a Docker sandbox.
->>>>>>> 385cc8f5
 
 Key features of the `ActionExecutor` class:
 - Initialization of user environment and bash shell
