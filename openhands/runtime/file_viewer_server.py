--- conflicted
+++ resolved
@@ -5,10 +5,6 @@
 
 import os
 import threading
-<<<<<<< HEAD
-from typing import Dict, Tuple
-=======
->>>>>>> adfa510b
 
 from fastapi import FastAPI, Request
 from fastapi.responses import HTMLResponse
@@ -25,7 +21,7 @@
     )
 
     @app.get('/')
-    async def root() -> Dict[str, str]:
+    async def root() -> dict[str, str]:
         """Root endpoint to check if the server is running."""
         return {'status': 'File viewer server is running'}
 
