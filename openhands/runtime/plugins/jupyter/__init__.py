import asyncio
import os
<<<<<<< HEAD
import subprocess
import time
import platform
=======
>>>>>>> 0b728c0c
from dataclasses import dataclass

from openhands.core.logger import openhands_logger as logger
from openhands.events.action import Action, IPythonRunCellAction
from openhands.events.observation import IPythonRunCellObservation
from openhands.runtime.plugins.jupyter.execute_server import JupyterKernel
from openhands.runtime.plugins.requirement import Plugin, PluginRequirement
from openhands.runtime.utils import find_available_tcp_port
from openhands.utils.shutdown_listener import should_continue


@dataclass
class JupyterRequirement(PluginRequirement):
    name: str = 'jupyter'


class JupyterPlugin(Plugin):
    name: str = 'jupyter'
    kernel_gateway_port: int
    kernel_id: str
    gateway_process: asyncio.subprocess.Process
    python_interpreter_path: str

    async def initialize(
        self, username: str, kernel_id: str = 'openhands-default'
    ) -> None:
        self.kernel_gateway_port = find_available_tcp_port(40000, 49999)
        self.kernel_id = kernel_id
        if username in ['root', 'openhands']:
            # Non-LocalRuntime
            prefix = f'su - {username} -s '
            # cd to code repo, setup all env vars and run micromamba
            poetry_prefix = (
                'cd /openhands/code\n'
                'export POETRY_VIRTUALENVS_PATH=/openhands/poetry;\n'
                'export PYTHONPATH=/openhands/code:$PYTHONPATH;\n'
                'export MAMBA_ROOT_PREFIX=/openhands/micromamba;\n'
                '/openhands/micromamba/bin/micromamba run -n openhands '
            )
        else:
            # LocalRuntime
            prefix = ''
            code_repo_path = os.environ.get('OPENHANDS_REPO_PATH')
            if not code_repo_path:
                raise ValueError(
                    'OPENHANDS_REPO_PATH environment variable is not set. '
                    'This is required for the jupyter plugin to work with LocalRuntime.'
                )
<<<<<<< HEAD
            # assert POETRY_VIRTUALENVS_PATH is set
            poetry_venvs_path = os.environ.get('POETRY_VIRTUALENVS_PATH')
            if not poetry_venvs_path:
                raise ValueError(
                    'POETRY_VIRTUALENVS_PATH environment variable is not set. '
                    'This is required for the jupyter plugin to work with LocalRuntime.'
                )
            
            # Check if running on Windows
            is_windows = platform.system() == 'Windows'
            if is_windows:
                # Windows-specific command format
                jupyter_launch_command = (
                    f'cd /d "{code_repo_path}" && '
                    f'set "POETRY_VIRTUALENVS_PATH={poetry_venvs_path}" && '
                    f'set "PYTHONPATH={code_repo_path};%PYTHONPATH%" && '
                    'poetry run jupyter kernelgateway '
                    '--KernelGatewayApp.ip=0.0.0.0 '
                    f'--KernelGatewayApp.port={self.kernel_gateway_port}'
                )
                logger.debug(f'Jupyter launch command (Windows): {jupyter_launch_command}')
                
                self.gateway_process = subprocess.Popen(
                    jupyter_launch_command,
                    stdout=subprocess.PIPE,
                    stderr=subprocess.STDOUT,
                    shell=True,
                    text=True,
                )
                
                # Windows-specific stdout handling
                output = ''
                while should_continue():
                    if self.gateway_process.stdout is None:
                        time.sleep(1)
                        continue
                        
                    line = self.gateway_process.stdout.readline()
                    if not line:
                        time.sleep(1)
                        continue
                        
                    output += line
                    if 'at' in line:
                        break
                    
                    time.sleep(1)
                    logger.debug('Waiting for jupyter kernel gateway to start...')
                
                logger.debug(
                    f'Jupyter kernel gateway started at port {self.kernel_gateway_port}. Output: {output}'
                )
                
                _obs = await self.run(
                    IPythonRunCellAction(code='import sys; print(sys.executable)')
                )
                self.python_interpreter_path = _obs.content.strip()
                return
            else:
                # Unix LocalRuntime (existing code)
                poetry_prefix = f'cd {code_repo_path}\n'
        
        # Original Unix-based jupyter launch command (for container or Unix LocalRuntime)
=======
            # The correct environment is ensured by the PATH in LocalRuntime.
            poetry_prefix = f'cd {code_repo_path}\n'
>>>>>>> 0b728c0c
        jupyter_launch_command = (
            f"{prefix}/bin/bash << 'EOF'\n"
            f'{poetry_prefix}'
            'poetry run jupyter kernelgateway '
            '--KernelGatewayApp.ip=0.0.0.0 '
            f'--KernelGatewayApp.port={self.kernel_gateway_port}\n'
            'EOF'
        )
        logger.debug(f'Jupyter launch command: {jupyter_launch_command}')

        # Using asyncio.create_subprocess_shell instead of subprocess.Popen
        # to avoid ASYNC101 linting error
        self.gateway_process = await asyncio.create_subprocess_shell(
            jupyter_launch_command,
            stderr=asyncio.subprocess.STDOUT,
            stdout=asyncio.subprocess.PIPE,
        )
        # read stdout until the kernel gateway is ready
        output = ''
        while should_continue() and self.gateway_process.stdout is not None:
            line_bytes = await self.gateway_process.stdout.readline()
            line = line_bytes.decode('utf-8')
            output += line
            if 'at' in line:
                break
            await asyncio.sleep(1)
            logger.debug('Waiting for jupyter kernel gateway to start...')

        logger.debug(
            f'Jupyter kernel gateway started at port {self.kernel_gateway_port}. Output: {output}'
        )
        _obs = await self.run(
            IPythonRunCellAction(code='import sys; print(sys.executable)')
        )
        self.python_interpreter_path = _obs.content.strip()

    async def _run(self, action: Action) -> IPythonRunCellObservation:
        """Internal method to run a code cell in the jupyter kernel."""
        if not isinstance(action, IPythonRunCellAction):
            raise ValueError(
                f'Jupyter plugin only supports IPythonRunCellAction, but got {action}'
            )

        if not hasattr(self, 'kernel'):
            self.kernel = JupyterKernel(
                f'localhost:{self.kernel_gateway_port}', self.kernel_id
            )

        if not self.kernel.initialized:
            await self.kernel.initialize()
        output = await self.kernel.execute(action.code, timeout=action.timeout)
        return IPythonRunCellObservation(
            content=output,
            code=action.code,
        )

    async def run(self, action: Action) -> IPythonRunCellObservation:
        obs = await self._run(action)
        return obs<|MERGE_RESOLUTION|>--- conflicted
+++ resolved
@@ -1,11 +1,6 @@
 import asyncio
 import os
-<<<<<<< HEAD
-import subprocess
-import time
 import platform
-=======
->>>>>>> 0b728c0c
 from dataclasses import dataclass
 
 from openhands.core.logger import openhands_logger as logger
@@ -54,74 +49,8 @@
                     'OPENHANDS_REPO_PATH environment variable is not set. '
                     'This is required for the jupyter plugin to work with LocalRuntime.'
                 )
-<<<<<<< HEAD
-            # assert POETRY_VIRTUALENVS_PATH is set
-            poetry_venvs_path = os.environ.get('POETRY_VIRTUALENVS_PATH')
-            if not poetry_venvs_path:
-                raise ValueError(
-                    'POETRY_VIRTUALENVS_PATH environment variable is not set. '
-                    'This is required for the jupyter plugin to work with LocalRuntime.'
-                )
-            
-            # Check if running on Windows
-            is_windows = platform.system() == 'Windows'
-            if is_windows:
-                # Windows-specific command format
-                jupyter_launch_command = (
-                    f'cd /d "{code_repo_path}" && '
-                    f'set "POETRY_VIRTUALENVS_PATH={poetry_venvs_path}" && '
-                    f'set "PYTHONPATH={code_repo_path};%PYTHONPATH%" && '
-                    'poetry run jupyter kernelgateway '
-                    '--KernelGatewayApp.ip=0.0.0.0 '
-                    f'--KernelGatewayApp.port={self.kernel_gateway_port}'
-                )
-                logger.debug(f'Jupyter launch command (Windows): {jupyter_launch_command}')
-                
-                self.gateway_process = subprocess.Popen(
-                    jupyter_launch_command,
-                    stdout=subprocess.PIPE,
-                    stderr=subprocess.STDOUT,
-                    shell=True,
-                    text=True,
-                )
-                
-                # Windows-specific stdout handling
-                output = ''
-                while should_continue():
-                    if self.gateway_process.stdout is None:
-                        time.sleep(1)
-                        continue
-                        
-                    line = self.gateway_process.stdout.readline()
-                    if not line:
-                        time.sleep(1)
-                        continue
-                        
-                    output += line
-                    if 'at' in line:
-                        break
-                    
-                    time.sleep(1)
-                    logger.debug('Waiting for jupyter kernel gateway to start...')
-                
-                logger.debug(
-                    f'Jupyter kernel gateway started at port {self.kernel_gateway_port}. Output: {output}'
-                )
-                
-                _obs = await self.run(
-                    IPythonRunCellAction(code='import sys; print(sys.executable)')
-                )
-                self.python_interpreter_path = _obs.content.strip()
-                return
-            else:
-                # Unix LocalRuntime (existing code)
-                poetry_prefix = f'cd {code_repo_path}\n'
-        
-        # Original Unix-based jupyter launch command (for container or Unix LocalRuntime)
-=======
             # The correct environment is ensured by the PATH in LocalRuntime.
             poetry_prefix = f'cd {code_repo_path}\n'
->>>>>>> 0b728c0c
         jupyter_launch_command = (
             f"{prefix}/bin/bash << 'EOF'\n"
             f'{poetry_prefix}'
