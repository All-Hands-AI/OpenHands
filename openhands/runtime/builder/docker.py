import datetime
import os
import subprocess
import time

import docker

from openhands import __version__ as oh_version
from openhands.core.exceptions import AgentRuntimeBuildError
from openhands.core.logger import RollingLogger
from openhands.core.logger import openhands_logger as logger
from openhands.runtime.builder.base import RuntimeBuilder
from openhands.utils.term_color import TermColor, colorize


class DockerRuntimeBuilder(RuntimeBuilder):
    def __init__(self, docker_client: docker.DockerClient):
        self.docker_client = docker_client

        version_info = self.docker_client.version()
        server_version = version_info.get('Version', '').replace('-', '.')
        self.is_podman = version_info.get('Components')[0].get('Name').startswith('Podman')
        if tuple(map(int, server_version.split('.')[:2])) < (18, 9) and not self.is_podman:
            raise AgentRuntimeBuildError(
                'Docker server version must be >= 18.09 to use BuildKit'
            )

        if self.is_podman and tuple(map(int, server_version.split('.')[:2])) < (4, 9):
            raise AgentRuntimeBuildError(
                'Podman server version must be >= 4.9.0'
            )

        self.rolling_logger = RollingLogger(max_lines=10)

    @staticmethod
    def check_buildx(is_podman: bool = False):
        """Check if Docker Buildx is available"""
        try:
            result = subprocess.run(
                ['docker' if not is_podman else 'podman', 'buildx', 'version'], capture_output=True, text=True
            )
            return result.returncode == 0
        except FileNotFoundError:
            return False

    def build(
        self,
        path: str,
        tags: list[str],
        platform: str | None = None,
        extra_build_args: list[str] | None = None,
        use_local_cache: bool = False,
    ) -> str:
        """Builds a Docker image using BuildKit and handles the build logs appropriately.

        Args:
            path (str): The path to the Docker build context.
            tags (list[str]): A list of image tags to apply to the built image.
            platform (str, optional): The target platform for the build. Defaults to None.
            use_local_cache (bool, optional): Whether to use and update the local build cache. Defaults to True.
            extra_build_args (list[str], optional): Additional arguments to pass to the Docker build command. Defaults to None.

        Returns:
            str: The name of the built Docker image.

        Raises:
            AgentRuntimeBuildError: If the Docker server version is incompatible or if the build process fails.

        Note:
            This method uses Docker BuildKit for improved build performance and caching capabilities.
            If `use_local_cache` is True, it will attempt to use and update the build cache in a local directory.
            The `extra_build_args` parameter allows for passing additional Docker build arguments as needed.
        """
        self.docker_client = docker.from_env()
        version_info = self.docker_client.version()
<<<<<<< HEAD
        server_version = version_info.get('Version', '').replace('-', '.')
        self.is_podman = version_info.get('Components')[0].get('Name').startswith('Podman')
        if tuple(map(int, server_version.split('.'))) < (18, 9) and not self.is_podman:
=======
        server_version = version_info.get('Version', '').split('+')[0].replace('-', '.')
        if tuple(map(int, server_version.split('.'))) < (18, 9):
>>>>>>> 2db7a50e
            raise AgentRuntimeBuildError(
                'Docker server version must be >= 18.09 to use BuildKit'
            )

        if self.is_podman and tuple(map(int, server_version.split('.'))) < (4, 9):
            raise AgentRuntimeBuildError(
                'Podman server version must be >= 4.9.0'
            )

        if not DockerRuntimeBuilder.check_buildx(self.is_podman):
            # when running openhands in a container, there might not be a "docker"
            # binary available, in which case we need to download docker binary.
            # since the official openhands app image is built from debian, we use
            # debian way to install docker binary
            logger.info(
                'No docker binary available inside openhands-app container, trying to download online...'
            )
            commands = [
                'apt-get update',
                'apt-get install -y ca-certificates curl gnupg',
                'install -m 0755 -d /etc/apt/keyrings',
                'curl -fsSL https://download.docker.com/linux/debian/gpg -o /etc/apt/keyrings/docker.asc',
                'chmod a+r /etc/apt/keyrings/docker.asc',
                'echo \
                  "deb [arch=$(dpkg --print-architecture) signed-by=/etc/apt/keyrings/docker.asc] https://download.docker.com/linux/debian \
                  $(. /etc/os-release && echo "$VERSION_CODENAME") stable" | \
                  tee /etc/apt/sources.list.d/docker.list > /dev/null',
                'apt-get update',
                'apt-get install -y docker-ce docker-ce-cli containerd.io docker-buildx-plugin docker-compose-plugin',
            ]
            for cmd in commands:
                try:
                    subprocess.run(
                        cmd, shell=True, check=True, stdout=subprocess.DEVNULL
                    )
                except subprocess.CalledProcessError as e:
                    logger.error(f'Image build failed:\n{e}')
                    logger.error(f'Command output:\n{e.output}')
                    raise
            logger.info('Downloaded and installed docker binary')

        target_image_hash_name = tags[0]
        target_image_repo, target_image_source_tag = target_image_hash_name.split(':')
        target_image_tag = tags[1].split(':')[1] if len(tags) > 1 else None

        buildx_cmd = [
            'docker' if not self.is_podman else 'podman',
            'buildx',
            'build',
            '--progress=plain',
            f'--build-arg=OPENHANDS_RUNTIME_VERSION={oh_version}',
            f'--build-arg=OPENHANDS_RUNTIME_BUILD_TIME={datetime.datetime.now().isoformat()}',
            f'--tag={target_image_hash_name}',
            '--load',
        ]

        # Include the platform argument only if platform is specified
        if platform:
            buildx_cmd.append(f'--platform={platform}')

        cache_dir = '/tmp/.buildx-cache'
        if use_local_cache and self._is_cache_usable(cache_dir):
            buildx_cmd.extend(
                [
                    f'--cache-from=type=local,src={cache_dir}',
                    f'--cache-to=type=local,dest={cache_dir},mode=max',
                ]
            )

        if extra_build_args:
            buildx_cmd.extend(extra_build_args)

        buildx_cmd.append(path)  # must be last!

        self.rolling_logger.start(
            f'================ {buildx_cmd[0].upper()} BUILD STARTED ================'
        )

        try:
            process = subprocess.Popen(
                buildx_cmd,
                stdout=subprocess.PIPE,
                stderr=subprocess.STDOUT,
                universal_newlines=True,
                bufsize=1,
            )

            if process.stdout:
                for line in iter(process.stdout.readline, ''):
                    line = line.strip()
                    if line:
                        self._output_logs(line)

            return_code = process.wait()

            if return_code != 0:
                raise subprocess.CalledProcessError(
                    return_code,
                    process.args,
                    output=process.stdout.read() if process.stdout else None,
                    stderr=process.stderr.read() if process.stderr else None,
                )

        except subprocess.CalledProcessError as e:
            logger.error(f'Image build failed:\n{e}')  # TODO: {e} is empty
            logger.error(f'Command output:\n{e.output}')
            if self.rolling_logger.is_enabled():
                logger.error(
                    'Docker build output:\n' + self.rolling_logger.all_lines
                )  # Show the error
            raise

        except subprocess.TimeoutExpired:
            logger.error('Image build timed out')
            raise

        except FileNotFoundError as e:
            logger.error(f'Python executable not found: {e}')
            raise

        except PermissionError as e:
            logger.error(
                f'Permission denied when trying to execute the build command:\n{e}'
            )
            raise

        except Exception as e:
            logger.error(f'An unexpected error occurred during the build process: {e}')
            raise

        logger.info(f'Image [{target_image_hash_name}] build finished.')

        if target_image_tag:
            image = self.docker_client.images.get(target_image_hash_name)
            image.tag(target_image_repo, target_image_tag)
            logger.info(
                f'Re-tagged image [{target_image_hash_name}] with more generic tag [{target_image_tag}]'
            )

        # Check if the image is built successfully
        image = self.docker_client.images.get(target_image_hash_name)
        if image is None:
            raise AgentRuntimeBuildError(
                f'Build failed: Image {target_image_hash_name} not found'
            )

        tags_str = (
            f'{target_image_source_tag}, {target_image_tag}'
            if target_image_tag
            else target_image_source_tag
        )
        logger.info(
            f'Image {target_image_repo} with tags [{tags_str}] built successfully'
        )
        return target_image_hash_name

    def image_exists(self, image_name: str, pull_from_repo: bool = True) -> bool:
        """Check if the image exists in the registry (try to pull it first) or in the local store.

        Args:
            image_name (str): The Docker image to check (<image repo>:<image tag>)
            pull_from_repo (bool): Whether to pull from the remote repo if the image not present locally
        Returns:
            bool: Whether the Docker image exists in the registry or in the local store
        """
        if not image_name:
            logger.error(f'Invalid image name: `{image_name}`')
            return False

        try:
            logger.debug(f'Checking, if image exists locally:\n{image_name}')
            self.docker_client.images.get(image_name)
            logger.debug('Image found locally.')
            return True
        except docker.errors.ImageNotFound:
            if not pull_from_repo:
                logger.debug(
                    f'Image {image_name} {colorize("not found", TermColor.WARNING)} locally'
                )
                return False
            try:
                logger.debug(
                    'Image not found locally. Trying to pull it, please wait...'
                )

                layers: dict[str, dict[str, str]] = {}
                previous_layer_count = 0

                if ':' in image_name:
                    image_repo, image_tag = image_name.split(':', 1)
                else:
                    image_repo = image_name
                    image_tag = None

                for line in self.docker_client.api.pull(
                    image_repo, tag=image_tag, stream=True, decode=True
                ):
                    self._output_build_progress(line, layers, previous_layer_count)
                    previous_layer_count = len(layers)
                logger.debug('Image pulled')
                return True
            except docker.errors.ImageNotFound:
                logger.debug('Could not find image locally or in registry.')
                return False
            except Exception as e:
                msg = f'Image {colorize("could not be pulled", TermColor.ERROR)}: '
                ex_msg = str(e)
                if 'Not Found' in ex_msg:
                    msg += 'image not found in registry.'
                else:
                    msg += f'{ex_msg}'
                logger.debug(msg)
                return False

    def _output_logs(self, new_line: str) -> None:
        if not self.rolling_logger.is_enabled():
            logger.debug(new_line)
        else:
            self.rolling_logger.add_line(new_line)

    def _output_build_progress(
        self, current_line: dict, layers: dict, previous_layer_count: int
    ) -> None:
        if 'id' in current_line and 'progressDetail' in current_line:
            layer_id = current_line['id']
            if layer_id not in layers:
                layers[layer_id] = {'status': '', 'progress': '', 'last_logged': 0}

            if 'status' in current_line:
                layers[layer_id]['status'] = current_line['status']

            if 'progress' in current_line:
                layers[layer_id]['progress'] = current_line['progress']

            if 'progressDetail' in current_line:
                progress_detail = current_line['progressDetail']
                if 'total' in progress_detail and 'current' in progress_detail:
                    total = progress_detail['total']
                    current = progress_detail['current']
                    percentage = min(
                        (current / total) * 100, 100
                    )  # Ensure it doesn't exceed 100%
                else:
                    percentage = (
                        100 if layers[layer_id]['status'] == 'Download complete' else 0
                    )

            if self.rolling_logger.is_enabled():
                self.rolling_logger.move_back(previous_layer_count)
                for lid, layer_data in sorted(layers.items()):
                    self.rolling_logger.replace_current_line()
                    status = layer_data['status']
                    progress = layer_data['progress']
                    if status == 'Download complete':
                        self.rolling_logger.write_immediately(
                            f'Layer {lid}: Download complete'
                        )
                    elif status == 'Already exists':
                        self.rolling_logger.write_immediately(
                            f'Layer {lid}: Already exists'
                        )
                    else:
                        self.rolling_logger.write_immediately(
                            f'Layer {lid}: {progress} {status}'
                        )
            elif percentage != 0 and (
                percentage - layers[layer_id]['last_logged'] >= 10 or percentage == 100
            ):
                logger.debug(
                    f'Layer {layer_id}: {layers[layer_id]["progress"]} {layers[layer_id]["status"]}'
                )

            layers[layer_id]['last_logged'] = percentage
        elif 'status' in current_line:
            logger.debug(current_line['status'])

    def _prune_old_cache_files(self, cache_dir: str, max_age_days: int = 7) -> None:
        """Prune cache files older than the specified number of days.

        Args:
            cache_dir (str): The path to the cache directory.
            max_age_days (int): The maximum age of cache files in days.
        """
        try:
            current_time = time.time()
            max_age_seconds = max_age_days * 24 * 60 * 60

            for root, _, files in os.walk(cache_dir):
                for file in files:
                    file_path = os.path.join(root, file)
                    try:
                        file_age = current_time - os.path.getmtime(file_path)
                        if file_age > max_age_seconds:
                            os.remove(file_path)
                            logger.debug(f'Removed old cache file: {file_path}')
                    except Exception as e:
                        logger.warning(f'Error processing cache file {file_path}: {e}')
        except Exception as e:
            logger.warning(f'Error during build cache pruning: {e}')

    def _is_cache_usable(self, cache_dir: str) -> bool:
        """Check if the cache directory is usable (exists and is writable).

        Args:
            cache_dir (str): The path to the cache directory.

        Returns:
            bool: True if the cache directory is usable, False otherwise.
        """
        if not os.path.exists(cache_dir):
            try:
                os.makedirs(cache_dir, exist_ok=True)
                logger.debug(f'Created cache directory: {cache_dir}')
            except OSError as e:
                logger.debug(f'Failed to create cache directory {cache_dir}: {e}')
                return False

        if not os.access(cache_dir, os.W_OK):
            logger.warning(
                f'Cache directory {cache_dir} is not writable. Caches will not be used for Docker builds.'
            )
            return False

        self._prune_old_cache_files(cache_dir)

        logger.debug(f'Cache directory {cache_dir} is usable')
        return True<|MERGE_RESOLUTION|>--- conflicted
+++ resolved
@@ -73,14 +73,9 @@
         """
         self.docker_client = docker.from_env()
         version_info = self.docker_client.version()
-<<<<<<< HEAD
-        server_version = version_info.get('Version', '').replace('-', '.')
+        server_version = version_info.get('Version', '').split('+')[0].replace('-', '.')
         self.is_podman = version_info.get('Components')[0].get('Name').startswith('Podman')
         if tuple(map(int, server_version.split('.'))) < (18, 9) and not self.is_podman:
-=======
-        server_version = version_info.get('Version', '').split('+')[0].replace('-', '.')
-        if tuple(map(int, server_version.split('.'))) < (18, 9):
->>>>>>> 2db7a50e
             raise AgentRuntimeBuildError(
                 'Docker server version must be >= 18.09 to use BuildKit'
             )
