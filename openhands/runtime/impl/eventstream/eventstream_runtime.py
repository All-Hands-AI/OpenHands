--- conflicted
+++ resolved
@@ -252,29 +252,20 @@
         self._container_port = (
             self._host_port
         )  # in future this might differ from host port
-        self.api_url = (
-            f'{self.config.sandbox.local_runtime_url}:{self._container_port}'
-        )
+        self.api_url = f'{self.config.sandbox.local_runtime_url}:{self._container_port}'
 
         use_host_network = self.config.sandbox.use_host_network
         network_mode: str | None = 'host' if use_host_network else None
         port_mapping: dict[str, list[dict[str, str]]] | None = (
             None
             if use_host_network
-            else {
-                f'{self._container_port}/tcp': [{'HostPort': str(self._host_port)}]
-            }
+            else {f'{self._container_port}/tcp': [{'HostPort': str(self._host_port)}]}
         )
 
         if use_host_network:
             self.log(
-<<<<<<< HEAD
                 'warn',
                 'Using host network mode. If you are using MacOS, please make sure you have the latest version of Docker Desktop and enabled host network feature: https://docs.docker.com/network/drivers/host/#docker-desktop',
-=======
-                'debug',
-                f'Sandbox workspace: {self.config.workspace_mount_path_in_sandbox}',
->>>>>>> 24117143
             )
 
         # Combine environment variables
@@ -509,7 +500,9 @@
                 obs = observation_from_dict(output)
                 obs._cause = action.id  # type: ignore[attr-defined]
             except requests.Timeout:
-                raise RuntimeError(f'Runtime failed to return execute_action before the requested timeout of {action.timeout}s')
+                raise RuntimeError(
+                    f'Runtime failed to return execute_action before the requested timeout of {action.timeout}s'
+                )
             self._refresh_logs()
             return obs
 
