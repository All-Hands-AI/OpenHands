import os
import tempfile
import threading
from functools import lru_cache
from typing import Callable
from zipfile import ZipFile

import docker
import requests
import tenacity

from openhands.core.config import AppConfig
from openhands.core.logger import DEBUG
from openhands.core.logger import openhands_logger as logger
from openhands.events import EventStream
from openhands.events.action import (
    ActionConfirmationStatus,
    BrowseInteractiveAction,
    BrowseURLAction,
    CmdRunAction,
    FileEditAction,
    FileReadAction,
    FileWriteAction,
    IPythonRunCellAction,
)
from openhands.events.action.action import Action
from openhands.events.observation import (
    ErrorObservation,
    NullObservation,
    Observation,
    UserRejectObservation,
)
from openhands.events.serialization import event_to_dict, observation_from_dict
from openhands.events.serialization.action import ACTION_TYPE_TO_CLASS
from openhands.runtime.base import Runtime
from openhands.runtime.builder import DockerRuntimeBuilder
from openhands.runtime.plugins import PluginRequirement
from openhands.runtime.utils import find_available_tcp_port
from openhands.runtime.utils.request import send_request_with_retry
from openhands.runtime.utils.runtime_build import build_runtime_image
from openhands.utils.tenacity_stop import stop_if_should_exit


class LogBuffer:
    """Synchronous buffer for Docker container logs.

    This class provides a thread-safe way to collect, store, and retrieve logs
    from a Docker container. It uses a list to store log lines and provides methods
    for appending, retrieving, and clearing logs.
    """

    def __init__(self, container: docker.models.containers.Container, logFn: Callable):
        self.init_msg = 'Runtime client initialized.'

        self.buffer: list[str] = []
        self.lock = threading.Lock()
        self._stop_event = threading.Event()
        self.log_generator = container.logs(stream=True, follow=True)
        self.log_stream_thread = threading.Thread(target=self.stream_logs)
        self.log_stream_thread.daemon = True
        self.log_stream_thread.start()
        self.log = logFn

    def append(self, log_line: str):
        with self.lock:
            self.buffer.append(log_line)

    def get_and_clear(self) -> list[str]:
        with self.lock:
            logs = list(self.buffer)
            self.buffer.clear()
            return logs

    def stream_logs(self):
        """Stream logs from the Docker container in a separate thread.

        This method runs in its own thread to handle the blocking
        operation of reading log lines from the Docker SDK's synchronous generator.
        """
        try:
            for log_line in self.log_generator:
                if self._stop_event.is_set():
                    break
                if log_line:
                    decoded_line = log_line.decode('utf-8').rstrip()
                    self.append(decoded_line)
        except Exception as e:
            self.log('error', f'Error streaming docker logs: {e}')

    def __del__(self):
        if self.log_stream_thread.is_alive():
            self.log(
                'warn',
                "LogBuffer was not properly closed. Use 'log_buffer.close()' for clean shutdown.",
            )
            self.close(timeout=5)

    def close(self, timeout: float = 5.0):
        self._stop_event.set()
        self.log_stream_thread.join(timeout)


class EventStreamRuntime(Runtime):
    """This runtime will subscribe the event stream.
    When receive an event, it will send the event to runtime-client which run inside the docker environment.

    Args:
        config (AppConfig): The application configuration.
        event_stream (EventStream): The event stream to subscribe to.
        sid (str, optional): The session ID. Defaults to 'default'.
        plugins (list[PluginRequirement] | None, optional): List of plugin requirements. Defaults to None.
        env_vars (dict[str, str] | None, optional): Environment variables to set. Defaults to None.
    """

    container_name_prefix = 'openhands-runtime-'

    # Need to provide this method to allow inheritors to init the Runtime
    # without initting the EventStreamRuntime.
    def init_base_runtime(
        self,
        config: AppConfig,
        event_stream: EventStream,
        sid: str = 'default',
        plugins: list[PluginRequirement] | None = None,
        env_vars: dict[str, str] | None = None,
        status_message_callback: Callable | None = None,
        attach_to_existing: bool = False,
    ):
        super().__init__(
            config,
            event_stream,
            sid,
            plugins,
            env_vars,
            status_message_callback,
            attach_to_existing,
        )

    def __init__(
        self,
        config: AppConfig,
        event_stream: EventStream,
        sid: str = 'default',
        plugins: list[PluginRequirement] | None = None,
        env_vars: dict[str, str] | None = None,
        status_message_callback: Callable | None = None,
        attach_to_existing: bool = False,
    ):
        self.config = config
        self._host_port = 30000  # initial dummy value
        self._container_port = 30001  # initial dummy value
        self.api_url = f'{self.config.sandbox.local_runtime_url}:{self._container_port}'
        self.session = requests.Session()
        self.status_message_callback = status_message_callback

        self.docker_client: docker.DockerClient = self._init_docker_client()
        self.base_container_image = self.config.sandbox.base_container_image
        self.runtime_container_image = self.config.sandbox.runtime_container_image
        self.container_name = self.container_name_prefix + sid
        self.container = None
        self.action_semaphore = threading.Semaphore(1)  # Ensure one action at a time

        self.runtime_builder = DockerRuntimeBuilder(self.docker_client)

        # Buffer for container logs
        self.log_buffer: LogBuffer | None = None

        if self.config.sandbox.runtime_extra_deps:
            self.log(
                'debug',
                f'Installing extra user-provided dependencies in the runtime image: {self.config.sandbox.runtime_extra_deps}',
            )

        self.skip_container_logs = (
            os.environ.get('SKIP_CONTAINER_LOGS', 'false').lower() == 'true'
        )

        self.init_base_runtime(
            config,
            event_stream,
            sid,
            plugins,
            env_vars,
            status_message_callback,
            attach_to_existing,
        )

    async def connect(self):
        self.send_status_message('STATUS$STARTING_RUNTIME')
        if not self.attach_to_existing:
            if self.runtime_container_image is None:
                if self.base_container_image is None:
                    raise ValueError(
                        'Neither runtime container image nor base container image is set'
                    )
                self.send_status_message('STATUS$STARTING_CONTAINER')
                self.runtime_container_image = build_runtime_image(
                    self.base_container_image,
                    self.runtime_builder,
                    platform=self.config.sandbox.platform,
                    extra_deps=self.config.sandbox.runtime_extra_deps,
                    force_rebuild=self.config.sandbox.force_rebuild_runtime,
                )

            self.log(
                'info', f'Starting runtime with image: {self.runtime_container_image}'
            )
            self._init_container(
                sandbox_workspace_dir=self.config.workspace_mount_path_in_sandbox,  # e.g. /workspace
                mount_dir=self.config.workspace_mount_path,  # e.g. /opt/openhands/_test_workspace
                plugins=self.plugins,
            )
            self.log('info', f'Container started: {self.container_name}')

        else:
            self._attach_to_container()

        if not self.attach_to_existing:
            self.log('info', f'Waiting for client to become ready at {self.api_url}...')
        self.send_status_message('STATUS$WAITING_FOR_CLIENT')
        self._wait_until_alive()
        if not self.attach_to_existing:
            self.log('info', 'Runtime is ready.')

        if not self.attach_to_existing:
            self.setup_initial_env()

        self.log(
            'debug',
            f'Container initialized with plugins: {[plugin.name for plugin in self.plugins]}',
        )
        self.send_status_message(' ')

    @staticmethod
    @lru_cache(maxsize=1)
    def _init_docker_client() -> docker.DockerClient:
        try:
            return docker.from_env()
        except Exception as ex:
            logger.error(
                'Launch docker client failed. Please make sure you have installed docker and started docker desktop/daemon.',
            )
            raise ex

    @tenacity.retry(
        stop=tenacity.stop_after_attempt(5) | stop_if_should_exit(),
        wait=tenacity.wait_exponential(multiplier=1, min=4, max=60),
    )
    def _init_container(
        self,
        sandbox_workspace_dir: str,
        mount_dir: str | None = None,
        plugins: list[PluginRequirement] | None = None,
    ):
        try:
            self.log('debug', 'Preparing to start container...')
            self.send_status_message('STATUS$PREPARING_CONTAINER')
            plugin_arg = ''
            if plugins is not None and len(plugins) > 0:
                plugin_arg = (
                    f'--plugins {" ".join([plugin.name for plugin in plugins])} '
                )

            self._host_port = self._find_available_port()
            self._container_port = (
                self._host_port
            )  # in future this might differ from host port
            self.api_url = (
                f'{self.config.sandbox.local_runtime_url}:{self._container_port}'
            )

            use_host_network = self.config.sandbox.use_host_network
            network_mode: str | None = 'host' if use_host_network else None
            port_mapping: dict[str, list[dict[str, str]]] | None = (
                None
                if use_host_network
                else {
                    f'{self._container_port}/tcp': [{'HostPort': str(self._host_port)}]
                }
            )

            if use_host_network:
                self.log(
                    'warn',
                    'Using host network mode. If you are using MacOS, please make sure you have the latest version of Docker Desktop and enabled host network feature: https://docs.docker.com/network/drivers/host/#docker-desktop',
                )

            # Combine environment variables
            environment = {
                'port': str(self._container_port),
                'PYTHONUNBUFFERED': 1,
            }
            if self.config.debug or DEBUG:
                environment['DEBUG'] = 'true'

            self.log('debug', f'Workspace Base: {self.config.workspace_base}')
            if mount_dir is not None and sandbox_workspace_dir is not None:
                # e.g. result would be: {"/home/user/openhands/workspace": {'bind': "/workspace", 'mode': 'rw'}}
                volumes = {mount_dir: {'bind': sandbox_workspace_dir, 'mode': 'rw'}}
                self.log('debug', f'Mount dir: {mount_dir}')
            else:
                self.log(
                    'warn',
                    'Warning: Mount dir is not set, will not mount the workspace directory to the container!\n',
                )
                volumes = None
            self.log('debug', f'Sandbox workspace: {sandbox_workspace_dir}')

            if self.config.sandbox.browsergym_eval_env is not None:
                browsergym_arg = (
                    f'--browsergym-eval-env {self.config.sandbox.browsergym_eval_env}'
                )
            else:
                browsergym_arg = ''

            self.container = self.docker_client.containers.run(
                self.runtime_container_image,
                command=(
                    f'/openhands/micromamba/bin/micromamba run -n openhands '
                    f'poetry run '
                    f'python -u -m openhands.runtime.action_execution_server {self._container_port} '
                    f'--working-dir "{sandbox_workspace_dir}" '
                    f'{plugin_arg}'
                    f'--username {"openhands" if self.config.run_as_openhands else "root"} '
                    f'--user-id {self.config.sandbox.user_id} '
                    f'{browsergym_arg}'
                ),
                network_mode=network_mode,
                ports=port_mapping,
                working_dir='/openhands/code/',  # do not change this!
                name=self.container_name,
                detach=True,
                environment=environment,
                volumes=volumes,
            )
            self.log_buffer = LogBuffer(self.container, self.log)
            self.log('debug', f'Container started. Server url: {self.api_url}')
            self.send_status_message('STATUS$CONTAINER_STARTED')
        except Exception as e:
            self.log(
                'error',
                f'Error: Instance {self.container_name} FAILED to start container!\n',
            )
            self.log('error', str(e))
            self.close()
            raise e

    def _attach_to_container(self):
        container = self.docker_client.containers.get(self.container_name)
        self.log_buffer = LogBuffer(container, self.log)
        self.container = container
        self._container_port = 0
        for port in container.attrs['NetworkSettings']['Ports']:
            self._container_port = int(port.split('/')[0])
            break
        self._host_port = self._container_port
        self.api_url = f'{self.config.sandbox.local_runtime_url}:{self._container_port}'
        self.log(
            'debug',
            f'attached to container: {self.container_name} {self._container_port} {self.api_url}',
        )

    def _refresh_logs(self):
        self.log('debug', 'Getting container logs...')

        assert (
            self.log_buffer is not None
        ), 'Log buffer is expected to be initialized when container is started'

        logs = self.log_buffer.get_and_clear()
        if logs:
            formatted_logs = '\n'.join([f'    |{log}' for log in logs])
            self.log(
                'debug',
                '\n'
                + '-' * 35
                + 'Container logs:'
                + '-' * 35
                + f'\n{formatted_logs}'
                + '\n'
                + '-' * 80,
            )

    @tenacity.retry(
        stop=tenacity.stop_after_delay(120) | stop_if_should_exit(),
        wait=tenacity.wait_exponential(multiplier=2, min=1, max=20),
        reraise=(ConnectionRefusedError,),
    )
    def _wait_until_alive(self):
        self._refresh_logs()
        if not self.log_buffer:
            raise RuntimeError('Runtime client is not ready.')

        response = send_request_with_retry(
            self.session,
            'GET',
            f'{self.api_url}/alive',
            retry_exceptions=[ConnectionRefusedError],
            timeout=300,  # 5 minutes gives the container time to be alive 🧟‍♂️
        )
        if response.status_code == 200:
            return
        else:
            msg = f'Action execution API is not alive. Response: {response}'
            self.log('error', msg)
            raise RuntimeError(msg)

    def close(self, rm_all_containers: bool = True):
        """Closes the EventStreamRuntime and associated objects

        Parameters:
        - rm_all_containers (bool): Whether to remove all containers with the 'openhands-sandbox-' prefix
        """

        if self.log_buffer:
            self.log_buffer.close()

        if self.session:
            self.session.close()

        if self.attach_to_existing:
            return

        try:
            containers = self.docker_client.containers.list(all=True)
            for container in containers:
                try:
                    # If the app doesn't shut down properly, it can leave runtime containers on the system. This ensures
                    # that all 'openhands-sandbox-' containers are removed as well.
                    if rm_all_containers and container.name.startswith(
                        self.container_name_prefix
                    ):
                        container.remove(force=True)
                    elif container.name == self.container_name:
                        if not self.skip_container_logs:
                            logs = container.logs(tail=1000).decode('utf-8')
                            self.log(
                                'debug',
                                f'==== Container logs on close ====\n{logs}\n==== End of container logs ====',
                            )
                        container.remove(force=True)
                except docker.errors.APIError:
                    pass
                except docker.errors.NotFound:
                    pass
        except docker.errors.NotFound:  # yes, this can happen!
            pass

    def run_action(self, action: Action) -> Observation:
        if isinstance(action, FileEditAction):
            return self.edit(action)

        # set timeout to default if not set
        if action.timeout is None:
            action.timeout = self.config.sandbox.timeout

        with self.action_semaphore:
            if not action.runnable:
                return NullObservation('')
            if (
                hasattr(action, 'confirmation_state')
                and action.confirmation_state
                == ActionConfirmationStatus.AWAITING_CONFIRMATION
            ):
                return NullObservation('')
            action_type = action.action  # type: ignore[attr-defined]
            if action_type not in ACTION_TYPE_TO_CLASS:
                return ErrorObservation(
                    f'Action {action_type} does not exist.', fatal=True
                )
            if not hasattr(self, action_type):
                return ErrorObservation(
                    f'Action {action_type} is not supported in the current runtime.',
                    fatal=True,
                )
            if (
                getattr(action, 'confirmation_state', None)
                == ActionConfirmationStatus.REJECTED
            ):
                return UserRejectObservation(
                    'Action has been rejected by the user! Waiting for further user input.'
                )

            self._refresh_logs()

            assert action.timeout is not None

            try:
                response = send_request_with_retry(
                    self.session,
                    'POST',
                    f'{self.api_url}/execute_action',
                    json={'action': event_to_dict(action)},
                    timeout=action.timeout,
                )
                if response.status_code == 200:
                    output = response.json()
                    obs = observation_from_dict(output)
                    obs._cause = action.id  # type: ignore[attr-defined]
                else:
                    self.log('debug', f'action: {action}')
                    self.log('debug', f'response: {response}')
                    error_message = response.text
<<<<<<< HEAD
                    logger.error(f'Error from server: {error_message}')
                    obs = ErrorObservation(
                        f'Action execution failed: {error_message}', fatal=True
                    )
            except requests.Timeout:
                logger.error('No response received within the timeout period.')
                obs = ErrorObservation(
                    f'Action execution timed out after {action.timeout} seconds.',
                    fatal=True,
                )
            except Exception as e:
                logger.error(f'Error during action execution: {e}')
                obs = ErrorObservation(f'Action execution failed: {str(e)}', fatal=True)
=======
                    self.log('error', f'Error from server: {error_message}')
                    obs = FatalErrorObservation(
                        f'Action execution failed: {error_message}'
                    )
            except requests.Timeout:
                self.log('error', 'No response received within the timeout period.')
                obs = FatalErrorObservation(
                    f'Action execution timed out after {action.timeout} seconds.'
                )
            except Exception as e:
                self.log('error', f'Error during action execution: {e}')
                obs = FatalErrorObservation(f'Action execution failed: {str(e)}')
>>>>>>> 30eeaa64
            self._refresh_logs()
            return obs

    def run(self, action: CmdRunAction) -> Observation:
        return self.run_action(action)

    def run_ipython(self, action: IPythonRunCellAction) -> Observation:
        return self.run_action(action)

    def read(self, action: FileReadAction) -> Observation:
        return self.run_action(action)

    def write(self, action: FileWriteAction) -> Observation:
        return self.run_action(action)

    def browse(self, action: BrowseURLAction) -> Observation:
        return self.run_action(action)

    def browse_interactive(self, action: BrowseInteractiveAction) -> Observation:
        return self.run_action(action)

    # ====================================================================
    # Implement these methods (for file operations) in the subclass
    # ====================================================================

    def copy_to(
        self, host_src: str, sandbox_dest: str, recursive: bool = False
    ) -> None:
        if not os.path.exists(host_src):
            raise FileNotFoundError(f'Source file {host_src} does not exist')

        self._refresh_logs()
        try:
            if recursive:
                # For recursive copy, create a zip file
                with tempfile.NamedTemporaryFile(
                    suffix='.zip', delete=False
                ) as temp_zip:
                    temp_zip_path = temp_zip.name

                with ZipFile(temp_zip_path, 'w') as zipf:
                    for root, _, files in os.walk(host_src):
                        for file in files:
                            file_path = os.path.join(root, file)
                            arcname = os.path.relpath(
                                file_path, os.path.dirname(host_src)
                            )
                            zipf.write(file_path, arcname)

                upload_data = {'file': open(temp_zip_path, 'rb')}
            else:
                # For single file copy
                upload_data = {'file': open(host_src, 'rb')}

            params = {'destination': sandbox_dest, 'recursive': str(recursive).lower()}

            response = send_request_with_retry(
                self.session,
                'POST',
                f'{self.api_url}/upload_file',
                files=upload_data,
                params=params,
                timeout=300,
            )
            if response.status_code == 200:
                return
            else:
                error_message = response.text
                raise Exception(f'Copy operation failed: {error_message}')

        except requests.Timeout:
            raise TimeoutError('Copy operation timed out')
        except Exception as e:
            raise RuntimeError(f'Copy operation failed: {str(e)}')
        finally:
            if recursive:
                os.unlink(temp_zip_path)
            self.log(
                'debug', f'Copy completed: host:{host_src} -> runtime:{sandbox_dest}'
            )
            self._refresh_logs()

    def list_files(self, path: str | None = None) -> list[str]:
        """List files in the sandbox.

        If path is None, list files in the sandbox's initial working directory (e.g., /workspace).
        """
        self._refresh_logs()
        try:
            data = {}
            if path is not None:
                data['path'] = path

            response = send_request_with_retry(
                self.session,
                'POST',
                f'{self.api_url}/list_files',
                json=data,
                timeout=30,  # 30 seconds because the container should already be alive
            )
            if response.status_code == 200:
                response_json = response.json()
                assert isinstance(response_json, list)
                return response_json
            else:
                error_message = response.text
                raise Exception(f'List files operation failed: {error_message}')
        except requests.Timeout:
            raise TimeoutError('List files operation timed out')
        except Exception as e:
            raise RuntimeError(f'List files operation failed: {str(e)}')

    def copy_from(self, path: str) -> bytes:
        """Zip all files in the sandbox and return as a stream of bytes."""
        self._refresh_logs()
        try:
            params = {'path': path}
            response = send_request_with_retry(
                self.session,
                'GET',
                f'{self.api_url}/download_files',
                params=params,
                stream=True,
                timeout=30,
            )
            if response.status_code == 200:
                data = response.content
                return data
            else:
                error_message = response.text
                raise Exception(f'Copy operation failed: {error_message}')
        except requests.Timeout:
            raise TimeoutError('Copy operation timed out')
        except Exception as e:
            raise RuntimeError(f'Copy operation failed: {str(e)}')

    def _is_port_in_use_docker(self, port):
        containers = self.docker_client.containers.list()
        for container in containers:
            container_ports = container.ports
            if str(port) in str(container_ports):
                return True
        return False

    def _find_available_port(self, max_attempts=5):
        port = 39999
        for _ in range(max_attempts):
            port = find_available_tcp_port(30000, 39999)
            if not self._is_port_in_use_docker(port):
                return port
        # If no port is found after max_attempts, return the last tried port
        return port

    def send_status_message(self, message: str):
        """Sends a status message if the callback function was provided."""
        if self.status_message_callback:
            self.status_message_callback(message)<|MERGE_RESOLUTION|>--- conflicted
+++ resolved
@@ -501,34 +501,19 @@
                     self.log('debug', f'action: {action}')
                     self.log('debug', f'response: {response}')
                     error_message = response.text
-<<<<<<< HEAD
-                    logger.error(f'Error from server: {error_message}')
+                    self.log('error', f'Error from server: {error_message}')
                     obs = ErrorObservation(
                         f'Action execution failed: {error_message}', fatal=True
                     )
             except requests.Timeout:
-                logger.error('No response received within the timeout period.')
+                self.log('error', 'No response received within the timeout period.')
                 obs = ErrorObservation(
                     f'Action execution timed out after {action.timeout} seconds.',
                     fatal=True,
                 )
             except Exception as e:
-                logger.error(f'Error during action execution: {e}')
+                self.log('error', f'Error during action execution: {e}')
                 obs = ErrorObservation(f'Action execution failed: {str(e)}', fatal=True)
-=======
-                    self.log('error', f'Error from server: {error_message}')
-                    obs = FatalErrorObservation(
-                        f'Action execution failed: {error_message}'
-                    )
-            except requests.Timeout:
-                self.log('error', 'No response received within the timeout period.')
-                obs = FatalErrorObservation(
-                    f'Action execution timed out after {action.timeout} seconds.'
-                )
-            except Exception as e:
-                self.log('error', f'Error during action execution: {e}')
-                obs = FatalErrorObservation(f'Action execution failed: {str(e)}')
->>>>>>> 30eeaa64
             self._refresh_logs()
             return obs
 
