--- conflicted
+++ resolved
@@ -338,13 +338,8 @@
                 'error',
                 f'Error: Instance {self.container_name} FAILED to start container!\n',
             )
-<<<<<<< HEAD
             self.log('error', str(e))
-            self.close(close_client=False)
-=======
-            logger.exception(e)
             self.close()
->>>>>>> c3da25fe
             raise e
 
     def _attach_to_container(self):
