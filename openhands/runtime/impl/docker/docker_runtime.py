--- conflicted
+++ resolved
@@ -616,19 +616,7 @@
 
         if self.config.sandbox.keep_runtime_alive or self.attach_to_existing:
             return
-<<<<<<< HEAD
-
-        # Don't stop warm containers when closing a specific container
-        if not rm_all_containers:
-            # Only stop the specific container, not warm containers
-            self.log('info', f'Stopping container: {self.container_name}')
-            # Call stop_all_containers with the container name
-            stop_all_containers(self.container_name)
-        else:
-            # Stop all containers including warm ones when explicitly requested
-            close_prefix = CONTAINER_NAME_PREFIX
-            stop_all_containers(close_prefix)
-=======
+
         close_prefix = (
             CONTAINER_NAME_PREFIX if rm_all_containers else self.container_name
         )
@@ -655,7 +643,6 @@
                 )
 
         self._app_port_locks.clear()
->>>>>>> 73904408
 
     def _is_port_in_use_docker(self, port: int) -> bool:
         containers = self.docker_client.containers.list()
