--- conflicted
+++ resolved
@@ -363,13 +363,7 @@
 
     @tenacity.retry(
         stop=tenacity.stop_after_delay(120) | stop_if_should_exit(),
-<<<<<<< HEAD
-        retry=tenacity.retry_if_exception_type(
-            (ConnectionError, requests.exceptions.ConnectionError)
-        ),
-=======
         retry=tenacity.retry_if_exception(_is_retryable_wait_until_alive_error),
->>>>>>> 0045d46d
         reraise=True,
         wait=tenacity.wait_fixed(2),
     )
