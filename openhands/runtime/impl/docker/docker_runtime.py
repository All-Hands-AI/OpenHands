import os
from functools import lru_cache
from typing import Callable
from uuid import UUID

import docker
import httpx
import tenacity
from docker.models.containers import Container

from openhands.core.config import OpenHandsConfig
from openhands.core.exceptions import (
    AgentRuntimeDisconnectedError,
    AgentRuntimeNotFoundError,
)
from openhands.core.logger import DEBUG, DEBUG_RUNTIME
from openhands.core.logger import openhands_logger as logger
from openhands.events import EventStream
from openhands.runtime.builder import DockerRuntimeBuilder
from openhands.runtime.impl.action_execution.action_execution_client import (
    ActionExecutionClient,
)
from openhands.runtime.impl.docker.containers import stop_all_containers
from openhands.runtime.plugins import PluginRequirement
from openhands.runtime.utils import find_available_tcp_port
from openhands.runtime.utils.command import (
    DEFAULT_MAIN_MODULE,
    get_action_execution_server_startup_command,
)
from openhands.runtime.utils.log_streamer import LogStreamer
from openhands.runtime.utils.runtime_build import build_runtime_image
from openhands.utils.async_utils import call_sync_from_async
from openhands.utils.shutdown_listener import add_shutdown_listener
from openhands.utils.tenacity_stop import stop_if_should_exit

CONTAINER_NAME_PREFIX = 'openhands-runtime-'

EXECUTION_SERVER_PORT_RANGE = (30000, 39999)
VSCODE_PORT_RANGE = (40000, 49999)
APP_PORT_RANGE_1 = (50000, 54999)
APP_PORT_RANGE_2 = (55000, 59999)


def _is_retryablewait_until_alive_error(exception):
    if isinstance(exception, tenacity.RetryError):
        cause = exception.last_attempt.exception()
        return _is_retryablewait_until_alive_error(cause)

    return isinstance(
        exception,
        (
            ConnectionError,
            httpx.ConnectTimeout,
            httpx.NetworkError,
            httpx.RemoteProtocolError,
            httpx.HTTPStatusError,
            httpx.ReadTimeout,
        ),
    )


class DockerRuntime(ActionExecutionClient):
    """This runtime will subscribe the event stream.

    When receive an event, it will send the event to runtime-client which run inside the docker environment.

    Args:
        config (OpenHandsConfig): The application configuration.
        event_stream (EventStream): The event stream to subscribe to.
        sid (str, optional): The session ID. Defaults to 'default'.
        plugins (list[PluginRequirement] | None, optional): List of plugin requirements. Defaults to None.
        env_vars (dict[str, str] | None, optional): Environment variables to set. Defaults to None.
    """

    _shutdown_listener_id: UUID | None = None

    def __init__(
        self,
        config: OpenHandsConfig,
        event_stream: EventStream,
        sid: str = 'default',
        plugins: list[PluginRequirement] | None = None,
        env_vars: dict[str, str] | None = None,
        status_callback: Callable | None = None,
        attach_to_existing: bool = False,
        headless_mode: bool = True,
        main_module: str = DEFAULT_MAIN_MODULE,
    ):
        if not DockerRuntime._shutdown_listener_id:
            DockerRuntime._shutdown_listener_id = add_shutdown_listener(
                lambda: stop_all_containers(CONTAINER_NAME_PREFIX)
            )

        self.config = config
        self.status_callback = status_callback

        self._host_port = -1
        self._container_port = -1
        self._vscode_port = -1
        self._app_ports: list[int] = []

        if os.environ.get('DOCKER_HOST_ADDR'):
            logger.info(
                f'Using DOCKER_HOST_IP: {os.environ["DOCKER_HOST_ADDR"]} for local_runtime_url'
            )
            self.config.sandbox.local_runtime_url = (
                f'http://{os.environ["DOCKER_HOST_ADDR"]}'
            )

        self.docker_client: docker.DockerClient = self._init_docker_client()
        self.api_url = f'{self.config.sandbox.local_runtime_url}:{self._container_port}'

        self.base_container_image = self.config.sandbox.base_container_image
        self.runtime_container_image = self.config.sandbox.runtime_container_image
        self.container_name = CONTAINER_NAME_PREFIX + sid
        self.container: Container | None = None
        self.main_module = main_module

        self.runtime_builder = DockerRuntimeBuilder(self.docker_client)

        # Buffer for container logs
        self.log_streamer: LogStreamer | None = None

        super().__init__(
            config,
            event_stream,
            sid,
            plugins,
            env_vars,
            status_callback,
            attach_to_existing,
            headless_mode,
        )

        # Log runtime_extra_deps after base class initialization so self.sid is available
        if self.config.sandbox.runtime_extra_deps:
            self.log(
                'debug',
                f'Installing extra user-provided dependencies in the runtime image: {self.config.sandbox.runtime_extra_deps}',
            )

    @property
    def action_execution_server_url(self):
        return self.api_url

    async def connect(self):
        self.send_status_message('STATUS$STARTING_RUNTIME')
        try:
            await call_sync_from_async(self._attach_to_container)
        except docker.errors.NotFound as e:
            if self.attach_to_existing:
                self.log(
                    'warning',
                    f'Container {self.container_name} not found.',
                )
                raise AgentRuntimeDisconnectedError from e
            self.maybe_build_runtime_container_image()
            self.log(
                'info', f'Starting runtime with image: {self.runtime_container_image}'
            )
            await call_sync_from_async(self.init_container)
            self.log(
                'info',
                f'Container started: {self.container_name}. VSCode URL: {self.vscode_url}',
            )

        if DEBUG_RUNTIME:
            self.log_streamer = LogStreamer(self.container, self.log)
        else:
            self.log_streamer = None

        if not self.attach_to_existing:
            self.log('info', f'Waiting for client to become ready at {self.api_url}...')
            self.send_status_message('STATUS$WAITING_FOR_CLIENT')

        await call_sync_from_async(self.wait_until_alive)

        if not self.attach_to_existing:
            self.log('info', 'Runtime is ready.')

        if not self.attach_to_existing:
            await call_sync_from_async(self.setup_initial_env)

        self.log(
            'debug',
            f'Container initialized with plugins: {[plugin.name for plugin in self.plugins]}. VSCode URL: {self.vscode_url}',
        )
        if not self.attach_to_existing:
            self.send_status_message(' ')
        self._runtime_initialized = True

    def maybe_build_runtime_container_image(self):
        if self.runtime_container_image is None:
            if self.base_container_image is None:
                raise ValueError(
                    'Neither runtime container image nor base container image is set'
                )
            self.send_status_message('STATUS$STARTING_CONTAINER')
            self.runtime_container_image = build_runtime_image(
                self.base_container_image,
                self.runtime_builder,
                platform=self.config.sandbox.platform,
                extra_deps=self.config.sandbox.runtime_extra_deps,
                force_rebuild=self.config.sandbox.force_rebuild_runtime,
                extra_build_args=self.config.sandbox.runtime_extra_build_args,
            )

    @staticmethod
    @lru_cache(maxsize=1)
    def _init_docker_client() -> docker.DockerClient:
        try:
            return docker.from_env()
        except Exception as ex:
            logger.error(
                'Launch docker client failed. Please make sure you have installed docker and started docker desktop/daemon.',
            )
            raise ex

    def _process_volumes(self) -> dict[str, dict[str, str]]:
        """Process volume mounts based on configuration.

        Returns:
            A dictionary mapping host paths to container bind mounts with their modes.
        """
        # Initialize volumes dictionary
        volumes: dict[str, dict[str, str]] = {}

        # Process volumes (comma-delimited)
        if self.config.sandbox.volumes is not None:
            # Handle multiple mounts with comma delimiter
            mounts = self.config.sandbox.volumes.split(',')

            for mount in mounts:
                parts = mount.split(':')
                if len(parts) >= 2:
                    host_path = os.path.abspath(parts[0])
                    container_path = parts[1]
                    # Default mode is 'rw' if not specified
                    mount_mode = parts[2] if len(parts) > 2 else 'rw'

                    volumes[host_path] = {
                        'bind': container_path,
                        'mode': mount_mode,
                    }
                    logger.debug(
                        f'Mount dir (sandbox.volumes): {host_path} to {container_path} with mode: {mount_mode}'
                    )

        # Legacy mounting with workspace_* parameters
        elif (
            self.config.workspace_mount_path is not None
            and self.config.workspace_mount_path_in_sandbox is not None
        ):
            mount_mode = 'rw'  # Default mode

            # e.g. result would be: {"/home/user/openhands/workspace": {'bind': "/workspace", 'mode': 'rw'}}
            volumes[self.config.workspace_mount_path] = {
                'bind': self.config.workspace_mount_path_in_sandbox,
                'mode': mount_mode,
            }
            logger.debug(
                f'Mount dir (legacy): {self.config.workspace_mount_path} with mode: {mount_mode}'
            )

        return volumes

    def init_container(self):
        self.log('debug', 'Preparing to start container...')
        self.send_status_message('STATUS$PREPARING_CONTAINER')
        self._host_port = self._find_available_port(EXECUTION_SERVER_PORT_RANGE)
        self._container_port = self._host_port
        # Use the configured vscode_port if provided, otherwise find an available port
        self._vscode_port = (
            self.config.sandbox.vscode_port
            or self._find_available_port(VSCODE_PORT_RANGE)
        )
        self._app_ports = [
            self._find_available_port(APP_PORT_RANGE_1),
            self._find_available_port(APP_PORT_RANGE_2),
        ]
        self.api_url = f'{self.config.sandbox.local_runtime_url}:{self._container_port}'

        use_host_network = self.config.sandbox.use_host_network
        network_mode: str | None = 'host' if use_host_network else None

        # Initialize port mappings
        port_mapping: dict[str, list[dict[str, str]]] | None = None
        if not use_host_network:
            port_mapping = {
                f'{self._container_port}/tcp': [
                    {
                        'HostPort': str(self._host_port),
                        'HostIp': self.config.sandbox.runtime_binding_address,
                    }
                ],
            }

            if self.vscode_enabled:
                port_mapping[f'{self._vscode_port}/tcp'] = [
                    {
                        'HostPort': str(self._vscode_port),
                        'HostIp': self.config.sandbox.runtime_binding_address,
                    }
                ]

            for port in self._app_ports:
                port_mapping[f'{port}/tcp'] = [
                    {
                        'HostPort': str(port),
                        'HostIp': self.config.sandbox.runtime_binding_address,
                    }
                ]
        else:
            self.log(
                'warn',
                'Using host network mode. If you are using MacOS, please make sure you have the latest version of Docker Desktop and enabled host network feature: https://docs.docker.com/network/drivers/host/#docker-desktop',
            )

        # Combine environment variables
<<<<<<< HEAD
        environment = dict(**self.initial_env_vars)
        environment.update(
            {
                'port': str(self._container_port),
                'PYTHONUNBUFFERED': '1',
                'VSCODE_PORT': str(self._vscode_port),
                'PIP_BREAK_SYSTEM_PACKAGES': '1',
            }
        )
=======
        environment = {
            'port': str(self._container_port),
            'PYTHONUNBUFFERED': '1',
            # Passing in the ports means nested runtimes do not come up with their own ports!
            'VSCODE_PORT': str(self._vscode_port),
            'APP_PORT_1': self._app_ports[0],
            'APP_PORT_2': self._app_ports[1],
            'PIP_BREAK_SYSTEM_PACKAGES': '1',
        }
>>>>>>> 2f55cbb7
        if self.config.debug or DEBUG:
            environment['DEBUG'] = 'true'
        # also update with runtime_startup_env_vars
        environment.update(self.config.sandbox.runtime_startup_env_vars)

        self.log('debug', f'Workspace Base: {self.config.workspace_base}')

        # Process volumes for mounting
        volumes = self._process_volumes()

        # If no volumes were configured, set to None
        if not volumes:
            logger.debug(
                'Mount dir is not set, will not mount the workspace directory to the container'
            )
            volumes = {}  # Empty dict instead of None to satisfy mypy
        self.log(
            'debug',
            f'Sandbox workspace: {self.config.workspace_mount_path_in_sandbox}',
        )

        command = self.get_action_execution_server_startup_command()

        try:
            self.container = self.docker_client.containers.run(
                self.runtime_container_image,
                command=command,
                # Override the default 'bash' entrypoint because the command is a binary.
                entrypoint=[],
                network_mode=network_mode,
                ports=port_mapping,
                working_dir='/openhands/code/',  # do not change this!
                name=self.container_name,
                detach=True,
                environment=environment,
                volumes=volumes,
                device_requests=(
                    [docker.types.DeviceRequest(capabilities=[['gpu']], count=-1)]
                    if self.config.sandbox.enable_gpu
                    else None
                ),
                **(self.config.sandbox.docker_runtime_kwargs or {}),
            )
            self.log('debug', f'Container started. Server url: {self.api_url}')
            self.send_status_message('STATUS$CONTAINER_STARTED')
        except docker.errors.APIError as e:
            if '409' in str(e):
                self.log(
                    'warning',
                    f'Container {self.container_name} already exists. Removing...',
                )
                stop_all_containers(self.container_name)
                return self.init_container()

            else:
                self.log(
                    'error',
                    f'Error: Instance {self.container_name} FAILED to start container!\n',
                )
                self.log('error', str(e))
                raise e
        except Exception as e:
            self.log(
                'error',
                f'Error: Instance {self.container_name} FAILED to start container!\n',
            )
            self.log('error', str(e))
            self.close()
            raise e

    def _attach_to_container(self):
        self.container = self.docker_client.containers.get(self.container_name)
        if self.container.status == 'exited':
            self.container.start()

        config = self.container.attrs['Config']
        for env_var in config['Env']:
            if env_var.startswith('port='):
                self._host_port = int(env_var.split('port=')[1])
                self._container_port = self._host_port
            elif env_var.startswith('VSCODE_PORT='):
                self._vscode_port = int(env_var.split('VSCODE_PORT=')[1])

        self._app_ports = []
        exposed_ports = config.get('ExposedPorts')
        if exposed_ports:
            for exposed_port in exposed_ports.keys():
                exposed_port = int(exposed_port.split('/tcp')[0])
                if (
                    exposed_port != self._host_port
                    and exposed_port != self._vscode_port
                ):
                    self._app_ports.append(exposed_port)

        self.api_url = f'{self.config.sandbox.local_runtime_url}:{self._container_port}'
        self.log(
            'debug',
            f'attached to container: {self.container_name} {self._container_port} {self.api_url}',
        )

    @tenacity.retry(
        stop=tenacity.stop_after_delay(120) | stop_if_should_exit(),
        retry=tenacity.retry_if_exception(_is_retryablewait_until_alive_error),
        reraise=True,
        wait=tenacity.wait_fixed(2),
    )
    def wait_until_alive(self):
        try:
            container = self.docker_client.containers.get(self.container_name)
            if container.status == 'exited':
                raise AgentRuntimeDisconnectedError(
                    f'Container {self.container_name} has exited.'
                )
        except docker.errors.NotFound:
            raise AgentRuntimeNotFoundError(
                f'Container {self.container_name} not found.'
            )

        self.check_if_alive()

    def close(self, rm_all_containers: bool | None = None):
        """Closes the DockerRuntime and associated objects

        Parameters:
        - rm_all_containers (bool): Whether to remove all containers with the 'openhands-sandbox-' prefix
        """
        super().close()
        if self.log_streamer:
            self.log_streamer.close()

        if rm_all_containers is None:
            rm_all_containers = self.config.sandbox.rm_all_containers

        if self.config.sandbox.keep_runtime_alive or self.attach_to_existing:
            return
        close_prefix = (
            CONTAINER_NAME_PREFIX if rm_all_containers else self.container_name
        )
        stop_all_containers(close_prefix)

    def _is_port_in_use_docker(self, port):
        containers = self.docker_client.containers.list()
        for container in containers:
            container_ports = container.ports
            if str(port) in str(container_ports):
                return True
        return False

    def _find_available_port(self, port_range, max_attempts=5):
        port = port_range[1]
        for _ in range(max_attempts):
            port = find_available_tcp_port(port_range[0], port_range[1])
            if not self._is_port_in_use_docker(port):
                return port
        # If no port is found after max_attempts, return the last tried port
        return port

    @property
    def vscode_url(self) -> str | None:
        token = super().get_vscode_token()
        if not token:
            return None

        vscode_url = f'http://localhost:{self._vscode_port}/?tkn={token}&folder={self.config.workspace_mount_path_in_sandbox}'
        return vscode_url

    @property
    def web_hosts(self):
        hosts: dict[str, int] = {}

        host_addr = os.environ.get('DOCKER_HOST_ADDR', 'localhost')
        for port in self._app_ports:
            hosts[f'http://{host_addr}:{port}'] = port

        return hosts

    def pause(self):
        """Pause the runtime by stopping the container.
        This is different from container.stop() as it ensures environment variables are properly preserved."""
        if not self.container:
            raise RuntimeError('Container not initialized')

        # First, ensure all environment variables are properly persisted in .bashrc
        # This is already handled by add_env_vars in base.py

        # Stop the container
        self.container.stop()
        self.log('debug', f'Container {self.container_name} paused')

    def resume(self):
        """Resume the runtime by starting the container.
        This is different from container.start() as it ensures environment variables are properly restored."""
        if not self.container:
            raise RuntimeError('Container not initialized')

        # Start the container
        self.container.start()
        self.log('debug', f'Container {self.container_name} resumed')

        # Wait for the container to be ready
        self.wait_until_alive()

    @classmethod
    async def delete(cls, conversation_id: str):
        docker_client = cls._init_docker_client()
        try:
            container_name = CONTAINER_NAME_PREFIX + conversation_id
            container = docker_client.containers.get(container_name)
            container.remove(force=True)
        except docker.errors.APIError:
            pass
        except docker.errors.NotFound:
            pass
        finally:
            docker_client.close()

    def get_action_execution_server_startup_command(self):
        return get_action_execution_server_startup_command(
            server_port=self._container_port,
            plugins=self.plugins,
            app_config=self.config,
            main_module=self.main_module,
        )<|MERGE_RESOLUTION|>--- conflicted
+++ resolved
@@ -317,17 +317,6 @@
             )
 
         # Combine environment variables
-<<<<<<< HEAD
-        environment = dict(**self.initial_env_vars)
-        environment.update(
-            {
-                'port': str(self._container_port),
-                'PYTHONUNBUFFERED': '1',
-                'VSCODE_PORT': str(self._vscode_port),
-                'PIP_BREAK_SYSTEM_PACKAGES': '1',
-            }
-        )
-=======
         environment = {
             'port': str(self._container_port),
             'PYTHONUNBUFFERED': '1',
@@ -337,7 +326,6 @@
             'APP_PORT_2': self._app_ports[1],
             'PIP_BREAK_SYSTEM_PACKAGES': '1',
         }
->>>>>>> 2f55cbb7
         if self.config.debug or DEBUG:
             environment['DEBUG'] = 'true'
         # also update with runtime_startup_env_vars
