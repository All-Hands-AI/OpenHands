--- conflicted
+++ resolved
@@ -401,37 +401,6 @@
                 ]
         else:
             device_requests = None
-<<<<<<< HEAD
-        try:
-            if self.runtime_container_image is None:
-                raise ValueError('Runtime container image is not set')
-
-            self.container = self.docker_client.containers.run(
-                self.runtime_container_image,
-                command=command,
-                # Override the default 'bash' entrypoint because the command is a binary.
-                entrypoint=[],
-                # network=self.config.sandbox.network_name,
-                network_mode=network_mode,
-                # ports=port_mapping,
-                working_dir='/openhands/code/',  # do not change this!
-                name=self.container_name,
-                detach=True,
-                environment=environment,
-                volumes=volumes,  # type: ignore
-                device_requests=device_requests,
-                **(self.config.sandbox.docker_runtime_kwargs or {}),
-            )
-            self.log('debug', f'Container started. Server url: {self.api_url}')
-            self.set_runtime_status(RuntimeStatus.RUNTIME_STARTED)
-        except Exception as e:
-            self.log(
-                'error',
-                f'Error: Instance {self.container_name} FAILED to start container!\n',
-            )
-            self.close()
-            raise e
-=======
 
         # Acquire the Docker lifecycle lock to prevent race conditions during container startup
         with docker_lifecycle_lock.acquire(
@@ -464,7 +433,6 @@
                 )
                 self.close()
                 raise e
->>>>>>> c0ca0089
 
     def _attach_to_container(self) -> None:
         self.container = self.docker_client.containers.get(self.container_name)
