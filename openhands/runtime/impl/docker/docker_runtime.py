import atexit
from functools import lru_cache
from typing import Callable

import docker
import requests
import tenacity
from docker.models.containers import Container

from openhands.core.config import AppConfig
from openhands.core.exceptions import (
    AgentRuntimeDisconnectedError,
    AgentRuntimeNotFoundError,
)
from openhands.core.logger import DEBUG, DEBUG_RUNTIME
from openhands.core.logger import openhands_logger as logger
from openhands.events import EventStream
from openhands.runtime.builder import DockerRuntimeBuilder
from openhands.runtime.impl.action_execution.action_execution_client import (
    ActionExecutionClient,
)
from openhands.runtime.impl.docker.containers import stop_all_containers
from openhands.runtime.plugins import PluginRequirement
from openhands.runtime.utils import find_available_tcp_port
from openhands.runtime.utils.command import get_action_execution_server_startup_command
from openhands.runtime.utils.log_streamer import LogStreamer
from openhands.runtime.utils.runtime_build import build_runtime_image
from openhands.utils.async_utils import call_sync_from_async
from openhands.utils.tenacity_stop import stop_if_should_exit

CONTAINER_NAME_PREFIX = 'openhands-runtime-'

EXECUTION_SERVER_PORT_RANGE = (30000, 39999)
VSCODE_PORT_RANGE = (40000, 49999)
APP_PORT_RANGE_1 = (50000, 54999)
APP_PORT_RANGE_2 = (55000, 59999)


def stop_all_runtime_containers():
    stop_all_containers(CONTAINER_NAME_PREFIX)


_atexit_registered = False


class DockerRuntime(ActionExecutionClient):
    """This runtime will subscribe the event stream.
    When receive an event, it will send the event to runtime-client which run inside the docker environment.

    Args:
        config (AppConfig): The application configuration.
        event_stream (EventStream): The event stream to subscribe to.
        sid (str, optional): The session ID. Defaults to 'default'.
        plugins (list[PluginRequirement] | None, optional): List of plugin requirements. Defaults to None.
        env_vars (dict[str, str] | None, optional): Environment variables to set. Defaults to None.
    """

    def __init__(
        self,
        config: AppConfig,
        event_stream: EventStream,
        sid: str = 'default',
        plugins: list[PluginRequirement] | None = None,
        env_vars: dict[str, str] | None = None,
        status_callback: Callable | None = None,
        attach_to_existing: bool = False,
        headless_mode: bool = True,
    ):
        global _atexit_registered
        if not _atexit_registered:
            _atexit_registered = True
            atexit.register(stop_all_runtime_containers)

        self.config = config
        self._runtime_initialized: bool = False
        self.status_callback = status_callback

        self._host_port = -1
        self._container_port = -1
        self._vscode_port = -1
        self._app_ports: list[int] = []

        self.docker_client: docker.DockerClient = self._init_docker_client()
        self.api_url = f'{self.config.sandbox.local_runtime_url}:{self._container_port}'

        self.base_container_image = self.config.sandbox.base_container_image
        self.runtime_container_image = self.config.sandbox.runtime_container_image
        self.container_name = CONTAINER_NAME_PREFIX + sid
        self.container: Container | None = None

        self.runtime_builder = DockerRuntimeBuilder(self.docker_client)

        # Buffer for container logs
        self.log_streamer: LogStreamer | None = None

        super().__init__(
            config,
            event_stream,
            sid,
            plugins,
            env_vars,
            status_callback,
            attach_to_existing,
            headless_mode,
        )

        # Log runtime_extra_deps after base class initialization so self.sid is available
        if self.config.sandbox.runtime_extra_deps:
            self.log(
                'debug',
                f'Installing extra user-provided dependencies in the runtime image: {self.config.sandbox.runtime_extra_deps}',
            )

    def _get_action_execution_server_host(self):
        return self.api_url

    async def connect(self):
        self.send_status_message('STATUS$STARTING_RUNTIME')
        try:
            await call_sync_from_async(self._attach_to_container)
        except docker.errors.NotFound as e:
            if self.attach_to_existing:
                self.log(
                    'error',
                    f'Container {self.container_name} not found.',
                )
                raise e
            if self.runtime_container_image is None:
                if self.base_container_image is None:
                    raise ValueError(
                        'Neither runtime container image nor base container image is set'
                    )
                self.send_status_message('STATUS$STARTING_CONTAINER')
                self.runtime_container_image = build_runtime_image(
                    self.base_container_image,
                    self.runtime_builder,
                    platform=self.config.sandbox.platform,
                    extra_deps=self.config.sandbox.runtime_extra_deps,
                    force_rebuild=self.config.sandbox.force_rebuild_runtime,
                    extra_build_args=self.config.sandbox.runtime_extra_build_args,
                )

            self.log(
                'info', f'Starting runtime with image: {self.runtime_container_image}'
            )
            await call_sync_from_async(self._init_container)
            self.log(
                'info',
                f'Container started: {self.container_name}. VSCode URL: {self.vscode_url}',
            )

        if DEBUG_RUNTIME:
            self.log_streamer = LogStreamer(self.container, self.log)
        else:
            self.log_streamer = None

        if not self.attach_to_existing:
            self.log('info', f'Waiting for client to become ready at {self.api_url}...')
            self.send_status_message('STATUS$WAITING_FOR_CLIENT')

        await call_sync_from_async(self._wait_until_alive)

        if not self.attach_to_existing:
            self.log('info', 'Runtime is ready.')

        if not self.attach_to_existing:
            await call_sync_from_async(self.setup_initial_env)

        self.log(
            'debug',
            f'Container initialized with plugins: {[plugin.name for plugin in self.plugins]}. VSCode URL: {self.vscode_url}',
        )
        if not self.attach_to_existing:
            self.send_status_message(' ')
        self._runtime_initialized = True

    @staticmethod
    @lru_cache(maxsize=1)
    def _init_docker_client() -> docker.DockerClient:
        try:
            return docker.from_env()
        except Exception as ex:
            logger.error(
                'Launch docker client failed. Please make sure you have installed docker and started docker desktop/daemon.',
            )
            raise ex

    def _init_container(self):
        self.log('debug', 'Preparing to start container...')
        self.send_status_message('STATUS$PREPARING_CONTAINER')
        self._host_port = self._find_available_port(EXECUTION_SERVER_PORT_RANGE)
        self._container_port = self._host_port
        self._vscode_port = self._find_available_port(VSCODE_PORT_RANGE)
        self._app_ports = [
            self._find_available_port(APP_PORT_RANGE_1),
            self._find_available_port(APP_PORT_RANGE_2),
        ]
        self.api_url = f'{self.config.sandbox.local_runtime_url}:{self._container_port}'

        use_host_network = self.config.sandbox.use_host_network
        network_mode: str | None = 'host' if use_host_network else None

        # Initialize port mappings
        port_mapping: dict[str, list[dict[str, str]]] | None = None
        if not use_host_network:
            port_mapping = {
                f'{self._container_port}/tcp': [{'HostPort': str(self._host_port)}],
            }

            if self.vscode_enabled:
                port_mapping[f'{self._vscode_port}/tcp'] = [
                    {'HostPort': str(self._vscode_port)}
                ]

            for port in self._app_ports:
                port_mapping[f'{port}/tcp'] = [{'HostPort': str(port)}]
        else:
            self.log(
                'warn',
                'Using host network mode. If you are using MacOS, please make sure you have the latest version of Docker Desktop and enabled host network feature: https://docs.docker.com/network/drivers/host/#docker-desktop',
            )

        # Combine environment variables
        environment = {
            'port': str(self._container_port),
            'PYTHONUNBUFFERED': 1,
            'VSCODE_PORT': str(self._vscode_port),
        }
        if self.config.debug or DEBUG:
            environment['DEBUG'] = 'true'
        # also update with runtime_startup_env_vars
        environment.update(self.config.sandbox.runtime_startup_env_vars)

        self.log('debug', f'Workspace Base: {self.config.workspace_base}')
        if (
            self.config.workspace_mount_path is not None
            and self.config.workspace_mount_path_in_sandbox is not None
        ):
            # e.g. result would be: {"/home/user/openhands/workspace": {'bind': "/workspace", 'mode': 'rw'}}
            volumes = {
                self.config.workspace_mount_path: {
                    'bind': self.config.workspace_mount_path_in_sandbox,
                    'mode': 'rw',
                }
            }
            logger.debug(f'Mount dir: {self.config.workspace_mount_path}')
        else:
            logger.debug(
                'Mount dir is not set, will not mount the workspace directory to the container'
            )
            volumes = None
        self.log(
            'debug',
            f'Sandbox workspace: {self.config.workspace_mount_path_in_sandbox}',
        )

        command = get_action_execution_server_startup_command(
            server_port=self._container_port,
            plugins=self.plugins,
            app_config=self.config,
            use_nice_for_root=False,
        )

        try:
            self.container = self.docker_client.containers.run(
                self.runtime_container_image,
                command=command,
                network_mode=network_mode,
                ports=port_mapping,
                working_dir='/openhands/code/',  # do not change this!
                name=self.container_name,
                detach=True,
                environment=environment,
                volumes=volumes,
                device_requests=(
                    [docker.types.DeviceRequest(capabilities=[['gpu']], count=-1)]
                    if self.config.sandbox.enable_gpu
                    else None
                ),
                **(self.config.sandbox.docker_runtime_kwargs or {}),
            )
            self.log('debug', f'Container started. Server url: {self.api_url}')
            self.send_status_message('STATUS$CONTAINER_STARTED')
        except docker.errors.APIError as e:
            if '409' in str(e):
                self.log(
                    'warning',
                    f'Container {self.container_name} already exists. Removing...',
                )
                stop_all_containers(self.container_name)
                return self._init_container()

            else:
                self.log(
                    'error',
                    f'Error: Instance {self.container_name} FAILED to start container!\n',
                )
                self.log('error', str(e))
                raise e
        except Exception as e:
            self.log(
                'error',
                f'Error: Instance {self.container_name} FAILED to start container!\n',
            )
            self.log('error', str(e))
            self.close()
            raise e

    def _attach_to_container(self):
        self.container = self.docker_client.containers.get(self.container_name)
<<<<<<< HEAD
        for port in self.container.attrs['NetworkSettings']['Ports']:  # type: ignore
            port = int(port.split('/')[0])
            if (
                port >= EXECUTION_SERVER_PORT_RANGE[0]
                and port <= EXECUTION_SERVER_PORT_RANGE[1]
            ):
                self._container_port = port
            if port >= VSCODE_PORT_RANGE[0] and port <= VSCODE_PORT_RANGE[1]:
                self._vscode_port = port
            elif port >= APP_PORT_RANGE_1[0] and port <= APP_PORT_RANGE_1[1]:
                self._app_ports.append(port)
            elif port >= APP_PORT_RANGE_2[0] and port <= APP_PORT_RANGE_2[1]:
                self._app_ports.append(port)
        else:
            # fallback if host network is used
            self._container_port = int(self.container.attrs['Args'][9])
        self._host_port = self._container_port
=======
        if self.container.status == 'exited':
            self.container.start()
        config = self.container.attrs['Config']
        for env_var in config['Env']:
            if env_var.startswith('port='):
                self._host_port = int(env_var.split('port=')[1])
                self._container_port = self._host_port
            elif env_var.startswith('VSCODE_PORT='):
                self._vscode_port = int(env_var.split('VSCODE_PORT=')[1])
        self._app_ports = []
        for exposed_port in config['ExposedPorts'].keys():
            exposed_port = int(exposed_port.split('/tcp')[0])
            if exposed_port != self._host_port and exposed_port != self._vscode_port:
                self._app_ports.append(exposed_port)
>>>>>>> 9912e285
        self.api_url = f'{self.config.sandbox.local_runtime_url}:{self._container_port}'
        self.log(
            'debug',
            f'attached to container: {self.container_name} {self._container_port} {self.api_url}',
        )

    @tenacity.retry(
        stop=tenacity.stop_after_delay(120) | stop_if_should_exit(),
        retry=tenacity.retry_if_exception_type(
            (ConnectionError, requests.exceptions.ConnectionError)
        ),
        reraise=True,
        wait=tenacity.wait_fixed(2),
    )
    def _wait_until_alive(self):
        try:
            container = self.docker_client.containers.get(self.container_name)
            if container.status == 'exited':
                raise AgentRuntimeDisconnectedError(
                    f'Container {self.container_name} has exited.'
                )
        except docker.errors.NotFound:
            raise AgentRuntimeNotFoundError(
                f'Container {self.container_name} not found.'
            )

        self.check_if_alive()

    def close(self, rm_all_containers: bool | None = None):
        """Closes the DockerRuntime and associated objects

        Parameters:
        - rm_all_containers (bool): Whether to remove all containers with the 'openhands-sandbox-' prefix
        """
        super().close()
        if self.log_streamer:
            self.log_streamer.close()

        if rm_all_containers is None:
            rm_all_containers = self.config.sandbox.rm_all_containers

        if self.config.sandbox.keep_runtime_alive or self.attach_to_existing:
            return
        close_prefix = (
            CONTAINER_NAME_PREFIX if rm_all_containers else self.container_name
        )
        stop_all_containers(close_prefix)

    def _is_port_in_use_docker(self, port):
        containers = self.docker_client.containers.list()
        for container in containers:
            container_ports = container.ports
            if str(port) in str(container_ports):
                return True
        return False

    def _find_available_port(self, port_range, max_attempts=5):
        port = port_range[1]
        for _ in range(max_attempts):
            port = find_available_tcp_port(port_range[0], port_range[1])
            if not self._is_port_in_use_docker(port):
                return port
        # If no port is found after max_attempts, return the last tried port
        return port

    @property
    def vscode_url(self) -> str | None:
        token = super().get_vscode_token()
        if not token:
            return None

        vscode_url = f'http://localhost:{self._vscode_port}/?tkn={token}&folder={self.config.workspace_mount_path_in_sandbox}'
        return vscode_url

    @property
    def web_hosts(self):
        hosts: dict[str, int] = {}

        for port in self._app_ports:
            hosts[f'http://localhost:{port}'] = port

        return hosts

    @classmethod
    async def delete(cls, conversation_id: str):
        docker_client = cls._init_docker_client()
        try:
            container_name = CONTAINER_NAME_PREFIX + conversation_id
            container = docker_client.containers.get(container_name)
            container.remove(force=True)
        except docker.errors.APIError:
            pass
        except docker.errors.NotFound:
            pass
        finally:
            docker_client.close()<|MERGE_RESOLUTION|>--- conflicted
+++ resolved
@@ -308,25 +308,6 @@
 
     def _attach_to_container(self):
         self.container = self.docker_client.containers.get(self.container_name)
-<<<<<<< HEAD
-        for port in self.container.attrs['NetworkSettings']['Ports']:  # type: ignore
-            port = int(port.split('/')[0])
-            if (
-                port >= EXECUTION_SERVER_PORT_RANGE[0]
-                and port <= EXECUTION_SERVER_PORT_RANGE[1]
-            ):
-                self._container_port = port
-            if port >= VSCODE_PORT_RANGE[0] and port <= VSCODE_PORT_RANGE[1]:
-                self._vscode_port = port
-            elif port >= APP_PORT_RANGE_1[0] and port <= APP_PORT_RANGE_1[1]:
-                self._app_ports.append(port)
-            elif port >= APP_PORT_RANGE_2[0] and port <= APP_PORT_RANGE_2[1]:
-                self._app_ports.append(port)
-        else:
-            # fallback if host network is used
-            self._container_port = int(self.container.attrs['Args'][9])
-        self._host_port = self._container_port
-=======
         if self.container.status == 'exited':
             self.container.start()
         config = self.container.attrs['Config']
@@ -341,7 +322,6 @@
             exposed_port = int(exposed_port.split('/tcp')[0])
             if exposed_port != self._host_port and exposed_port != self._vscode_port:
                 self._app_ports.append(exposed_port)
->>>>>>> 9912e285
         self.api_url = f'{self.config.sandbox.local_runtime_url}:{self._container_port}'
         self.log(
             'debug',
