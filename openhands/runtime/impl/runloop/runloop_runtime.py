import logging
from typing import Callable

import tenacity
from runloop_api_client import Runloop
from runloop_api_client.types import DevboxView
from runloop_api_client.types.shared_params import LaunchParameters

from openhands.core.config import AppConfig
from openhands.core.logger import openhands_logger as logger
from openhands.events import EventStream
<<<<<<< HEAD
from openhands.runtime.impl.docker.docker_runtime import DockerRuntime
from openhands.runtime.plugins import PluginRequirement
from openhands.runtime.utils.command import get_remote_startup_command
from openhands.runtime.utils.log_buffer import LogBuffer
from openhands.runtime.utils.request import send_request
=======
from openhands.runtime.impl.action_execution.action_execution_client import (
    ActionExecutionClient,
)
from openhands.runtime.plugins import PluginRequirement
from openhands.runtime.utils.command import get_remote_startup_command
>>>>>>> ef205301
from openhands.utils.tenacity_stop import stop_if_should_exit

CONTAINER_NAME_PREFIX = 'openhands-runtime-'


<<<<<<< HEAD
class RunloopLogBuffer(LogBuffer):
    """Synchronous buffer for Runloop devbox logs.

    This class provides a thread-safe way to collect, store, and retrieve logs
    from a Docker container. It uses a list to store log lines and provides methods
    for appending, retrieving, and clearing logs.
    """

    def __init__(self, runloop_api_client: Runloop, devbox_id: str):
        self.client_ready = False
        self.init_msg = 'Runtime client initialized.'

        self.buffer: list[str] = []
        self.lock = threading.Lock()
        self._stop_event = threading.Event()
        self.runloop_api_client = runloop_api_client
        self.devbox_id = devbox_id
        self.log_index = 0
        self.log_stream_thread = threading.Thread(target=self.stream_logs)
        self.log_stream_thread.daemon = True
        self.log_stream_thread.start()

    def stream_logs(self):
        """Stream logs from the Docker container in a separate thread.

        This method runs in its own thread to handle the blocking
        operation of reading log lines from the Docker SDK's synchronous generator.
        """

        try:
            # TODO(Runloop) Replace with stream
            while True:
                raw_logs = self.runloop_api_client.devboxes.logs.list(
                    self.devbox_id
                ).logs[self.log_index :]
                logs = [
                    log.message
                    for log in raw_logs
                    if log.message and log.cmd_id is None
                ]

                self.log_index += len(raw_logs)
                if self._stop_event.is_set():
                    break
                if logs:
                    for log_line in logs:
                        self.append(log_line)
                        if self.init_msg in log_line:
                            self.client_ready = True

                time.sleep(1)
        except Exception as e:
            logger.error(f'Error streaming runloop logs: {e}')

    # NB: Match LogBuffer behavior on below methods

    def get_and_clear(self) -> list[str]:
        with self.lock:
            logs = list(self.buffer)
            self.buffer.clear()
            return logs

    def append(self, log_line: str):
        with self.lock:
            self.buffer.append(log_line)

    def close(self, timeout: float = 5.0):
        self._stop_event.set()
        self.log_stream_thread.join(timeout)


class RunloopRuntime(DockerRuntime):
    """The RunloopRuntime class is a DockerRuntime that utilizes Runloop Devbox as a runtime environment."""
=======
class RunloopRuntime(ActionExecutionClient):
    """The RunloopRuntime class is an DockerRuntime that utilizes Runloop Devbox as a runtime environment."""
>>>>>>> ef205301

    _sandbox_port: int = 4444
    _vscode_port: int = 4445

    def __init__(
        self,
        config: AppConfig,
        event_stream: EventStream,
        sid: str = 'default',
        plugins: list[PluginRequirement] | None = None,
        env_vars: dict[str, str] | None = None,
        status_callback: Callable | None = None,
        attach_to_existing: bool = False,
        headless_mode: bool = True,
    ):
        assert config.runloop_api_key is not None, 'Runloop API key is required'
        self.devbox: DevboxView | None = None
        self.config = config
        self.runloop_api_client = Runloop(
            bearer_token=config.runloop_api_key,
        )
        self.container_name = CONTAINER_NAME_PREFIX + sid
        super().__init__(
            config,
            event_stream,
            sid,
            plugins,
            env_vars,
            status_callback,
            attach_to_existing,
            headless_mode,
        )
        # Buffer for container logs
        self._vscode_url: str | None = None

    def _get_action_execution_server_host(self):
        return self.api_url

    @tenacity.retry(
        stop=tenacity.stop_after_attempt(120),
        wait=tenacity.wait_fixed(1),
    )
    def _wait_for_devbox(self, devbox: DevboxView) -> DevboxView:
        """Pull devbox status until it is running"""
        if devbox == 'running':
            return devbox

        devbox = self.runloop_api_client.devboxes.retrieve(id=devbox.id)
        if devbox.status != 'running':
            raise ConnectionRefusedError('Devbox is not running')

        # Devbox is connected and running
        logging.debug(f'devbox.id={devbox.id} is running')
        return devbox

    def _create_new_devbox(self) -> DevboxView:
        # Note: Runloop connect
        sandbox_workspace_dir = self.config.workspace_mount_path_in_sandbox
        plugin_args = []
        if self.plugins is not None and len(self.plugins) > 0:
            plugin_args.append('--plugins')
            plugin_args.extend([plugin.name for plugin in self.plugins])

        browsergym_args = []
        if self.config.sandbox.browsergym_eval_env is not None:
            browsergym_args = [
                '-browsergym-eval-env',
                self.config.sandbox.browsergym_eval_env,
            ]

        # Copied from EventstreamRuntime
        start_command = get_remote_startup_command(
            self._sandbox_port,
            sandbox_workspace_dir,
            'openhands' if self.config.run_as_openhands else 'root',
            self.config.sandbox.user_id,
            plugin_args,
            browsergym_args,
            is_root=not self.config.run_as_openhands,  # is_root=True when running as root
        )

        # Add some additional commands based on our image
        # NB: start off as root, action_execution_server will ultimately choose user but expects all context
        # (ie browser) to be installed as root
        start_command = (
            'export MAMBA_ROOT_PREFIX=/openhands/micromamba && '
            'cd /openhands/code && '
            + '/openhands/micromamba/bin/micromamba run -n openhands poetry config virtualenvs.path /openhands/poetry && '
            + ' '.join(start_command)
        )
        entrypoint = f"sudo bash -c '{start_command}'"

        devbox = self.runloop_api_client.devboxes.create(
            entrypoint=entrypoint,
            setup_commands=[f'mkdir -p {self.config.workspace_mount_path_in_sandbox}'],
            name=self.sid,
            environment_variables={'DEBUG': 'true'} if self.config.debug else {},
            prebuilt='openhands',
            launch_parameters=LaunchParameters(
                available_ports=[self._sandbox_port, self._vscode_port],
                resource_size_request='LARGE',
            ),
            metadata={'container-name': self.container_name},
        )
        return self._wait_for_devbox(devbox)

    async def connect(self):
        self.send_status_message('STATUS$STARTING_RUNTIME')

        if self.attach_to_existing:
            active_devboxes = self.runloop_api_client.devboxes.list(
                status='running'
            ).devboxes
            self.devbox = next(
                (devbox for devbox in active_devboxes if devbox.name == self.sid), None
            )

        if self.devbox is None:
            self.devbox = self._create_new_devbox()

        # Create tunnel - this will return a stable url, so is safe to call if we are attaching to existing
        tunnel = self.runloop_api_client.devboxes.create_tunnel(
            id=self.devbox.id,
            port=self._sandbox_port,
        )

        self.api_url = tunnel.url
        logger.info(f'Container started. Server url: {self.api_url}')

        # End Runloop connect
        # NOTE: Copied from DockerRuntime
        logger.info('Waiting for client to become ready...')
        self.send_status_message('STATUS$WAITING_FOR_CLIENT')
        self._wait_until_alive()

        if not self.attach_to_existing:
            self.setup_initial_env()

        logger.info(
            f'Container initialized with plugins: {[plugin.name for plugin in self.plugins]}'
        )
        self.send_status_message(' ')

    @tenacity.retry(
        stop=tenacity.stop_after_delay(120) | stop_if_should_exit(),
        wait=tenacity.wait_fixed(1),
        reraise=(ConnectionRefusedError,),
    )
    def _wait_until_alive(self):
        super().check_if_alive()

    def close(self, rm_all_containers: bool | None = True):
        super().close()

        if self.attach_to_existing:
            return

        if self.devbox:
            self.runloop_api_client.devboxes.shutdown(self.devbox.id)

    @property
    def vscode_url(self) -> str | None:
        if self._vscode_url is not None:  # cached value
            return self._vscode_url
        token = super().get_vscode_token()
        if not token:
            return None
        if not self.devbox:
            return None
        self._vscode_url = (
            self.runloop_api_client.devboxes.create_tunnel(
                id=self.devbox.id,
                port=self._vscode_port,
            ).url
            + f'/?tkn={token}&folder={self.config.workspace_mount_path_in_sandbox}'
        )

        self.log(
            'debug',
            f'VSCode URL: {self._vscode_url}',
        )

        return self._vscode_url<|MERGE_RESOLUTION|>--- conflicted
+++ resolved
@@ -9,102 +9,18 @@
 from openhands.core.config import AppConfig
 from openhands.core.logger import openhands_logger as logger
 from openhands.events import EventStream
-<<<<<<< HEAD
-from openhands.runtime.impl.docker.docker_runtime import DockerRuntime
-from openhands.runtime.plugins import PluginRequirement
-from openhands.runtime.utils.command import get_remote_startup_command
-from openhands.runtime.utils.log_buffer import LogBuffer
-from openhands.runtime.utils.request import send_request
-=======
 from openhands.runtime.impl.action_execution.action_execution_client import (
     ActionExecutionClient,
 )
 from openhands.runtime.plugins import PluginRequirement
 from openhands.runtime.utils.command import get_remote_startup_command
->>>>>>> ef205301
 from openhands.utils.tenacity_stop import stop_if_should_exit
 
 CONTAINER_NAME_PREFIX = 'openhands-runtime-'
 
 
-<<<<<<< HEAD
-class RunloopLogBuffer(LogBuffer):
-    """Synchronous buffer for Runloop devbox logs.
-
-    This class provides a thread-safe way to collect, store, and retrieve logs
-    from a Docker container. It uses a list to store log lines and provides methods
-    for appending, retrieving, and clearing logs.
-    """
-
-    def __init__(self, runloop_api_client: Runloop, devbox_id: str):
-        self.client_ready = False
-        self.init_msg = 'Runtime client initialized.'
-
-        self.buffer: list[str] = []
-        self.lock = threading.Lock()
-        self._stop_event = threading.Event()
-        self.runloop_api_client = runloop_api_client
-        self.devbox_id = devbox_id
-        self.log_index = 0
-        self.log_stream_thread = threading.Thread(target=self.stream_logs)
-        self.log_stream_thread.daemon = True
-        self.log_stream_thread.start()
-
-    def stream_logs(self):
-        """Stream logs from the Docker container in a separate thread.
-
-        This method runs in its own thread to handle the blocking
-        operation of reading log lines from the Docker SDK's synchronous generator.
-        """
-
-        try:
-            # TODO(Runloop) Replace with stream
-            while True:
-                raw_logs = self.runloop_api_client.devboxes.logs.list(
-                    self.devbox_id
-                ).logs[self.log_index :]
-                logs = [
-                    log.message
-                    for log in raw_logs
-                    if log.message and log.cmd_id is None
-                ]
-
-                self.log_index += len(raw_logs)
-                if self._stop_event.is_set():
-                    break
-                if logs:
-                    for log_line in logs:
-                        self.append(log_line)
-                        if self.init_msg in log_line:
-                            self.client_ready = True
-
-                time.sleep(1)
-        except Exception as e:
-            logger.error(f'Error streaming runloop logs: {e}')
-
-    # NB: Match LogBuffer behavior on below methods
-
-    def get_and_clear(self) -> list[str]:
-        with self.lock:
-            logs = list(self.buffer)
-            self.buffer.clear()
-            return logs
-
-    def append(self, log_line: str):
-        with self.lock:
-            self.buffer.append(log_line)
-
-    def close(self, timeout: float = 5.0):
-        self._stop_event.set()
-        self.log_stream_thread.join(timeout)
-
-
-class RunloopRuntime(DockerRuntime):
-    """The RunloopRuntime class is a DockerRuntime that utilizes Runloop Devbox as a runtime environment."""
-=======
 class RunloopRuntime(ActionExecutionClient):
     """The RunloopRuntime class is an DockerRuntime that utilizes Runloop Devbox as a runtime environment."""
->>>>>>> ef205301
 
     _sandbox_port: int = 4444
     _vscode_port: int = 4445
