"""
This runtime runs the action_execution_server directly on the local machine without Docker.
"""

import os
import shutil
import subprocess
import sys
import tempfile
import threading
from typing import Callable

import httpx
import tenacity

import openhands
from openhands.core.config import AppConfig
from openhands.core.exceptions import AgentRuntimeDisconnectedError
from openhands.core.logger import openhands_logger as logger
from openhands.events import EventStream
from openhands.events.action import (
    Action,
)
from openhands.events.observation import (
    Observation,
)
from openhands.events.serialization import event_to_dict, observation_from_dict
from openhands.runtime.impl.action_execution.action_execution_client import (
    ActionExecutionClient,
)
from openhands.runtime.impl.docker.docker_runtime import (
    APP_PORT_RANGE_1,
    APP_PORT_RANGE_2,
    EXECUTION_SERVER_PORT_RANGE,
    VSCODE_PORT_RANGE,
)
from openhands.runtime.plugins import PluginRequirement
from openhands.runtime.utils import find_available_tcp_port
from openhands.runtime.utils.command import get_action_execution_server_startup_command
from openhands.utils.async_utils import call_sync_from_async
from openhands.utils.tenacity_stop import stop_if_should_exit


def check_dependencies(code_repo_path: str, poetry_venvs_path: str):
    ERROR_MESSAGE = 'Please follow the instructions in https://github.com/All-Hands-AI/OpenHands/blob/main/Development.md to install OpenHands.'
    if not os.path.exists(code_repo_path):
        raise ValueError(
            f'Code repo path {code_repo_path} does not exist. ' + ERROR_MESSAGE
        )
    if not os.path.exists(poetry_venvs_path):
        raise ValueError(
            f'Poetry venvs path {poetry_venvs_path} does not exist. ' + ERROR_MESSAGE
        )
    # Check jupyter is installed
    logger.debug('Checking dependencies: Jupyter')
    output = subprocess.check_output(
        'poetry run jupyter --version',
        shell=True,
        text=True,
        cwd=code_repo_path,
    )
    logger.debug(f'Jupyter output: {output}')
    if 'jupyter' not in output.lower():
        raise ValueError('Jupyter is not properly installed. ' + ERROR_MESSAGE)

    # Check libtmux is installed
    logger.debug('Checking dependencies: libtmux')
    import libtmux

    server = libtmux.Server()
    session = server.new_session(session_name='test-session')
    pane = session.attached_pane
    pane.send_keys('echo "test"')
    pane_output = '\n'.join(pane.cmd('capture-pane', '-p').stdout)
    session.kill_session()
    if 'test' not in pane_output:
        raise ValueError('libtmux is not properly installed. ' + ERROR_MESSAGE)

    # Check browser works
    logger.debug('Checking dependencies: browser')
    from openhands.runtime.browser.browser_env import BrowserEnv

    browser = BrowserEnv()
    browser.close()


class LocalRuntime(ActionExecutionClient):
    """This runtime will run the action_execution_server directly on the local machine.
    When receiving an event, it will send the event to the server via HTTP.

    Args:
        config (AppConfig): The application configuration.
        event_stream (EventStream): The event stream to subscribe to.
        sid (str, optional): The session ID. Defaults to 'default'.
        plugins (list[PluginRequirement] | None, optional): List of plugin requirements. Defaults to None.
        env_vars (dict[str, str] | None, optional): Environment variables to set. Defaults to None.
    """

    def __init__(
        self,
        config: AppConfig,
        event_stream: EventStream,
        sid: str = 'default',
        plugins: list[PluginRequirement] | None = None,
        env_vars: dict[str, str] | None = None,
        status_callback: Callable | None = None,
        attach_to_existing: bool = False,
        headless_mode: bool = True,
    ):
        self.config = config
        self._user_id = os.getuid()
        self._username = os.getenv('USER')

        if self.config.workspace_base is not None:
            logger.warning(
                f'Workspace base path is set to {self.config.workspace_base}. '
                'It will be used as the path for the agent to run in. '
                'Be careful, the agent can EDIT files in this directory!'
            )
            self.config.workspace_mount_path_in_sandbox = self.config.workspace_base
            self._temp_workspace = None
        else:
            # A temporary directory is created for the agent to run in
            # This is used for the local runtime only
            self._temp_workspace = tempfile.mkdtemp(
                prefix=f'openhands_workspace_{sid}',
            )
            self.config.workspace_mount_path_in_sandbox = self._temp_workspace

        logger.warning(
            'Initializing LocalRuntime. WARNING: NO SANDBOX IS USED. '
            'This is an experimental feature, please report issues to https://github.com/All-Hands-AI/OpenHands/issues. '
            '`run_as_openhands` will be ignored since the current user will be used to launch the server. '
            'We highly recommend using a sandbox (eg. DockerRuntime) unless you '
            'are running in a controlled environment.\n'
            f'Temp workspace: {self._temp_workspace}. '
            f'User ID: {self._user_id}. '
            f'Username: {self._username}.'
        )

        if self.config.workspace_base is not None:
            logger.warning(
                f'Workspace base path is set to {self.config.workspace_base}. It will be used as the path for the agent to run in.'
            )
            self.config.workspace_mount_path_in_sandbox = self.config.workspace_base
        else:
            logger.warning(
                'Workspace base path is NOT set. Agent will run in a temporary directory.'
            )
            self._temp_workspace = tempfile.mkdtemp()
            self.config.workspace_mount_path_in_sandbox = self._temp_workspace

        self._host_port = -1
        self._vscode_port = -1
        self._app_ports: list[int] = []

        self.api_url = f'{self.config.sandbox.local_runtime_url}:{self._host_port}'
        self.status_callback = status_callback
        self.server_process: subprocess.Popen[str] | None = None
        self.action_semaphore = threading.Semaphore(1)  # Ensure one action at a time

        # Update env vars
        if self.config.sandbox.runtime_startup_env_vars:
            os.environ.update(self.config.sandbox.runtime_startup_env_vars)

        # Initialize the action_execution_server
        super().__init__(
            config,
            event_stream,
            sid,
            plugins,
            env_vars,
            status_callback,
            attach_to_existing,
            headless_mode,
        )

    @property
    def action_execution_server_url(self):
        return self.api_url

    async def connect(self):
        """Start the action_execution_server on the local machine."""
        self.send_status_message('STATUS$STARTING_RUNTIME')

        self._host_port = self._find_available_port(EXECUTION_SERVER_PORT_RANGE)
        self._vscode_port = self._find_available_port(VSCODE_PORT_RANGE)
        self._app_ports = [
            self._find_available_port(APP_PORT_RANGE_1),
            self._find_available_port(APP_PORT_RANGE_2),
        ]
        self.api_url = f'{self.config.sandbox.local_runtime_url}:{self._host_port}'

        # Start the server process
        cmd = get_action_execution_server_startup_command(
            server_port=self._host_port,
            plugins=self.plugins,
            app_config=self.config,
            python_prefix=[],
            override_user_id=self._user_id,
            override_username=self._username,
        )

        self.log('debug', f'Starting server with command: {cmd}')
        env = os.environ.copy()
        # Get the code repo path
        code_repo_path = os.path.dirname(os.path.dirname(openhands.__file__))
        env['PYTHONPATH'] = f'{code_repo_path}{os.pathsep}{env.get("PYTHONPATH", "")}'
        env['OPENHANDS_REPO_PATH'] = code_repo_path
        env['LOCAL_RUNTIME_MODE'] = '1'
<<<<<<< HEAD

        # run poetry show -v | head -n 1 | awk '{print $2}'
        def get_poetry_venvs_path():
            output = subprocess.check_output(
                ['poetry', 'show', '-v'],
                env=env,
                cwd=code_repo_path,
                text=True,
                shell=False,
            )
            return output.splitlines()[0].split(':')[1].strip()

        poetry_venvs_path = await call_sync_from_async(get_poetry_venvs_path)
        env['POETRY_VIRTUALENVS_PATH'] = poetry_venvs_path
        logger.debug(f'POETRY_VIRTUALENVS_PATH: {poetry_venvs_path}')

        await call_sync_from_async(
            lambda: check_dependencies(code_repo_path, poetry_venvs_path)
=======

        # Derive environment paths using sys.executable
        interpreter_path = sys.executable
        python_bin_path = os.path.dirname(interpreter_path)
        env_root_path = os.path.dirname(python_bin_path)

        # Prepend the interpreter's bin directory to PATH for subprocesses
        env['PATH'] = f'{python_bin_path}{os.pathsep}{env.get("PATH", "")}'
        logger.debug(f'Updated PATH for subprocesses: {env["PATH"]}')

        # Check dependencies using the derived env_root_path
        check_dependencies(code_repo_path, env_root_path)
        self.server_process = subprocess.Popen(  # noqa: ASYNC101
            cmd,
            stdout=subprocess.PIPE,
            stderr=subprocess.STDOUT,
            universal_newlines=True,
            bufsize=1,
            env=env,
>>>>>>> 5d749aeb
        )

        def start_server_process():
            return subprocess.Popen(
                cmd,
                stdout=subprocess.PIPE,
                stderr=subprocess.STDOUT,
                universal_newlines=True,
                bufsize=1,
                env=env,
            )

        self.server_process = await call_sync_from_async(start_server_process)

        # Start a thread to read and log server output
        def log_output():
            while (
                self.server_process
                and self.server_process.poll()
                and self.server_process.stdout
            ):
                line = self.server_process.stdout.readline()
                if not line:
                    break
                self.log('debug', f'Server: {line.strip()}')

        self._log_thread = threading.Thread(target=log_output, daemon=True)
        self._log_thread.start()

        self.log('info', f'Waiting for server to become ready at {self.api_url}...')
        self.send_status_message('STATUS$WAITING_FOR_CLIENT')

        await call_sync_from_async(self._wait_until_alive)

        if not self.attach_to_existing:
            await call_sync_from_async(self.setup_initial_env)

        self.log(
            'debug',
            f'Server initialized with plugins: {[plugin.name for plugin in self.plugins]}',
        )
        if not self.attach_to_existing:
            self.send_status_message(' ')
        self._runtime_initialized = True

    def _find_available_port(self, port_range, max_attempts=5):
        port = port_range[1]
        for _ in range(max_attempts):
            port = find_available_tcp_port(port_range[0], port_range[1])
            return port
        return port

    @tenacity.retry(
        wait=tenacity.wait_exponential(min=1, max=10),
        stop=tenacity.stop_after_attempt(10) | stop_if_should_exit(),
        before_sleep=lambda retry_state: logger.debug(
            f'Waiting for server to be ready... (attempt {retry_state.attempt_number})'
        ),
    )
    def _wait_until_alive(self):
        """Wait until the server is ready to accept requests."""
        if self.server_process and self.server_process.poll() is not None:
            raise RuntimeError('Server process died')

        try:
            response = self.session.get(f'{self.api_url}/alive')
            response.raise_for_status()
            return True
        except Exception as e:
            self.log('debug', f'Server not ready yet: {e}')
            raise

    async def execute_action(self, action: Action) -> Observation:
        """Execute an action by sending it to the server."""
        if not self.runtime_initialized:
            raise AgentRuntimeDisconnectedError('Runtime not initialized')

        if self.server_process is None or self.server_process.poll() is not None:
            raise AgentRuntimeDisconnectedError('Server process died')

        with self.action_semaphore:
            try:
                response = await call_sync_from_async(
                    lambda: self.session.post(
                        f'{self.api_url}/execute_action',
                        json={'action': event_to_dict(action)},
                    )
                )
                return observation_from_dict(response.json())
            except httpx.NetworkError:
                raise AgentRuntimeDisconnectedError('Server connection lost')

    def close(self):
        """Stop the server process."""
        if self.server_process:
            self.server_process.terminate()
            try:
                self.server_process.wait(timeout=5)
            except subprocess.TimeoutExpired:
                self.server_process.kill()
            self.server_process = None
            self._log_thread.join()

        if self._temp_workspace:
            shutil.rmtree(self._temp_workspace)

        super().close()

    @property
    def vscode_url(self) -> str | None:
        token = super().get_vscode_token()
        if not token:
            return None
        vscode_url = f'http://localhost:{self._vscode_port}/?tkn={token}&folder={self.config.workspace_mount_path_in_sandbox}'
        return vscode_url

    @property
    def web_hosts(self):
        hosts: dict[str, int] = {}
        for port in self._app_ports:
            hosts[f'http://localhost:{port}'] = port
        return hosts<|MERGE_RESOLUTION|>--- conflicted
+++ resolved
@@ -208,26 +208,6 @@
         env['PYTHONPATH'] = f'{code_repo_path}{os.pathsep}{env.get("PYTHONPATH", "")}'
         env['OPENHANDS_REPO_PATH'] = code_repo_path
         env['LOCAL_RUNTIME_MODE'] = '1'
-<<<<<<< HEAD
-
-        # run poetry show -v | head -n 1 | awk '{print $2}'
-        def get_poetry_venvs_path():
-            output = subprocess.check_output(
-                ['poetry', 'show', '-v'],
-                env=env,
-                cwd=code_repo_path,
-                text=True,
-                shell=False,
-            )
-            return output.splitlines()[0].split(':')[1].strip()
-
-        poetry_venvs_path = await call_sync_from_async(get_poetry_venvs_path)
-        env['POETRY_VIRTUALENVS_PATH'] = poetry_venvs_path
-        logger.debug(f'POETRY_VIRTUALENVS_PATH: {poetry_venvs_path}')
-
-        await call_sync_from_async(
-            lambda: check_dependencies(code_repo_path, poetry_venvs_path)
-=======
 
         # Derive environment paths using sys.executable
         interpreter_path = sys.executable
@@ -247,20 +227,7 @@
             universal_newlines=True,
             bufsize=1,
             env=env,
->>>>>>> 5d749aeb
-        )
-
-        def start_server_process():
-            return subprocess.Popen(
-                cmd,
-                stdout=subprocess.PIPE,
-                stderr=subprocess.STDOUT,
-                universal_newlines=True,
-                bufsize=1,
-                env=env,
-            )
-
-        self.server_process = await call_sync_from_async(start_server_process)
+        )
 
         # Start a thread to read and log server output
         def log_output():
