--- conflicted
+++ resolved
@@ -376,8 +376,8 @@
                 f'No response received within the timeout period for url: {url}',
             )
             raise
-<<<<<<< HEAD
-        except RequestHTTPError as e:
+
+        except requests.HTTPError as e:
             if e.response.status_code in (404, 502):
                 if e.response.status_code == 404:
                     raise AgentRuntimeDisconnectedError(
@@ -387,17 +387,6 @@
                     raise AgentRuntimeDisconnectedError(
                         'Runtime is temporarily unavailable. This may be due to a restart or network issue, please try again.'
                     ) from e
-=======
-        except requests.HTTPError as e:
-            if e.response.status_code == 404:
-                raise AgentRuntimeNotFoundError(
-                    'Runtime unavailable: System resources may be exhausted due to running commands. This may be fixed by retrying.'
-                ) from e
-            elif e.response.status_code == 502:
-                raise AgentRuntimeDisconnectedError(
-                    'Runtime disconnected: System resources may be exhausted due to running commands. This may be fixed by retrying.'
-                ) from e
->>>>>>> aaff3dd0
             elif e.response.status_code == 503:
                 self.log('warning', 'Runtime appears to be paused. Resuming...')
                 self._resume_runtime()
