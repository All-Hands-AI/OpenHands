--- conflicted
+++ resolved
@@ -358,11 +358,7 @@
             self._session_api_key = start_response['session_api_key']
             self.log(
                 'debug',
-<<<<<<< HEAD
-                'Session API key setted',
-=======
                 'Session API key set',
->>>>>>> 0c307ea1
             )
 
     @property
