--- conflicted
+++ resolved
@@ -161,7 +161,7 @@
 
     def copy_from(self, path: str) -> Path:
         """Zip all files in the sandbox and return as a stream of bytes."""
-        self.log('debug', f"Entering copy_from: path={path}") # Add entry log
+        self.log('debug', f'Entering copy_from: path={path}')  # Add entry log
         try:
             params = {'path': path}
             with self.session.stream(
@@ -170,48 +170,6 @@
                 params=params,
                 timeout=30,
             ) as response:
-<<<<<<< HEAD
-                # Ensure the request was successful before proceeding
-                response.raise_for_status() # Check for HTTP errors
-                self.log('debug', f"copy_from: Received response status {response.status_code} for path={path}")
-                temp_file_path = None
-                temp_fd = None
-                temp_f = None
-                try:
-                    # Get file descriptor and path
-                    temp_fd, temp_file_path = tempfile.mkstemp(suffix='.zip')
-                    self.log('debug', f"copy_from: Writing stream to temporary file {temp_file_path} (fd: {temp_fd})")
-                    bytes_written = 0
-                    # Open file descriptor for writing in binary mode
-                    temp_f = os.fdopen(temp_fd, 'wb')
-                    # Read chunk by chunk
-                    for chunk in response.iter_content(chunk_size=8192):
-                        if chunk: # filter out keep-alive new chunks
-                            temp_f.write(chunk)
-                            bytes_written += len(chunk)
-                    self.log('debug', f"copy_from: Finished writing stream. Total bytes: {bytes_written}. Temporary file: {temp_file_path}")
-                finally:
-                    # Ensure file handle is closed FIRST
-                    if temp_f:
-                        temp_f.close()
-                        self.log('debug', "copy_from: Explicitly closed temporary file handle.")
-                    elif temp_fd:
-                         # If fdopen failed, still need to close the raw descriptor
-                         os.close(temp_fd)
-                         self.log('debug', "copy_from: Explicitly closed raw temporary file descriptor.")
-                    # Then, explicitly close the response stream
-                    response.close()
-                    self.log('debug', "copy_from: Explicitly closed response content stream.")
-
-                if temp_file_path is None:
-                     raise RuntimeError("Failed to create temporary file path in copy_from")
-
-                final_path = Path(temp_file_path) # Use the stored path
-                self.log('debug', f"Exiting copy_from: returning path {final_path}") # Add exit log
-                return final_path
-        except requests.Timeout:
-            self.log('error', f"copy_from: Timeout occurred for path={path}")
-=======
                 with tempfile.NamedTemporaryFile(
                     suffix='.zip', delete=False
                 ) as temp_file:
@@ -220,19 +178,25 @@
                     temp_file.flush()
                     return Path(temp_file.name)
         except httpx.TimeoutException:
->>>>>>> 0b728c0c
             raise TimeoutError('Copy operation timed out')
         except requests.exceptions.RequestException as e:
-            self.log('error', f"copy_from: RequestException occurred for path={path}: {e}")
-            raise # Re-raise other request-related errors
+            self.log(
+                'error', f'copy_from: RequestException occurred for path={path}: {e}'
+            )
+            raise  # Re-raise other request-related errors
         except Exception as e:
-             self.log('error', f"copy_from: Unexpected error occurred for path={path}: {e}")
-             raise # Re-raise unexpected errors
+            self.log(
+                'error', f'copy_from: Unexpected error occurred for path={path}: {e}'
+            )
+            raise  # Re-raise unexpected errors
 
     def copy_to(
         self, host_src: str, sandbox_dest: str, recursive: bool = False
     ) -> None:
-        self.log('debug', f"Entering copy_to: host_src={host_src}, sandbox_dest={sandbox_dest}, recursive={recursive}")
+        self.log(
+            'debug',
+            f'Entering copy_to: host_src={host_src}, sandbox_dest={sandbox_dest}, recursive={recursive}',
+        )
         if not os.path.exists(host_src):
             raise FileNotFoundError(f'Source file {host_src} does not exist')
 
@@ -245,7 +209,9 @@
 
             if recursive:
                 # Create and write the zip file inside the try block
-                with tempfile.NamedTemporaryFile(suffix='.zip', delete=False) as temp_zip:
+                with tempfile.NamedTemporaryFile(
+                    suffix='.zip', delete=False
+                ) as temp_zip:
                     temp_zip_path = temp_zip.name
 
                 try:
@@ -258,38 +224,24 @@
                                 )
                                 zipf.write(file_path, arcname)
 
-                    self.log('debug', f'Opening temporary zip file for upload: {temp_zip_path}')
+                    self.log(
+                        'debug',
+                        f'Opening temporary zip file for upload: {temp_zip_path}',
+                    )
                     file_to_upload = open(temp_zip_path, 'rb')
                     upload_data = {'file': file_to_upload}
                 except Exception as e:
                     # Ensure temp file is cleaned up if zipping fails
                     if temp_zip_path and os.path.exists(temp_zip_path):
                         os.unlink(temp_zip_path)
-                    raise e # Re-raise the exception after cleanup attempt
+                    raise e  # Re-raise the exception after cleanup attempt
             else:
                 self.log('debug', f'Opening source file for upload: {host_src}')
                 file_to_upload = open(host_src, 'rb')
                 upload_data = {'file': file_to_upload}
 
-            # Send the request only if file opening (and zipping if recursive) succeeded
-            if file_to_upload:
-                self.log('debug', 'Sending POST request to /upload_file...')
-                with self._send_action_server_request(
-                    'POST',
-                    f'{self._get_action_execution_server_host()}/upload_file',
-                    files=upload_data,
-                    params=params,
-                    timeout=300,  # Consider if this timeout is sufficient for large files
-                ) as response:
-                    self.log('debug', 'POST request to /upload_file completed.')
-                    self.log(
-                        'debug',
-                        f'Copy completed: host:{host_src} -> runtime:{sandbox_dest}. Response: {response.text}',
-                    )
-                self.log('debug', 'Finished context for _send_action_server_request.')
-
-<<<<<<< HEAD
-=======
+            params = {'destination': sandbox_dest, 'recursive': str(recursive).lower()}
+
             response = self._send_action_server_request(
                 'POST',
                 f'{self.action_execution_server_url}/upload_file',
@@ -301,7 +253,6 @@
                 'debug',
                 f'Copy completed: host:{host_src} -> runtime:{sandbox_dest}. Response: {response.text}',
             )
->>>>>>> 0b728c0c
         finally:
             self.log('debug', 'Entering finally block for copy_to.')
             if file_to_upload:
@@ -310,14 +261,22 @@
 
             # Cleanup the temporary zip file if it was created
             if temp_zip_path and os.path.exists(temp_zip_path):
-                self.log('debug', f'Attempting to delete temporary zip file: {temp_zip_path}')
+                self.log(
+                    'debug', f'Attempting to delete temporary zip file: {temp_zip_path}'
+                )
                 try:
                     os.unlink(temp_zip_path)
-                    self.log('debug', f'Successfully deleted temporary zip file: {temp_zip_path}')
+                    self.log(
+                        'debug',
+                        f'Successfully deleted temporary zip file: {temp_zip_path}',
+                    )
                 except Exception as e:
-                    self.log('error', f'Failed to delete temporary zip file {temp_zip_path}: {e}')
+                    self.log(
+                        'error',
+                        f'Failed to delete temporary zip file {temp_zip_path}: {e}',
+                    )
             self.log('debug', f'Exiting finally block for copy_to for host:{host_src}.')
-        self.log('debug', f"Exiting copy_to: host_src={host_src}")
+        self.log('debug', f'Exiting copy_to: host_src={host_src}')
 
     def get_vscode_token(self) -> str:
         if self.vscode_enabled and self.runtime_initialized:
