import os
import tempfile
import threading
from abc import abstractmethod
from pathlib import Path
from typing import Any
from zipfile import ZipFile

import httpcore
import httpx
from tenacity import retry, retry_if_exception, stop_after_attempt, wait_exponential

from openhands.core.config import AppConfig
from openhands.core.exceptions import (
    AgentRuntimeTimeoutError,
)
from openhands.events import EventStream
from openhands.events.action import (
    ActionConfirmationStatus,
    AgentThinkAction,
    BrowseInteractiveAction,
    BrowseURLAction,
    CmdRunAction,
    FileEditAction,
    FileReadAction,
    FileWriteAction,
    IPythonRunCellAction,
)
from openhands.events.action.action import Action
<<<<<<< HEAD
from openhands.events.event import FileEditSource
=======
from openhands.events.action.files import FileEditSource
from openhands.events.action.mcp import McpAction
>>>>>>> cc19dac9
from openhands.events.observation import (
    AgentThinkObservation,
    ErrorObservation,
    NullObservation,
    Observation,
    UserRejectObservation,
)
from openhands.events.serialization import event_to_dict, observation_from_dict
from openhands.events.serialization.action import ACTION_TYPE_TO_CLASS
from openhands.integrations.provider import PROVIDER_TOKEN_TYPE
from openhands.mcp import call_tool_mcp as call_tool_mcp_handler, create_mcp_clients, MCPClient
from openhands.runtime.base import Runtime
from openhands.runtime.plugins import PluginRequirement
from openhands.runtime.utils.request import send_request
from openhands.utils.http_session import HttpSession
from openhands.utils.tenacity_stop import stop_if_should_exit
from openhands.utils.async_utils import call_async_from_sync


def _is_retryable_error(exception):
    return isinstance(
        exception, (httpx.RemoteProtocolError, httpcore.RemoteProtocolError)
    )


class ActionExecutionClient(Runtime):
    """Base class for runtimes that interact with the action execution server.

    This class contains shared logic between DockerRuntime and RemoteRuntime
    for interacting with the HTTP server defined in action_execution_server.py.
    """

    def __init__(
        self,
        config: AppConfig,
        event_stream: EventStream,
        sid: str = 'default',
        plugins: list[PluginRequirement] | None = None,
        env_vars: dict[str, str] | None = None,
        status_callback: Any | None = None,
        attach_to_existing: bool = False,
        headless_mode: bool = True,
        user_id: str | None = None,
        git_provider_tokens: PROVIDER_TOKEN_TYPE | None = None,
    ):
        self.session = HttpSession()
        self.action_semaphore = threading.Semaphore(1)  # Ensure one action at a time
        self._runtime_initialized: bool = False
        self._runtime_closed: bool = False
        self._vscode_token: str | None = None  # initial dummy value
        self.mcp_clients: list[MCPClient] | None = None
        super().__init__(
            config,
            event_stream,
            sid,
            plugins,
            env_vars,
            status_callback,
            attach_to_existing,
            headless_mode,
            user_id,
            git_provider_tokens,
        )

    @abstractmethod
    def _get_action_execution_server_host(self) -> str:
        pass

    @retry(
        retry=retry_if_exception(_is_retryable_error),
        stop=stop_after_attempt(5) | stop_if_should_exit(),
        wait=wait_exponential(multiplier=1, min=4, max=15),
    )
    def _send_action_server_request(
        self,
        method: str,
        url: str,
        **kwargs,
    ) -> httpx.Response:
        """Send a request to the action execution server.

        Args:
            method: HTTP method (GET, POST, etc.)
            url: URL to send the request to
            **kwargs: Additional arguments to pass to requests.request()

        Returns:
            Response from the server

        Raises:
            AgentRuntimeError: If the request fails
        """
        return send_request(self.session, method, url, **kwargs)

    def check_if_alive(self) -> None:
        response = self._send_action_server_request(
            'GET',
            f'{self._get_action_execution_server_host()}/alive',
            timeout=5,
        )
        assert response.is_closed

    def list_files(self, path: str | None = None) -> list[str]:
        """List files in the sandbox.

        If path is None, list files in the sandbox's initial working directory (e.g., /workspace).
        """

        try:
            data = {}
            if path is not None:
                data['path'] = path

            response = self._send_action_server_request(
                'POST',
                f'{self._get_action_execution_server_host()}/list_files',
                json=data,
                timeout=10,
            )
            assert response.is_closed
            response_json = response.json()
            assert isinstance(response_json, list)
            return response_json
        except httpx.TimeoutException:
            raise TimeoutError('List files operation timed out')

    def copy_from(self, path: str) -> Path:
        """Zip all files in the sandbox and return as a stream of bytes."""

        try:
            params = {'path': path}
            with self.session.stream(
                'GET',
                f'{self._get_action_execution_server_host()}/download_files',
                params=params,
                timeout=30,
            ) as response:
                with tempfile.NamedTemporaryFile(
                    suffix='.zip', delete=False
                ) as temp_file:
                    for chunk in response.iter_bytes():
                        temp_file.write(chunk)
                    temp_file.flush()
                    return Path(temp_file.name)
        except httpx.TimeoutException:
            raise TimeoutError('Copy operation timed out')

    def copy_to(
        self, host_src: str, sandbox_dest: str, recursive: bool = False
    ) -> None:
        if not os.path.exists(host_src):
            raise FileNotFoundError(f'Source file {host_src} does not exist')

        try:
            if recursive:
                with tempfile.NamedTemporaryFile(
                    suffix='.zip', delete=False
                ) as temp_zip:
                    temp_zip_path = temp_zip.name

                with ZipFile(temp_zip_path, 'w') as zipf:
                    for root, _, files in os.walk(host_src):
                        for file in files:
                            file_path = os.path.join(root, file)
                            arcname = os.path.relpath(
                                file_path, os.path.dirname(host_src)
                            )
                            zipf.write(file_path, arcname)

                upload_data = {'file': open(temp_zip_path, 'rb')}
            else:
                upload_data = {'file': open(host_src, 'rb')}

            params = {'destination': sandbox_dest, 'recursive': str(recursive).lower()}

            response = self._send_action_server_request(
                'POST',
                f'{self._get_action_execution_server_host()}/upload_file',
                files=upload_data,
                params=params,
                timeout=300,
            )
            self.log(
                'debug',
                f'Copy completed: host:{host_src} -> runtime:{sandbox_dest}. Response: {response.text}',
            )
        finally:
            if recursive:
                os.unlink(temp_zip_path)
            self.log(
                'debug', f'Copy completed: host:{host_src} -> runtime:{sandbox_dest}'
            )

    def get_vscode_token(self) -> str:
        if self.vscode_enabled and self._runtime_initialized:
            if self._vscode_token is not None:  # cached value
                return self._vscode_token
            response = self._send_action_server_request(
                'GET',
                f'{self._get_action_execution_server_host()}/vscode/connection_token',
                timeout=10,
            )
            response_json = response.json()
            assert isinstance(response_json, dict)
            if response_json['token'] is None:
                return ''
            self._vscode_token = response_json['token']
            return response_json['token']
        else:
            return ''

    def send_action_for_execution(self, action: Action) -> Observation:
        # NOTE: Dispatch for LLM_BASED_EDIT and FENCED_DIFF now happens in the `edit` method.
        # This method now only forwards actions to the server.

        # set timeout to default if not set
        if action.timeout is None:
            # We don't block the command if this is a default timeout action
            action.set_hard_timeout(self.config.sandbox.timeout, blocking=False)

        with self.action_semaphore:
            if not action.runnable:
                if isinstance(action, AgentThinkAction):
                    return AgentThinkObservation('Your thought has been logged.')
                return NullObservation('')
            if (
                hasattr(action, 'confirmation_state')
                and action.confirmation_state
                == ActionConfirmationStatus.AWAITING_CONFIRMATION
            ):
                return NullObservation('')
            action_type = action.action  # type: ignore[attr-defined]
            if action_type not in ACTION_TYPE_TO_CLASS:
                raise ValueError(f'Action {action_type} does not exist.')
            if not hasattr(self, action_type):
                return ErrorObservation(
                    f'Action {action_type} is not supported in the current runtime.',
                    error_id='AGENT_ERROR$BAD_ACTION',
                )
            if (
                getattr(action, 'confirmation_state', None)
                == ActionConfirmationStatus.REJECTED
            ):
                return UserRejectObservation(
                    'Action has been rejected by the user! Waiting for further user input.'
                )

            assert action.timeout is not None

            try:
                execution_action_body: dict[str, Any] = {
                    'action': event_to_dict(action),
                }
                response = self._send_action_server_request(
                    'POST',
                    f'{self._get_action_execution_server_host()}/execute_action',
                    json=execution_action_body,
                    # wait a few more seconds to get the timeout error from client side
                    timeout=action.timeout + 5,
                )
                assert response.is_closed
                output = response.json()
                obs = observation_from_dict(output)
                obs._cause = action.id  # type: ignore[attr-defined]
            except httpx.TimeoutException:
                raise AgentRuntimeTimeoutError(
                    f'Runtime failed to return execute_action before the requested timeout of {action.timeout}s'
                )
            return obs

    def run(self, action: CmdRunAction) -> Observation:
        return self.send_action_for_execution(action)

    def run_ipython(self, action: IPythonRunCellAction) -> Observation:
        return self.send_action_for_execution(action)

    def read(self, action: FileReadAction) -> Observation:
        return self.send_action_for_execution(action)

    def write(self, action: FileWriteAction) -> Observation:
        return self.send_action_for_execution(action)

    def edit(self, action: FileEditAction) -> Observation:
        # Dispatch based on impl_source
        if action.impl_source == FileEditSource.LLM_BASED_EDIT:
            # LLM-based edits are handled client-side (requires LLM)
            return self.llm_based_edit(action)
        elif action.impl_source == FileEditSource.LLM_DIFF:
            # LLM Diff edits (parsed from message) are handled client-side
            return self.llm_diff_edit(action)
        else:
            # OH_ACI edits (from tool calls) are handled server-side
            return self.send_action_for_execution(action)

    def browse(self, action: BrowseURLAction) -> Observation:
        return self.send_action_for_execution(action)

    def browse_interactive(self, action: BrowseInteractiveAction) -> Observation:
        return self.send_action_for_execution(action)

    async def call_tool_mcp(self, action: McpAction) -> Observation:
        if self.mcp_clients is None:
            self.log('debug', f'Creating MCP clients with servers: {self.config.mcp.sse.mcp_servers}')
            self.mcp_clients = await create_mcp_clients(
                self.config.mcp.sse.mcp_servers
            )
        return await call_tool_mcp_handler(self.mcp_clients, action)

    async def aclose(self) -> None:
        if self.mcp_clients:
            for client in self.mcp_clients:
                await client.disconnect()

    def close(self) -> None:
        # Make sure we don't close the session multiple times
        # Can happen in evaluation
        if self._runtime_closed:
            return
        self._runtime_closed = True
        self.session.close()
        call_async_from_sync(self.aclose)<|MERGE_RESOLUTION|>--- conflicted
+++ resolved
@@ -27,12 +27,8 @@
     IPythonRunCellAction,
 )
 from openhands.events.action.action import Action
-<<<<<<< HEAD
 from openhands.events.event import FileEditSource
-=======
-from openhands.events.action.files import FileEditSource
 from openhands.events.action.mcp import McpAction
->>>>>>> cc19dac9
 from openhands.events.observation import (
     AgentThinkObservation,
     ErrorObservation,
