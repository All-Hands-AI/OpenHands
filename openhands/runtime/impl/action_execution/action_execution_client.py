import os
import tempfile
import threading
from pathlib import Path
from typing import Any
from zipfile import ZipFile
import json

import httpcore
import httpx
from tenacity import retry, retry_if_exception, stop_after_attempt, wait_exponential

from openhands.core.config import AppConfig
from openhands.core.config.mcp_config import MCPConfig, MCPStdioServerConfig, MCPSSEServerConfig
from openhands.core.exceptions import (
    AgentRuntimeTimeoutError,
)
from openhands.events import EventStream
from openhands.events.action import (
    ActionConfirmationStatus,
    AgentThinkAction,
    BrowseInteractiveAction,
    BrowseURLAction,
    CmdRunAction,
    FileEditAction,
    FileReadAction,
    FileWriteAction,
    IPythonRunCellAction,
)
from openhands.events.action.action import Action
from openhands.events.action.files import FileEditSource
from openhands.events.action.mcp import MCPAction
from openhands.events.observation import (
    AgentThinkObservation,
    ErrorObservation,
    NullObservation,
    Observation,
    UserRejectObservation,
)
from openhands.events.serialization import event_to_dict, observation_from_dict
from openhands.events.serialization.action import ACTION_TYPE_TO_CLASS
from openhands.integrations.provider import PROVIDER_TOKEN_TYPE
from openhands.runtime.base import Runtime
from openhands.runtime.plugins import PluginRequirement
from openhands.runtime.utils.request import send_request
from openhands.utils.http_session import HttpSession
from openhands.utils.tenacity_stop import stop_if_should_exit


def _is_retryable_error(exception):
    return isinstance(
        exception, (httpx.RemoteProtocolError, httpcore.RemoteProtocolError)
    )


class ActionExecutionClient(Runtime):
    """Base class for runtimes that interact with the action execution server.

    This class contains shared logic between DockerRuntime and RemoteRuntime
    for interacting with the HTTP server defined in action_execution_server.py.
    """

    def __init__(
        self,
        config: AppConfig,
        event_stream: EventStream,
        sid: str = 'default',
        plugins: list[PluginRequirement] | None = None,
        env_vars: dict[str, str] | None = None,
        status_callback: Any | None = None,
        attach_to_existing: bool = False,
        headless_mode: bool = True,
        user_id: str | None = None,
        git_provider_tokens: PROVIDER_TOKEN_TYPE | None = None,
    ):
        self.session = HttpSession()
        self.action_semaphore = threading.Semaphore(1)  # Ensure one action at a time
        self._runtime_initialized: bool = False
        self._runtime_closed: bool = False
        self._vscode_token: str | None = None  # initial dummy value
        self._last_updated_mcp_stdio_servers: list[MCPStdioServerConfig] = []
        super().__init__(
            config,
            event_stream,
            sid,
            plugins,
            env_vars,
            status_callback,
            attach_to_existing,
            headless_mode,
            user_id,
            git_provider_tokens,
        )

    @property
    def action_execution_server_url(self) -> str:
        raise NotImplementedError('Action execution server URL is not implemented')

    @property
    def runtime_initialized(self) -> bool:
        return self._runtime_initialized

    @retry(
        retry=retry_if_exception(_is_retryable_error),
        stop=stop_after_attempt(5) | stop_if_should_exit(),
        wait=wait_exponential(multiplier=1, min=4, max=15),
    )
    def _send_action_server_request(
        self,
        method: str,
        url: str,
        **kwargs,
    ) -> httpx.Response:
        """Send a request to the action execution server.

        Args:
            method: HTTP method (GET, POST, etc.)
            url: URL to send the request to
            **kwargs: Additional arguments to pass to requests.request()

        Returns:
            Response from the server

        Raises:
            AgentRuntimeError: If the request fails
        """
        return send_request(self.session, method, url, **kwargs)

    def check_if_alive(self) -> None:
        response = self._send_action_server_request(
            'GET',
            f'{self.action_execution_server_url}/alive',
            timeout=5,
        )
        assert response.is_closed

    def list_files(self, path: str | None = None) -> list[str]:
        """List files in the sandbox.

        If path is None, list files in the sandbox's initial working directory (e.g., /workspace).
        """

        try:
            data = {}
            if path is not None:
                data['path'] = path

            response = self._send_action_server_request(
                'POST',
                f'{self.action_execution_server_url}/list_files',
                json=data,
                timeout=10,
            )
            assert response.is_closed
            response_json = response.json()
            assert isinstance(response_json, list)
            return response_json
        except httpx.TimeoutException:
            raise TimeoutError('List files operation timed out')

    def copy_from(self, path: str) -> Path:
        """Zip all files in the sandbox and return as a stream of bytes."""
        try:
            params = {'path': path}
            with self.session.stream(
                'GET',
                f'{self.action_execution_server_url}/download_files',
                params=params,
                timeout=30,
            ) as response:
                with tempfile.NamedTemporaryFile(
                    suffix='.zip', delete=False
                ) as temp_file:
                    for chunk in response.iter_bytes():
                        temp_file.write(chunk)
                    temp_file.flush()
                    return Path(temp_file.name)
        except httpx.TimeoutException:
            raise TimeoutError('Copy operation timed out')

    def copy_to(
        self, host_src: str, sandbox_dest: str, recursive: bool = False
    ) -> None:
        if not os.path.exists(host_src):
            raise FileNotFoundError(f'Source file {host_src} does not exist')

        temp_zip_path: str | None = None  # Define temp_zip_path outside the try block

        try:
            params = {'destination': sandbox_dest, 'recursive': str(recursive).lower()}
            file_to_upload = None
            upload_data = {}

            if recursive:
                # Create and write the zip file inside the try block
                with tempfile.NamedTemporaryFile(
                    suffix='.zip', delete=False
                ) as temp_zip:
                    temp_zip_path = temp_zip.name

                try:
                    with ZipFile(temp_zip_path, 'w') as zipf:
                        for root, _, files in os.walk(host_src):
                            for file in files:
                                file_path = os.path.join(root, file)
                                arcname = os.path.relpath(
                                    file_path, os.path.dirname(host_src)
                                )
                                zipf.write(file_path, arcname)

                    self.log(
                        'debug',
                        f'Opening temporary zip file for upload: {temp_zip_path}',
                    )
                    file_to_upload = open(temp_zip_path, 'rb')
                    upload_data = {'file': file_to_upload}
                except Exception as e:
                    # Ensure temp file is cleaned up if zipping fails
                    if temp_zip_path and os.path.exists(temp_zip_path):
                        os.unlink(temp_zip_path)
                    raise e  # Re-raise the exception after cleanup attempt
            else:
                file_to_upload = open(host_src, 'rb')
                upload_data = {'file': file_to_upload}

            params = {'destination': sandbox_dest, 'recursive': str(recursive).lower()}

            response = self._send_action_server_request(
                'POST',
                f'{self.action_execution_server_url}/upload_file',
                files=upload_data,
                params=params,
                timeout=300,
            )
            self.log(
                'debug',
                f'Copy completed: host:{host_src} -> runtime:{sandbox_dest}. Response: {response.text}',
            )
        finally:
            if file_to_upload:
                file_to_upload.close()

            # Cleanup the temporary zip file if it was created
            if temp_zip_path and os.path.exists(temp_zip_path):
                try:
                    os.unlink(temp_zip_path)
                except Exception as e:
                    self.log(
                        'error',
                        f'Failed to delete temporary zip file {temp_zip_path}: {e}',
                    )

    def get_vscode_token(self) -> str:
        if self.vscode_enabled and self.runtime_initialized:
            if self._vscode_token is not None:  # cached value
                return self._vscode_token
            response = self._send_action_server_request(
                'GET',
                f'{self.action_execution_server_url}/vscode/connection_token',
                timeout=10,
            )
            response_json = response.json()
            assert isinstance(response_json, dict)
            if response_json['token'] is None:
                return ''
            self._vscode_token = response_json['token']
            return response_json['token']
        else:
            return ''

    def send_action_for_execution(self, action: Action) -> Observation:
        if (
            isinstance(action, FileEditAction)
            and action.impl_source == FileEditSource.LLM_BASED_EDIT
        ):
            return self.llm_based_edit(action)

        # set timeout to default if not set
        if action.timeout is None:
            if isinstance(action, CmdRunAction) and action.blocking:
                raise RuntimeError('Blocking command with no timeout set')
            # We don't block the command if this is a default timeout action
            action.set_hard_timeout(self.config.sandbox.timeout, blocking=False)

        with self.action_semaphore:
            if not action.runnable:
                if isinstance(action, AgentThinkAction):
                    return AgentThinkObservation('Your thought has been logged.')
                return NullObservation('')
            if (
                hasattr(action, 'confirmation_state')
                and action.confirmation_state
                == ActionConfirmationStatus.AWAITING_CONFIRMATION
            ):
                return NullObservation('')
            action_type = action.action  # type: ignore[attr-defined]
            if action_type not in ACTION_TYPE_TO_CLASS:
                raise ValueError(f'Action {action_type} does not exist.')
            if not hasattr(self, action_type):
                return ErrorObservation(
                    f'Action {action_type} is not supported in the current runtime.',
                    error_id='AGENT_ERROR$BAD_ACTION',
                )
            if (
                getattr(action, 'confirmation_state', None)
                == ActionConfirmationStatus.REJECTED
            ):
                return UserRejectObservation(
                    'Action has been rejected by the user! Waiting for further user input.'
                )

            assert action.timeout is not None

            try:
                execution_action_body: dict[str, Any] = {
                    'action': event_to_dict(action),
                }
                response = self._send_action_server_request(
                    'POST',
                    f'{self.action_execution_server_url}/execute_action',
                    json=execution_action_body,
                    # wait a few more seconds to get the timeout error from client side
                    timeout=action.timeout + 5,
                )
                assert response.is_closed
                output = response.json()
                obs = observation_from_dict(output)
                obs._cause = action.id  # type: ignore[attr-defined]
            except httpx.TimeoutException:
                raise AgentRuntimeTimeoutError(
                    f'Runtime failed to return execute_action before the requested timeout of {action.timeout}s'
                )
            return obs

    def run(self, action: CmdRunAction) -> Observation:
        return self.send_action_for_execution(action)

    def run_ipython(self, action: IPythonRunCellAction) -> Observation:
        return self.send_action_for_execution(action)

    def read(self, action: FileReadAction) -> Observation:
        return self.send_action_for_execution(action)

    def write(self, action: FileWriteAction) -> Observation:
        return self.send_action_for_execution(action)

    def edit(self, action: FileEditAction) -> Observation:
        return self.send_action_for_execution(action)

    def browse(self, action: BrowseURLAction) -> Observation:
        return self.send_action_for_execution(action)

    def browse_interactive(self, action: BrowseInteractiveAction) -> Observation:
        return self.send_action_for_execution(action)

    def get_updated_mcp_config(
        self, extra_stdio_servers: list[MCPStdioServerConfig] | None = None
    ) -> MCPConfig:
        # Add the runtime as another MCP server
        updated_mcp_config = self.config.mcp.model_copy()
<<<<<<< HEAD
        
        # Get current stdio servers
        current_stdio_servers: list[MCPStdioServerConfig] = list(updated_mcp_config.stdio_servers)
=======

        # Send a request to the action execution server to updated MCP config
        stdio_tools = [
            server.model_dump(mode='json')
            for server in updated_mcp_config.stdio_servers
        ]
>>>>>>> 5b021ad1
        if extra_stdio_servers:
            current_stdio_servers.extend(extra_stdio_servers)
            
        # Convert to JSON format for comparison
        current_json_configs = [server.model_dump(mode='json') for server in current_stdio_servers]
        
        # Create a lookup of server JSON by its string representation for fast comparison
        last_updated_json_set = {
            json.dumps(server.model_dump(mode='json'), sort_keys=True)
            for server in self._last_updated_mcp_stdio_servers
        }
        
        # Check if there are any new servers
        new_servers = []
        for idx, config in enumerate(current_json_configs):
            if json.dumps(config, sort_keys=True) not in last_updated_json_set:
                new_servers.append(current_stdio_servers[idx])
        
        self.log('debug', f'adding {len(new_servers)} new stdio servers to MCP config: {new_servers}')
        
        # Only send update request if there are new servers
        if new_servers:
            # Use all current servers for the update (simpler and more reliable)
            # This works because we're replacing the complete configuration
            stdio_tools = [server.model_dump(mode='json') for server in current_stdio_servers]
            stdio_tools.sort(key=lambda x: x.get('name', ''))  # Sort by server name
            
            self.log('debug', f'Updating MCP server with {len(new_servers)} new stdio servers')
            response = self._send_action_server_request(
                'POST',
                f'{self.action_execution_server_url}/update_mcp_server',
                json=stdio_tools,
                timeout=10,
            )
            
            if response.status_code != 200:
                self.log('warning', f'Failed to update MCP server: {response.text}')
            else:
                # Update our cached list with current servers after successful update
                self._last_updated_mcp_stdio_servers = current_stdio_servers.copy()
                self.log('debug', f'Successfully updated MCP stdio servers, now tracking {len(current_stdio_servers)} servers')

            # No API key by default. Child runtime can override this when appropriate
            updated_mcp_config.sse_servers.append(
                MCPSSEServerConfig(
                    url=self.action_execution_server_url.rstrip('/') + '/sse',
                    api_key=None,
                )
            )
            self.log(
                'info',
                f'Updated MCP config: {updated_mcp_config.sse_servers}',
            )
        else:
            self.log(
                'debug',
                'No new stdio servers to update'
            )
        
        return updated_mcp_config

    async def call_tool_mcp(self, action: MCPAction) -> Observation:
        # Import here to avoid circular imports
        from openhands.mcp.utils import call_tool_mcp as call_tool_mcp_handler
        from openhands.mcp.utils import create_mcp_clients

        # Get the updated MCP config
        updated_mcp_config = self.get_updated_mcp_config()
        self.log(
            'debug',
            f'Creating MCP clients with servers: {updated_mcp_config.sse_servers}',
        )

        # Create clients for this specific operation
        mcp_clients = await create_mcp_clients(updated_mcp_config.sse_servers, self.sid)

        # Call the tool and return the result
        # No need for try/finally since disconnect() is now just resetting state
        result = await call_tool_mcp_handler(mcp_clients, action)

        # Reset client state (no active connections to worry about)
        for client in mcp_clients:
            await client.disconnect()

        return result

    def close(self) -> None:
        # Make sure we don't close the session multiple times
        # Can happen in evaluation
        if self._runtime_closed:
            return
        self._runtime_closed = True
        self.session.close()<|MERGE_RESOLUTION|>--- conflicted
+++ resolved
@@ -358,18 +358,9 @@
     ) -> MCPConfig:
         # Add the runtime as another MCP server
         updated_mcp_config = self.config.mcp.model_copy()
-<<<<<<< HEAD
         
         # Get current stdio servers
         current_stdio_servers: list[MCPStdioServerConfig] = list(updated_mcp_config.stdio_servers)
-=======
-
-        # Send a request to the action execution server to updated MCP config
-        stdio_tools = [
-            server.model_dump(mode='json')
-            for server in updated_mcp_config.stdio_servers
-        ]
->>>>>>> 5b021ad1
         if extra_stdio_servers:
             current_stdio_servers.extend(extra_stdio_servers)
             
