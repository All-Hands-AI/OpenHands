import os
import tempfile
import threading
import uuid
<<<<<<< HEAD
from typing import Any, Callable, Optional, Type
=======
>>>>>>> cbeae3e6
from zipfile import ZipFile

import requests
from requests.exceptions import Timeout
from tenacity import (
    retry,
    retry_if_exception_type,
    stop_after_attempt,
    wait_exponential,
)

from openhands.core.config import AppConfig
from openhands.core.logger import openhands_logger as logger
from openhands.events import EventStream
from openhands.events.action import (
    BrowseInteractiveAction,
    BrowseURLAction,
    CmdRunAction,
    FileReadAction,
    FileWriteAction,
    IPythonRunCellAction,
)
from openhands.events.action.action import Action
from openhands.events.observation import (
    ErrorObservation,
    NullObservation,
    Observation,
)
from openhands.events.serialization import event_to_dict, observation_from_dict
from openhands.events.serialization.action import ACTION_TYPE_TO_CLASS
from openhands.runtime.builder.remote import RemoteRuntimeBuilder
from openhands.runtime.plugins import PluginRequirement
from openhands.runtime.runtime import Runtime
from openhands.runtime.utils.request import (
    DEFAULT_RETRY_EXCEPTIONS,
    is_404_error,
    send_request,
)
from openhands.runtime.utils.runtime_build import build_runtime_image


class RemoteRuntime(Runtime):
    """This runtime will connect to a remote od-runtime-client."""

    port: int = 60000  # default port for the remote runtime client

    def __init__(
        self,
        config: AppConfig,
        event_stream: EventStream,
        sid: str = 'default',
        plugins: list[PluginRequirement] | None = None,
        env_vars: dict[str, str] | None = None,
        status_message_callback: Optional[Callable] = None,
    ):
        self.config = config
        if self.config.sandbox.api_hostname == 'localhost':
            self.config.sandbox.api_hostname = 'api.all-hands.dev/v0/runtime'
            logger.warning(
                'Using localhost as the API hostname is not supported in the RemoteRuntime. Please set a proper hostname.\n'
                'Setting it to default value: api.all-hands.dev/v0/runtime'
            )
        self.api_url = f'https://{self.config.sandbox.api_hostname.rstrip("/")}'

        if self.config.sandbox.api_key is None:
            raise ValueError(
                'API key is required to use the remote runtime. '
                'Please set the API key in the config (config.toml) or as an environment variable (SANDBOX_API_KEY).'
            )
        self.session = requests.Session()
        self.session.headers.update({'X-API-Key': self.config.sandbox.api_key})
        self.action_semaphore = threading.Semaphore(1)

        if self.config.workspace_base is not None:
            logger.warning(
                'Setting workspace_base is not supported in the remote runtime.'
            )

        self.runtime_builder = RemoteRuntimeBuilder(
            self.api_url, self.config.sandbox.api_key
        )
        self.runtime_id: str | None = None
        self.runtime_url: str | None = None

        self.instance_id = (
            sid + str(uuid.uuid4()) if sid is not None else str(uuid.uuid4())
        )
        if self.config.sandbox.runtime_container_image is not None:
            raise ValueError(
                'Setting runtime_container_image is not supported in the remote runtime.'
            )
        self.container_image: str = self.config.sandbox.base_container_image
        self.container_name = 'od-remote-runtime-' + self.instance_id
        logger.debug(f'RemoteRuntime `{sid}` config:\n{self.config}')
        response = send_request(self.session, 'GET', f'{self.api_url}/registry_prefix')
        response_json = response.json()
        registry_prefix = response_json['registry_prefix']
        os.environ['OD_RUNTIME_RUNTIME_IMAGE_REPO'] = (
            registry_prefix.rstrip('/') + '/runtime'
        )
        logger.info(
            f'Runtime image repo: {os.environ["OD_RUNTIME_RUNTIME_IMAGE_REPO"]}'
        )

        if self.config.sandbox.runtime_extra_deps:
            logger.info(
                f'Installing extra user-provided dependencies in the runtime image: {self.config.sandbox.runtime_extra_deps}'
            )

        # Build the container image
        self.container_image = build_runtime_image(
            self.container_image,
            self.runtime_builder,
            extra_deps=self.config.sandbox.runtime_extra_deps,
        )

        # Use the /image_exists endpoint to check if the image exists
        response = send_request(
            self.session,
            'GET',
            f'{self.api_url}/image_exists',
            params={'image': self.container_image},
        )
        if response.status_code != 200 or not response.json()['exists']:
            raise RuntimeError(f'Container image {self.container_image} does not exist')

        # Prepare the request body for the /start endpoint
        plugin_arg = ''
        if plugins is not None and len(plugins) > 0:
            plugin_arg = f'--plugins {" ".join([plugin.name for plugin in plugins])} '
        browsergym_arg = (
            f'--browsergym-eval-env {self.config.sandbox.browsergym_eval_env}'
            if self.config.sandbox.browsergym_eval_env is not None
            else ''
        )
        start_request = {
            'image': self.container_image,
            'command': (
                f'/openhands/miniforge3/bin/mamba run --no-capture-output -n base '
                'PYTHONUNBUFFERED=1 poetry run '
                f'python -u -m openhands.runtime.client.client {self.port} '
                f'--working-dir {self.sandbox_workspace_dir} '
                f'{plugin_arg}'
                f'--username {"openhands" if self.config.run_as_openhands else "root"} '
                f'--user-id {self.config.sandbox.user_id} '
                f'{browsergym_arg}'
            ),
            'working_dir': '/openhands/code/',
            'name': self.container_name,
            'environment': {'DEBUG': 'true'} if self.config.debug else {},
        }

        # Start the sandbox using the /start endpoint
        response = send_request(
            self.session, 'POST', f'{self.api_url}/start', json=start_request
        )
        if response.status_code != 201:
            raise RuntimeError(f'Failed to start sandbox: {response.text}')
        start_response = response.json()
        self.runtime_id = start_response['runtime_id']
        self.runtime_url = start_response['url']

        logger.info(
            f'Sandbox started. Runtime ID: {self.runtime_id}, URL: {self.runtime_url}'
        )

        # Initialize the eventstream and env vars
        super().__init__(
            config, event_stream, sid, plugins, env_vars, status_message_callback
        )

        logger.info(
            f'Runtime initialized with plugins: {[plugin.name for plugin in self.plugins]}'
        )
        logger.info(f'Runtime initialized with env vars: {env_vars}')
        assert (
            self.runtime_id is not None
        ), 'Runtime ID is not set. This should never happen.'
        assert (
            self.runtime_url is not None
        ), 'Runtime URL is not set. This should never happen.'

    @retry(
        stop=stop_after_attempt(10),
        wait=wait_exponential(multiplier=1, min=4, max=60),
        retry=retry_if_exception_type(RuntimeError),
        reraise=True,
    )
    def _wait_until_alive(self):
        logger.info('Waiting for sandbox to be alive...')
        response = send_request(
            self.session,
            'GET',
            f'{self.runtime_url}/alive',
            # Retry 404 errors for the /alive endpoint
            # because the runtime might just be starting up
            # and have not registered the endpoint yet
            retry_fns=[is_404_error],
        )
        if response.status_code != 200:
            msg = f'Runtime is not alive yet (id={self.runtime_id}). Status: {response.status_code}.'
            logger.warning(msg)
            raise RuntimeError(msg)

    @property
    def sandbox_workspace_dir(self):
        return self.config.workspace_mount_path_in_sandbox

    def close(self):
        if self.runtime_id:
            try:
                response = send_request(
                    self.session,
                    'POST',
                    f'{self.api_url}/stop',
                    json={'runtime_id': self.runtime_id},
                )
                if response.status_code != 200:
                    logger.error(f'Failed to stop sandbox: {response.text}')
                else:
                    logger.info(f'Sandbox stopped. Runtime ID: {self.runtime_id}')
            except Exception as e:
                raise e
            finally:
                self.session.close()

    def run_action(self, action: Action) -> Observation:
        if action.timeout is None:
            action.timeout = self.config.sandbox.timeout
        with self.action_semaphore:
            if not action.runnable:
                return NullObservation('')
            action_type = action.action  # type: ignore[attr-defined]
            if action_type not in ACTION_TYPE_TO_CLASS:
                return ErrorObservation(f'Action {action_type} does not exist.')
            if not hasattr(self, action_type):
                return ErrorObservation(
                    f'Action {action_type} is not supported in the current runtime.'
                )

            self._wait_until_alive()

            assert action.timeout is not None

            try:
                logger.info('Executing action')
                request_body = {'action': event_to_dict(action)}
                logger.debug(f'Request body: {request_body}')
                response = send_request(
                    self.session,
                    'POST',
                    f'{self.runtime_url}/execute_action',
                    json=request_body,
                    timeout=action.timeout,
                    retry_exceptions=list(
                        filter(lambda e: e != TimeoutError, DEFAULT_RETRY_EXCEPTIONS)
                    ),
                    # Retry 404 errors for the /execute_action endpoint
                    # because the runtime might just be starting up
                    # and have not registered the endpoint yet
                    retry_fns=[is_404_error],
                )
                if response.status_code == 200:
                    output = response.json()
                    obs = observation_from_dict(output)
                    obs._cause = action.id  # type: ignore[attr-defined]
                    return obs
                else:
                    error_message = response.text
                    logger.error(f'Error from server: {error_message}')
                    obs = ErrorObservation(f'Action execution failed: {error_message}')
            except Timeout:
                logger.error('No response received within the timeout period.')
                obs = ErrorObservation('Action execution timed out')
            except Exception as e:
                logger.error(f'Error during action execution: {e}')
                obs = ErrorObservation(f'Action execution failed: {str(e)}')
            return obs

    def run(self, action: CmdRunAction) -> Observation:
        return self.run_action(action)

    def run_ipython(self, action: IPythonRunCellAction) -> Observation:
        return self.run_action(action)

    def read(self, action: FileReadAction) -> Observation:
        return self.run_action(action)

    def write(self, action: FileWriteAction) -> Observation:
        return self.run_action(action)

    def browse(self, action: BrowseURLAction) -> Observation:
        return self.run_action(action)

    def browse_interactive(self, action: BrowseInteractiveAction) -> Observation:
        return self.run_action(action)

    def copy_to(
        self, host_src: str, sandbox_dest: str, recursive: bool = False
    ) -> None:
        if not os.path.exists(host_src):
            raise FileNotFoundError(f'Source file {host_src} does not exist')

        self._wait_until_alive()
        try:
            if recursive:
                with tempfile.NamedTemporaryFile(
                    suffix='.zip', delete=False
                ) as temp_zip:
                    temp_zip_path = temp_zip.name

                with ZipFile(temp_zip_path, 'w') as zipf:
                    for root, _, files in os.walk(host_src):
                        for file in files:
                            file_path = os.path.join(root, file)
                            arcname = os.path.relpath(
                                file_path, os.path.dirname(host_src)
                            )
                            zipf.write(file_path, arcname)

                upload_data = {'file': open(temp_zip_path, 'rb')}
            else:
                upload_data = {'file': open(host_src, 'rb')}

            params = {'destination': sandbox_dest, 'recursive': str(recursive).lower()}

            response = send_request(
                self.session,
                'POST',
                f'{self.runtime_url}/upload_file',
                files=upload_data,
                params=params,
                retry_exceptions=list(
                    filter(lambda e: e != TimeoutError, DEFAULT_RETRY_EXCEPTIONS)
                ),
            )
            if response.status_code == 200:
                logger.info(
                    f'Copy completed: host:{host_src} -> runtime:{sandbox_dest}. Response: {response.text}'
                )
                return
            else:
                error_message = response.text
                raise Exception(f'Copy operation failed: {error_message}')
        except TimeoutError:
            raise TimeoutError('Copy operation timed out')
        except Exception as e:
            raise RuntimeError(f'Copy operation failed: {str(e)}')
        finally:
            if recursive:
                os.unlink(temp_zip_path)
            logger.info(f'Copy completed: host:{host_src} -> runtime:{sandbox_dest}')

    def list_files(self, path: str | None = None) -> list[str]:
        self._wait_until_alive()
        try:
            data = {}
            if path is not None:
                data['path'] = path

            response = send_request(
                self.session,
                'POST',
                f'{self.runtime_url}/list_files',
                json=data,
                retry_exceptions=list(
                    filter(lambda e: e != TimeoutError, DEFAULT_RETRY_EXCEPTIONS)
                ),
            )
            if response.status_code == 200:
                response_json = response.json()
                assert isinstance(response_json, list)
                return response_json
            else:
                error_message = response.text
                raise Exception(f'List files operation failed: {error_message}')
        except TimeoutError:
            raise TimeoutError('List files operation timed out')
        except Exception as e:
            raise RuntimeError(f'List files operation failed: {str(e)}')<|MERGE_RESOLUTION|>--- conflicted
+++ resolved
@@ -2,10 +2,7 @@
 import tempfile
 import threading
 import uuid
-<<<<<<< HEAD
 from typing import Any, Callable, Optional, Type
-=======
->>>>>>> cbeae3e6
 from zipfile import ZipFile
 
 import requests
