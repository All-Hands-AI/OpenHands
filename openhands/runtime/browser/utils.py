--- conflicted
+++ resolved
@@ -71,11 +71,8 @@
             ),  # last browser env action performed
             last_browser_action_error=obs.get('last_action_error', ''),
             error=True if obs.get('last_action_error', '') else False,  # error flag
-<<<<<<< HEAD
+            trigger_by_action=action.action,
             mouse_position=obs.get('mouse_position', []),  # mouse position
-=======
-            trigger_by_action=action.action,
->>>>>>> 8f750de7
         )
     except Exception as e:
         return BrowserOutputObservation(
