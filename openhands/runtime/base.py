import asyncio
import atexit
import copy
import json
import os
import random
import shutil
import string
import tempfile
from abc import abstractmethod
from pathlib import Path
from typing import Callable
from zipfile import ZipFile

from requests.exceptions import ConnectionError

from openhands.core.config import AppConfig, SandboxConfig
from openhands.core.exceptions import AgentRuntimeDisconnectedError
from openhands.core.logger import openhands_logger as logger
from openhands.events import EventSource, EventStream, EventStreamSubscriber
from openhands.events.action import (
    Action,
    ActionConfirmationStatus,
    BrowseInteractiveAction,
    BrowseURLAction,
    CmdRunAction,
    FileReadAction,
    FileWriteAction,
    IPythonRunCellAction,
)
from openhands.events.event import Event
from openhands.events.observation import (
    CmdOutputObservation,
    ErrorObservation,
    FileReadObservation,
    NullObservation,
    Observation,
    UserRejectObservation,
)
from openhands.events.serialization.action import ACTION_TYPE_TO_CLASS
from openhands.microagent import (
    BaseMicroAgent,
    load_microagents_from_dir,
)
from openhands.runtime.plugins import (
    JupyterRequirement,
    PluginRequirement,
    VSCodeRequirement,
)
from openhands.runtime.utils.edit import FileEditRuntimeMixin
from openhands.utils.async_utils import call_sync_from_async

STATUS_MESSAGES = {
    'STATUS$STARTING_RUNTIME': 'Starting runtime...',
    'STATUS$STARTING_CONTAINER': 'Starting container...',
    'STATUS$PREPARING_CONTAINER': 'Preparing container...',
    'STATUS$CONTAINER_STARTED': 'Container started.',
    'STATUS$WAITING_FOR_CLIENT': 'Waiting for client...',
}


def _default_env_vars(sandbox_config: SandboxConfig) -> dict[str, str]:
    ret = {}
    for key in os.environ:
        if key.startswith('SANDBOX_ENV_'):
            sandbox_key = key.removeprefix('SANDBOX_ENV_')
            ret[sandbox_key] = os.environ[key]
    if sandbox_config.enable_auto_lint:
        ret['ENABLE_AUTO_LINT'] = 'true'
    return ret


class Runtime(FileEditRuntimeMixin):
    """The runtime is how the agent interacts with the external environment.
    This includes a bash sandbox, a browser, and filesystem interactions.

    sid is the session id, which is used to identify the current user session.
    """

    sid: str
    config: AppConfig
    initial_env_vars: dict[str, str]
    attach_to_existing: bool
    status_callback: Callable | None

    def __init__(
        self,
        config: AppConfig,
        event_stream: EventStream,
        sid: str = 'default',
        plugins: list[PluginRequirement] | None = None,
        env_vars: dict[str, str] | None = None,
        status_callback: Callable | None = None,
        attach_to_existing: bool = False,
        headless_mode: bool = False,
    ):
        self.sid = sid
        self.event_stream = event_stream
        self.event_stream.subscribe(
            EventStreamSubscriber.RUNTIME, self.on_event, self.sid
        )
        self.plugins = (
            copy.deepcopy(plugins) if plugins is not None and len(plugins) > 0 else []
        )
        # add VSCode plugin if not in headless mode
        if not headless_mode:
            self.plugins.append(VSCodeRequirement())

        self.status_callback = status_callback
        self.attach_to_existing = attach_to_existing

        self.config = copy.deepcopy(config)
        atexit.register(self.close)

        self.initial_env_vars = _default_env_vars(config.sandbox)
        if env_vars is not None:
            self.initial_env_vars.update(env_vars)

        self._vscode_enabled = any(
            isinstance(plugin, VSCodeRequirement) for plugin in self.plugins
        )

        # Load mixins
        FileEditRuntimeMixin.__init__(
            self, enable_llm_editor=config.get_agent_config().codeact_enable_llm_editor
        )

    def setup_initial_env(self) -> None:
        if self.attach_to_existing:
            return
        logger.debug(f'Adding env vars: {self.initial_env_vars.keys()}')
        self.add_env_vars(self.initial_env_vars)
        if self.config.sandbox.runtime_startup_env_vars:
            self.add_env_vars(self.config.sandbox.runtime_startup_env_vars)

    def close(self) -> None:
        pass

    def log(self, level: str, message: str) -> None:
        message = f'[runtime {self.sid}] {message}'
        getattr(logger, level)(message, stacklevel=2)

    def send_status_message(self, message_id: str):
        """Sends a status message if the callback function was provided."""
        if self.status_callback:
            msg = STATUS_MESSAGES.get(message_id, '')
            self.status_callback('info', message_id, msg)

    def send_error_message(self, message_id: str, message: str):
        if self.status_callback:
            self.status_callback('error', message_id, message)

    # ====================================================================

    def add_env_vars(self, env_vars: dict[str, str]) -> None:
        # Add env vars to the IPython shell (if Jupyter is used)
        if any(isinstance(plugin, JupyterRequirement) for plugin in self.plugins):
            code = 'import os\n'
            for key, value in env_vars.items():
                # Note: json.dumps gives us nice escaping for free
                code += f'os.environ["{key}"] = {json.dumps(value)}\n'
            code += '\n'
            obs = self.run_ipython(IPythonRunCellAction(code))
            self.log('debug', f'Added env vars to IPython: code={code}, obs={obs}')

        # Add env vars to the Bash shell
        cmd = ''
        for key, value in env_vars.items():
            # Note: json.dumps gives us nice escaping for free
            cmd += f'export {key}={json.dumps(value)}; '
        if not cmd:
            return
        cmd = cmd.strip()
        logger.debug(f'Adding env var: {cmd}')
        obs = self.run(CmdRunAction(cmd))
        if not isinstance(obs, CmdOutputObservation) or obs.exit_code != 0:
            raise RuntimeError(
                f'Failed to add env vars [{env_vars.keys()}] to environment: {obs.content}'
            )

    def on_event(self, event: Event) -> None:
        if isinstance(event, Action):
            asyncio.get_event_loop().run_until_complete(self._handle_action(event))

    async def _handle_action(self, event: Action) -> None:
        if event.timeout is None:
            # We don't block the command if this is a default timeout action
            event.set_hard_timeout(self.config.sandbox.timeout, blocking=False)
        assert event.timeout is not None
        try:
            observation: Observation = await call_sync_from_async(
                self.run_action, event
            )
        except Exception as e:
            err_id = ''
            if isinstance(e, ConnectionError) or isinstance(
                e, AgentRuntimeDisconnectedError
            ):
                err_id = 'STATUS$ERROR_RUNTIME_DISCONNECTED'
            error_message = f'{type(e).__name__}: {str(e)}'
            self.log('error', f'Unexpected error while running action: {error_message}')
            self.log('error', f'Problematic action: {str(event)}')
            self.send_error_message(err_id, error_message)
            self.close()
            return

        observation._cause = event.id  # type: ignore[attr-defined]
        observation.tool_call_metadata = event.tool_call_metadata

        # this might be unnecessary, since source should be set by the event stream when we're here
        source = event.source if event.source else EventSource.AGENT
        self.event_stream.add_event(observation, source)  # type: ignore[arg-type]

    def clone_repo(self, github_token: str, selected_repository: str) -> str:
        if not github_token or not selected_repository:
            raise ValueError(
                'github_token and selected_repository must be provided to clone a repository'
            )
        url = f'https://{github_token}@github.com/{selected_repository}.git'
        dir_name = selected_repository.split('/')[1]
        # add random branch name to avoid conflicts
        random_str = ''.join(
            random.choices(string.ascii_lowercase + string.digits, k=8)
        )
        branch_name = f'openhands-workspace-{random_str}'
        action = CmdRunAction(
            command=f'git clone {url} {dir_name} ; cd {dir_name} ; git checkout -b {branch_name}',
        )
        self.log('info', f'Cloning repo: {selected_repository}')
        self.run_action(action)
        return dir_name

<<<<<<< HEAD
    def maybe_run_setup_script(self, selected_repository: str | None):
        """Run .openhands/setup.sh if it exists in the workspace or repository."""
        setup_script = '.openhands/setup.sh'
        if selected_repository:
            repo_name = selected_repository.split('/')[1]
            setup_script = f'{repo_name}/.openhands/setup.sh'

        # Try to read the setup script
        read_obs = self.read(FileReadAction(path=setup_script))
        if isinstance(read_obs, ErrorObservation):
            return

        # Execute the script
        action = CmdRunAction(f'chmod +x {setup_script} && {setup_script}')
        obs = self.run_action(action)
        if isinstance(obs, CmdOutputObservation) and obs.exit_code != 0:
            self.log('error', f'Setup script failed: {obs.content}')

    def get_custom_microagents(self, selected_repository: str | None) -> list[str]:
        custom_microagents_content = []
        custom_microagents_dir = Path('.openhands') / 'microagents'
=======
    def get_microagents_from_selected_repo(
        self, selected_repository: str | None
    ) -> list[BaseMicroAgent]:
        """Load microagents from the selected repository.
        If selected_repository is None, load microagents from the current workspace.
>>>>>>> 5ba9a6d3

        This is the main entry point for loading microagents.
        """

        loaded_microagents: list[BaseMicroAgent] = []
        workspace_root = Path(self.config.workspace_mount_path_in_sandbox)
        microagents_dir = workspace_root / '.openhands' / 'microagents'
        repo_root = None
        if selected_repository:
            repo_root = workspace_root / selected_repository.split('/')[1]
            microagents_dir = repo_root / '.openhands' / 'microagents'
        self.log(
            'info',
            f'Selected repo: {selected_repository}, loading microagents from {microagents_dir} (inside runtime)',
        )

        # Legacy Repo Instructions
        # Check for legacy .openhands_instructions file
        obs = self.read(
            FileReadAction(path=str(workspace_root / '.openhands_instructions'))
        )
        if isinstance(obs, ErrorObservation) and repo_root is not None:
            # If the instructions file is not found in the workspace root, try to load it from the repo root
            self.log(
                'debug',
                f'.openhands_instructions not present, trying to load from repository {microagents_dir=}',
            )
            obs = self.read(
                FileReadAction(path=str(repo_root / '.openhands_instructions'))
            )

        if isinstance(obs, FileReadObservation):
            self.log('info', 'openhands_instructions microagent loaded.')
            loaded_microagents.append(
                BaseMicroAgent.load(
                    path='.openhands_instructions', file_content=obs.content
                )
            )

        # Load microagents from directory
        files = self.list_files(str(microagents_dir))
        if files:
            self.log('info', f'Found {len(files)} files in microagents directory.')
            zip_path = self.copy_from(str(microagents_dir))
            microagent_folder = tempfile.mkdtemp()

            # Properly handle the zip file
            with ZipFile(zip_path, 'r') as zip_file:
                zip_file.extractall(microagent_folder)

            # Add debug print of directory structure
            self.log('debug', 'Microagent folder structure:')
            for root, _, files in os.walk(microagent_folder):
                relative_path = os.path.relpath(root, microagent_folder)
                self.log('debug', f'Directory: {relative_path}/')
                for file in files:
                    self.log('debug', f'  File: {os.path.join(relative_path, file)}')

            # Clean up the temporary zip file
            zip_path.unlink()
            # Load all microagents using the existing function
            repo_agents, knowledge_agents, task_agents = load_microagents_from_dir(
                microagent_folder
            )
            self.log(
                'info',
                f'Loaded {len(repo_agents)} repo agents, {len(knowledge_agents)} knowledge agents, and {len(task_agents)} task agents',
            )
            loaded_microagents.extend(repo_agents.values())
            loaded_microagents.extend(knowledge_agents.values())
            loaded_microagents.extend(task_agents.values())
            shutil.rmtree(microagent_folder)

        return loaded_microagents

    def run_action(self, action: Action) -> Observation:
        """Run an action and return the resulting observation.
        If the action is not runnable in any runtime, a NullObservation is returned.
        If the action is not supported by the current runtime, an ErrorObservation is returned.
        """
        if not action.runnable:
            return NullObservation('')
        if (
            hasattr(action, 'confirmation_state')
            and action.confirmation_state
            == ActionConfirmationStatus.AWAITING_CONFIRMATION
        ):
            return NullObservation('')
        action_type = action.action  # type: ignore[attr-defined]
        if action_type not in ACTION_TYPE_TO_CLASS:
            return ErrorObservation(f'Action {action_type} does not exist.')
        if not hasattr(self, action_type):
            return ErrorObservation(
                f'Action {action_type} is not supported in the current runtime.'
            )
        if (
            getattr(action, 'confirmation_state', None)
            == ActionConfirmationStatus.REJECTED
        ):
            return UserRejectObservation(
                'Action has been rejected by the user! Waiting for further user input.'
            )
        observation = getattr(self, action_type)(action)
        return observation

    # ====================================================================
    # Context manager
    # ====================================================================

    def __enter__(self) -> 'Runtime':
        return self

    def __exit__(self, exc_type, exc_value, traceback) -> None:
        self.close()

    @abstractmethod
    async def connect(self) -> None:
        pass

    # ====================================================================
    # Action execution
    # ====================================================================

    @abstractmethod
    def run(self, action: CmdRunAction) -> Observation:
        pass

    @abstractmethod
    def run_ipython(self, action: IPythonRunCellAction) -> Observation:
        pass

    @abstractmethod
    def read(self, action: FileReadAction) -> Observation:
        pass

    @abstractmethod
    def write(self, action: FileWriteAction) -> Observation:
        pass

    @abstractmethod
    def browse(self, action: BrowseURLAction) -> Observation:
        pass

    @abstractmethod
    def browse_interactive(self, action: BrowseInteractiveAction) -> Observation:
        pass

    # ====================================================================
    # File operations
    # ====================================================================

    @abstractmethod
    def copy_to(self, host_src: str, sandbox_dest: str, recursive: bool = False):
        raise NotImplementedError('This method is not implemented in the base class.')

    @abstractmethod
    def list_files(self, path: str | None = None) -> list[str]:
        """List files in the sandbox.

        If path is None, list files in the sandbox's initial working directory (e.g., /workspace).
        """
        raise NotImplementedError('This method is not implemented in the base class.')

    @abstractmethod
    def copy_from(self, path: str) -> Path:
        """Zip all files in the sandbox and return a path in the local filesystem."""
        raise NotImplementedError('This method is not implemented in the base class.')

    # ====================================================================
    # VSCode
    # ====================================================================

    @property
    def vscode_enabled(self) -> bool:
        return self._vscode_enabled

    @property
    def vscode_url(self) -> str | None:
        raise NotImplementedError('This method is not implemented in the base class.')

    @property
    def web_hosts(self) -> dict[str, int]:
        return {}<|MERGE_RESOLUTION|>--- conflicted
+++ resolved
@@ -230,7 +230,6 @@
         self.run_action(action)
         return dir_name
 
-<<<<<<< HEAD
     def maybe_run_setup_script(self, selected_repository: str | None):
         """Run .openhands/setup.sh if it exists in the workspace or repository."""
         setup_script = '.openhands/setup.sh'
@@ -249,17 +248,11 @@
         if isinstance(obs, CmdOutputObservation) and obs.exit_code != 0:
             self.log('error', f'Setup script failed: {obs.content}')
 
-    def get_custom_microagents(self, selected_repository: str | None) -> list[str]:
-        custom_microagents_content = []
-        custom_microagents_dir = Path('.openhands') / 'microagents'
-=======
     def get_microagents_from_selected_repo(
         self, selected_repository: str | None
     ) -> list[BaseMicroAgent]:
         """Load microagents from the selected repository.
         If selected_repository is None, load microagents from the current workspace.
->>>>>>> 5ba9a6d3
-
         This is the main entry point for loading microagents.
         """
 
