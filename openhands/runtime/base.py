--- conflicted
+++ resolved
@@ -101,11 +101,8 @@
         status_callback: Callable | None = None,
         attach_to_existing: bool = False,
         headless_mode: bool = False,
-<<<<<<< HEAD
+        user_id: str | None = None,
         provider_tokens: PROVIDER_TOKEN_TYPE | None = None,
-=======
-        user_id: str | None = None,
->>>>>>> 1a755c3f
     ):
         self.sid = sid
         self.event_stream = event_stream
@@ -138,11 +135,8 @@
             self, enable_llm_editor=config.get_agent_config().codeact_enable_llm_editor
         )
 
-<<<<<<< HEAD
+        self.user_id = user_id
         self.provider_tokens = provider_tokens
-=======
-        self.user_id = user_id
->>>>>>> 1a755c3f
 
     def setup_initial_env(self) -> None:
         if self.attach_to_existing:
@@ -261,29 +255,7 @@
             event.set_hard_timeout(self.config.sandbox.timeout, blocking=False)
         assert event.timeout is not None
         try:
-<<<<<<< HEAD
             await self._export_latest_provider_tokens(event)
-=======
-            if isinstance(event, CmdRunAction):
-                if self.user_id and '$GITHUB_TOKEN' in event.command:
-                    gh_client = GithubServiceImpl(
-                        external_auth_id=self.user_id, external_token_manager=True
-                    )
-                    token = await gh_client.get_latest_token()
-                    if token:
-                        export_cmd = CmdRunAction(
-                            f"export GITHUB_TOKEN='{token.get_secret_value()}'"
-                        )
-
-                        self.event_stream.update_secrets(
-                            {
-                                'github_token': token.get_secret_value(),
-                            }
-                        )
-
-                        await call_sync_from_async(self.run, export_cmd)
-
->>>>>>> 1a755c3f
             observation: Observation = await call_sync_from_async(
                 self.run_action, event
             )
