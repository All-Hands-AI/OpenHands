--- conflicted
+++ resolved
@@ -249,13 +249,12 @@
         source = event.source if event.source else EventSource.AGENT
         self.event_stream.add_event(observation, source)  # type: ignore[arg-type]
 
-<<<<<<< HEAD
     def clone_repo(
-        self, github_token: str, selected_repository: str, selected_branch: str | None
+        self,
+        github_token: SecretStr,
+        selected_repository: str,
+        selected_branch: str | None,
     ) -> str:
-=======
-    def clone_repo(self, github_token: SecretStr, selected_repository: str) -> str:
->>>>>>> 1afe7f10
         if not github_token or not selected_repository:
             raise ValueError(
                 'github_token and selected_repository must be provided to clone a repository'
