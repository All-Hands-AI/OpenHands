import asyncio
import atexit
import copy
import json
import os
import random
import shutil
import string
import tempfile
from abc import abstractmethod
from pathlib import Path
from typing import Callable
from zipfile import ZipFile

from pydantic import SecretStr
from requests.exceptions import ConnectionError

from openhands.core.config import AppConfig, SandboxConfig
from openhands.core.exceptions import AgentRuntimeDisconnectedError
from openhands.core.logger import openhands_logger as logger
from openhands.events import EventSource, EventStream, EventStreamSubscriber
from openhands.events.action import (
    Action,
    ActionConfirmationStatus,
    AgentThinkAction,
    BrowseInteractiveAction,
    BrowseURLAction,
    CmdRunAction,
    FileReadAction,
    FileWriteAction,
    IPythonRunCellAction,
)
from openhands.events.event import Event
from openhands.events.observation import (
    AgentThinkObservation,
    CmdOutputObservation,
    ErrorObservation,
    FileReadObservation,
    NullObservation,
    Observation,
    UserRejectObservation,
)
from openhands.events.serialization.action import ACTION_TYPE_TO_CLASS
from openhands.integrations.github.github_service import GithubServiceImpl
from openhands.microagent import (
    BaseMicroAgent,
    load_microagents_from_dir,
)
from openhands.runtime.plugins import (
    JupyterRequirement,
    PluginRequirement,
    VSCodeRequirement,
)
from openhands.runtime.utils.edit import FileEditRuntimeMixin
from openhands.utils.async_utils import call_sync_from_async

STATUS_MESSAGES = {
    'STATUS$STARTING_RUNTIME': 'Starting runtime...',
    'STATUS$STARTING_CONTAINER': 'Starting container...',
    'STATUS$PREPARING_CONTAINER': 'Preparing container...',
    'STATUS$CONTAINER_STARTED': 'Container started.',
    'STATUS$WAITING_FOR_CLIENT': 'Waiting for client...',
}


def _default_env_vars(sandbox_config: SandboxConfig) -> dict[str, str]:
    ret = {}
    for key in os.environ:
        if key.startswith('SANDBOX_ENV_'):
            sandbox_key = key.removeprefix('SANDBOX_ENV_')
            ret[sandbox_key] = os.environ[key]
    if sandbox_config.enable_auto_lint:
        ret['ENABLE_AUTO_LINT'] = 'true'
    return ret


class Runtime(FileEditRuntimeMixin):
    """The runtime is how the agent interacts with the external environment.
    This includes a bash sandbox, a browser, and filesystem interactions.

    sid is the session id, which is used to identify the current user session.
    """

    sid: str
    config: AppConfig
    initial_env_vars: dict[str, str]
    attach_to_existing: bool
    status_callback: Callable | None

    def __init__(
        self,
        config: AppConfig,
        event_stream: EventStream,
        sid: str = 'default',
        plugins: list[PluginRequirement] | None = None,
        env_vars: dict[str, str] | None = None,
        status_callback: Callable | None = None,
        attach_to_existing: bool = False,
        headless_mode: bool = False,
        github_user_id: str | None = None,
    ):
        self.sid = sid
        self.event_stream = event_stream
        self.event_stream.subscribe(
            EventStreamSubscriber.RUNTIME, self.on_event, self.sid
        )
        self.plugins = (
            copy.deepcopy(plugins) if plugins is not None and len(plugins) > 0 else []
        )
        # add VSCode plugin if not in headless mode
        if not headless_mode:
            self.plugins.append(VSCodeRequirement())

        self.status_callback = status_callback
        self.attach_to_existing = attach_to_existing

        self.config = copy.deepcopy(config)
        atexit.register(self.close)

        self.initial_env_vars = _default_env_vars(config.sandbox)
        if env_vars is not None:
            self.initial_env_vars.update(env_vars)

        self._vscode_enabled = any(
            isinstance(plugin, VSCodeRequirement) for plugin in self.plugins
        )

        # Load mixins
        FileEditRuntimeMixin.__init__(
            self, enable_llm_editor=config.get_agent_config().codeact_enable_llm_editor
        )

        self.github_user_id = github_user_id

    def setup_initial_env(self) -> None:
        if self.attach_to_existing:
            return
        logger.debug(f'Adding env vars: {self.initial_env_vars.keys()}')
        self.add_env_vars(self.initial_env_vars)
        if self.config.sandbox.runtime_startup_env_vars:
            self.add_env_vars(self.config.sandbox.runtime_startup_env_vars)

    def close(self) -> None:
        """
        This should only be called by conversation manager or closing the session.
        If called for instance by error handling, it could prevent recovery.
        """
        pass

    @classmethod
    async def delete(cls, conversation_id: str) -> None:
        pass

    def log(self, level: str, message: str) -> None:
        message = f'[runtime {self.sid}] {message}'
        getattr(logger, level)(message, stacklevel=2)

    def send_status_message(self, message_id: str):
        """Sends a status message if the callback function was provided."""
        if self.status_callback:
            msg = STATUS_MESSAGES.get(message_id, '')
            self.status_callback('info', message_id, msg)

    def send_error_message(self, message_id: str, message: str):
        if self.status_callback:
            self.status_callback('error', message_id, message)

    # ====================================================================

    def add_env_vars(self, env_vars: dict[str, str]) -> None:
        # Add env vars to the IPython shell (if Jupyter is used)
        if any(isinstance(plugin, JupyterRequirement) for plugin in self.plugins):
            code = 'import os\n'
            for key, value in env_vars.items():
                # Note: json.dumps gives us nice escaping for free
                code += f'os.environ["{key}"] = {json.dumps(value)}\n'
            code += '\n'
            self.run_ipython(IPythonRunCellAction(code))
            # Note: we don't log the vars values, they're leaking info
            logger.debug('Added env vars to IPython')

        # Add env vars to the Bash shell and .bashrc for persistence
        cmd = ''
        bashrc_cmd = ''
        for key, value in env_vars.items():
            # Note: json.dumps gives us nice escaping for free
            cmd += f'export {key}={json.dumps(value)}; '
            # Add to .bashrc if not already present
            bashrc_cmd += f'grep -q "^export {key}=" ~/.bashrc || echo "export {key}={json.dumps(value)}" >> ~/.bashrc; '
        if not cmd:
            return
        cmd = cmd.strip()
        logger.debug(
            'Adding env vars to bash'
        )  # don't log the vars values, they're leaking info

        obs = self.run(CmdRunAction(cmd))
        if not isinstance(obs, CmdOutputObservation) or obs.exit_code != 0:
            raise RuntimeError(
                f'Failed to add env vars [{env_vars.keys()}] to environment: {obs.content}'
            )

        # Add to .bashrc for persistence
        bashrc_cmd = bashrc_cmd.strip()
        logger.debug(f'Adding env var to .bashrc: {env_vars.keys()}')
        obs = self.run(CmdRunAction(bashrc_cmd))
        if not isinstance(obs, CmdOutputObservation) or obs.exit_code != 0:
            raise RuntimeError(
                f'Failed to add env vars [{env_vars.keys()}] to .bashrc: {obs.content}'
            )

    def on_event(self, event: Event) -> None:
        if isinstance(event, Action):
            asyncio.get_event_loop().run_until_complete(self._handle_action(event))

    async def _handle_action(self, event: Action) -> None:
        if event.timeout is None:
            # We don't block the command if this is a default timeout action
            event.set_hard_timeout(self.config.sandbox.timeout, blocking=False)
        assert event.timeout is not None
        try:
            if isinstance(event, CmdRunAction):
                if self.github_user_id and '$GITHUB_TOKEN' in event.command:
                    gh_client = GithubServiceImpl(
                        user_id=self.github_user_id, external_token_manager=True
                    )
                    token = await gh_client.get_latest_provider_token()
                    if token:
                        export_cmd = CmdRunAction(
                            f"export GITHUB_TOKEN='{token.get_secret_value()}'"
                        )

                        self.event_stream.update_secrets(
                            {
                                'github_token': token.get_secret_value(),
                            }
                        )

                        await call_sync_from_async(self.run, export_cmd)

            observation: Observation = await call_sync_from_async(
                self.run_action, event
            )
        except Exception as e:
            err_id = ''
            if isinstance(e, ConnectionError) or isinstance(
                e, AgentRuntimeDisconnectedError
            ):
                err_id = 'STATUS$ERROR_RUNTIME_DISCONNECTED'
            error_message = f'{type(e).__name__}: {str(e)}'
            self.log('error', f'Unexpected error while running action: {error_message}')
            self.log('error', f'Problematic action: {str(event)}')
            self.send_error_message(err_id, error_message)
            return

        observation._cause = event.id  # type: ignore[attr-defined]
        observation.tool_call_metadata = event.tool_call_metadata

        # this might be unnecessary, since source should be set by the event stream when we're here
        source = event.source if event.source else EventSource.AGENT
        if isinstance(observation, NullObservation):
            # don't add null observations to the event stream
            return
        self.event_stream.add_event(observation, source)  # type: ignore[arg-type]

    def clone_repo(
        self,
        github_token: SecretStr,
        selected_repository: str,
        selected_branch: str | None,
    ) -> str:
        if not github_token or not selected_repository:
            raise ValueError(
                'github_token and selected_repository must be provided to clone a repository'
            )
        url = f'https://{github_token.get_secret_value()}@github.com/{selected_repository}.git'
        dir_name = selected_repository.split('/')[1]

        # Generate a random branch name to avoid conflicts
        random_str = ''.join(
            random.choices(string.ascii_lowercase + string.digits, k=8)
        )
        openhands_workspace_branch = f'openhands-workspace-{random_str}'

        # Clone repository command
        clone_command = f'git clone {url} {dir_name}'

        # Checkout to appropriate branch
        checkout_command = (
            f'git checkout {selected_branch}'
            if selected_branch
            else f'git checkout -b {openhands_workspace_branch}'
        )

        action = CmdRunAction(
            command=f'{clone_command} ; cd {dir_name} ; {checkout_command}',
        )
        self.log('info', f'Cloning repo: {selected_repository}')
        self.run_action(action)
        return dir_name

    def get_microagents_from_selected_repo(
        self, selected_repository: str | None
    ) -> list[BaseMicroAgent]:
        """Load microagents from the selected repository.
        If selected_repository is None, load microagents from the current workspace.

        This is the main entry point for loading microagents.
        """

        loaded_microagents: list[BaseMicroAgent] = []
        workspace_root = Path(self.config.workspace_mount_path_in_sandbox)
        microagents_dir = workspace_root / '.openhands' / 'microagents'
        repo_root = None
        if selected_repository:
            repo_root = workspace_root / selected_repository.split('/')[1]
            microagents_dir = repo_root / '.openhands' / 'microagents'
        self.log(
            'info',
            f'Selected repo: {selected_repository}, loading microagents from {microagents_dir} (inside runtime)',
        )

        # Legacy Repo Instructions
        # Check for legacy .openhands_instructions file
        obs = self.read(
            FileReadAction(path=str(workspace_root / '.openhands_instructions'))
        )
        if isinstance(obs, ErrorObservation) and repo_root is not None:
            # If the instructions file is not found in the workspace root, try to load it from the repo root
            self.log(
                'debug',
                f'.openhands_instructions not present, trying to load from repository {microagents_dir=}',
            )
            obs = self.read(
                FileReadAction(path=str(repo_root / '.openhands_instructions'))
            )

        if isinstance(obs, FileReadObservation):
            self.log('info', 'openhands_instructions microagent loaded.')
            loaded_microagents.append(
                BaseMicroAgent.load(
                    path='.openhands_instructions', file_content=obs.content
                )
            )

        # Load microagents from directory
        files = self.list_files(str(microagents_dir))
        if files:
            self.log('info', f'Found {len(files)} files in microagents directory.')
            zip_path = self.copy_from(str(microagents_dir))
            microagent_folder = tempfile.mkdtemp()

            # Properly handle the zip file
            with ZipFile(zip_path, 'r') as zip_file:
                zip_file.extractall(microagent_folder)

            # Add debug print of directory structure
            self.log('debug', 'Microagent folder structure:')
            for root, _, files in os.walk(microagent_folder):
                relative_path = os.path.relpath(root, microagent_folder)
                self.log('debug', f'Directory: {relative_path}/')
                for file in files:
                    self.log('debug', f'  File: {os.path.join(relative_path, file)}')

            # Clean up the temporary zip file
            zip_path.unlink()
            # Load all microagents using the existing function
            repo_agents, knowledge_agents, task_agents = load_microagents_from_dir(
                microagent_folder
            )
            self.log(
                'info',
                f'Loaded {len(repo_agents)} repo agents, {len(knowledge_agents)} knowledge agents, and {len(task_agents)} task agents',
            )
            loaded_microagents.extend(repo_agents.values())
            loaded_microagents.extend(knowledge_agents.values())
            loaded_microagents.extend(task_agents.values())
            shutil.rmtree(microagent_folder)

        return loaded_microagents

    def run_action(self, action: Action) -> Observation:
        """Run an action and return the resulting observation.
        If the action is not runnable in any runtime, a NullObservation is returned.
        If the action is not supported by the current runtime, an ErrorObservation is returned.
        """
        if not action.runnable:
            if isinstance(action, AgentThinkAction):
                return AgentThinkObservation('Your thought has been logged.')
            return NullObservation('')
        if (
            hasattr(action, 'confirmation_state')
            and action.confirmation_state
            == ActionConfirmationStatus.AWAITING_CONFIRMATION
        ):
            return NullObservation('')
        action_type = action.action  # type: ignore[attr-defined]
        if action_type not in ACTION_TYPE_TO_CLASS:
            return ErrorObservation(f'Action {action_type} does not exist.')
        if not hasattr(self, action_type):
            return ErrorObservation(
                f'Action {action_type} is not supported in the current runtime.'
            )
        if (
            getattr(action, 'confirmation_state', None)
            == ActionConfirmationStatus.REJECTED
        ):
            return UserRejectObservation(
                'Action has been rejected by the user! Waiting for further user input.'
            )
        observation = getattr(self, action_type)(action)
        return observation

    # ====================================================================
    # Context manager
    # ====================================================================

    def __enter__(self) -> 'Runtime':
        return self

    def __exit__(self, exc_type, exc_value, traceback) -> None:
        self.close()

    @abstractmethod
    async def connect(self) -> None:
        pass

    # ====================================================================
    # Action execution
    # ====================================================================

    @abstractmethod
    def run(self, action: CmdRunAction) -> Observation:
        pass

    @abstractmethod
    def run_ipython(self, action: IPythonRunCellAction) -> Observation:
        pass

    @abstractmethod
    def read(self, action: FileReadAction) -> Observation:
        pass

    @abstractmethod
    def write(self, action: FileWriteAction) -> Observation:
        pass

    @abstractmethod
    def browse(self, action: BrowseURLAction) -> Observation:
        pass

    @abstractmethod
    def browse_interactive(self, action: BrowseInteractiveAction) -> Observation:
        pass

    # ====================================================================
    # File operations
    # ====================================================================

    @abstractmethod
    def copy_to(self, host_src: str, sandbox_dest: str, recursive: bool = False):
        raise NotImplementedError('This method is not implemented in the base class.')

    @abstractmethod
    def list_files(self, path: str | None = None) -> list[str]:
        """List files in the sandbox.

        If path is None, list files in the sandbox's initial working directory (e.g., /workspace).
        """
        raise NotImplementedError('This method is not implemented in the base class.')

    @abstractmethod
    def copy_from(self, path: str) -> Path:
        """Zip all files in the sandbox and return a path in the local filesystem."""
        raise NotImplementedError('This method is not implemented in the base class.')

    # ====================================================================
    # VSCode
    # ====================================================================

    @property
    def vscode_enabled(self) -> bool:
        return self._vscode_enabled

    @property
    def vscode_url(self) -> str | None:
        raise NotImplementedError('This method is not implemented in the base class.')

    @property
    def web_hosts(self) -> dict[str, int]:
        return {}

<<<<<<< HEAD
    # ====================================================================
    # Git
    # ====================================================================

    def _is_git_repo(self) -> bool:
        cmd = 'git rev-parse --is-inside-work-tree'
        obs = self.run(CmdRunAction(command=cmd))
        output = obs.content.strip()
        return output == 'true'

    def _get_current_file_content(self, file_path: str) -> str:
        cmd = f'cat {file_path}'
        obs = self.run(CmdRunAction(command=cmd))
        if hasattr(obs, 'error') and obs.error:
            return ''
        return obs.content.strip()

    def _get_ref_content(self, file_path: str, ref: str) -> str:
        cmd = f'git show {ref}:{file_path}'
        obs = self.run(CmdRunAction(command=cmd))
        if hasattr(obs, 'error') and obs.error:
            return ''
        return obs.content.strip()

    def get_untracked_files(self) -> list[dict[str, str]]:
        try:
            cmd = 'git ls-files --others --exclude-standard'
            obs = self.run(CmdRunAction(command=cmd))
            obs_list = obs.content.splitlines()
            return [{'status': 'A', 'path': path} for path in obs_list]
        except Exception as e:
            logger.error(f'Error retrieving untracked files: {e}')
            return []

    def get_git_changes(self, ref='HEAD') -> list[dict[str, str]]:
        if not self._is_git_repo():
            return []

        result = []
        cmd = f'git diff --name-status {ref}'

        try:
            obs = self.run(CmdRunAction(command=cmd))
            obs_list = obs.content.splitlines()
            for line in obs_list:
                status = line[:2].strip()
                path = line[2:].strip()

                # Get the first non-space character as the primary status
                primary_status = status.replace(' ', '')[0]
                result.append(
                    {
                        'status': primary_status,
                        'path': path,
                    }
                )

            # join with untracked files
            result += self.get_untracked_files()
        except Exception as e:
            logger.error(f'Error retrieving git changes: {e}')
            return []

        return result

    def get_git_diff(self, file_path: str, ref='HEAD') -> dict[str, str]:
        modified = self._get_current_file_content(file_path)
        original = self._get_ref_content(file_path, ref)

        return {
            'modified': modified,
            'original': original,
        }
=======
    @property
    def additional_agent_instructions(self) -> str:
        return ''
>>>>>>> a4908f9a
<|MERGE_RESOLUTION|>--- conflicted
+++ resolved
@@ -490,7 +490,6 @@
     def web_hosts(self) -> dict[str, int]:
         return {}
 
-<<<<<<< HEAD
     # ====================================================================
     # Git
     # ====================================================================
@@ -564,8 +563,7 @@
             'modified': modified,
             'original': original,
         }
-=======
+
     @property
     def additional_agent_instructions(self) -> str:
-        return ''
->>>>>>> a4908f9a
+        return ''