import asyncio
import json
import os
from pathlib import Path
from typing import Callable, Protocol

import openhands.agenthub  # noqa F401 (we import this to get the agents registered)
from openhands.controller.agent import Agent
from openhands.controller.replay import ReplayManager
from openhands.controller.state.state import State
from openhands.core.config import (
    AppConfig,
    parse_arguments,
    setup_config_from_args,
)
from openhands.core.logger import openhands_logger as logger
from openhands.core.loop import run_agent_until_done
from openhands.core.schema import AgentState
from openhands.core.setup import (
    create_agent,
    create_controller,
    create_memory,
    create_runtime,
    generate_sid,
    initialize_repository_for_runtime,
)
from openhands.events import EventSource, EventStreamSubscriber
from openhands.events.action import MessageAction, NullAction
from openhands.events.action.action import Action
from openhands.events.event import Event
from openhands.events.observation import AgentStateChangedObservation
from openhands.io import read_input, read_task
from openhands.mcp import fetch_mcp_tools_from_config
from openhands.memory.memory import Memory
from openhands.runtime.base import Runtime
from openhands.utils.async_utils import call_async_from_sync


class FakeUserResponseFunc(Protocol):
    def __call__(
        self,
        state: State,
        encapsulate_solution: bool = False,
        try_parse: Callable[[Action | None], str] | None = None,
    ) -> str: ...


async def run_controller(
    config: AppConfig,
    initial_user_action: Action,
    sid: str | None = None,
    runtime: Runtime | None = None,
    agent: Agent | None = None,
    exit_on_message: bool = False,
    fake_user_response_fn: FakeUserResponseFunc | None = None,
    headless_mode: bool = True,
    memory: Memory | None = None,
) -> State | None:
    """Main coroutine to run the agent controller with task input flexibility.

    It's only used when you launch openhands backend directly via cmdline.

    Args:
        config: The app config.
        initial_user_action: An Action object containing initial user input
        sid: (optional) The session id. IMPORTANT: please don't set this unless you know what you're doing.
            Set it to incompatible value will cause unexpected behavior on RemoteRuntime.
        runtime: (optional) A runtime for the agent to run on.
        agent: (optional) A agent to run.
        exit_on_message: quit if agent asks for a message from user (optional)
        fake_user_response_fn: An optional function that receives the current state
            (could be None) and returns a fake user response.
        headless_mode: Whether the agent is run in headless mode.

    Returns:
        The final state of the agent, or None if an error occurred.

    Raises:
        AssertionError: If initial_user_action is not an Action instance.
        Exception: Various exceptions may be raised during execution and will be logged.

    Notes:
        - State persistence: If config.file_store is set, the agent's state will be
          saved between sessions.
        - Trajectories: If config.trajectories_path is set, execution history will be
          saved as JSON for analysis.
        - Budget control: Execution is limited by config.max_iterations and
          config.max_budget_per_task.

    Example:
        >>> config = load_app_config()
        >>> action = MessageAction(content="Write a hello world program")
        >>> state = await run_controller(config=config, initial_user_action=action)
    """
    sid = sid or generate_sid(config)

    if agent is None:
<<<<<<< HEAD
        agent = await create_agent(config)
=======
        agent = create_agent(config)
        mcp_tools = await fetch_mcp_tools_from_config(config.mcp)
        agent.set_mcp_tools(mcp_tools)
>>>>>>> b66e04d0

    # when the runtime is created, it will be connected and clone the selected repository
    repo_directory = None
    if runtime is None:
        runtime = create_runtime(
            config,
            sid=sid,
            headless_mode=headless_mode,
            agent=agent,
        )
        # Connect to the runtime
        call_async_from_sync(runtime.connect)

        # Initialize repository if needed
        if config.sandbox.selected_repo:
            repo_directory = initialize_repository_for_runtime(
                runtime,
                selected_repository=config.sandbox.selected_repo,
            )

    event_stream = runtime.event_stream

    # when memory is created, it will load the microagents from the selected repository
    if memory is None:
        memory = create_memory(
            runtime=runtime,
            event_stream=event_stream,
            sid=sid,
            selected_repository=config.sandbox.selected_repo,
            repo_directory=repo_directory,
        )

    replay_events: list[Event] | None = None
    if config.replay_trajectory_path:
        logger.info('Trajectory replay is enabled')
        assert isinstance(initial_user_action, NullAction)
        replay_events, initial_user_action = load_replay_log(
            config.replay_trajectory_path
        )

    controller, initial_state = create_controller(
        agent, runtime, config, replay_events=replay_events
    )

    assert isinstance(
        initial_user_action, Action
    ), f'initial user actions must be an Action, got {type(initial_user_action)}'
    logger.debug(
        f'Agent Controller Initialized: Running agent {agent.name}, model '
        f'{agent.llm.config.model}, with actions: {initial_user_action}'
    )

    # start event is a MessageAction with the task, either resumed or new
    if initial_state is not None and initial_state.last_error:
        # we're resuming the previous session
        event_stream.add_event(
            MessageAction(
                content=(
                    "Let's get back on track. If you experienced errors before, do "
                    'NOT resume your task. Ask me about it.'
                ),
            ),
            EventSource.USER,
        )
    else:
        # init with the provided actions
        event_stream.add_event(initial_user_action, EventSource.USER)

    def on_event(event: Event) -> None:
        if isinstance(event, AgentStateChangedObservation):
            if event.agent_state == AgentState.AWAITING_USER_INPUT:
                if exit_on_message:
                    message = '/exit'
                elif fake_user_response_fn is None:
                    message = read_input(config.cli_multiline_input)
                else:
                    message = fake_user_response_fn(controller.get_state())
                action = MessageAction(content=message)
                event_stream.add_event(action, EventSource.USER)

    event_stream.subscribe(EventStreamSubscriber.MAIN, on_event, sid)

    end_states = [
        AgentState.FINISHED,
        AgentState.REJECTED,
        AgentState.ERROR,
        AgentState.PAUSED,
        AgentState.STOPPED,
    ]

    try:
        await run_agent_until_done(controller, runtime, memory, end_states)
    except Exception as e:
        logger.error(f'Exception in main loop: {e}')

    # save session when we're about to close
    if config.file_store is not None and config.file_store != 'memory':
        end_state = controller.get_state()
        # NOTE: the saved state does not include delegates events
        end_state.save_to_session(
            event_stream.sid, event_stream.file_store, event_stream.user_id
        )

    await controller.close(set_stop_state=False)

    state = controller.get_state()

    # save trajectories if applicable
    if config.save_trajectory_path is not None:
        # if save_trajectory_path is a folder, use session id as file name
        if os.path.isdir(config.save_trajectory_path):
            file_path = os.path.join(config.save_trajectory_path, sid + '.json')
        else:
            file_path = config.save_trajectory_path
        os.makedirs(os.path.dirname(file_path), exist_ok=True)
        histories = controller.get_trajectory(config.save_screenshots_in_trajectory)
        with open(file_path, 'w') as f:  # noqa: ASYNC101
            json.dump(histories, f, indent=4)

    return state


def auto_continue_response(
    state: State,
    encapsulate_solution: bool = False,
    try_parse: Callable[[Action | None], str] | None = None,
) -> str:
    """Default function to generate user responses.
    Tell the agent to proceed without asking for more input, or finish the interaction.
    """
    message = (
        'Please continue on whatever approach you think is suitable.\n'
        'If you think you have solved the task, please finish the interaction.\n'
        'IMPORTANT: YOU SHOULD NEVER ASK FOR HUMAN RESPONSE.\n'
    )
    return message


def load_replay_log(trajectory_path: str) -> tuple[list[Event] | None, Action]:
    """
    Load trajectory from given path, serialize it to a list of events, and return
    two things:
    1) A list of events except the first action
    2) First action (user message, a.k.a. initial task)
    """
    try:
        path = Path(trajectory_path).resolve()

        if not path.exists():
            raise ValueError(f'Trajectory file not found: {path}')

        if not path.is_file():
            raise ValueError(f'Trajectory path is a directory, not a file: {path}')

        with open(path, 'r', encoding='utf-8') as file:
            events = ReplayManager.get_replay_events(json.load(file))
            assert isinstance(events[0], MessageAction)
            return events[1:], events[0]
    except json.JSONDecodeError as e:
        raise ValueError(f'Invalid JSON format in {trajectory_path}: {e}')


if __name__ == '__main__':
    args = parse_arguments()

    config: AppConfig = setup_config_from_args(args)

    # Read task from file, CLI args, or stdin
    task_str = read_task(args, config.cli_multiline_input)

    initial_user_action: Action = NullAction()
    if config.replay_trajectory_path:
        if task_str:
            raise ValueError(
                'User-specified task is not supported under trajectory replay mode'
            )
    else:
        if not task_str:
            raise ValueError('No task provided. Please specify a task through -t, -f.')

        # Create actual initial user action
        initial_user_action = MessageAction(content=task_str)

    # Set session name
    session_name = args.name
    sid = generate_sid(config, session_name)

    asyncio.run(
        run_controller(
            config=config,
            initial_user_action=initial_user_action,
            sid=sid,
            fake_user_response_fn=None
            if args.no_auto_continue
            else auto_continue_response,
        )
    )<|MERGE_RESOLUTION|>--- conflicted
+++ resolved
@@ -95,13 +95,9 @@
     sid = sid or generate_sid(config)
 
     if agent is None:
-<<<<<<< HEAD
-        agent = await create_agent(config)
-=======
         agent = create_agent(config)
-        mcp_tools = await fetch_mcp_tools_from_config(config.mcp)
+        mcp_tools = await fetch_mcp_tools_from_config(config.mcp, sid=sid)
         agent.set_mcp_tools(mcp_tools)
->>>>>>> b66e04d0
 
     # when the runtime is created, it will be connected and clone the selected repository
     repo_directory = None
