import asyncio
import json
import os
<<<<<<< HEAD
=======
import sys
from pathlib import Path
>>>>>>> d30211da
from typing import Callable, Protocol

import openhands.agenthub  # noqa F401 (we import this to get the agents registered)
from openhands.controller.agent import Agent
from openhands.controller.state.state import State
from openhands.core.config import (
    AppConfig,
    parse_arguments,
    setup_config_from_args,
)
from openhands.core.logger import openhands_logger as logger
from openhands.core.loop import run_agent_until_done
from openhands.core.schema import AgentState
from openhands.core.setup import (
    create_agent,
    create_controller,
    create_runtime,
    generate_sid,
)
from openhands.core.utils.io import read_input, read_task
from openhands.events import EventSource, EventStreamSubscriber
from openhands.events.action import MessageAction, NullAction
from openhands.events.action.action import Action
from openhands.events.event import Event
from openhands.events.observation import AgentStateChangedObservation
from openhands.events.serialization import event_from_dict
from openhands.events.serialization.event import event_to_trajectory
from openhands.runtime.base import Runtime


class FakeUserResponseFunc(Protocol):
    def __call__(
        self,
        state: State,
        encapsulate_solution: bool = False,
        try_parse: Callable[[Action | None], str] | None = None,
    ) -> str: ...


async def run_controller(
    config: AppConfig,
    initial_user_action: Action,
    sid: str | None = None,
    runtime: Runtime | None = None,
    agent: Agent | None = None,
    exit_on_message: bool = False,
    fake_user_response_fn: FakeUserResponseFunc | None = None,
    headless_mode: bool = True,
) -> State | None:
    """Main coroutine to run the agent controller with task input flexibility.
    It's only used when you launch openhands backend directly via cmdline.

    Args:
        config: The app config.
        initial_user_action: An Action object containing initial user input
        sid: (optional) The session id. IMPORTANT: please don't set this unless you know what you're doing.
            Set it to incompatible value will cause unexpected behavior on RemoteRuntime.
        runtime: (optional) A runtime for the agent to run on.
        agent: (optional) A agent to run.
        exit_on_message: quit if agent asks for a message from user (optional)
        fake_user_response_fn: An optional function that receives the current state
            (could be None) and returns a fake user response.
        headless_mode: Whether the agent is run in headless mode.
    """
    sid = sid or generate_sid(config)

    if runtime is None:
        runtime = create_runtime(config, sid=sid, headless_mode=headless_mode)
        await runtime.connect()

    event_stream = runtime.event_stream

    if agent is None:
        agent = create_agent(runtime, config)

    replay_events: list[Event] | None = None
    if config.replay_trajectory_path:
        logger.info('Trajectory replay is enabled')
        assert isinstance(initial_user_action, NullAction)
        replay_events, initial_user_action = load_replay_log(
            config.replay_trajectory_path
        )

    controller, initial_state = create_controller(
        agent, runtime, config, replay_events=replay_events
    )

    assert isinstance(
        initial_user_action, Action
    ), f'initial user actions must be an Action, got {type(initial_user_action)}'
    # Logging
    logger.debug(
        f'Agent Controller Initialized: Running agent {agent.name}, model '
        f'{agent.llm.config.model}, with actions: {initial_user_action}'
    )

    # start event is a MessageAction with the task, either resumed or new
    if initial_state is not None:
        # we're resuming the previous session
        event_stream.add_event(
            MessageAction(
                content=(
                    "Let's get back on track. If you experienced errors before, do "
                    'NOT resume your task. Ask me about it.'
                ),
            ),
            EventSource.USER,
        )
    else:
        # init with the provided actions
        event_stream.add_event(initial_user_action, EventSource.USER)

    def on_event(event: Event):
        if isinstance(event, AgentStateChangedObservation):
            if event.agent_state == AgentState.AWAITING_USER_INPUT:
                if exit_on_message:
                    message = '/exit'
                elif fake_user_response_fn is None:
                    message = read_input(config.cli_multiline_input)
                else:
                    message = fake_user_response_fn(controller.get_state())
                action = MessageAction(content=message)
                event_stream.add_event(action, EventSource.USER)

    event_stream.subscribe(EventStreamSubscriber.MAIN, on_event, sid)

    end_states = [
        AgentState.FINISHED,
        AgentState.REJECTED,
        AgentState.ERROR,
        AgentState.PAUSED,
        AgentState.STOPPED,
    ]

    try:
        await run_agent_until_done(controller, runtime, end_states)
    except Exception as e:
        logger.error(f'Exception in main loop: {e}')

    # save session when we're about to close
    if config.file_store is not None and config.file_store != 'memory':
        end_state = controller.get_state()
        # NOTE: the saved state does not include delegates events
        end_state.save_to_session(event_stream.sid, event_stream.file_store)

    state = controller.get_state()

    # save trajectories if applicable
    if config.save_trajectory_path is not None:
        # if save_trajectory_path is a folder, use session id as file name
        if os.path.isdir(config.save_trajectory_path):
            file_path = os.path.join(config.save_trajectory_path, sid + '.json')
        else:
            file_path = config.save_trajectory_path
        os.makedirs(os.path.dirname(file_path), exist_ok=True)
        histories = [event_to_trajectory(event) for event in state.history]
        with open(file_path, 'w') as f:
            json.dump(histories, f)

    return state


def auto_continue_response(
    state: State,
    encapsulate_solution: bool = False,
    try_parse: Callable[[Action | None], str] | None = None,
) -> str:
    """Default function to generate user responses.
    Tell the agent to proceed without asking for more input, or finish the interaction.
    """
    message = (
        'Please continue on whatever approach you think is suitable.\n'
        'If you think you have solved the task, please finish the interaction.\n'
        'IMPORTANT: YOU SHOULD NEVER ASK FOR HUMAN RESPONSE.\n'
    )
    return message


def load_replay_log(trajectory_path: str) -> tuple[list[Event] | None, Action]:
    """
    Load trajectory from given path, serialize it to a list of events, and return
    two things:
    1) A list of events except the first action
    2) First action (user message, a.k.a. initial task)
    """
    try:
        path = Path(trajectory_path).resolve()

        if not path.exists():
            raise ValueError(f'Trajectory file not found: {path}')

        if not path.is_file():
            raise ValueError(f'Trajectory path is a directory, not a file: {path}')

        with open(path, 'r', encoding='utf-8') as file:
            data = json.load(file)
            if not isinstance(data, list):
                raise ValueError(
                    f'Expected a list in {path}, got {type(data).__name__}'
                )
            events = []
            for item in data:
                event = event_from_dict(item)
                # cannot add an event with _id to event stream
                event._id = None  # type: ignore[attr-defined]
                events.append(event)
            assert isinstance(events[0], MessageAction)
            return events[1:], events[0]
    except json.JSONDecodeError as e:
        raise ValueError(f'Invalid JSON format in {trajectory_path}: {e}')


if __name__ == '__main__':
    args = parse_arguments()

<<<<<<< HEAD
    config: AppConfig = setup_config_from_args(args)

    # Read task from file, CLI args, or stdin
    task_str = read_task(args, config.cli_multiline_input)

    if not task_str:
        raise ValueError('No task provided. Please specify a task through -t, -f.')

    # Create initial user action
    initial_user_action: MessageAction = MessageAction(content=task_str)
=======
    config = setup_config_from_args(args)

    # Determine the task
    task_str = ''
    if args.file:
        task_str = read_task_from_file(args.file)
    elif args.task:
        task_str = args.task
    elif not sys.stdin.isatty():
        task_str = read_task_from_stdin()

    initial_user_action: Action = NullAction()
    if config.replay_trajectory_path:
        if task_str:
            raise ValueError(
                'User-specified task is not supported under trajectory replay mode'
            )
    elif task_str:
        initial_user_action = MessageAction(content=task_str)
    else:
        raise ValueError('No task provided. Please specify a task through -t, -f.')
>>>>>>> d30211da

    # Set session name
    session_name = args.name
    sid = generate_sid(config, session_name)

    asyncio.run(
        run_controller(
            config=config,
            initial_user_action=initial_user_action,
            sid=sid,
            fake_user_response_fn=None
            if args.no_auto_continue
            else auto_continue_response,
        )
    )<|MERGE_RESOLUTION|>--- conflicted
+++ resolved
@@ -1,11 +1,8 @@
 import asyncio
 import json
 import os
-<<<<<<< HEAD
-=======
 import sys
 from pathlib import Path
->>>>>>> d30211da
 from typing import Callable, Protocol
 
 import openhands.agenthub  # noqa F401 (we import this to get the agents registered)
@@ -221,40 +218,22 @@
 if __name__ == '__main__':
     args = parse_arguments()
 
-<<<<<<< HEAD
     config: AppConfig = setup_config_from_args(args)
 
     # Read task from file, CLI args, or stdin
     task_str = read_task(args, config.cli_multiline_input)
-
-    if not task_str:
-        raise ValueError('No task provided. Please specify a task through -t, -f.')
-
-    # Create initial user action
-    initial_user_action: MessageAction = MessageAction(content=task_str)
-=======
-    config = setup_config_from_args(args)
-
-    # Determine the task
-    task_str = ''
-    if args.file:
-        task_str = read_task_from_file(args.file)
-    elif args.task:
-        task_str = args.task
-    elif not sys.stdin.isatty():
-        task_str = read_task_from_stdin()
-
-    initial_user_action: Action = NullAction()
+    
     if config.replay_trajectory_path:
         if task_str:
             raise ValueError(
                 'User-specified task is not supported under trajectory replay mode'
             )
-    elif task_str:
-        initial_user_action = MessageAction(content=task_str)
-    else:
+
+    if not task_str:
         raise ValueError('No task provided. Please specify a task through -t, -f.')
->>>>>>> d30211da
+
+    # Create initial user action
+    initial_user_action: MessageAction = MessageAction(content=task_str)
 
     # Set session name
     session_name = args.name
