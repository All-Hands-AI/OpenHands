import asyncio
import json
import os
import sys
from typing import Callable, Protocol

import openhands.agenthub  # noqa F401 (we import this to get the agents registered)
from openhands.controller.agent import Agent
from openhands.controller.state.state import State
from openhands.core.config import (
    AppConfig,
    parse_arguments,
    setup_config_from_args,
)
from openhands.core.logger import openhands_logger as logger
from openhands.core.loop import run_agent_until_done
from openhands.core.schema import AgentState
from openhands.core.setup import (
    create_agent,
    create_controller,
    create_runtime,
    generate_sid,
)
from openhands.events import EventSource, EventStreamSubscriber
from openhands.events.action import MessageAction
from openhands.events.action.action import Action
from openhands.events.event import Event
from openhands.events.observation import AgentStateChangedObservation
from openhands.events.serialization.event import event_to_trajectory
from openhands.runtime.base import Runtime


class FakeUserResponseFunc(Protocol):
    def __call__(
        self,
        state: State,
        encapsulate_solution: bool = False,
        try_parse: Callable[[Action | None], str] | None = None,
    ) -> str: ...


def read_task_from_file(file_path: str) -> str:
    """Read task from the specified file."""
    with open(file_path, 'r', encoding='utf-8') as file:
        return file.read()


def read_task_from_stdin() -> str:
    """Read task from stdin."""
    return sys.stdin.read()


<<<<<<< HEAD
def read_input(config: AppConfig) -> str:
    """Read input from user based on config settings."""
    if config.cli_multiline_input:
        print('Enter your message (enter "/exit" on a new line to finish):')
        lines = []
        while True:
            line = input('>> ').rstrip()
            if line == '/exit':  # finish input
                break
            lines.append(line)
        return '\n'.join(lines)
    else:
        return input('>> ').rstrip()


def create_runtime(
    config: AppConfig,
    sid: str | None = None,
    headless_mode: bool = True,
) -> Runtime:
    """Create a runtime for the agent to run on.

    config: The app config.
    sid: (optional) The session id. IMPORTANT: please don't set this unless you know what you're doing.
        Set it to incompatible value will cause unexpected behavior on RemoteRuntime.
    headless_mode: Whether the agent is run in headless mode. `create_runtime` is typically called within evaluation scripts,
        where we don't want to have the VSCode UI open, so it defaults to True.
    """
    # if sid is provided on the command line, use it as the name of the event stream
    # otherwise generate it on the basis of the configured jwt_secret
    # we can do this better, this is just so that the sid is retrieved when we want to restore the session
    session_id = sid or generate_sid(config)

    # set up the event stream
    file_store = get_file_store(config.file_store, config.file_store_path)
    event_stream = EventStream(session_id, file_store)

    # agent class
    agent_cls = openhands.agenthub.Agent.get_cls(config.default_agent)

    # runtime and tools
    runtime_cls = get_runtime_cls(config.runtime)
    logger.debug(f'Initializing runtime: {runtime_cls.__name__}')
    runtime: Runtime = runtime_cls(
        config=config,
        event_stream=event_stream,
        sid=session_id,
        plugins=agent_cls.sandbox_plugins,
        headless_mode=headless_mode,
    )

    return runtime


=======
>>>>>>> e6286150
async def run_controller(
    config: AppConfig,
    initial_user_action: Action,
    sid: str | None = None,
    runtime: Runtime | None = None,
    agent: Agent | None = None,
    exit_on_message: bool = False,
    fake_user_response_fn: FakeUserResponseFunc | None = None,
    headless_mode: bool = True,
) -> State | None:
    """Main coroutine to run the agent controller with task input flexibility.
    It's only used when you launch openhands backend directly via cmdline.

    Args:
        config: The app config.
        initial_user_action: An Action object containing initial user input
        sid: (optional) The session id. IMPORTANT: please don't set this unless you know what you're doing.
            Set it to incompatible value will cause unexpected behavior on RemoteRuntime.
        runtime: (optional) A runtime for the agent to run on.
        agent: (optional) A agent to run.
        exit_on_message: quit if agent asks for a message from user (optional)
        fake_user_response_fn: An optional function that receives the current state
            (could be None) and returns a fake user response.
        headless_mode: Whether the agent is run in headless mode.
    """
    sid = sid or generate_sid(config)

    if runtime is None:
        runtime = create_runtime(config, sid=sid, headless_mode=headless_mode)
        await runtime.connect()

    event_stream = runtime.event_stream

    if agent is None:
        agent = create_agent(runtime, config)

    controller, initial_state = create_controller(agent, runtime, config)

    assert isinstance(
        initial_user_action, Action
    ), f'initial user actions must be an Action, got {type(initial_user_action)}'
    # Logging
    logger.debug(
        f'Agent Controller Initialized: Running agent {agent.name}, model '
        f'{agent.llm.config.model}, with actions: {initial_user_action}'
    )

    # start event is a MessageAction with the task, either resumed or new
    if initial_state is not None:
        # we're resuming the previous session
        event_stream.add_event(
            MessageAction(
                content=(
                    "Let's get back on track. If you experienced errors before, do "
                    'NOT resume your task. Ask me about it.'
                ),
            ),
            EventSource.USER,
        )
    else:
        # init with the provided actions
        event_stream.add_event(initial_user_action, EventSource.USER)

    def on_event(event: Event):
        if isinstance(event, AgentStateChangedObservation):
            if event.agent_state == AgentState.AWAITING_USER_INPUT:
                if exit_on_message:
                    message = '/exit'
                elif fake_user_response_fn is None:
                    message = read_input(config)
                else:
                    message = fake_user_response_fn(controller.get_state())
                action = MessageAction(content=message)
                event_stream.add_event(action, EventSource.USER)

    event_stream.subscribe(EventStreamSubscriber.MAIN, on_event, sid)

    end_states = [
        AgentState.FINISHED,
        AgentState.REJECTED,
        AgentState.ERROR,
        AgentState.PAUSED,
        AgentState.STOPPED,
    ]

    try:
        await run_agent_until_done(controller, runtime, end_states)
    except Exception as e:
        logger.error(f'Exception in main loop: {e}')

    # save session when we're about to close
    if config.file_store is not None and config.file_store != 'memory':
        end_state = controller.get_state()
        # NOTE: the saved state does not include delegates events
        end_state.save_to_session(event_stream.sid, event_stream.file_store)

    state = controller.get_state()

    # save trajectories if applicable
    if config.trajectories_path is not None:
        # if trajectories_path is a folder, use session id as file name
        if os.path.isdir(config.trajectories_path):
            file_path = os.path.join(config.trajectories_path, sid + '.json')
        else:
            file_path = config.trajectories_path
        os.makedirs(os.path.dirname(file_path), exist_ok=True)
        histories = [event_to_trajectory(event) for event in state.history]
        with open(file_path, 'w') as f:
            json.dump(histories, f)

    return state


def auto_continue_response(
    state: State,
    encapsulate_solution: bool = False,
    try_parse: Callable[[Action | None], str] | None = None,
) -> str:
    """Default function to generate user responses.
    Tell the agent to proceed without asking for more input, or finish the interaction.
    """
    message = (
        'Please continue on whatever approach you think is suitable.\n'
        'If you think you have solved the task, please finish the interaction.\n'
        'IMPORTANT: YOU SHOULD NEVER ASK FOR HUMAN RESPONSE.\n'
    )
    return message


if __name__ == '__main__':
    args = parse_arguments()

    # Determine the task
    if args.file:
        task_str = read_task_from_file(args.file)
    elif args.task:
        task_str = args.task
    elif not sys.stdin.isatty():
        task_str = read_task_from_stdin()
    else:
        raise ValueError('No task provided. Please specify a task through -t, -f.')
    initial_user_action: MessageAction = MessageAction(content=task_str)

    config = setup_config_from_args(args)

    # Set session name
    session_name = args.name
    sid = generate_sid(config, session_name)

    asyncio.run(
        run_controller(
            config=config,
            initial_user_action=initial_user_action,
            sid=sid,
            fake_user_response_fn=None
            if args.no_auto_continue
            else auto_continue_response,
        )
    )<|MERGE_RESOLUTION|>--- conflicted
+++ resolved
@@ -50,7 +50,6 @@
     return sys.stdin.read()
 
 
-<<<<<<< HEAD
 def read_input(config: AppConfig) -> str:
     """Read input from user based on config settings."""
     if config.cli_multiline_input:
@@ -66,47 +65,6 @@
         return input('>> ').rstrip()
 
 
-def create_runtime(
-    config: AppConfig,
-    sid: str | None = None,
-    headless_mode: bool = True,
-) -> Runtime:
-    """Create a runtime for the agent to run on.
-
-    config: The app config.
-    sid: (optional) The session id. IMPORTANT: please don't set this unless you know what you're doing.
-        Set it to incompatible value will cause unexpected behavior on RemoteRuntime.
-    headless_mode: Whether the agent is run in headless mode. `create_runtime` is typically called within evaluation scripts,
-        where we don't want to have the VSCode UI open, so it defaults to True.
-    """
-    # if sid is provided on the command line, use it as the name of the event stream
-    # otherwise generate it on the basis of the configured jwt_secret
-    # we can do this better, this is just so that the sid is retrieved when we want to restore the session
-    session_id = sid or generate_sid(config)
-
-    # set up the event stream
-    file_store = get_file_store(config.file_store, config.file_store_path)
-    event_stream = EventStream(session_id, file_store)
-
-    # agent class
-    agent_cls = openhands.agenthub.Agent.get_cls(config.default_agent)
-
-    # runtime and tools
-    runtime_cls = get_runtime_cls(config.runtime)
-    logger.debug(f'Initializing runtime: {runtime_cls.__name__}')
-    runtime: Runtime = runtime_cls(
-        config=config,
-        event_stream=event_stream,
-        sid=session_id,
-        plugins=agent_cls.sandbox_plugins,
-        headless_mode=headless_mode,
-    )
-
-    return runtime
-
-
-=======
->>>>>>> e6286150
 async def run_controller(
     config: AppConfig,
     initial_user_action: Action,
