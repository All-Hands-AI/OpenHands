import asyncio
import logging
<<<<<<< HEAD
import os
=======
import sys
>>>>>>> 00ffc33d
from typing import Type
from uuid import uuid4

from termcolor import colored

import openhands.agenthub  # noqa F401 (we import this to get the agents registered)
from openhands import __version__
from openhands.controller import AgentController
from openhands.controller.agent import Agent
from openhands.core.config import (
    get_parser,
    load_app_config,
)
from openhands.core.logger import openhands_logger as logger
from openhands.core.loop import run_agent_until_done
from openhands.core.schema import AgentState
from openhands.events import EventSource, EventStream, EventStreamSubscriber
from openhands.events.action import (
    Action,
    ChangeAgentStateAction,
    CmdRunAction,
    FileEditAction,
    MessageAction,
)
from openhands.events.event import Event
from openhands.events.observation import (
    AgentStateChangedObservation,
    CmdOutputObservation,
    FileEditObservation,
)
from openhands.llm.llm import LLM
from openhands.runtime import get_runtime_cls
from openhands.runtime.base import Runtime
from openhands.storage import get_file_store


def display_message(message: str):
    if not message:
        return
    print(colored('🤖 ' + message + '\n', 'yellow'))


def display_command(command: str):
    print('❯ ' + colored(command + '\n', 'green'))


def display_command_output(output: str):
    lines = output.split('\n')
    for line in lines:
        if line.startswith('[Python Interpreter') or line.startswith('openhands@'):
            # TODO: clean this up once we clean up terminal output
            continue
        print(colored(line, 'blue'))
    print('\n')


def display_file_edit(event: FileEditAction | FileEditObservation):
    # print(colored(str(event), 'green'))
    pass


def display_event(event: Event):
    if isinstance(event, Action):
        if hasattr(event, 'thought'):
            display_message(event.thought)
    if isinstance(event, MessageAction):
        if event.source == EventSource.AGENT:
            display_message(event.content)
    elif isinstance(event, CmdRunAction):
        display_command(event.command)
    elif isinstance(event, CmdOutputObservation):
        display_command_output(event.content)
    elif isinstance(event, FileEditAction):
        display_file_edit(event)
    elif isinstance(event, FileEditObservation):
        if event.source == EventSource.ENVIRONMENT:
            # For file watcher events, use a different color and format
            if not event.prev_exist:
                print(colored(f'📝 File created: {event.path}', 'cyan'))
            elif event.new_content == '':
                print(colored(f'🗑️  File deleted: {event.path}', 'red'))
            else:
                print(colored(f'✏️  File modified: {event.path}', 'yellow'))
        else:
            # For regular file edits, use the standard display
            display_file_edit(event)


async def main():
    """Runs the agent in CLI mode"""

    parser = get_parser()
    # Add the version argument
    parser.add_argument(
        '-v',
        '--version',
        action='version',
        version=f'{__version__}',
        help='Show the version number and exit',
        default=None,
    )
    # Add the watch directory argument
    parser.add_argument(
        '-w',
        '--watch',
        type=str,
        help='Directory to watch for changes',
        metavar='DIR',
        default=None,
    )
    args = parser.parse_args()

    if args.version:
        print(f'OpenHands version: {__version__}')
        return

    logger.setLevel(logging.WARNING)
    config = load_app_config(config_file=args.config_file)
    sid = 'cli'

    agent_cls: Type[Agent] = Agent.get_cls(config.default_agent)
    agent_config = config.get_agent_config(config.default_agent)
    llm_config = config.get_llm_config_from_agent(config.default_agent)
    agent = agent_cls(
        llm=LLM(config=llm_config),
        config=agent_config,
    )

    file_store = get_file_store(config.file_store, config.file_store_path)
    event_stream = EventStream(sid, file_store)

    if args.watch:
        from openhands.intent.watch import FileWatcher

        watch_dir = os.path.abspath(args.watch)
        if not os.path.isdir(watch_dir):
            print(
                f"Error: Watch directory '{args.watch}' does not exist or is not a directory"
            )
            return
        print(f'Starting file watcher for directory: {watch_dir}')
        file_watcher = FileWatcher(directory=watch_dir, event_stream=event_stream)
        file_watcher.start()

    runtime_cls = get_runtime_cls(config.runtime)
    runtime: Runtime = runtime_cls(  # noqa: F841
        config=config,
        event_stream=event_stream,
        sid=sid,
        plugins=agent_cls.sandbox_plugins,
        headless_mode=True,
    )

    controller = AgentController(
        agent=agent,
        max_iterations=config.max_iterations,
        max_budget_per_task=config.max_budget_per_task,
        agent_to_llm_config=config.get_agent_to_llm_config_map(),
        agent_configs=config.get_agent_configs(),
        event_stream=event_stream,
    )

    async def prompt_for_next_task():
        # Run input() in a thread pool to avoid blocking the event loop
<<<<<<< HEAD
        await controller.set_agent_state_to(AgentState.AWAITING_USER_INPUT)
=======
>>>>>>> 00ffc33d
        loop = asyncio.get_event_loop()
        next_message = await loop.run_in_executor(
            None, lambda: input('How can I help? >> ')
        )
        if not next_message.strip():
            await prompt_for_next_task()
        if next_message == 'exit':
            event_stream.add_event(
                ChangeAgentStateAction(AgentState.STOPPED), EventSource.ENVIRONMENT
            )
            return
        action = MessageAction(content=next_message)
        event_stream.add_event(action, EventSource.USER)

    async def on_event(event: Event):
        display_event(event)
        if isinstance(event, AgentStateChangedObservation):
            if event.agent_state in [
                AgentState.AWAITING_USER_INPUT,
                AgentState.FINISHED,
            ]:
                await prompt_for_next_task()

    event_stream.subscribe(EventStreamSubscriber.MAIN, on_event, str(uuid4()))

    await runtime.connect()

    asyncio.create_task(prompt_for_next_task())

    await run_agent_until_done(
        controller, runtime, [AgentState.STOPPED, AgentState.ERROR]
    )

    # Stop file watcher if it was started
    if args.watch and 'file_watcher' in locals():
        print('Stopping file watcher...')
        file_watcher.stop()


if __name__ == '__main__':
    loop = asyncio.new_event_loop()
<<<<<<< HEAD
=======
    asyncio.set_event_loop(loop)
>>>>>>> 00ffc33d
    try:
        loop.run_until_complete(main())
    except KeyboardInterrupt:
        print('Received keyboard interrupt, shutting down...')
    except ConnectionRefusedError as e:
        print(f'Connection refused: {e}')
        sys.exit(1)
    except Exception as e:
        print(f'An error occurred: {e}')
        sys.exit(1)
    finally:
        try:
            # Cancel all running tasks
            pending = asyncio.all_tasks(loop)
            for task in pending:
                task.cancel()
            # Wait for all tasks to complete with a timeout
            loop.run_until_complete(asyncio.gather(*pending, return_exceptions=True))
            loop.close()
        except Exception as e:
            print(f'Error during cleanup: {e}')
            sys.exit(1)<|MERGE_RESOLUTION|>--- conflicted
+++ resolved
@@ -1,10 +1,7 @@
 import asyncio
 import logging
-<<<<<<< HEAD
 import os
-=======
 import sys
->>>>>>> 00ffc33d
 from typing import Type
 from uuid import uuid4
 
@@ -168,11 +165,7 @@
     )
 
     async def prompt_for_next_task():
-        # Run input() in a thread pool to avoid blocking the event loop
-<<<<<<< HEAD
         await controller.set_agent_state_to(AgentState.AWAITING_USER_INPUT)
-=======
->>>>>>> 00ffc33d
         loop = asyncio.get_event_loop()
         next_message = await loop.run_in_executor(
             None, lambda: input('How can I help? >> ')
@@ -214,10 +207,7 @@
 
 if __name__ == '__main__':
     loop = asyncio.new_event_loop()
-<<<<<<< HEAD
-=======
     asyncio.set_event_loop(loop)
->>>>>>> 00ffc33d
     try:
         loop.run_until_complete(main())
     except KeyboardInterrupt:
