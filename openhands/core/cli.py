--- conflicted
+++ resolved
@@ -83,21 +83,6 @@
         display_confirmation(event.confirmation_state)
 
 
-<<<<<<< HEAD
-async def main():
-    """Runs the agent in CLI mode."""
-    parser = get_parser()
-    # Add the version argument
-    parser.add_argument(
-        '-v',
-        '--version',
-        action='version',
-        version=f'{__version__}',
-        help='Show the version number and exit',
-        default=None,
-    )
-    args = parser.parse_args()
-=======
 def read_input(config: AppConfig) -> str:
     """Read input from user based on config settings."""
     if config.cli_multiline_input:
@@ -112,10 +97,9 @@
     else:
         return input('>> ').rstrip()
 
->>>>>>> 99b50d03
 
 async def main(loop: asyncio.AbstractEventLoop):
-    """Runs the agent in CLI mode"""
+    """Runs the agent in CLI mode."""
 
     args = parse_arguments()
 
