from enum import Enum
from typing import Literal

from litellm import ChatCompletionMessageToolCall
from pydantic import BaseModel, Field, model_serializer


class ContentType(Enum):
    TEXT = 'text'
    IMAGE_URL = 'image_url'


class Content(BaseModel):
    type: str
    cache_prompt: bool = False

    @model_serializer
    def serialize_model(self):
        raise NotImplementedError('Subclasses should implement this method.')


class TextContent(Content):
    type: str = ContentType.TEXT.value
    text: str

    @model_serializer
    def serialize_model(self):
        data: dict[str, str | dict[str, str]] = {
            'type': self.type,
            'text': self.text,
        }
        if self.cache_prompt:
            data['cache_control'] = {'type': 'ephemeral'}
        return data


class ImageContent(Content):
    type: str = ContentType.IMAGE_URL.value
    image_urls: list[str]

    @model_serializer
    def serialize_model(self):
        images: list[dict[str, str | dict[str, str]]] = []
        for url in self.image_urls:
            images.append({'type': self.type, 'image_url': {'url': url}})
        if self.cache_prompt and images:
            images[-1]['cache_control'] = {'type': 'ephemeral'}
        return images


class Message(BaseModel):
    # NOTE: this is not the same as EventSource
    # These are the roles in the LLM's APIs
    role: Literal['user', 'system', 'assistant', 'tool']
    content: list[TextContent | ImageContent] = Field(default_factory=list)
    cache_enabled: bool = False
    vision_enabled: bool = False
    # function calling
    function_calling_enabled: bool = False
    # - tool calls (from LLM)
    tool_calls: list[ChatCompletionMessageToolCall] | None = None
    # - tool execution result (to LLM)
    tool_call_id: str | None = None
    name: str | None = None  # name of the tool
    # force string serializer
    force_string_serializer: bool = False

    @property
    def contains_image(self) -> bool:
        return any(isinstance(content, ImageContent) for content in self.content)

    @model_serializer
    def serialize_model(self) -> dict:
        # We need two kinds of serializations:
        # - into a single string: for providers that don't support list of content items (e.g. no vision, no tool calls)
        # - into a list of content items: the new APIs of providers with vision/prompt caching/tool calls
        # NOTE: remove this when litellm or providers support the new API
        if not self.force_string_serializer and (
            self.cache_enabled or self.vision_enabled or self.function_calling_enabled
        ):
            return self._list_serializer()
        # some providers, like HF and Groq/llama, don't support a list here, but a single string
        return self._string_serializer()

    def _string_serializer(self) -> dict:
        # convert content to a single string
        content = '\n'.join(
            item.text for item in self.content if isinstance(item, TextContent)
        )
        message_dict: dict = {'content': content, 'role': self.role}

        # add tool call keys if we have a tool call or response
        return self._add_tool_call_keys(message_dict)

    def _list_serializer(self) -> dict:
        content: list[dict] = []
        role_tool_with_prompt_caching = False
        for item in self.content:
            d = item.model_dump()
            # We have to remove cache_prompt for tool content and move it up to the message level
            # See discussion here for details: https://github.com/BerriAI/litellm/issues/6422#issuecomment-2438765472
            if self.role == 'tool' and item.cache_prompt:
                role_tool_with_prompt_caching = True
                if isinstance(d, dict):
                    d.pop('cache_control')
                elif isinstance(d, list):
                    for d_item in d:
                        d_item.pop('cache_control')
            if isinstance(item, TextContent):
                content.append(d)
            elif isinstance(item, ImageContent) and self.vision_enabled:
                content.extend(d)

        message_dict: dict = {'content': content, 'role': self.role}

        if role_tool_with_prompt_caching:
            message_dict['cache_control'] = {'type': 'ephemeral'}

        # add tool call keys if we have a tool call or response
        return self._add_tool_call_keys(message_dict)

    def _add_tool_call_keys(self, message_dict: dict) -> dict:
        """Add tool call keys if we have a tool call or response.

<<<<<<< HEAD
        NOTE: this is necessary for both native and non-native tool calling
        """
=======
        NOTE: this is necessary for both native and non-native tool calling."""

>>>>>>> 99b50d03
        # an assistant message calling a tool
        if self.tool_calls is not None:
            message_dict['tool_calls'] = [
                {
                    'id': tool_call.id,
                    'type': 'function',
                    'function': {
                        'name': tool_call.function.name,
                        'arguments': tool_call.function.arguments,
                    },
                }
                for tool_call in self.tool_calls
            ]

        # an observation message with tool response
        if self.tool_call_id is not None:
            assert (
                self.name is not None
            ), 'name is required when tool_call_id is not None'
            message_dict['tool_call_id'] = self.tool_call_id
            message_dict['name'] = self.name

        return message_dict<|MERGE_RESOLUTION|>--- conflicted
+++ resolved
@@ -122,13 +122,8 @@
     def _add_tool_call_keys(self, message_dict: dict) -> dict:
         """Add tool call keys if we have a tool call or response.
 
-<<<<<<< HEAD
         NOTE: this is necessary for both native and non-native tool calling
         """
-=======
-        NOTE: this is necessary for both native and non-native tool calling."""
-
->>>>>>> 99b50d03
         # an assistant message calling a tool
         if self.tool_calls is not None:
             message_dict['tool_calls'] = [
