--- conflicted
+++ resolved
@@ -370,11 +370,7 @@
     Returns at most one token usage record for the `model_response.id` in this event's
     `tool_call_metadata`.
 
-<<<<<<< HEAD
-    If no response_id is found, or none match in metrics.token_usages, returns [].
-=======
-    If no response_id is found, or none match in metrics.tokens_usages, returns None.
->>>>>>> ba267f0f
+    If no response_id is found, or none match in metrics.token_usages, returns None.
     """
     if event.tool_call_metadata and event.tool_call_metadata.model_response:
         response_id = event.tool_call_metadata.model_response.get('id')
