from enum import Enum


class ActionType(str, Enum):
    MESSAGE = 'message'
    """Represents a message.
    """

    START = 'start'
    """Starts a new development task OR send chat from the user. Only sent by the client.
    """

    READ = 'read'
    """Reads the content of a file.
    """

    WRITE = 'write'
    """Writes the content to a file.
    """

    EDIT = 'edit'
    """Edits a file by providing a draft.
    """

    RUN = 'run'
    """Runs a command.
    """

    RUN_IPYTHON = 'run_ipython'
    """Runs a IPython cell.
    """

    BROWSE = 'browse'
    """Opens a web page.
    """

    BROWSE_INTERACTIVE = 'browse_interactive'
    """Interact with the browser instance.
    """

    DELEGATE = 'delegate'
    """Delegates a task to another agent.
    """

    THINK = 'think'
    """Logs a thought.
    """

    FINISH = 'finish'
    """If you're absolutely certain that you've completed your task and have tested your work,
    use the finish action to stop working.
    """

    REJECT = 'reject'
    """If you're absolutely certain that you cannot complete the task with given requirements,
    use the reject action to stop working.
    """

    NULL = 'null'

    PAUSE = 'pause'
    """Pauses the task.
    """

    RESUME = 'resume'
    """Resumes the task.
    """

    STOP = 'stop'
    """Stops the task. Must send a start action to restart a new task.
    """

    CHANGE_AGENT_STATE = 'change_agent_state'

    PUSH = 'push'
    """Push a branch to github."""

    SEND_PR = 'send_pr'
    """Send a PR to github."""

<<<<<<< HEAD
    SEARCH: str = Field(default='search')
    """Queries a search engine."""

    RECALL: str = Field(default='recall')
=======
    RECALL = 'recall'
>>>>>>> d69e4feb
    """Retrieves content from a user workspace, microagent, or other source."""

    CONDENSATION = 'condensation'
    """Condenses a list of events into a summary."""<|MERGE_RESOLUTION|>--- conflicted
+++ resolved
@@ -78,14 +78,10 @@
     SEND_PR = 'send_pr'
     """Send a PR to github."""
 
-<<<<<<< HEAD
-    SEARCH: str = Field(default='search')
+    SEARCH = 'search'
     """Queries a search engine."""
 
-    RECALL: str = Field(default='recall')
-=======
     RECALL = 'recall'
->>>>>>> d69e4feb
     """Retrieves content from a user workspace, microagent, or other source."""
 
     CONDENSATION = 'condensation'
