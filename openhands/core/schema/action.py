--- conflicted
+++ resolved
@@ -79,16 +79,8 @@
     SEND_PR = 'send_pr'
     """Send a PR to github."""
 
-<<<<<<< HEAD
-    RECALL: str = Field(default='recall')
+    RECALL = 'recall'
     """Retrieves content from a user workspace, microagent, or other source."""
 
-    CONDENSATION: str = Field(default='condensation')
-    """Condenses a list of events into a summary."""
-
-
-ActionType = ActionTypeSchema()
-=======
-    RECALL = 'recall'
-    """Retrieves content from a user workspace, microagent, or other source."""
->>>>>>> 951cb1c8
+    CONDENSATION = 'condensation'
+    """Condenses a list of events into a summary."""