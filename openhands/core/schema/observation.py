--- conflicted
+++ resolved
@@ -47,16 +47,8 @@
     CONDENSE = 'condense'
     """Result of a condensation operation."""
 
-<<<<<<< HEAD
-    SEARCH: str = Field(default='search')
+    SEARCH = 'search'
     """Result of querying a search engine."""
 
-    RECALL: str = Field(default='recall')
-    """Result of a recall operation. This can be the workspace context, a microagent, or other types of information."""
-
-
-ObservationType = ObservationTypeSchema()
-=======
     RECALL = 'recall'
-    """Result of a recall operation. This can be the workspace context, a microagent, or other types of information."""
->>>>>>> d69e4feb
+    """Result of a recall operation. This can be the workspace context, a microagent, or other types of information."""