--- conflicted
+++ resolved
@@ -136,25 +136,19 @@
                     logger.openhands_logger.debug(
                         'Attempt to load default LLM config from config toml'
                     )
-<<<<<<< HEAD
                     # Extract generic LLM fields
                     generic_llm_fields = {
                         k: v for k, v in value.items() if not isinstance(v, dict)
                     }
-                    generic_llm_config = LLMConfig(**generic_llm_fields)
+                    generic_llm_config = LLMConfig.from_dict(generic_llm_fields)
                     cfg.set_llm_config(generic_llm_config, 'llm')
 
                     # Process custom named LLM configs
-=======
-                    llm_config = LLMConfig.from_dict(value)
-                    cfg.set_llm_config(llm_config, 'llm')
->>>>>>> 1df7aaa0
                     for nested_key, nested_value in value.items():
                         if isinstance(nested_value, dict):
                             logger.openhands_logger.debug(
                                 f'Attempt to load group {nested_key} from config toml as LLM config'
                             )
-<<<<<<< HEAD
                             # Apply generic LLM config with custom LLM overrides, e.g.
                             # [llm]
                             # model="..."
@@ -164,12 +158,8 @@
                             # results in num_retries APPLIED to claude-3-5-sonnet
                             merged_llm_dict = generic_llm_config.__dict__.copy()
                             merged_llm_dict.update(nested_value)
-                            custom_llm_config = LLMConfig(**merged_llm_dict)
+                            custom_llm_config = LLMConfig.from_dict(merged_llm_dict)
                             cfg.set_llm_config(custom_llm_config, nested_key)
-=======
-                            llm_config = LLMConfig.from_dict(nested_value)
-                            cfg.set_llm_config(llm_config, nested_key)
->>>>>>> 1df7aaa0
                 elif not key.startswith('sandbox') and key.lower() != 'core':
                     logger.openhands_logger.warning(
                         f'Unknown key in {toml_file}: "{key}"'
