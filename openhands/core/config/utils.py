import argparse
import os
import pathlib
import platform
import sys
from ast import literal_eval
from types import UnionType
from typing import Any, MutableMapping, get_args, get_origin, get_type_hints
from uuid import uuid4

import toml
from dotenv import load_dotenv
from pydantic import BaseModel, SecretStr, ValidationError

from openhands import __version__
from openhands.core import logger
from openhands.core.config.agent_config import AgentConfig
from openhands.core.config.arg_utils import get_headless_parser
from openhands.core.config.condenser_config import (
    CondenserConfig,
    condenser_config_from_toml_section,
    create_condenser_config,
)
from openhands.core.config.extended_config import ExtendedConfig
from openhands.core.config.kubernetes_config import KubernetesConfig
from openhands.core.config.llm_config import LLMConfig
from openhands.core.config.mcp_config import MCPConfig
from openhands.core.config.model_routing_config import ModelRoutingConfig
from openhands.core.config.openhands_config import OpenHandsConfig
from openhands.core.config.sandbox_config import SandboxConfig
from openhands.core.config.security_config import SecurityConfig
from openhands.storage import get_file_store
from openhands.storage.files import FileStore
from openhands.utils.import_utils import get_impl

JWT_SECRET = '.jwt_secret'
load_dotenv()


def load_from_env(
    cfg: OpenHandsConfig, env_or_toml_dict: dict | MutableMapping[str, str]
) -> None:
    """Sets config attributes from environment variables or TOML dictionary.

    Reads environment-style variables and updates the config attributes accordingly.
    Supports configuration of LLM settings (e.g., LLM_BASE_URL), agent settings
    (e.g., AGENT_MEMORY_ENABLED), sandbox settings (e.g., SANDBOX_TIMEOUT), and more.

    Args:
        cfg: The OpenHandsConfig object to set attributes on.
        env_or_toml_dict: The environment variables or a config.toml dict.
    """

    def get_optional_type(union_type: UnionType | type | None) -> type | None:
        """Returns the non-None type from a Union."""
        if union_type is None:
            return None
        if get_origin(union_type) is UnionType:
            types = get_args(union_type)
            return next((t for t in types if t is not type(None)), None)
        if isinstance(union_type, type):
            return union_type
        return None

    # helper function to set attributes based on env vars
    def set_attr_from_env(sub_config: BaseModel, prefix: str = '') -> None:
        """Set attributes of a config model based on environment variables."""
        for field_name, field_info in sub_config.__class__.model_fields.items():
            field_value = getattr(sub_config, field_name)
            field_type = field_info.annotation

            # compute the expected env var name from the prefix and field name
            # e.g. LLM_BASE_URL
            env_var_name = (prefix + field_name).upper()

            cast_value: Any
            if isinstance(field_value, BaseModel):
                set_attr_from_env(field_value, prefix=field_name + '_')

            elif env_var_name in env_or_toml_dict:
                # convert the env var to the correct type and set it
                value = env_or_toml_dict[env_var_name]

                # skip empty config values (fall back to default)
                if not value:
                    continue

                try:
                    # if it's an optional type, get the non-None type
                    if get_origin(field_type) is UnionType:
                        field_type = get_optional_type(field_type)

                    # Attempt to cast the env var to type hinted in the dataclass
                    if field_type is bool:
                        cast_value = str(value).lower() in ['true', '1']
                    # parse dicts and lists like SANDBOX_RUNTIME_STARTUP_ENV_VARS and SANDBOX_RUNTIME_EXTRA_BUILD_ARGS
                    elif (
                        get_origin(field_type) is dict
                        or get_origin(field_type) is list
                        or field_type is dict
                        or field_type is list
                    ):
                        cast_value = literal_eval(value)
                        # If it's a list of Pydantic models
                        if get_origin(field_type) is list:
                            inner_type = get_args(field_type)[
                                0
                            ]  # e.g., MCPSHTTPServerConfig
                            if isinstance(inner_type, type) and issubclass(
                                inner_type, BaseModel
                            ):
                                cast_value = [
                                    inner_type(**item)
                                    if isinstance(item, dict)
                                    else item
                                    for item in cast_value
                                ]
                    else:
                        if field_type is not None:
                            cast_value = field_type(value)
                    setattr(sub_config, field_name, cast_value)
                except (ValueError, TypeError):
                    logger.openhands_logger.error(
                        f'Error setting env var {env_var_name}={value}: check that the value is of the right type'
                    )

    # Start processing from the root of the config object
    set_attr_from_env(cfg)

    # load default LLM config from env
    default_llm_config = cfg.get_llm_config()
    set_attr_from_env(default_llm_config, 'LLM_')
    # load default agent config from env
    default_agent_config = cfg.get_agent_config()
    set_attr_from_env(default_agent_config, 'AGENT_')


def load_from_toml(cfg: OpenHandsConfig, toml_file: str = 'config.toml') -> None:
    """Load the config from the toml file. Supports both styles of config vars.

    Args:
        cfg: The OpenHandsConfig object to update attributes of.
        toml_file: The path to the toml file. Defaults to 'config.toml'.

    See Also:
    - config.template.toml for the full list of config options.
    """
    # try to read the config.toml file into the config object
    try:
        with open(toml_file, 'r', encoding='utf-8') as toml_contents:
            toml_config = toml.load(toml_contents)
    except FileNotFoundError:
        return
    except toml.TomlDecodeError as e:
        logger.openhands_logger.warning(
            f'Cannot parse config from toml, toml values have not been applied.\nError: {e}',
        )
        return

    # Check for the [core] section
    if 'core' not in toml_config:
        logger.openhands_logger.warning(
            f'No [core] section found in {toml_file}. Core settings will use defaults.'
        )
        core_config = {}
    else:
        core_config = toml_config['core']

    # Process core section if present
    cfg_type_hints = get_type_hints(cfg.__class__)
    for key, value in core_config.items():
        if hasattr(cfg, key):
            # Get expected type of the attribute
            expected_type = cfg_type_hints.get(key, None)

            # Check if expected_type is a Union that includes SecretStr and value is str, e.g. search_api_key
            if expected_type:
                origin = get_origin(expected_type)
                args = get_args(expected_type)

                if origin is UnionType and SecretStr in args and isinstance(value, str):
                    value = SecretStr(value)
                elif expected_type is SecretStr and isinstance(value, str):
                    value = SecretStr(value)

            setattr(cfg, key, value)
        else:
            logger.openhands_logger.warning(
                f'Unknown config key "{key}" in [core] section'
            )

    # Process agent section if present
    if 'agent' in toml_config:
        try:
            agent_mapping = AgentConfig.from_toml_section(toml_config['agent'])
            for agent_key, agent_conf in agent_mapping.items():
                cfg.set_agent_config(agent_conf, agent_key)
        except (TypeError, KeyError, ValidationError) as e:
            logger.openhands_logger.warning(
                f'Cannot parse [agent] config from toml, values have not been applied.\nError: {e}'
            )

    # Process llm section if present
    if 'llm' in toml_config:
        try:
            llm_mapping = LLMConfig.from_toml_section(toml_config['llm'])
            for llm_key, llm_conf in llm_mapping.items():
                cfg.set_llm_config(llm_conf, llm_key)
        except (TypeError, KeyError, ValidationError) as e:
            logger.openhands_logger.warning(
                f'Cannot parse [llm] config from toml, values have not been applied.\nError: {e}'
            )

    # Process security section if present
    if 'security' in toml_config:
        try:
            security_mapping = SecurityConfig.from_toml_section(toml_config['security'])
            # We only use the base security config for now
            if 'security' in security_mapping:
                cfg.security = security_mapping['security']
        except (TypeError, KeyError, ValidationError) as e:
            logger.openhands_logger.warning(
                f'Cannot parse [security] config from toml, values have not been applied.\nError: {e}'
            )
        except ValueError:
            # Re-raise ValueError from SecurityConfig.from_toml_section
            raise ValueError('Error in [security] section in config.toml')

    if 'model_routing' in toml_config:
        try:
            model_routing_mapping = ModelRoutingConfig.from_toml_section(
                toml_config['model_routing']
            )
            # We only use the base model routing config for now
            if 'model_routing' in model_routing_mapping:
                default_agent_config = cfg.get_agent_config()
                default_agent_config.model_routing = model_routing_mapping[
                    'model_routing'
                ]

                # Construct the llms_for_routing by filtering llms with for_routing = True
                llms_for_routing_dict = {}
                for llm_name, llm_config in cfg.llms.items():
                    if llm_config and llm_config.for_routing:
                        llms_for_routing_dict[llm_name] = llm_config
                default_agent_config.model_routing.llms_for_routing = (
                    llms_for_routing_dict
                )

                logger.openhands_logger.debug(
                    'Default model routing configuration loaded from config toml and assigned to default agent'
                )
        except (TypeError, KeyError, ValidationError) as e:
            logger.openhands_logger.warning(
                f'Cannot parse [model_routing] config from toml, values have not been applied.\nError: {e}'
            )

    # Process sandbox section if present
    if 'sandbox' in toml_config:
        try:
            sandbox_mapping = SandboxConfig.from_toml_section(toml_config['sandbox'])
            # We only use the base sandbox config for now
            if 'sandbox' in sandbox_mapping:
                cfg.sandbox = sandbox_mapping['sandbox']
        except (TypeError, KeyError, ValidationError) as e:
            logger.openhands_logger.warning(
                f'Cannot parse [sandbox] config from toml, values have not been applied.\nError: {e}'
            )
        except ValueError as e:
            # Re-raise ValueError from SandboxConfig.from_toml_section
            raise ValueError('Error in [sandbox] section in config.toml') from e

    # Process MCP sections if present
    if 'mcp' in toml_config:
        try:
            mcp_mapping = MCPConfig.from_toml_section(toml_config['mcp'])
            # We only use the base mcp config for now
            if 'mcp' in mcp_mapping:
                cfg.mcp = mcp_mapping['mcp']
        except (TypeError, KeyError, ValidationError) as e:
            logger.openhands_logger.warning(
                f'Cannot parse MCP config from toml, values have not been applied.\nError: {e}'
            )
        except ValueError:
            # Re-raise ValueError from MCPConfig.from_toml_section
            raise ValueError('Error in MCP sections in config.toml')

    # Process kubernetes section if present
    if 'kubernetes' in toml_config:
        try:
            kubernetes_mapping = KubernetesConfig.from_toml_section(
                toml_config['kubernetes']
            )
            if 'kubernetes' in kubernetes_mapping:
                cfg.kubernetes = kubernetes_mapping['kubernetes']
        except (TypeError, KeyError, ValidationError) as e:
            logger.openhands_logger.warning(
                f'Cannot parse [kubernetes] config from toml, values have not been applied.\nError: {e}'
            )

    # Process condenser section if present
    if 'condenser' in toml_config:
        try:
            # Pass the LLM configs to the condenser config parser
            condenser_mapping = condenser_config_from_toml_section(
                toml_config['condenser'], cfg.llms
            )
            # Assign the default condenser configuration to the default agent configuration
            if 'condenser' in condenser_mapping:
                # Get the default agent config and assign the condenser config to it
                default_agent_config = cfg.get_agent_config()
                default_agent_config.condenser = condenser_mapping['condenser']
                logger.openhands_logger.debug(
                    'Default condenser configuration loaded from config toml and assigned to default agent'
                )
        except (TypeError, KeyError, ValidationError) as e:
            logger.openhands_logger.warning(
                f'Cannot parse [condenser] config from toml, values have not been applied.\nError: {e}'
            )
    # If no condenser section is in toml but enable_default_condenser is True,
    # set LLMSummarizingCondenserConfig as default
    elif cfg.enable_default_condenser:
        from openhands.core.config.condenser_config import LLMSummarizingCondenserConfig

        # Get default agent config
        default_agent_config = cfg.get_agent_config()

        # Create default LLM summarizing condenser config
        default_condenser = LLMSummarizingCondenserConfig(
            llm_config=cfg.get_llm_config(),  # Use default LLM config
            type='llm',
        )

        # Set as default condenser
        default_agent_config.condenser = default_condenser
        logger.openhands_logger.debug(
            'Default LLM summarizing condenser assigned to default agent (no condenser in config)'
        )

    # Process extended section if present
    if 'extended' in toml_config:
        try:
            cfg.extended = ExtendedConfig(toml_config['extended'])
        except (TypeError, KeyError, ValidationError) as e:
            logger.openhands_logger.warning(
                f'Cannot parse [extended] config from toml, values have not been applied.\nError: {e}'
            )

    # Check for unknown sections
    known_sections = {
        'core',
        'extended',
        'agent',
        'llm',
        'security',
        'sandbox',
        'condenser',
        'mcp',
        'kubernetes',
        'model_routing',
    }
    for key in toml_config:
        if key.lower() not in known_sections:
            logger.openhands_logger.warning(f'Unknown section [{key}] in {toml_file}')


def get_or_create_jwt_secret(file_store: FileStore) -> str:
    try:
        jwt_secret = file_store.read(JWT_SECRET)
        return jwt_secret
    except FileNotFoundError:
        new_secret = uuid4().hex
        file_store.write(JWT_SECRET, new_secret)
        return new_secret


def finalize_config(cfg: OpenHandsConfig) -> None:
    """More tweaks to the config after it's been loaded."""
    # Handle the sandbox.volumes parameter
    if cfg.workspace_base is not None or cfg.workspace_mount_path is not None:
        logger.openhands_logger.warning(
            'DEPRECATED: The WORKSPACE_BASE and WORKSPACE_MOUNT_PATH environment variables are deprecated. '
            "Please use SANDBOX_VOLUMES instead, e.g. 'SANDBOX_VOLUMES=/my/host/dir:/workspace:rw'"
        )
    if cfg.sandbox.volumes is not None:
        # Split by commas to handle multiple mounts
        mounts = cfg.sandbox.volumes.split(',')

        # Check if any mount explicitly targets /workspace
        workspace_mount_found = False
        for mount in mounts:
            parts = mount.split(':')
            if len(parts) >= 2 and parts[1] == '/workspace':
                workspace_mount_found = True
                host_path = os.path.abspath(parts[0])

                # Set the workspace_mount_path and workspace_mount_path_in_sandbox
                cfg.workspace_mount_path = host_path
                cfg.workspace_mount_path_in_sandbox = '/workspace'

                # Also set workspace_base
                cfg.workspace_base = host_path
                break

        # If no explicit /workspace mount was found, don't set any workspace mount
        # This allows users to mount volumes without affecting the workspace
        if not workspace_mount_found:
            logger.openhands_logger.debug(
                'No explicit /workspace mount found in SANDBOX_VOLUMES. '
                'Using default workspace path in sandbox.'
            )
            # Ensure workspace_mount_path and workspace_base are None to avoid
            # unintended mounting behavior
            cfg.workspace_mount_path = None
            cfg.workspace_base = None

        # Validate all mounts
        for mount in mounts:
            parts = mount.split(':')
            if len(parts) < 2 or len(parts) > 3:
                raise ValueError(
                    f'Invalid mount format in sandbox.volumes: {mount}. '
                    f"Expected format: 'host_path:container_path[:mode]', e.g. '/my/host/dir:/workspace:rw'"
                )

    # Handle the deprecated workspace_* parameters
    elif cfg.workspace_base is not None or cfg.workspace_mount_path is not None:
        if cfg.workspace_base is not None:
            cfg.workspace_base = os.path.abspath(cfg.workspace_base)
            if cfg.workspace_mount_path is None:
                cfg.workspace_mount_path = cfg.workspace_base

        if cfg.workspace_mount_rewrite:
            base = cfg.workspace_base or os.getcwd()
            parts = cfg.workspace_mount_rewrite.split(':')
            cfg.workspace_mount_path = base.replace(parts[0], parts[1])

    # make sure log_completions_folder is an absolute path
    for llm in cfg.llms.values():
        llm.log_completions_folder = os.path.abspath(llm.log_completions_folder)

    if cfg.sandbox.use_host_network and platform.system() == 'Darwin':
        logger.openhands_logger.warning(
            'Please upgrade to Docker Desktop 4.29.0 or later to use host network mode on macOS. '
            'See https://github.com/docker/roadmap/issues/238#issuecomment-2044688144 for more information.'
        )

    # make sure cache dir exists
    if cfg.cache_dir:
        pathlib.Path(cfg.cache_dir).mkdir(parents=True, exist_ok=True)

    if not cfg.jwt_secret:
        cfg.jwt_secret = SecretStr(
            get_or_create_jwt_secret(
                get_file_store(cfg.file_store, cfg.file_store_path)
            )
        )

    # If CLIRuntime is selected, disable Jupyter for all agents
    # Assuming 'cli' is the identifier for CLIRuntime
    if cfg.runtime and cfg.runtime.lower() == 'cli':
        for age_nt_name, agent_config in cfg.agents.items():
            if agent_config.enable_jupyter:
                agent_config.enable_jupyter = False
            if agent_config.enable_browsing:
                agent_config.enable_browsing = False
        logger.openhands_logger.debug(
            'Automatically disabled Jupyter plugin and browsing for all agents '
            'because CLIRuntime is selected and does not support IPython execution.'
        )


def get_agent_config_arg(
    agent_config_arg: str, toml_file: str = 'config.toml'
) -> AgentConfig | None:
    """Get a group of agent settings from the config file.

    A group in config.toml can look like this:

    ```
    [agent.default]
    enable_prompt_extensions = false
    ```

    The user-defined group name, like "default", is the argument to this function. The function will load the AgentConfig object
    with the settings of this group, from the config file, and set it as the AgentConfig object for the app.

    Note that the group must be under "agent" group, or in other words, the group name must start with "agent.".

    Args:
        agent_config_arg: The group of agent settings to get from the config.toml file.
        toml_file: Path to the configuration file to read from. Defaults to 'config.toml'.

    Returns:
        AgentConfig: The AgentConfig object with the settings from the config file.
    """
    # keep only the name, just in case
    agent_config_arg = agent_config_arg.strip('[]')

    # truncate the prefix, just in case
    if agent_config_arg.startswith('agent.'):
        agent_config_arg = agent_config_arg[6:]

    logger.openhands_logger.debug(f'Loading agent config from {agent_config_arg}')

    # load the toml file
    try:
        with open(toml_file, 'r', encoding='utf-8') as toml_contents:
            toml_config = toml.load(toml_contents)
    except FileNotFoundError as e:
        logger.openhands_logger.error(f'Config file not found: {e}')
        return None
    except toml.TomlDecodeError as e:
        logger.openhands_logger.error(
            f'Cannot parse agent group from {agent_config_arg}. Exception: {e}'
        )
        return None

    # update the agent config with the specified section
    if 'agent' in toml_config and agent_config_arg in toml_config['agent']:
        return AgentConfig(**toml_config['agent'][agent_config_arg])
    logger.openhands_logger.debug(f'Loading from toml failed for {agent_config_arg}')
    return None


def get_llm_config_arg(
    llm_config_arg: str, toml_file: str = 'config.toml'
) -> LLMConfig | None:
    """Get a group of llm settings from the config file.

    A group in config.toml can look like this:

    ```
    [llm.gpt-3.5-for-eval]
    model = 'gpt-3.5-turbo'
    api_key = '...'
    temperature = 0.5
    num_retries = 8
    ...
    ```

    The user-defined group name, like "gpt-3.5-for-eval", is the argument to this function. The function will load the LLMConfig object
    with the settings of this group, from the config file, and set it as the LLMConfig object for the app.

    Note that the group must be under "llm" group, or in other words, the group name must start with "llm.".

    Args:
        llm_config_arg: The group of llm settings to get from the config.toml file.
        toml_file: Path to the configuration file to read from. Defaults to 'config.toml'.

    Returns:
        LLMConfig: The LLMConfig object with the settings from the config file.
    """
    # keep only the name, just in case
    llm_config_arg = llm_config_arg.strip('[]')

    # truncate the prefix, just in case
    if llm_config_arg.startswith('llm.'):
        llm_config_arg = llm_config_arg[4:]

    logger.openhands_logger.debug(
        f'Loading llm config "{llm_config_arg}" from {toml_file}'
    )

    # Check if the file exists
    if not os.path.exists(toml_file):
        logger.openhands_logger.debug(f'Config file not found: {toml_file}')
        return None

    # load the toml file
    try:
        with open(toml_file, 'r', encoding='utf-8') as toml_contents:
            toml_config = toml.load(toml_contents)
    except FileNotFoundError as e:
        logger.openhands_logger.error(f'Config file not found: {e}')
        return None
    except toml.TomlDecodeError as e:
        logger.openhands_logger.error(
            f'Cannot parse llm group from {llm_config_arg}. Exception: {e}'
        )
        return None

    # update the llm config with the specified section
    if 'llm' in toml_config and llm_config_arg in toml_config['llm']:
        return LLMConfig(**toml_config['llm'][llm_config_arg])

    logger.openhands_logger.debug(
        f'LLM config "{llm_config_arg}" not found in {toml_file}'
    )
    return None


def get_llms_for_routing_config(toml_file: str = 'config.toml') -> dict[str, LLMConfig]:
    """Get the LLMs that are configured for routing from the config file.

    This function will return a dictionary of LLMConfig objects that are configured
    for routing, i.e., those with `for_routing` set to True.

    Args:
        toml_file: Path to the configuration file to read from. Defaults to 'config.toml'.

    Returns:
        dict[str, LLMConfig]: A dictionary of LLMConfig objects for routing.
    """
    llms_for_routing: dict[str, LLMConfig] = {}

    try:
        with open(toml_file, 'r', encoding='utf-8') as toml_contents:
            toml_config = toml.load(toml_contents)
    except FileNotFoundError:
        return llms_for_routing
    except toml.TomlDecodeError as e:
        logger.openhands_logger.error(
            f'Cannot parse LLM configs from {toml_file}. Exception: {e}'
        )
        return llms_for_routing

    llm_configs = LLMConfig.from_toml_section(toml_config.get('llm', {}))

    if llm_configs:
        for llm_name, llm_config in llm_configs.items():
            if llm_config.for_routing:
                llms_for_routing[llm_name] = llm_config

    return llms_for_routing


def get_condenser_config_arg(
    condenser_config_arg: str, toml_file: str = 'config.toml'
) -> CondenserConfig | None:
    """Get a group of condenser settings from the config file by name.

    A group in config.toml can look like this:

    ```
    [condenser.my_summarizer]
    type = 'llm'
    llm_config = 'gpt-4o' # References [llm.gpt-4o]
    max_size = 50
    ...
    ```

    The user-defined group name, like "my_summarizer", is the argument to this function.
    The function will load the CondenserConfig object with the settings of this group,
    from the config file.

    Note that the group must be under the "condenser" group, or in other words,
    the group name must start with "condenser.".

    Args:
        condenser_config_arg: The group of condenser settings to get from the config.toml file.
        toml_file: Path to the configuration file to read from. Defaults to 'config.toml'.

    Returns:
        CondenserConfig: The CondenserConfig object with the settings from the config file, or None if not found/error.
    """
    # keep only the name, just in case
    condenser_config_arg = condenser_config_arg.strip('[]')

    # truncate the prefix, just in case
    if condenser_config_arg.startswith('condenser.'):
        condenser_config_arg = condenser_config_arg[10:]

    logger.openhands_logger.debug(
        f'Loading condenser config [{condenser_config_arg}] from {toml_file}'
    )

    # load the toml file
    try:
        with open(toml_file, 'r', encoding='utf-8') as toml_contents:
            toml_config = toml.load(toml_contents)
    except FileNotFoundError as e:
        logger.openhands_logger.error(f'Config file not found: {toml_file}. Error: {e}')
        return None
    except toml.TomlDecodeError as e:
        logger.openhands_logger.error(
            f'Cannot parse condenser group [{condenser_config_arg}] from {toml_file}. Exception: {e}'
        )
        return None

    # Check if the condenser section and the specific config exist
    if (
        'condenser' not in toml_config
        or condenser_config_arg not in toml_config['condenser']
    ):
        logger.openhands_logger.error(
            f'Condenser config section [condenser.{condenser_config_arg}] not found in {toml_file}'
        )
        return None

    condenser_data = toml_config['condenser'][
        condenser_config_arg
    ].copy()  # Use copy to modify

    # Determine the type and handle potential LLM dependency
    condenser_type = condenser_data.get('type')
    if not condenser_type:
        logger.openhands_logger.error(
            f'Missing "type" field in [condenser.{condenser_config_arg}] section of {toml_file}'
        )
        return None

    # Handle LLM config reference if needed, using get_llm_config_arg
    if (
        condenser_type in ('llm', 'llm_attention', 'structured')
        and 'llm_config' in condenser_data
        and isinstance(condenser_data['llm_config'], str)
    ):
        llm_config_name = condenser_data['llm_config']
        logger.openhands_logger.debug(
            f'Condenser [{condenser_config_arg}] requires LLM config [{llm_config_name}]. Loading it...'
        )
        # Use the existing function to load the specific LLM config
        referenced_llm_config = get_llm_config_arg(llm_config_name, toml_file=toml_file)

        if referenced_llm_config:
            # Replace the string reference with the actual LLMConfig object
            condenser_data['llm_config'] = referenced_llm_config
        else:
            # get_llm_config_arg already logs the error if not found
            logger.openhands_logger.error(
                f"Failed to load required LLM config '{llm_config_name}' for condenser '{condenser_config_arg}'."
            )
            return None

    # Create the condenser config instance
    try:
        config = create_condenser_config(condenser_type, condenser_data)
        logger.openhands_logger.info(
            f'Successfully loaded condenser config [{condenser_config_arg}] from {toml_file}'
        )
        return config
    except (ValidationError, ValueError) as e:
        logger.openhands_logger.error(
            f'Invalid condenser configuration for [{condenser_config_arg}]: {e}.'
        )
        return None


<<<<<<< HEAD
def get_model_routing_config_arg(toml_file: str = 'config.toml') -> ModelRoutingConfig:
    """Get the model routing settings from the config file. We only support the default model routing config [model_routing].

    Args:
        toml_file: Path to the configuration file to read from. Defaults to 'config.toml'.

    Returns:
        ModelRoutingConfig: The ModelRoutingConfig object with the settings from the config file, or the object with default values if not found/error.
    """
    logger.openhands_logger.debug(
        f"Loading model routing config ['model_routing'] from {toml_file}"
    )
    default_cfg = ModelRoutingConfig()

    # load the toml file
    try:
        with open(toml_file, 'r', encoding='utf-8') as toml_contents:
            toml_config = toml.load(toml_contents)
    except FileNotFoundError as e:
        logger.openhands_logger.error(f'Config file not found: {toml_file}. Error: {e}')
        return default_cfg
    except toml.TomlDecodeError as e:
        logger.openhands_logger.error(
            f'Cannot parse model routing group [model_routing] from {toml_file}. Exception: {e}'
        )
        return default_cfg

    # Update the model routing config with the specified section
    if 'model_routing' in toml_config:
        try:
            model_routing_data = toml_config['model_routing']
            return ModelRoutingConfig(**model_routing_data)
        except ValidationError as e:
            logger.openhands_logger.error(
                f'Invalid model routing configuration for [model_routing]: {e}'
            )
            return default_cfg

    logger.openhands_logger.warning(
        f'Model routing config section [model_routing] not found in {toml_file}'
    )
    return default_cfg


# Command line arguments
def get_parser() -> argparse.ArgumentParser:
    """Get the argument parser."""
    parser = argparse.ArgumentParser(description='Run the agent via CLI')

    # Add version argument
    parser.add_argument(
        '-v', '--version', action='store_true', help='Show version information'
    )

    parser.add_argument(
        '--config-file',
        type=str,
        default='config.toml',
        help='Path to the config file (default: config.toml in the current directory)',
    )
    parser.add_argument(
        '-d',
        '--directory',
        type=str,
        help='The working directory for the agent',
    )
    parser.add_argument(
        '-t',
        '--task',
        type=str,
        default='',
        help='The task for the agent to perform',
    )
    parser.add_argument(
        '-f',
        '--file',
        type=str,
        help='Path to a file containing the task. Overrides -t if both are provided.',
    )
    parser.add_argument(
        '-c',
        '--agent-cls',
        default=OH_DEFAULT_AGENT,
        type=str,
        help='Name of the default agent to use',
    )
    parser.add_argument(
        '-i',
        '--max-iterations',
        default=OH_MAX_ITERATIONS,
        type=int,
        help='The maximum number of iterations to run the agent',
    )
    parser.add_argument(
        '-b',
        '--max-budget-per-task',
        type=float,
        help='The maximum budget allowed per task, beyond which the agent will stop.',
    )
    # --eval configs are for evaluations only
    parser.add_argument(
        '--eval-output-dir',
        default='evaluation/evaluation_outputs/outputs',
        type=str,
        help='The directory to save evaluation output',
    )
    parser.add_argument(
        '--eval-n-limit',
        default=None,
        type=int,
        help='The number of instances to evaluate',
    )
    parser.add_argument(
        '--eval-num-workers',
        default=4,
        type=int,
        help='The number of workers to use for evaluation',
    )
    parser.add_argument(
        '--eval-note',
        default=None,
        type=str,
        help='The note to add to the evaluation directory',
    )
    parser.add_argument(
        '-l',
        '--llm-config',
        default=None,
        type=str,
        help='Replace default LLM ([llm] section in config.toml) config with the specified LLM config, e.g. "llama3" for [llm.llama3] section in config.toml',
    )
    parser.add_argument(
        '--agent-config',
        default=None,
        type=str,
        help='Replace default Agent ([agent] section in config.toml) config with the specified Agent config, e.g. "CodeAct" for [agent.CodeAct] section in config.toml',
    )
    parser.add_argument(
        '-n',
        '--name',
        help='Session name',
        type=str,
        default='',
    )
    parser.add_argument(
        '--eval-ids',
        default=None,
        type=str,
        help='The comma-separated list (in quotes) of IDs of the instances to evaluate',
    )
    parser.add_argument(
        '--no-auto-continue',
        help='Disable auto-continue responses in headless mode (i.e. headless will read from stdin instead of auto-continuing)',
        action='store_true',
        default=False,
    )
    parser.add_argument(
        '--selected-repo',
        help='GitHub repository to clone (format: owner/repo)',
        type=str,
        default=None,
    )
    parser.add_argument(
        '--override-cli-mode',
        help='Override the default settings for CLI mode',
        type=bool,
        default=False,
    )
    parser.add_argument(
        '--log-level',
        help='Set the log level',
        type=str,
        default=None,
    )
    return parser


=======
>>>>>>> 3302c31c
def parse_arguments() -> argparse.Namespace:
    """Parse command line arguments."""
    parser = get_headless_parser()
    args = parser.parse_args()

    if args.version:
        print(f'OpenHands version: {__version__}')
        sys.exit(0)

    return args


def register_custom_agents(config: OpenHandsConfig) -> None:
    """Register custom agents from configuration.

    This function is called after configuration is loaded to ensure all custom agents
    specified in the config are properly imported and registered.
    """
    # Import here to avoid circular dependency
    from openhands.controller.agent import Agent

    for agent_name, agent_config in config.agents.items():
        if agent_config.classpath:
            try:
                agent_cls = get_impl(Agent, agent_config.classpath)
                Agent.register(agent_name, agent_cls)
                logger.openhands_logger.info(
                    f"Registered custom agent '{agent_name}' from {agent_config.classpath}"
                )
            except Exception as e:
                logger.openhands_logger.error(
                    f"Failed to register agent '{agent_name}': {e}"
                )


def load_openhands_config(
    set_logging_levels: bool = True, config_file: str = 'config.toml'
) -> OpenHandsConfig:
    """Load the configuration from the specified config file and environment variables.

    Args:
        set_logging_levels: Whether to set the global variables for logging levels.
        config_file: Path to the config file. Defaults to 'config.toml' in the current directory.
    """
    config = OpenHandsConfig()
    load_from_toml(config, config_file)
    load_from_env(config, os.environ)
    finalize_config(config)
    register_custom_agents(config)
    if set_logging_levels:
        logger.DEBUG = config.debug
        logger.DISABLE_COLOR_PRINTING = config.disable_color
    return config


def setup_config_from_args(args: argparse.Namespace) -> OpenHandsConfig:
    """Load config from toml and override with command line arguments.

    Common setup used by both CLI and main.py entry points.

    Configuration precedence (from highest to lowest):
    1. CLI parameters (e.g., -l for LLM config)
    2. config.toml in current directory (or --config-file location if specified)
    3. ~/.openhands/settings.json and ~/.openhands/config.toml
    """
    # Load base config from toml and env vars
    config = load_openhands_config(config_file=args.config_file)

    # Override with command line arguments if provided
    if args.llm_config:
        logger.openhands_logger.debug(f'CLI specified LLM config: {args.llm_config}')

        # Check if the LLM config is NOT in the loaded configs
        if args.llm_config not in config.llms:
            # Try to load from the specified config file
            llm_config = get_llm_config_arg(args.llm_config, args.config_file)

            # If not found in the specified config file, try the user's config.toml
            if llm_config is None and args.config_file != os.path.join(
                os.path.expanduser('~'), '.openhands', 'config.toml'
            ):
                user_config = os.path.join(
                    os.path.expanduser('~'), '.openhands', 'config.toml'
                )
                if os.path.exists(user_config):
                    logger.openhands_logger.debug(
                        f"Trying to load LLM config '{args.llm_config}' from user config: {user_config}"
                    )
                    llm_config = get_llm_config_arg(args.llm_config, user_config)
        else:
            # If it's already in the loaded configs, use that
            llm_config = config.llms[args.llm_config]
            logger.openhands_logger.debug(
                f"Using LLM config '{args.llm_config}' from loaded configuration"
            )
        if llm_config is None:
            raise ValueError(
                f"Cannot find LLM configuration '{args.llm_config}' in any config file"
            )

        # Set this as the default LLM config (highest precedence)
        config.set_llm_config(llm_config)
        logger.openhands_logger.debug(
            f'Set LLM config from CLI parameter: {args.llm_config}'
        )

    # Override default agent if provided
    if hasattr(args, 'agent_cls') and args.agent_cls:
        config.default_agent = args.agent_cls

    # Set max iterations and max budget per task if provided, otherwise fall back to config values
    if hasattr(args, 'max_iterations') and args.max_iterations is not None:
        config.max_iterations = args.max_iterations
    if hasattr(args, 'max_budget_per_task') and args.max_budget_per_task is not None:
        config.max_budget_per_task = args.max_budget_per_task

    # Read selected repository in config for use by CLI and main.py
    if hasattr(args, 'selected_repo') and args.selected_repo is not None:
        config.sandbox.selected_repo = args.selected_repo

    return config<|MERGE_RESOLUTION|>--- conflicted
+++ resolved
@@ -737,7 +737,6 @@
         return None
 
 
-<<<<<<< HEAD
 def get_model_routing_config_arg(toml_file: str = 'config.toml') -> ModelRoutingConfig:
     """Get the model routing settings from the config file. We only support the default model routing config [model_routing].
 
@@ -782,141 +781,6 @@
     return default_cfg
 
 
-# Command line arguments
-def get_parser() -> argparse.ArgumentParser:
-    """Get the argument parser."""
-    parser = argparse.ArgumentParser(description='Run the agent via CLI')
-
-    # Add version argument
-    parser.add_argument(
-        '-v', '--version', action='store_true', help='Show version information'
-    )
-
-    parser.add_argument(
-        '--config-file',
-        type=str,
-        default='config.toml',
-        help='Path to the config file (default: config.toml in the current directory)',
-    )
-    parser.add_argument(
-        '-d',
-        '--directory',
-        type=str,
-        help='The working directory for the agent',
-    )
-    parser.add_argument(
-        '-t',
-        '--task',
-        type=str,
-        default='',
-        help='The task for the agent to perform',
-    )
-    parser.add_argument(
-        '-f',
-        '--file',
-        type=str,
-        help='Path to a file containing the task. Overrides -t if both are provided.',
-    )
-    parser.add_argument(
-        '-c',
-        '--agent-cls',
-        default=OH_DEFAULT_AGENT,
-        type=str,
-        help='Name of the default agent to use',
-    )
-    parser.add_argument(
-        '-i',
-        '--max-iterations',
-        default=OH_MAX_ITERATIONS,
-        type=int,
-        help='The maximum number of iterations to run the agent',
-    )
-    parser.add_argument(
-        '-b',
-        '--max-budget-per-task',
-        type=float,
-        help='The maximum budget allowed per task, beyond which the agent will stop.',
-    )
-    # --eval configs are for evaluations only
-    parser.add_argument(
-        '--eval-output-dir',
-        default='evaluation/evaluation_outputs/outputs',
-        type=str,
-        help='The directory to save evaluation output',
-    )
-    parser.add_argument(
-        '--eval-n-limit',
-        default=None,
-        type=int,
-        help='The number of instances to evaluate',
-    )
-    parser.add_argument(
-        '--eval-num-workers',
-        default=4,
-        type=int,
-        help='The number of workers to use for evaluation',
-    )
-    parser.add_argument(
-        '--eval-note',
-        default=None,
-        type=str,
-        help='The note to add to the evaluation directory',
-    )
-    parser.add_argument(
-        '-l',
-        '--llm-config',
-        default=None,
-        type=str,
-        help='Replace default LLM ([llm] section in config.toml) config with the specified LLM config, e.g. "llama3" for [llm.llama3] section in config.toml',
-    )
-    parser.add_argument(
-        '--agent-config',
-        default=None,
-        type=str,
-        help='Replace default Agent ([agent] section in config.toml) config with the specified Agent config, e.g. "CodeAct" for [agent.CodeAct] section in config.toml',
-    )
-    parser.add_argument(
-        '-n',
-        '--name',
-        help='Session name',
-        type=str,
-        default='',
-    )
-    parser.add_argument(
-        '--eval-ids',
-        default=None,
-        type=str,
-        help='The comma-separated list (in quotes) of IDs of the instances to evaluate',
-    )
-    parser.add_argument(
-        '--no-auto-continue',
-        help='Disable auto-continue responses in headless mode (i.e. headless will read from stdin instead of auto-continuing)',
-        action='store_true',
-        default=False,
-    )
-    parser.add_argument(
-        '--selected-repo',
-        help='GitHub repository to clone (format: owner/repo)',
-        type=str,
-        default=None,
-    )
-    parser.add_argument(
-        '--override-cli-mode',
-        help='Override the default settings for CLI mode',
-        type=bool,
-        default=False,
-    )
-    parser.add_argument(
-        '--log-level',
-        help='Set the log level',
-        type=str,
-        default=None,
-    )
-    return parser
-
-
-=======
->>>>>>> 3302c31c
 def parse_arguments() -> argparse.Namespace:
     """Parse command line arguments."""
     parser = get_headless_parser()
