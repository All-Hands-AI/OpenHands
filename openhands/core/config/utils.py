import argparse
import os
import pathlib
import platform
import sys
from ast import literal_eval
from types import UnionType
from typing import Any, MutableMapping, get_args, get_origin
from uuid import uuid4

import toml
from dotenv import load_dotenv
from pydantic import BaseModel, SecretStr, ValidationError

from openhands.core import logger
from openhands.core.config.agent_config import AgentConfig
from openhands.core.config.app_config import AppConfig
from openhands.core.config.config_utils import (
    OH_DEFAULT_AGENT,
    OH_MAX_ITERATIONS,
)
from openhands.core.config.llm_config import LLMConfig
from openhands.core.config.sandbox_config import SandboxConfig
from openhands.core.config.security_config import SecurityConfig
from openhands.storage import get_file_store
from openhands.storage.files import FileStore

JWT_SECRET = '.jwt_secret'
load_dotenv()


def load_from_env(
    cfg: AppConfig, env_or_toml_dict: dict | MutableMapping[str, str]
) -> None:
    """Sets config attributes from environment variables or TOML dictionary.

    Reads environment-style variables and updates the config attributes accordingly.
    Supports configuration of LLM settings (e.g., `LLM_BASE_URL`), agent settings
    (e.g., `AGENT_MEMORY_ENABLED`), sandbox settings (e.g., `SANDBOX_TIMEOUT`), and more.

    Args:
        cfg: The AppConfig object to set attributes on.
        env_or_toml_dict: The environment variables or a config.toml dict.
    """

    def get_optional_type(union_type: UnionType) -> Any:
        """Returns the non-None type from a Union."""
        types = get_args(union_type)
        return next((t for t in types if t is not type(None)), None)

    # helper function to set attributes based on env vars
<<<<<<< HEAD
    def set_attr_from_env(sub_config: Any, prefix='') -> None:
        """Set attributes of a config dataclass based on environment variables."""
        for field_name, field_type in sub_config.__annotations__.items():
=======
    def set_attr_from_env(sub_config: BaseModel, prefix=''):
        """Set attributes of a config model based on environment variables."""
        for field_name, field_info in sub_config.model_fields.items():
            field_value = getattr(sub_config, field_name)
            field_type = field_info.annotation

>>>>>>> 99b50d03
            # compute the expected env var name from the prefix and field name
            # e.g. LLM_BASE_URL
            env_var_name = (prefix + field_name).upper()

            if isinstance(field_value, BaseModel):
                set_attr_from_env(field_value, prefix=field_name + '_')

            elif env_var_name in env_or_toml_dict:
                # convert the env var to the correct type and set it
                value = env_or_toml_dict[env_var_name]

                # skip empty config values (fall back to default)
                if not value:
                    continue

                try:
                    # if it's an optional type, get the non-None type
                    if get_origin(field_type) is UnionType:
                        field_type = get_optional_type(field_type)

                    # Attempt to cast the env var to type hinted in the dataclass
                    if field_type is bool:
                        cast_value = str(value).lower() in ['true', '1']
                    # parse dicts like SANDBOX_RUNTIME_STARTUP_ENV_VARS
                    elif get_origin(field_type) is dict:
                        cast_value = literal_eval(value)
                    else:
                        cast_value = field_type(value)
                    setattr(sub_config, field_name, cast_value)
                except (ValueError, TypeError):
                    logger.openhands_logger.error(
                        f'Error setting env var {env_var_name}={value}: check that the value is of the right type'
                    )

    # Start processing from the root of the config object
    set_attr_from_env(cfg)

    # load default LLM config from env
    default_llm_config = cfg.get_llm_config()
    set_attr_from_env(default_llm_config, 'LLM_')
    # load default agent config from env
    default_agent_config = cfg.get_agent_config()
    set_attr_from_env(default_agent_config, 'AGENT_')


def load_from_toml(cfg: AppConfig, toml_file: str = 'config.toml') -> None:
    """Load the config from the toml file. Supports both styles of config vars.

    Args:
        cfg: The AppConfig object to update attributes of.
        toml_file: The path to the toml file. Defaults to 'config.toml'.

    See Also:
    - `config.template.toml` for the full list of config options.
    - `SandboxConfig` for the sandbox-specific config options.
    """
    # try to read the config.toml file into the config object
    try:
        with open(toml_file, 'r', encoding='utf-8') as toml_contents:
            toml_config = toml.load(toml_contents)
    except FileNotFoundError:
        return
    except toml.TomlDecodeError as e:
        logger.openhands_logger.warning(
            f'Cannot parse config from toml, toml values have not been applied.\nError: {e}',
        )
        return

    # if there was an exception or core is not in the toml, try to use the old-style toml
    if 'core' not in toml_config:
        # re-use the env loader to set the config from env-style vars
        load_from_env(cfg, toml_config)
        return

    core_config = toml_config['core']

    # load llm configs and agent configs
    for key, value in toml_config.items():
        if isinstance(value, dict):
            try:
                if key is not None and key.lower() == 'agent':
                    # Every entry here is either a field for the default `agent` config group, or itself a group
                    # The best way to tell the difference is to try to parse it as an AgentConfig object
                    agent_group_ids: set[str] = set()
                    for nested_key, nested_value in value.items():
                        if isinstance(nested_value, dict):
                            try:
                                agent_config = AgentConfig(**nested_value)
                            except ValidationError:
                                continue
                            agent_group_ids.add(nested_key)
                            cfg.set_agent_config(agent_config, nested_key)

                    logger.openhands_logger.debug(
                        'Attempt to load default agent config from config toml'
                    )
                    value_without_groups = {
                        k: v for k, v in value.items() if k not in agent_group_ids
                    }
                    agent_config = AgentConfig(**value_without_groups)
                    cfg.set_agent_config(agent_config, 'agent')

                elif key is not None and key.lower() == 'llm':
                    # Every entry here is either a field for the default `llm` config group, or itself a group
                    # The best way to tell the difference is to try to parse it as an LLMConfig object
                    llm_group_ids: set[str] = set()
                    for nested_key, nested_value in value.items():
                        if isinstance(nested_value, dict):
                            try:
                                llm_config = LLMConfig(**nested_value)
                            except ValidationError:
                                continue
                            llm_group_ids.add(nested_key)
                            cfg.set_llm_config(llm_config, nested_key)

                    logger.openhands_logger.debug(
                        'Attempt to load default LLM config from config toml'
                    )

                    # Extract generic LLM fields, which are not nested LLM configs
                    generic_llm_fields = {}
                    for k, v in value.items():
                        if not isinstance(v, dict):
                            generic_llm_fields[k] = v
                    generic_llm_config = LLMConfig(**generic_llm_fields)
                    cfg.set_llm_config(generic_llm_config, 'llm')

                    # Process custom named LLM configs
                    for nested_key, nested_value in value.items():
                        if isinstance(nested_value, dict):
                            logger.openhands_logger.debug(
                                f'Processing custom LLM config "{nested_key}":'
                            )
                            # Apply generic LLM config with custom LLM overrides, e.g.
                            # [llm]
                            # model="..."
                            # num_retries = 5
                            # [llm.claude]
                            # model="claude-3-5-sonnet"
                            # results in num_retries APPLIED to claude-3-5-sonnet
                            custom_fields = {}
                            for k, v in nested_value.items():
                                if not isinstance(v, dict):
                                    custom_fields[k] = v
                            merged_llm_dict = generic_llm_fields.copy()
                            merged_llm_dict.update(custom_fields)

                            custom_llm_config = LLMConfig(**merged_llm_dict)
                            cfg.set_llm_config(custom_llm_config, nested_key)

                elif key is not None and key.lower() == 'security':
                    logger.openhands_logger.debug(
                        'Attempt to load security config from config toml'
                    )
                    security_config = SecurityConfig(**value)
                    cfg.security = security_config
                elif not key.startswith('sandbox') and key.lower() != 'core':
                    logger.openhands_logger.warning(
                        f'Unknown key in {toml_file}: "{key}"'
                    )
            except (TypeError, KeyError, ValidationError) as e:
                logger.openhands_logger.warning(
                    f'Cannot parse [{key}] config from toml, values have not been applied.\nError: {e}',
                )
        else:
            logger.openhands_logger.warning(f'Unknown section [{key}] in {toml_file}')

    try:
        # set sandbox config from the toml file
        sandbox_config = cfg.sandbox

        # migrate old sandbox configs from [core] section to sandbox config
        keys_to_migrate = [key for key in core_config if key.startswith('sandbox_')]
        for key in keys_to_migrate:
            new_key = key.replace('sandbox_', '')
            if new_key in sandbox_config.__annotations__:
                # read the key in sandbox and remove it from core
                setattr(sandbox_config, new_key, core_config.pop(key))
            else:
                logger.openhands_logger.warning(
                    f'Unknown config key "{key}" in [sandbox] section'
                )

        # the new style values override the old style values
        if 'sandbox' in toml_config:
            sandbox_config = SandboxConfig(**toml_config['sandbox'])

        # update the config object with the new values
        cfg.sandbox = sandbox_config
        for key, value in core_config.items():
            if hasattr(cfg, key):
                setattr(cfg, key, value)
            else:
                logger.openhands_logger.warning(
                    f'Unknown config key "{key}" in [core] section'
                )
    except (TypeError, KeyError, ValidationError) as e:
        logger.openhands_logger.warning(
            f'Cannot parse [sandbox] config from toml, values have not been applied.\nError: {e}',
        )


def get_or_create_jwt_secret(file_store: FileStore) -> str:
    try:
        jwt_secret = file_store.read(JWT_SECRET)
        return jwt_secret
    except FileNotFoundError:
        new_secret = uuid4().hex
        file_store.write(JWT_SECRET, new_secret)
        return new_secret


def finalize_config(cfg: AppConfig):
    """More tweaks to the config after it's been loaded."""
    if cfg.workspace_base is not None:
        cfg.workspace_base = os.path.abspath(cfg.workspace_base)
        if cfg.workspace_mount_path is None:
            cfg.workspace_mount_path = cfg.workspace_base

        if cfg.workspace_mount_rewrite:
            base = cfg.workspace_base or os.getcwd()
            parts = cfg.workspace_mount_rewrite.split(':')
            cfg.workspace_mount_path = base.replace(parts[0], parts[1])

    # make sure log_completions_folder is an absolute path
    for llm in cfg.llms.values():
        llm.log_completions_folder = os.path.abspath(llm.log_completions_folder)
        if llm.embedding_base_url is None:
            llm.embedding_base_url = llm.base_url

    if cfg.sandbox.use_host_network and platform.system() == 'Darwin':
        logger.openhands_logger.warning(
            'Please upgrade to Docker Desktop 4.29.0 or later to use host network mode on macOS. '
            'See https://github.com/docker/roadmap/issues/238#issuecomment-2044688144 for more information.'
        )

    # make sure cache dir exists
    if cfg.cache_dir:
        pathlib.Path(cfg.cache_dir).mkdir(parents=True, exist_ok=True)

    if not cfg.jwt_secret:
        cfg.jwt_secret = SecretStr(
            get_or_create_jwt_secret(
                get_file_store(cfg.file_store, cfg.file_store_path)
            )
        )


def get_agent_config_arg(
    agent_config_arg: str, toml_file: str = 'config.toml'
) -> AgentConfig | None:
    """Get a group of agent settings from the config file.

    A group in config.toml can look like this:

    ```
    [agent.default]
    enable_prompt_extensions = false
    ```

    The user-defined group name, like "default", is the argument to this function. The function will load the AgentConfig object
    with the settings of this group, from the config file, and set it as the AgentConfig object for the app.

    Note that the group must be under "agent" group, or in other words, the group name must start with "agent.".

    Args:
        agent_config_arg: The group of agent settings to get from the config.toml file.
        toml_file: Path to the configuration file to read from. Defaults to 'config.toml'.

    Returns:
        AgentConfig: The AgentConfig object with the settings from the config file.
    """
    # keep only the name, just in case
    agent_config_arg = agent_config_arg.strip('[]')

    # truncate the prefix, just in case
    if agent_config_arg.startswith('agent.'):
        agent_config_arg = agent_config_arg[6:]

    logger.openhands_logger.debug(f'Loading agent config from {agent_config_arg}')

    # load the toml file
    try:
        with open(toml_file, 'r', encoding='utf-8') as toml_contents:
            toml_config = toml.load(toml_contents)
    except FileNotFoundError as e:
        logger.openhands_logger.error(f'Config file not found: {e}')
        return None
    except toml.TomlDecodeError as e:
        logger.openhands_logger.error(
            f'Cannot parse agent group from {agent_config_arg}. Exception: {e}'
        )
        return None

    # update the agent config with the specified section
    if 'agent' in toml_config and agent_config_arg in toml_config['agent']:
        return AgentConfig(**toml_config['agent'][agent_config_arg])
    logger.openhands_logger.debug(f'Loading from toml failed for {agent_config_arg}')
    return None


def get_llm_config_arg(
    llm_config_arg: str, toml_file: str = 'config.toml'
) -> LLMConfig | None:
    """Get a group of llm settings from the config file.

    A group in config.toml can look like this:

    ```
    [llm.gpt-3.5-for-eval]
    model = 'gpt-3.5-turbo'
    api_key = '...'
    temperature = 0.5
    num_retries = 8
    ...
    ```

    The user-defined group name, like "gpt-3.5-for-eval", is the argument to this function. The function will load the LLMConfig object
    with the settings of this group, from the config file, and set it as the LLMConfig object for the app.

    Note that the group must be under "llm" group, or in other words, the group name must start with "llm.".

    Args:
        llm_config_arg: The group of llm settings to get from the config.toml file.
        toml_file: Path to the configuration file to read from. Defaults to 'config.toml'.

    Returns:
        LLMConfig: The LLMConfig object with the settings from the config file.
    """
    # keep only the name, just in case
    llm_config_arg = llm_config_arg.strip('[]')

    # truncate the prefix, just in case
    if llm_config_arg.startswith('llm.'):
        llm_config_arg = llm_config_arg[4:]

    logger.openhands_logger.debug(f'Loading llm config from {llm_config_arg}')

    # load the toml file
    try:
        with open(toml_file, 'r', encoding='utf-8') as toml_contents:
            toml_config = toml.load(toml_contents)
    except FileNotFoundError as e:
        logger.openhands_logger.error(f'Config file not found: {e}')
        return None
    except toml.TomlDecodeError as e:
        logger.openhands_logger.error(
            f'Cannot parse llm group from {llm_config_arg}. Exception: {e}'
        )
        return None

    # update the llm config with the specified section
    if 'llm' in toml_config and llm_config_arg in toml_config['llm']:
        return LLMConfig(**toml_config['llm'][llm_config_arg])
    logger.openhands_logger.debug(f'Loading from toml failed for {llm_config_arg}')
    return None


# Command line arguments
def get_parser() -> argparse.ArgumentParser:
    """Get the argument parser."""
    parser = argparse.ArgumentParser(description='Run the agent via CLI')

    # Add version argument
    parser.add_argument(
        '-v', '--version', action='store_true', help='Show version information'
    )

    parser.add_argument(
        '--config-file',
        type=str,
        default='config.toml',
        help='Path to the config file (default: config.toml in the current directory)',
    )
    parser.add_argument(
        '-d',
        '--directory',
        type=str,
        help='The working directory for the agent',
    )
    parser.add_argument(
        '-t',
        '--task',
        type=str,
        default='',
        help='The task for the agent to perform',
    )
    parser.add_argument(
        '-f',
        '--file',
        type=str,
        help='Path to a file containing the task. Overrides -t if both are provided.',
    )
    parser.add_argument(
        '-c',
        '--agent-cls',
        default=OH_DEFAULT_AGENT,
        type=str,
        help='Name of the default agent to use',
    )
    parser.add_argument(
        '-i',
        '--max-iterations',
        default=OH_MAX_ITERATIONS,
        type=int,
        help='The maximum number of iterations to run the agent',
    )
    parser.add_argument(
        '-b',
        '--max-budget-per-task',
        type=float,
        help='The maximum budget allowed per task, beyond which the agent will stop.',
    )
    # --eval configs are for evaluations only
    parser.add_argument(
        '--eval-output-dir',
        default='evaluation/evaluation_outputs/outputs',
        type=str,
        help='The directory to save evaluation output',
    )
    parser.add_argument(
        '--eval-n-limit',
        default=None,
        type=int,
        help='The number of instances to evaluate',
    )
    parser.add_argument(
        '--eval-num-workers',
        default=4,
        type=int,
        help='The number of workers to use for evaluation',
    )
    parser.add_argument(
        '--eval-note',
        default=None,
        type=str,
        help='The note to add to the evaluation directory',
    )
    parser.add_argument(
        '-l',
        '--llm-config',
        default=None,
        type=str,
        help='Replace default LLM ([llm] section in config.toml) config with the specified LLM config, e.g. "llama3" for [llm.llama3] section in config.toml',
    )
    parser.add_argument(
        '--agent-config',
        default=None,
        type=str,
        help='Replace default Agent ([agent] section in config.toml) config with the specified Agent config, e.g. "CodeAct" for [agent.CodeAct] section in config.toml',
    )
    parser.add_argument(
        '-n',
        '--name',
        default='',
        type=str,
        help='Name for the session',
    )
    parser.add_argument(
        '--eval-ids',
        default=None,
        type=str,
        help='The comma-separated list (in quotes) of IDs of the instances to evaluate',
    )
    parser.add_argument(
        '--no-auto-continue',
        action='store_true',
        help='Disable automatic "continue" responses in headless mode. Will read from stdin instead.',
    )
    return parser


def parse_arguments() -> argparse.Namespace:
    """Parse command line arguments."""
    parser = get_parser()
    args = parser.parse_args()

    if args.version:
        from openhands import __version__

        print(f'OpenHands version: {__version__}')
        sys.exit(0)

    return args


def load_app_config(
    set_logging_levels: bool = True, config_file: str = 'config.toml'
) -> AppConfig:
    """Load the configuration from the specified config file and environment variables.

    Args:
        set_logging_levels: Whether to set the global variables for logging levels.
        config_file: Path to the config file. Defaults to 'config.toml' in the current directory.
    """
    config = AppConfig()
    load_from_toml(config, config_file)
    load_from_env(config, os.environ)
    finalize_config(config)
    if set_logging_levels:
        logger.DEBUG = config.debug
        logger.DISABLE_COLOR_PRINTING = config.disable_color
    return config


def setup_config_from_args(args: argparse.Namespace) -> AppConfig:
    """Load config from toml and override with command line arguments.

    Common setup used by both CLI and main.py entry points.
    """
    # Load base config from toml and env vars
    config = load_app_config(config_file=args.config_file)

    # Override with command line arguments if provided
    if args.llm_config:
        # if we didn't already load it, get it from the toml file
        if args.llm_config not in config.llms:
            llm_config = get_llm_config_arg(args.llm_config)
        else:
            llm_config = config.llms[args.llm_config]
        if llm_config is None:
            raise ValueError(f'Invalid toml file, cannot read {args.llm_config}')
        config.set_llm_config(llm_config)

    # Override default agent if provided
    if args.agent_cls:
        config.default_agent = args.agent_cls

    # Set max iterations and max budget per task if provided, otherwise fall back to config values
    if args.max_iterations is not None:
        config.max_iterations = args.max_iterations
    if args.max_budget_per_task is not None:
        config.max_budget_per_task = args.max_budget_per_task

    return config<|MERGE_RESOLUTION|>--- conflicted
+++ resolved
@@ -49,18 +49,12 @@
         return next((t for t in types if t is not type(None)), None)
 
     # helper function to set attributes based on env vars
-<<<<<<< HEAD
-    def set_attr_from_env(sub_config: Any, prefix='') -> None:
-        """Set attributes of a config dataclass based on environment variables."""
-        for field_name, field_type in sub_config.__annotations__.items():
-=======
-    def set_attr_from_env(sub_config: BaseModel, prefix=''):
+    def set_attr_from_env(sub_config: BaseModel, prefix='') -> None:
         """Set attributes of a config model based on environment variables."""
         for field_name, field_info in sub_config.model_fields.items():
             field_value = getattr(sub_config, field_name)
             field_type = field_info.annotation
 
->>>>>>> 99b50d03
             # compute the expected env var name from the prefix and field name
             # e.g. LLM_BASE_URL
             env_var_name = (prefix + field_name).upper()
@@ -112,10 +106,6 @@
     Args:
         cfg: The AppConfig object to update attributes of.
         toml_file: The path to the toml file. Defaults to 'config.toml'.
-
-    See Also:
-    - `config.template.toml` for the full list of config options.
-    - `SandboxConfig` for the sandbox-specific config options.
     """
     # try to read the config.toml file into the config object
     try:
