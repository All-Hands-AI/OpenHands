--- conflicted
+++ resolved
@@ -95,15 +95,12 @@
         description='Safety settings for models that support them (like Mistral AI and Gemini)',
     )
     for_routing: bool = Field(default=False)
-<<<<<<< HEAD
     # The number of correction attempts for the LLM draft editor
     correct_num: int = Field(default=5)
-=======
     completion_kwargs: dict[str, Any] | None = Field(
         default=None,
         description='Custom kwargs to pass to litellm.completion',
     )
->>>>>>> 4decd8b3
 
     model_config = ConfigDict(extra='forbid')
 
