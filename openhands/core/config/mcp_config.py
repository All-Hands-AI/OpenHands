--- conflicted
+++ resolved
@@ -1,12 +1,8 @@
 import os
 from urllib.parse import urlparse
 
-<<<<<<< HEAD
-from pydantic import BaseModel, Field, ValidationError
+from pydantic import BaseModel, Field, ValidationError, model_validator
 from openhands.utils.import_utils import get_impl
-=======
-from pydantic import BaseModel, Field, ValidationError, model_validator
->>>>>>> feb04dc6
 
 
 class MCPSSEServerConfig(BaseModel):
@@ -125,8 +121,6 @@
             )
         except ValidationError as e:
             raise ValueError(f'Invalid MCP configuration: {e}')
-<<<<<<< HEAD
-
         return mcp_mapping
 
 
@@ -155,7 +149,4 @@
 
 OpenHandsMCPConfigImpl = get_impl(
     OpenHandsMCPConfig, openhands_mcp_config_cls
-)
-=======
-        return mcp_mapping
->>>>>>> feb04dc6
+)