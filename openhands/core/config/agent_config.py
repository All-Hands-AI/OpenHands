--- conflicted
+++ resolved
@@ -23,12 +23,9 @@
     """
 
     llm_config: str | None = Field(default=None)
-<<<<<<< HEAD
     micro_agent_name: str | None = Field(default=None)
     memory_enabled: bool = Field(default=False)
     memory_max_threads: int = Field(default=3)
-=======
->>>>>>> 4b177992
     codeact_enable_browsing: bool = Field(default=True)
     codeact_enable_llm_editor: bool = Field(default=False)
     codeact_enable_jupyter: bool = Field(default=True)
