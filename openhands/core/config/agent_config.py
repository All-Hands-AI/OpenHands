from __future__ import annotations

from pydantic import BaseModel, Field, ValidationError

from openhands.core.config.condenser_config import (
    CondenserConfig,
    NoOpCondenserConfig,
)
from openhands.core.logger import openhands_logger as logger


class AgentConfig(BaseModel):
    """Configuration for the agent.

    Attributes:
        function_calling: Whether function calling is enabled. Default is True.
        codeact_enable_browsing: Whether browsing delegate is enabled in the action space. Default is False. Only works with function calling.
        codeact_enable_llm_editor: Whether LLM editor is enabled in the action space. Default is False. Only works with function calling.
        codeact_enable_jupyter: Whether Jupyter is enabled in the action space. Default is False.
        llm_config: The name of the llm config to use. If specified, this will override global llm config.
        enable_prompt_extensions: Whether to use prompt extensions (e.g., microagents, inject runtime info). Default is True.
        disabled_microagents: A list of microagents to disable (by name, without .py extension, e.g. ["github", "lint"]). Default is None.
        condenser: Configuration for the memory condenser. Default is NoOpCondenserConfig.
        enable_history_truncation: Whether history should be truncated to continue the session when hitting LLM context length limit.
        enable_som_visual_browsing: Whether to enable SoM (Set of Marks) visual browsing. Default is False.
    """

    llm_config: str | None = Field(default=None)
    codeact_enable_browsing: bool = Field(default=True)
    codeact_enable_llm_editor: bool = Field(default=False)
    codeact_enable_jupyter: bool = Field(default=True)
    enable_prompt_extensions: bool = Field(default=True)
    disabled_microagents: list[str] = Field(default_factory=list)
    enable_history_truncation: bool = Field(default=True)
    enable_som_visual_browsing: bool = Field(default=False)
<<<<<<< HEAD
    enable_search_engine: bool = Field(default=False)
    condenser: CondenserConfig = Field(default_factory=NoOpCondenserConfig)
=======
    condenser: CondenserConfig = Field(
        default_factory=lambda: NoOpCondenserConfig(type='noop')
    )
>>>>>>> d69e4feb

    model_config = {'extra': 'forbid'}

    @classmethod
    def from_toml_section(cls, data: dict) -> dict[str, AgentConfig]:
        """
        Create a mapping of AgentConfig instances from a toml dictionary representing the [agent] section.

        The default configuration is built from all non-dict keys in data.
        Then, each key with a dict value is treated as a custom agent configuration, and its values override
        the default configuration.

        Example:
        Apply generic agent config with custom agent overrides, e.g.
            [agent]
            enable_prompt_extensions = false
            [agent.BrowsingAgent]
            enable_prompt_extensions = true
        results in prompt_extensions being true for BrowsingAgent but false for others.

        Returns:
            dict[str, AgentConfig]: A mapping where the key "agent" corresponds to the default configuration
            and additional keys represent custom configurations.
        """

        # Initialize the result mapping
        agent_mapping: dict[str, AgentConfig] = {}

        # Extract base config data (non-dict values)
        base_data = {}
        custom_sections: dict[str, dict] = {}
        for key, value in data.items():
            if isinstance(value, dict):
                custom_sections[key] = value
            else:
                base_data[key] = value

        # Try to create the base config
        try:
            base_config = cls.model_validate(base_data)
            agent_mapping['agent'] = base_config
        except ValidationError as e:
            logger.warning(f'Invalid base agent configuration: {e}. Using defaults.')
            # If base config fails, create a default one
            base_config = cls()
            # Still add it to the mapping
            agent_mapping['agent'] = base_config

        # Process each custom section independently
        for name, overrides in custom_sections.items():
            try:
                # Merge base config with overrides
                merged = {**base_config.model_dump(), **overrides}
                custom_config = cls.model_validate(merged)
                agent_mapping[name] = custom_config
            except ValidationError as e:
                logger.warning(
                    f'Invalid agent configuration for [{name}]: {e}. This section will be skipped.'
                )
                # Skip this custom section but continue with others
                continue

        return agent_mapping<|MERGE_RESOLUTION|>--- conflicted
+++ resolved
@@ -33,14 +33,10 @@
     disabled_microagents: list[str] = Field(default_factory=list)
     enable_history_truncation: bool = Field(default=True)
     enable_som_visual_browsing: bool = Field(default=False)
-<<<<<<< HEAD
     enable_search_engine: bool = Field(default=False)
-    condenser: CondenserConfig = Field(default_factory=NoOpCondenserConfig)
-=======
     condenser: CondenserConfig = Field(
         default_factory=lambda: NoOpCondenserConfig(type='noop')
     )
->>>>>>> d69e4feb
 
     model_config = {'extra': 'forbid'}
 
