--- conflicted
+++ resolved
@@ -32,8 +32,5 @@
     enable_prompt_extensions: bool = Field(default=True)
     disabled_microagents: list[str] | None = Field(default=None)
     condenser: CondenserConfig = Field(default_factory=NoOpCondenserConfig)
-<<<<<<< HEAD
-    enable_plan_routing: bool = Field(default=False)
-=======
     enable_history_truncation: bool = Field(default=True)
->>>>>>> fab4532f
+    enable_plan_routing: bool = Field(default=False)