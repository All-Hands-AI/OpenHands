--- conflicted
+++ resolved
@@ -1,6 +1,7 @@
 from pydantic import BaseModel, Field
 
 from openhands.core.config.condenser_config import CondenserConfig, NoOpCondenserConfig
+from openhands.core.config.model_routing_config import ModelRoutingConfig
 
 
 class AgentConfig(BaseModel):
@@ -21,26 +22,6 @@
         enable_plan_routing: Whether to enable plan routing to reasoning models. Default is False.
     """
 
-<<<<<<< HEAD
-    codeact_enable_browsing: bool = True
-    codeact_enable_llm_editor: bool = False
-    codeact_enable_jupyter: bool = True
-    micro_agent_name: str | None = None
-    memory_enabled: bool = False
-    memory_max_threads: int = 3
-    llm_config: str | None = None
-    use_microagents: bool = True
-    disabled_microagents: list[str] | None = None
-    condenser: CondenserConfig = field(default_factory=NoOpCondenserConfig)  # type: ignore
-    enable_plan_routing: bool = False
-
-    def defaults_to_dict(self) -> dict:
-        """Serialize fields to a dict for the frontend, including type hints, defaults, and whether it's optional."""
-        result = {}
-        for f in fields(self):
-            result[f.name] = get_field_info(f)
-        return result
-=======
     codeact_enable_browsing: bool = Field(default=True)
     codeact_enable_llm_editor: bool = Field(default=False)
     codeact_enable_jupyter: bool = Field(default=True)
@@ -51,4 +32,5 @@
     enable_prompt_extensions: bool = Field(default=True)
     disabled_microagents: list[str] | None = Field(default=None)
     condenser: CondenserConfig = Field(default_factory=NoOpCondenserConfig)
->>>>>>> 509892cf
+    enable_plan_routing: bool = Field(default=False)
+    model_routing: ModelRoutingConfig = Field(default_factory=ModelRoutingConfig)