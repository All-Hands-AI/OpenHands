--- conflicted
+++ resolved
@@ -82,13 +82,10 @@
     daytona_target: str = Field(default='us')
     cli_multiline_input: bool = Field(default=False)
     conversation_max_age_seconds: int = Field(default=864000)  # 10 days in seconds
-<<<<<<< HEAD
     max_concurrent_conversations: int = Field(
         default=3
     )  # Maximum number of concurrent agent loops allowed per user
-=======
     enable_default_condenser: bool = Field(default=True)
->>>>>>> 5ffb1ef7
 
     defaults_dict: ClassVar[dict] = {}
 
