from dataclasses import dataclass, field, fields, is_dataclass
from typing import ClassVar

from openhands.core import logger
from openhands.core.config.agent_config import AgentConfig
from openhands.core.config.config_utils import (
    OH_DEFAULT_AGENT,
    OH_MAX_ITERATIONS,
    get_field_info,
)
from openhands.core.config.llm_config import LLMConfig
from openhands.core.config.sandbox_config import SandboxConfig
from openhands.core.config.security_config import SecurityConfig


@dataclass
class AppConfig:
    """Configuration for the app.

    Attributes:
        llms: Dictionary mapping LLM names to their configurations.
            The default configuration is stored under the 'llm' key.
        agents: Dictionary mapping agent names to their configurations.
            The default configuration is stored under the 'agent' key.
        default_agent: Name of the default agent to use.
        sandbox: Sandbox configuration settings.
        runtime: Runtime environment identifier.
        file_store: Type of file store to use.
        file_store_path: Path to the file store.
        save_trajectory_path: Either a folder path to store trajectories with auto-generated filenames, or a designated trajectory file path.
        workspace_base: Base path for the workspace. Defaults to `./workspace` as absolute path.
        workspace_mount_path: Path to mount the workspace. Defaults to `workspace_base`.
        workspace_mount_path_in_sandbox: Path to mount the workspace in sandbox. Defaults to `/workspace`.
        workspace_mount_rewrite: Path to rewrite the workspace mount path.
        cache_dir: Path to cache directory. Defaults to `/tmp/cache`.
        run_as_openhands: Whether to run as openhands.
        max_iterations: Maximum number of iterations allowed.
        max_budget_per_task: Maximum budget per task, agent stops if exceeded.
        e2b_api_key: E2B API key.
        disable_color: Whether to disable terminal colors. For terminals that don't support color.
        debug: Whether to enable debugging mode.
        file_uploads_max_file_size_mb: Maximum file upload size in MB. `0` means unlimited.
        file_uploads_restrict_file_types: Whether to restrict upload file types.
        file_uploads_allowed_extensions: Allowed file extensions. `['.*']` allows all.
        cli_multiline_input: Whether to enable multiline input in CLI. When disabled,
            input is read line by line. When enabled, input continues until /exit command.
    """

<<<<<<< HEAD
    llms: dict[str, LLMConfig] = Field(default_factory=dict)
    agents: dict = Field(default_factory=dict)
    default_agent: str = Field(default=OH_DEFAULT_AGENT)
    sandbox: SandboxConfig = Field(default_factory=SandboxConfig)
    security: SecurityConfig = Field(default_factory=SecurityConfig)
    runtime: str = Field(default='docker')
    file_store: str = Field(default='local')
    file_store_path: str = Field(default='/tmp/openhands_file_store')
    save_trajectory_path: str | None = Field(default=None)
    workspace_base: str | None = Field(default=None)
    workspace_mount_path: str | None = Field(default=None)
    workspace_mount_path_in_sandbox: str = Field(default='/workspace')
    workspace_mount_rewrite: str | None = Field(default=None)
    cache_dir: str = Field(default='/tmp/cache')
    run_as_openhands: bool = Field(default=True)
    max_iterations: int = Field(default=OH_MAX_ITERATIONS)
    max_budget_per_task: float | None = Field(default=None)
    e2b_api_key: SecretStr | None = Field(default=None)
    modal_api_token_id: SecretStr | None = Field(default=None)
    modal_api_token_secret: SecretStr | None = Field(default=None)
    disable_color: bool = Field(default=False)
    jwt_secret: SecretStr | None = Field(default=None)
    debug: bool = Field(default=False)
    file_uploads_max_file_size_mb: int = Field(default=0)
    file_uploads_restrict_file_types: bool = Field(default=False)
    file_uploads_allowed_extensions: list[str] = Field(default_factory=lambda: ['.*'])
    runloop_api_key: SecretStr | None = Field(default=None)
    cli_multiline_input: bool = Field(default=False)
=======
    llms: dict[str, LLMConfig] = field(default_factory=dict)
    agents: dict = field(default_factory=dict)
    default_agent: str = OH_DEFAULT_AGENT
    sandbox: SandboxConfig = field(default_factory=SandboxConfig)
    security: SecurityConfig = field(default_factory=SecurityConfig)
    runtime: str = 'docker'
    file_store: str = 'local'
    file_store_path: str = '/tmp/openhands_file_store'
    trajectories_path: str | None = None
    workspace_base: str | None = None
    workspace_mount_path: str | None = None
    workspace_mount_path_in_sandbox: str = '/workspace'
    workspace_mount_rewrite: str | None = None
    cache_dir: str = '/tmp/cache'
    run_as_openhands: bool = True
    max_iterations: int = OH_MAX_ITERATIONS
    max_budget_per_task: float | None = None
    e2b_api_key: str = ''
    modal_api_token_id: str = ''
    modal_api_token_secret: str = ''
    disable_color: bool = False
    jwt_secret: str = ''
    debug: bool = False
    file_uploads_max_file_size_mb: int = 0
    file_uploads_restrict_file_types: bool = False
    file_uploads_allowed_extensions: list[str] = field(default_factory=lambda: ['.*'])
    runloop_api_key: str | None = None
    cli_multiline_input: bool = False
>>>>>>> a125b6cd

    defaults_dict: ClassVar[dict] = {}

    def get_llm_config(self, name='llm') -> LLMConfig:
        """'llm' is the name for default config (for backward compatibility prior to 0.8)."""
        if name in self.llms:
            return self.llms[name]
        if name is not None and name != 'llm':
            logger.openhands_logger.warning(
                f'llm config group {name} not found, using default config'
            )
        if 'llm' not in self.llms:
            self.llms['llm'] = LLMConfig()
        return self.llms['llm']

    def set_llm_config(self, value: LLMConfig, name='llm') -> None:
        self.llms[name] = value

    def get_agent_config(self, name='agent') -> AgentConfig:
        """'agent' is the name for default config (for backward compatibility prior to 0.8)."""
        if name in self.agents:
            return self.agents[name]
        if 'agent' not in self.agents:
            self.agents['agent'] = AgentConfig()
        return self.agents['agent']

    def set_agent_config(self, value: AgentConfig, name='agent') -> None:
        self.agents[name] = value

    def get_agent_to_llm_config_map(self) -> dict[str, LLMConfig]:
        """Get a map of agent names to llm configs."""
        return {name: self.get_llm_config_from_agent(name) for name in self.agents}

    def get_llm_config_from_agent(self, name='agent') -> LLMConfig:
        agent_config: AgentConfig = self.get_agent_config(name)
        llm_config_name = agent_config.llm_config
        return self.get_llm_config(llm_config_name)

    def get_agent_configs(self) -> dict[str, AgentConfig]:
        return self.agents

    def __post_init__(self):
        """Post-initialization hook, called when the instance is created with only default values."""
        AppConfig.defaults_dict = self.defaults_to_dict()

    def defaults_to_dict(self) -> dict:
        """Serialize fields to a dict for the frontend, including type hints, defaults, and whether it's optional."""
        result = {}
        for f in fields(self):
            field_value = getattr(self, f.name)

            # dataclasses compute their defaults themselves
            if is_dataclass(type(field_value)):
                result[f.name] = field_value.defaults_to_dict()
            else:
                result[f.name] = get_field_info(f)
        return result

    def __str__(self):
        attr_str = []
        for f in fields(self):
            attr_name = f.name
            attr_value = getattr(self, f.name)

            if attr_name in [
                'e2b_api_key',
                'github_token',
                'jwt_secret',
                'modal_api_token_id',
                'modal_api_token_secret',
                'runloop_api_key',
            ]:
                attr_value = '******' if attr_value else None

            attr_str.append(f'{attr_name}={repr(attr_value)}')

        return f"AppConfig({', '.join(attr_str)}"

    def __repr__(self):
        return self.__str__()<|MERGE_RESOLUTION|>--- conflicted
+++ resolved
@@ -46,36 +46,6 @@
             input is read line by line. When enabled, input continues until /exit command.
     """
 
-<<<<<<< HEAD
-    llms: dict[str, LLMConfig] = Field(default_factory=dict)
-    agents: dict = Field(default_factory=dict)
-    default_agent: str = Field(default=OH_DEFAULT_AGENT)
-    sandbox: SandboxConfig = Field(default_factory=SandboxConfig)
-    security: SecurityConfig = Field(default_factory=SecurityConfig)
-    runtime: str = Field(default='docker')
-    file_store: str = Field(default='local')
-    file_store_path: str = Field(default='/tmp/openhands_file_store')
-    save_trajectory_path: str | None = Field(default=None)
-    workspace_base: str | None = Field(default=None)
-    workspace_mount_path: str | None = Field(default=None)
-    workspace_mount_path_in_sandbox: str = Field(default='/workspace')
-    workspace_mount_rewrite: str | None = Field(default=None)
-    cache_dir: str = Field(default='/tmp/cache')
-    run_as_openhands: bool = Field(default=True)
-    max_iterations: int = Field(default=OH_MAX_ITERATIONS)
-    max_budget_per_task: float | None = Field(default=None)
-    e2b_api_key: SecretStr | None = Field(default=None)
-    modal_api_token_id: SecretStr | None = Field(default=None)
-    modal_api_token_secret: SecretStr | None = Field(default=None)
-    disable_color: bool = Field(default=False)
-    jwt_secret: SecretStr | None = Field(default=None)
-    debug: bool = Field(default=False)
-    file_uploads_max_file_size_mb: int = Field(default=0)
-    file_uploads_restrict_file_types: bool = Field(default=False)
-    file_uploads_allowed_extensions: list[str] = Field(default_factory=lambda: ['.*'])
-    runloop_api_key: SecretStr | None = Field(default=None)
-    cli_multiline_input: bool = Field(default=False)
-=======
     llms: dict[str, LLMConfig] = field(default_factory=dict)
     agents: dict = field(default_factory=dict)
     default_agent: str = OH_DEFAULT_AGENT
@@ -84,7 +54,7 @@
     runtime: str = 'docker'
     file_store: str = 'local'
     file_store_path: str = '/tmp/openhands_file_store'
-    trajectories_path: str | None = None
+    save_trajectory_path: str | None = None
     workspace_base: str | None = None
     workspace_mount_path: str | None = None
     workspace_mount_path_in_sandbox: str = '/workspace'
@@ -104,7 +74,6 @@
     file_uploads_allowed_extensions: list[str] = field(default_factory=lambda: ['.*'])
     runloop_api_key: str | None = None
     cli_multiline_input: bool = False
->>>>>>> a125b6cd
 
     defaults_dict: ClassVar[dict] = {}
 
