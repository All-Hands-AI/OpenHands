import uuid
from dataclasses import dataclass, field, fields, is_dataclass
from typing import ClassVar

from openhands.core import logger
from openhands.core.config.agent_config import AgentConfig
from openhands.core.config.config_utils import (
    OH_DEFAULT_AGENT,
    OH_MAX_ITERATIONS,
    get_field_info,
)
from openhands.core.config.llm_config import LLMConfig
from openhands.core.config.sandbox_config import SandboxConfig
from openhands.core.config.security_config import SecurityConfig


@dataclass
class AppConfig:
    """Configuration for the app.

    Attributes:
        llms: Dictionary mapping LLM names to their configurations.
            The default configuration is stored under the 'llm' key.
        agents: Dictionary mapping agent names to their configurations.
            The default configuration is stored under the 'agent' key.
        default_agent: Name of the default agent to use.
        sandbox: Sandbox configuration settings.
        runtime: Runtime environment identifier.
        file_store: Type of file store to use.
        file_store_path: Path to the file store.
        trajectories_path: Folder path to store trajectories.
        workspace_base: Base path for the workspace. Defaults to `./workspace` as absolute path.
        workspace_mount_path: Path to mount the workspace. Defaults to `workspace_base`.
        workspace_mount_path_in_sandbox: Path to mount the workspace in sandbox. Defaults to `/workspace`.
        workspace_mount_rewrite: Path to rewrite the workspace mount path.
        cache_dir: Path to cache directory. Defaults to `/tmp/cache`.
        run_as_openhands: Whether to run as openhands.
        max_iterations: Maximum number of iterations allowed.
        max_budget_per_task: Maximum budget per task, agent stops if exceeded.
        e2b_api_key: E2B API key.
        disable_color: Whether to disable terminal colors. For terminals that don't support color.
        debug: Whether to enable debugging mode.
        file_uploads_max_file_size_mb: Maximum file upload size in MB. `0` means unlimited.
        file_uploads_restrict_file_types: Whether to restrict upload file types.
        file_uploads_allowed_extensions: Allowed file extensions. `['.*']` allows all.
    """

    llms: dict[str, LLMConfig] = field(default_factory=dict)
    agents: dict = field(default_factory=dict)
    default_agent: str = OH_DEFAULT_AGENT
    sandbox: SandboxConfig = field(default_factory=SandboxConfig)
    security: SecurityConfig = field(default_factory=SecurityConfig)
    runtime: str = 'eventstream'
    file_store: str = 'memory'
    file_store_path: str = '/tmp/file_store'
    trajectories_path: str | None = None
    workspace_base: str | None = None
    workspace_mount_path: str | None = None
    workspace_mount_path_in_sandbox: str = '/workspace'
    workspace_mount_rewrite: str | None = None
    cache_dir: str = '/tmp/cache'
    run_as_openhands: bool = True
    max_iterations: int = OH_MAX_ITERATIONS
    max_budget_per_task: float | None = None
    e2b_api_key: str = ''
    modal_api_token_id: str = ''
    modal_api_token_secret: str = ''
    disable_color: bool = False
<<<<<<< HEAD
    jwt_secret: str = uuid.uuid4().hex
    attach_session_middleware_class: str = (
        'openhands.server.middleware.AttachConversationMiddleware'
=======
    jwt_secret: str = ''
    settings_store_class: str = (
        'openhands.storage.file_settings_store.FileSettingsStore'
>>>>>>> fe1bb1c2
    )
    debug: bool = False
    file_uploads_max_file_size_mb: int = 0
    file_uploads_restrict_file_types: bool = False
    file_uploads_allowed_extensions: list[str] = field(default_factory=lambda: ['.*'])
    runloop_api_key: str | None = None

    defaults_dict: ClassVar[dict] = {}

    def get_llm_config(self, name='llm') -> LLMConfig:
        """'llm' is the name for default config (for backward compatibility prior to 0.8)."""
        if name in self.llms:
            return self.llms[name]
        if name is not None and name != 'llm':
            logger.openhands_logger.warning(
                f'llm config group {name} not found, using default config'
            )
        if 'llm' not in self.llms:
            self.llms['llm'] = LLMConfig()
        return self.llms['llm']

    def set_llm_config(self, value: LLMConfig, name='llm') -> None:
        self.llms[name] = value

    def get_agent_config(self, name='agent') -> AgentConfig:
        """'agent' is the name for default config (for backward compatibility prior to 0.8)."""
        if name in self.agents:
            return self.agents[name]
        if 'agent' not in self.agents:
            self.agents['agent'] = AgentConfig()
        return self.agents['agent']

    def set_agent_config(self, value: AgentConfig, name='agent') -> None:
        self.agents[name] = value

    def get_agent_to_llm_config_map(self) -> dict[str, LLMConfig]:
        """Get a map of agent names to llm configs."""
        return {name: self.get_llm_config_from_agent(name) for name in self.agents}

    def get_llm_config_from_agent(self, name='agent') -> LLMConfig:
        agent_config: AgentConfig = self.get_agent_config(name)
        llm_config_name = agent_config.llm_config
        return self.get_llm_config(llm_config_name)

    def get_agent_configs(self) -> dict[str, AgentConfig]:
        return self.agents

    def __post_init__(self):
        """Post-initialization hook, called when the instance is created with only default values."""
        AppConfig.defaults_dict = self.defaults_to_dict()

    def defaults_to_dict(self) -> dict:
        """Serialize fields to a dict for the frontend, including type hints, defaults, and whether it's optional."""
        result = {}
        for f in fields(self):
            field_value = getattr(self, f.name)

            # dataclasses compute their defaults themselves
            if is_dataclass(type(field_value)):
                result[f.name] = field_value.defaults_to_dict()
            else:
                result[f.name] = get_field_info(f)
        return result

    def __str__(self):
        attr_str = []
        for f in fields(self):
            attr_name = f.name
            attr_value = getattr(self, f.name)

            if attr_name in [
                'e2b_api_key',
                'github_token',
                'jwt_secret',
                'modal_api_token_id',
                'modal_api_token_secret',
                'runloop_api_key',
            ]:
                attr_value = '******' if attr_value else None

            attr_str.append(f'{attr_name}={repr(attr_value)}')

        return f"AppConfig({', '.join(attr_str)}"

    def __repr__(self):
        return self.__str__()<|MERGE_RESOLUTION|>--- conflicted
+++ resolved
@@ -66,15 +66,12 @@
     modal_api_token_id: str = ''
     modal_api_token_secret: str = ''
     disable_color: bool = False
-<<<<<<< HEAD
     jwt_secret: str = uuid.uuid4().hex
     attach_session_middleware_class: str = (
         'openhands.server.middleware.AttachConversationMiddleware'
-=======
-    jwt_secret: str = ''
+    )
     settings_store_class: str = (
         'openhands.storage.file_settings_store.FileSettingsStore'
->>>>>>> fe1bb1c2
     )
     debug: bool = False
     file_uploads_max_file_size_mb: int = 0
