--- conflicted
+++ resolved
@@ -96,11 +96,8 @@
     )  # Maximum number of concurrent agent loops allowed per user
     # mcp: MCPConfig = Field(default_factory=MCPConfig)
     dict_mcp_config: dict[str, MCPConfig] = Field(default_factory=dict)
-<<<<<<< HEAD
     condenser: CondenserConfig = Field(default_factory=NoOpCondenserConfig)
-=======
     enable_microagents: bool = Field(default=True)
->>>>>>> 7e6fdd1c
 
     defaults_dict: ClassVar[dict] = {}
 
