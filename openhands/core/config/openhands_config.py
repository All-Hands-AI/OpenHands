--- conflicted
+++ resolved
@@ -108,11 +108,7 @@
 
     defaults_dict: ClassVar[dict] = {}
 
-<<<<<<< HEAD
-    model_config = {'extra': 'allow'}
-=======
     model_config = ConfigDict(extra='forbid')
->>>>>>> b0b820f8
 
     def get_llm_config(self, name: str = 'llm') -> LLMConfig:
         """'llm' is the name for default config (for backward compatibility prior to 0.8)."""
@@ -158,96 +154,5 @@
         """Post-initialization hook, called when the instance is created with only default values."""
         super().model_post_init(__context)
 
-        # Initialize third-party runtime configuration fields
-        self._init_third_party_config_fields()
-
         if not OpenHandsConfig.defaults_dict:  # Only set defaults_dict if it's empty
-            OpenHandsConfig.defaults_dict = model_defaults_to_dict(self)
-
-    def _init_third_party_config_fields(self) -> None:
-        """Initialize third-party runtime configuration fields dynamically."""
-        try:
-            from openhands.core.config.third_party_config import (
-                discover_third_party_runtime_configs,
-            )
-
-            runtime_configs = discover_third_party_runtime_configs()
-
-            for runtime_name, config_spec in runtime_configs.items():
-                for field_name, field_spec in config_spec.items():
-                    full_field_name = f'{runtime_name}_{field_name}'
-
-                    # Only set if not already set
-                    if not hasattr(self, full_field_name):
-                        default_value = field_spec.get('default', None)
-                        setattr(self, full_field_name, default_value)
-
-        except ImportError:
-            # third_party package not available, skip
-            pass
-
-    def __setattr__(self, name: str, value: Any) -> None:
-        """Override setattr to handle third-party runtime configuration fields."""
-        # Check if this is a third-party runtime configuration field
-        if self._is_third_party_runtime_field(name) and value is not None:
-            # Get the field specification to determine the correct type
-            field_spec = self._get_third_party_field_spec(name)
-            if (
-                field_spec
-                and field_spec.get('type') == SecretStr
-                and not isinstance(value, SecretStr)
-            ):
-                value = SecretStr(value)
-
-        super().__setattr__(name, value)
-
-    def _is_third_party_runtime_field(self, field_name: str) -> bool:
-        """Check if a field is a third-party runtime configuration field."""
-        try:
-            from openhands.core.config.third_party_config import (
-                discover_third_party_runtime_configs,
-            )
-
-            runtime_configs = discover_third_party_runtime_configs()
-
-            for runtime_name, config_spec in runtime_configs.items():
-                for config_field_name in config_spec.keys():
-                    full_field_name = f'{runtime_name}_{config_field_name}'
-                    if field_name == full_field_name:
-                        return True
-            return False
-
-        except ImportError:
-            return False
-
-    def _get_third_party_field_spec(self, field_name: str) -> dict | None:
-        """Get the field specification for a third-party runtime configuration field."""
-        try:
-            from openhands.core.config.third_party_config import (
-                discover_third_party_runtime_configs,
-            )
-
-            runtime_configs = discover_third_party_runtime_configs()
-
-            for runtime_name, config_spec in runtime_configs.items():
-                for config_field_name, field_spec in config_spec.items():
-                    full_field_name = f'{runtime_name}_{config_field_name}'
-                    if field_name == full_field_name:
-                        return field_spec
-            return None
-
-        except ImportError:
-            return None
-
-    def get_third_party_config(self, runtime_name: str, field_name: str) -> Any:
-        """Get a third-party runtime configuration value.
-
-        Args:
-            runtime_name: Name of the runtime (e.g., 'e2b', 'modal')
-            field_name: Name of the field (e.g., 'api_key', 'api_token_id')
-
-        Returns:
-            Configuration value or None if not found
-        """
-        full_field_name = f'{runtime_name}_{field_name}'
-        return getattr(self, full_field_name, None)+            OpenHandsConfig.defaults_dict = model_defaults_to_dict(self)