--- conflicted
+++ resolved
@@ -63,13 +63,9 @@
     extended: ExtendedConfig = Field(default_factory=lambda: ExtendedConfig({}))
     runtime: str = Field(default='docker')
     file_store: str = Field(default='local')
-<<<<<<< HEAD
     file_store_path: str = Field(default='~/.openhands/file_store')
-=======
-    file_store_path: str = Field(default='/tmp/openhands_file_store')
     file_store_web_hook_url: str | None = Field(default=None)
     file_store_web_hook_headers: dict | None = Field(default=None)
->>>>>>> de196d6d
     save_trajectory_path: str | None = Field(default=None)
     save_screenshots_in_trajectory: bool = Field(default=False)
     replay_trajectory_path: str | None = Field(default=None)
