import os

from pydantic import BaseModel, Field


class SandboxConfig(BaseModel):
    """Configuration for the sandbox.

    Attributes:
        remote_runtime_api_url: The hostname for the Remote Runtime API.
        local_runtime_url: The default hostname for the local runtime. You may want to change to http://host.docker.internal for DIND environments
        base_container_image: The base container image from which to build the runtime image.
        runtime_container_image: The runtime container image to use.
        user_id: The user ID for the sandbox.
        timeout: The timeout for the default sandbox action execution.
        remote_runtime_init_timeout: The timeout for the remote runtime to start.
        remote_runtime_api_timeout: The timeout for the remote runtime API requests.
        enable_auto_lint: Whether to enable auto-lint.
        use_host_network: Whether to use the host network.
        initialize_plugins: Whether to initialize plugins.
        force_rebuild_runtime: Whether to force rebuild the runtime image.
        runtime_extra_deps: The extra dependencies to install in the runtime image (typically used for evaluation).
            This will be rendered into the end of the Dockerfile that builds the runtime image.
            It can contain any valid shell commands (e.g., pip install numpy).
            The path to the interpreter is available as $OH_INTERPRETER_PATH,
            which can be used to install dependencies for the OH-specific Python interpreter.
        runtime_startup_env_vars: The environment variables to set at the launch of the runtime.
            This is a dictionary of key-value pairs.
            This is useful for setting environment variables that are needed by the runtime.
            For example, for specifying the base url of website for browsergym evaluation.
        browsergym_eval_env: The BrowserGym environment to use for evaluation.
            Default is None for general purpose browsing. Check evaluation/miniwob and evaluation/webarena for examples.
        platform: The platform on which the image should be built. Default is None.
        remote_runtime_resource_factor: Factor to scale the resource allocation for remote runtime.
            Must be one of [1, 2, 4, 8]. Will only be used if the runtime is remote.
        enable_gpu: Whether to enable GPU.
        docker_runtime_kwargs: Additional keyword arguments to pass to the Docker runtime when running containers.
            This should be a JSON string that will be parsed into a dictionary.
    """

<<<<<<< HEAD
    remote_runtime_api_url: str = 'http://localhost:8000'
    local_runtime_url: str = 'http://localhost'
    keep_runtime_alive: bool = True
    rm_all_containers: bool = False
    api_key: str | None = None
    base_container_image: str = 'nikolaik/python-nodejs:python3.12-nodejs22'  # default to nikolaik/python-nodejs:python3.12-nodejs22 for docker runtime
    runtime_container_image: str | None = None
    user_id: int = os.getuid() if hasattr(os, 'getuid') else 1000
    timeout: int = 120
    remote_runtime_init_timeout: int = 180
    enable_auto_lint: bool = (
        False  # once enabled, OpenHands would lint files after editing
=======
    remote_runtime_api_url: str | None = Field(default='http://localhost:8000')
    local_runtime_url: str = Field(default='http://localhost')
    keep_runtime_alive: bool = Field(default=False)
    rm_all_containers: bool = Field(default=False)
    api_key: str | None = Field(default=None)
    base_container_image: str = Field(
        default='nikolaik/python-nodejs:python3.12-nodejs22'
>>>>>>> 19e0c32e
    )
    runtime_container_image: str | None = Field(default=None)
    user_id: int = Field(default=os.getuid() if hasattr(os, 'getuid') else 1000)
    timeout: int = Field(default=120)
    remote_runtime_init_timeout: int = Field(default=180)
    remote_runtime_api_timeout: int = Field(default=10)
    enable_auto_lint: bool = Field(
        default=False  # once enabled, OpenHands would lint files after editing
    )
    use_host_network: bool = Field(default=False)
    runtime_extra_build_args: list[str] | None = Field(default=None)
    initialize_plugins: bool = Field(default=True)
    force_rebuild_runtime: bool = Field(default=False)
    runtime_extra_deps: str | None = Field(default=None)
    runtime_startup_env_vars: dict[str, str] = Field(default_factory=dict)
    browsergym_eval_env: str | None = Field(default=None)
    platform: str | None = Field(default=None)
    close_delay: int = Field(default=15)
    remote_runtime_resource_factor: int = Field(default=1)
    enable_gpu: bool = Field(default=False)
    docker_runtime_kwargs: str | None = Field(default=None)

    model_config = {'extra': 'forbid'}<|MERGE_RESOLUTION|>--- conflicted
+++ resolved
@@ -38,20 +38,6 @@
             This should be a JSON string that will be parsed into a dictionary.
     """
 
-<<<<<<< HEAD
-    remote_runtime_api_url: str = 'http://localhost:8000'
-    local_runtime_url: str = 'http://localhost'
-    keep_runtime_alive: bool = True
-    rm_all_containers: bool = False
-    api_key: str | None = None
-    base_container_image: str = 'nikolaik/python-nodejs:python3.12-nodejs22'  # default to nikolaik/python-nodejs:python3.12-nodejs22 for docker runtime
-    runtime_container_image: str | None = None
-    user_id: int = os.getuid() if hasattr(os, 'getuid') else 1000
-    timeout: int = 120
-    remote_runtime_init_timeout: int = 180
-    enable_auto_lint: bool = (
-        False  # once enabled, OpenHands would lint files after editing
-=======
     remote_runtime_api_url: str | None = Field(default='http://localhost:8000')
     local_runtime_url: str = Field(default='http://localhost')
     keep_runtime_alive: bool = Field(default=False)
@@ -59,7 +45,6 @@
     api_key: str | None = Field(default=None)
     base_container_image: str = Field(
         default='nikolaik/python-nodejs:python3.12-nodejs22'
->>>>>>> 19e0c32e
     )
     runtime_container_image: str | None = Field(default=None)
     user_id: int = Field(default=os.getuid() if hasattr(os, 'getuid') else 1000)
