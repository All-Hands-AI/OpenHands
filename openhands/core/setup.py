import hashlib
import os
import uuid
from typing import Callable

from pydantic import SecretStr

import openhands.agenthub  # noqa F401 (we import this to get the agents registered)
from openhands.controller import AgentController
from openhands.controller.agent import Agent
from openhands.controller.state.state import State
from openhands.core.config import (
    OpenHandsConfig,
)
from openhands.core.logger import openhands_logger as logger
from openhands.events import EventStream
from openhands.events.event import Event
from openhands.integrations.provider import ProviderToken, ProviderType
from openhands.llm.llm import LLM
from openhands.memory.memory import Memory
from openhands.microagent.microagent import BaseMicroagent
from openhands.runtime import get_runtime_cls
from openhands.runtime.base import Runtime
from openhands.security import SecurityAnalyzer, options
from openhands.storage import get_file_store
from openhands.storage.data_models.user_secrets import UserSecrets
from openhands.utils.async_utils import GENERAL_TIMEOUT, call_async_from_sync


def create_runtime(
    config: OpenHandsConfig,
    sid: str | None = None,
    headless_mode: bool = True,
    agent: Agent | None = None,
) -> Runtime:
    """Create a runtime for the agent to run on.

    Args:
        config: The app config.
        sid: (optional) The session id. IMPORTANT: please don't set this unless you know what you're doing.
            Set it to incompatible value will cause unexpected behavior on RemoteRuntime.
        headless_mode: Whether the agent is run in headless mode. `create_runtime` is typically called within evaluation scripts,
            where we don't want to have the VSCode UI open, so it defaults to True.
        agent: (optional) The agent instance to use for configuring the runtime.

    Returns:
        The created Runtime instance (not yet connected or initialized).
    """
    # if sid is provided on the command line, use it as the name of the event stream
    # otherwise generate it on the basis of the configured jwt_secret
    # we can do this better, this is just so that the sid is retrieved when we want to restore the session
    session_id = sid or generate_sid(config)

    # set up the event stream
    file_store = get_file_store(config.file_store, config.file_store_path)
    event_stream = EventStream(session_id, file_store)

    # set up the security analyzer
    if config.security.security_analyzer:
        options.SecurityAnalyzers.get(
            config.security.security_analyzer, SecurityAnalyzer
        )(event_stream)

    # agent class
    if agent:
        agent_cls = type(agent)
    else:
        agent_cls = Agent.get_cls(config.default_agent)

    # runtime and tools
    runtime_cls = get_runtime_cls(config.runtime)
    logger.debug(f'Initializing runtime: {runtime_cls.__name__}')
    runtime: Runtime = runtime_cls(
        config=config,
        event_stream=event_stream,
        sid=session_id,
        plugins=agent_cls.sandbox_plugins,
        headless_mode=headless_mode,
    )

    logger.debug(
        f'Runtime created with plugins: {[plugin.name for plugin in runtime.plugins]}'
    )

    return runtime


def initialize_repository_for_runtime(
    runtime: Runtime, selected_repository: str | None = None
) -> str | None:
    """Initialize the repository for the runtime.

    Args:
        runtime: The runtime to initialize the repository for.
        selected_repository: (optional) The GitHub repository to use.

    Returns:
        The repository directory path if a repository was cloned, None otherwise.
    """
    # clone selected repository if provided
    provider_tokens = {}
    if 'GITHUB_TOKEN' in os.environ:
        github_token = SecretStr(os.environ['GITHUB_TOKEN'])
        provider_tokens[ProviderType.GITHUB] = ProviderToken(token=github_token)

    if 'GITLAB_TOKEN' in os.environ:
        gitlab_token = SecretStr(os.environ['GITLAB_TOKEN'])
        provider_tokens[ProviderType.GITLAB] = ProviderToken(token=gitlab_token)

<<<<<<< HEAD
    if 'AZURE_DEVOPS_TOKEN' in os.environ:
        azure_devops_token = SecretStr(os.environ['AZURE_DEVOPS_TOKEN'])
        azure_devops_host = os.environ.get('AZURE_DEVOPS_HOST')
        provider_tokens[ProviderType.AZURE_DEVOPS] = ProviderToken(
            token=azure_devops_token, host=azure_devops_host
        )
=======
    if 'BITBUCKET_TOKEN' in os.environ:
        bitbucket_token = SecretStr(os.environ['BITBUCKET_TOKEN'])
        provider_tokens[ProviderType.BITBUCKET] = ProviderToken(token=bitbucket_token)
>>>>>>> c2acf4e0

    secret_store = (
        UserSecrets(provider_tokens=provider_tokens) if provider_tokens else None  # type: ignore[arg-type]
    )
    immutable_provider_tokens = secret_store.provider_tokens if secret_store else None

    logger.debug(f'Selected repository {selected_repository}.')
    repo_directory = call_async_from_sync(
        runtime.clone_or_init_repo,
        GENERAL_TIMEOUT,
        immutable_provider_tokens,
        selected_repository,
        None,
    )
    # Run setup script if it exists
    runtime.maybe_run_setup_script()
    # Set up git hooks if pre-commit.sh exists
    runtime.maybe_setup_git_hooks()

    return repo_directory


def create_memory(
    runtime: Runtime,
    event_stream: EventStream,
    sid: str,
    selected_repository: str | None = None,
    repo_directory: str | None = None,
    status_callback: Callable | None = None,
    conversation_instructions: str | None = None,
) -> Memory:
    """Create a memory for the agent to use.

    Args:
        runtime: The runtime to use.
        event_stream: The event stream it will subscribe to.
        sid: The session id.
        selected_repository: The repository to clone and start with, if any.
        repo_directory: The repository directory, if any.
        status_callback: Optional callback function to handle status updates.
        conversation_instructions: Optional instructions that are passed to the agent
    """
    memory = Memory(
        event_stream=event_stream,
        sid=sid,
        status_callback=status_callback,
    )

    memory.set_conversation_instructions(conversation_instructions)

    if runtime:
        # sets available hosts
        memory.set_runtime_info(runtime, {})

        # loads microagents from repo/.openhands/microagents
        microagents: list[BaseMicroagent] = runtime.get_microagents_from_selected_repo(
            selected_repository
        )
        memory.load_user_workspace_microagents(microagents)

        if selected_repository and repo_directory:
            memory.set_repository_info(selected_repository, repo_directory)

    return memory


def create_agent(config: OpenHandsConfig) -> Agent:
    agent_cls: type[Agent] = Agent.get_cls(config.default_agent)
    agent_config = config.get_agent_config(config.default_agent)
    llm_config = config.get_llm_config_from_agent(config.default_agent)

    agent = agent_cls(
        llm=LLM(config=llm_config),
        config=agent_config,
    )

    return agent


def create_controller(
    agent: Agent,
    runtime: Runtime,
    config: OpenHandsConfig,
    headless_mode: bool = True,
    replay_events: list[Event] | None = None,
) -> tuple[AgentController, State | None]:
    event_stream = runtime.event_stream
    initial_state = None
    try:
        logger.debug(
            f'Trying to restore agent state from session {event_stream.sid} if available'
        )
        initial_state = State.restore_from_session(
            event_stream.sid, event_stream.file_store
        )
    except Exception as e:
        logger.debug(f'Cannot restore agent state: {e}')

    controller = AgentController(
        agent=agent,
        iteration_delta=config.max_iterations,
        budget_per_task_delta=config.max_budget_per_task,
        agent_to_llm_config=config.get_agent_to_llm_config_map(),
        event_stream=event_stream,
        initial_state=initial_state,
        headless_mode=headless_mode,
        confirmation_mode=config.security.confirmation_mode,
        replay_events=replay_events,
    )
    return (controller, initial_state)


def generate_sid(config: OpenHandsConfig, session_name: str | None = None) -> str:
    """Generate a session id based on the session name and the jwt secret."""
    session_name = session_name or str(uuid.uuid4())
    jwt_secret = config.jwt_secret

    hash_str = hashlib.sha256(f'{session_name}{jwt_secret}'.encode('utf-8')).hexdigest()
    return f'{session_name}-{hash_str[:16]}'<|MERGE_RESOLUTION|>--- conflicted
+++ resolved
@@ -107,18 +107,16 @@
         gitlab_token = SecretStr(os.environ['GITLAB_TOKEN'])
         provider_tokens[ProviderType.GITLAB] = ProviderToken(token=gitlab_token)
 
-<<<<<<< HEAD
+    if 'BITBUCKET_TOKEN' in os.environ:
+        bitbucket_token = SecretStr(os.environ['BITBUCKET_TOKEN'])
+        provider_tokens[ProviderType.BITBUCKET] = ProviderToken(token=bitbucket_token)
+
     if 'AZURE_DEVOPS_TOKEN' in os.environ:
         azure_devops_token = SecretStr(os.environ['AZURE_DEVOPS_TOKEN'])
         azure_devops_host = os.environ.get('AZURE_DEVOPS_HOST')
         provider_tokens[ProviderType.AZURE_DEVOPS] = ProviderToken(
             token=azure_devops_token, host=azure_devops_host
         )
-=======
-    if 'BITBUCKET_TOKEN' in os.environ:
-        bitbucket_token = SecretStr(os.environ['BITBUCKET_TOKEN'])
-        provider_tokens[ProviderType.BITBUCKET] = ProviderToken(token=bitbucket_token)
->>>>>>> c2acf4e0
 
     secret_store = (
         UserSecrets(provider_tokens=provider_tokens) if provider_tokens else None  # type: ignore[arg-type]
