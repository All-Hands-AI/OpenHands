import hashlib
import os
import uuid
from typing import Callable, Tuple, Type

from pydantic import SecretStr

import openhands.agenthub  # noqa F401 (we import this to get the agents registered)
from openhands.controller import AgentController
from openhands.controller.agent import Agent
from openhands.controller.state.state import State
from openhands.core.config import (
    AppConfig,
)
from openhands.core.logger import openhands_logger as logger
from openhands.events import EventStream
from openhands.events.event import Event
from openhands.integrations.provider import ProviderToken, ProviderType, SecretStore
from openhands.llm.llm import LLM
from openhands.memory.memory import Memory
from openhands.microagent.microagent import BaseMicroagent
from openhands.runtime import get_runtime_cls
from openhands.runtime.base import Runtime
from openhands.security import SecurityAnalyzer, options
from openhands.storage import get_file_store
from openhands.utils.async_utils import GENERAL_TIMEOUT, call_async_from_sync


def create_runtime(
    config: AppConfig,
    sid: str | None = None,
    headless_mode: bool = True,
    agent: Agent | None = None,
) -> Runtime:
    """Create a runtime for the agent to run on.

    Args:
        config: The app config.
        sid: (optional) The session id. IMPORTANT: please don't set this unless you know what you're doing.
            Set it to incompatible value will cause unexpected behavior on RemoteRuntime.
        headless_mode: Whether the agent is run in headless mode. `create_runtime` is typically called within evaluation scripts,
            where we don't want to have the VSCode UI open, so it defaults to True.
        agent: (optional) The agent instance to use for configuring the runtime.

    Returns:
        The created Runtime instance (not yet connected or initialized).
    """
    # if sid is provided on the command line, use it as the name of the event stream
    # otherwise generate it on the basis of the configured jwt_secret
    # we can do this better, this is just so that the sid is retrieved when we want to restore the session
    session_id = sid or generate_sid(config)

    # set up the event stream
    file_store = get_file_store(config.file_store, config.file_store_path)
    event_stream = EventStream(session_id, file_store)

    # set up the security analyzer
    if config.security.security_analyzer:
        options.SecurityAnalyzers.get(
            config.security.security_analyzer, SecurityAnalyzer
        )(event_stream)

    # agent class
    if agent:
        agent_cls = type(agent)
    else:
        agent_cls = Agent.get_cls(config.default_agent)

    # runtime and tools
    runtime_cls = get_runtime_cls(config.runtime)
    logger.debug(f'Initializing runtime: {runtime_cls.__name__}')
    runtime: Runtime = runtime_cls(
        config=config,
        event_stream=event_stream,
        sid=session_id,
        plugins=agent_cls.sandbox_plugins,
        headless_mode=headless_mode,
    )

    logger.debug(
        f'Runtime created with plugins: {[plugin.name for plugin in runtime.plugins]}'
    )

    return runtime


def initialize_repository_for_runtime(
    runtime: Runtime,
    selected_repository: str | None = None,
    github_token: SecretStr | None = None,
) -> str | None:
    """Initialize the repository for the runtime.

    Args:
        runtime: The runtime to initialize the repository for.
        selected_repository: (optional) The GitHub repository to use.
        github_token: (optional) The GitHub token to use.

    Returns:
        The repository directory path if a repository was cloned, None otherwise.
    """
    # clone selected repository if provided
    github_token = (
        SecretStr(os.environ.get('GITHUB_TOKEN')) if not github_token else github_token
    )

    secret_store = (
        SecretStore(
            provider_tokens={
                ProviderType.GITHUB: ProviderToken(token=SecretStr(github_token))
            }
        )
        if github_token
        else None
    )
    provider_tokens = secret_store.provider_tokens if secret_store else None

    repo_directory = None
    if selected_repository and provider_tokens:
        logger.debug(f'Selected repository {selected_repository}.')
        repo_directory = call_async_from_sync(
<<<<<<< HEAD
            runtime.clone_repo, GENERAL_TIMEOUT, github_token, selected_repository, None
=======
            runtime.clone_repo,
            GENERAL_TIMEOUT,
            provider_tokens,
            selected_repository,
            None,
>>>>>>> e69ae81a
        )
        # Run setup script if it exists
        runtime.maybe_run_setup_script()

    return repo_directory


def create_memory(
    runtime: Runtime,
    event_stream: EventStream,
    sid: str,
    selected_repository: str | None = None,
    repo_directory: str | None = None,
    status_callback: Callable | None = None,
) -> Memory:
    """Create a memory for the agent to use.

    Args:
        runtime: The runtime to use.
        event_stream: The event stream it will subscribe to.
        sid: The session id.
        selected_repository: The repository to clone and start with, if any.
        repo_directory: The repository directory, if any.
        status_callback: Optional callback function to handle status updates.
    """
    memory = Memory(
        event_stream=event_stream,
        sid=sid,
        status_callback=status_callback,
    )

    if runtime:
        # sets available hosts
        memory.set_runtime_info(runtime)

        # loads microagents from repo/.openhands/microagents
        microagents: list[BaseMicroagent] = runtime.get_microagents_from_selected_repo(
            selected_repository
        )
        memory.load_user_workspace_microagents(microagents)

        if selected_repository and repo_directory:
            memory.set_repository_info(selected_repository, repo_directory)

    return memory


def create_agent(config: AppConfig) -> Agent:
    agent_cls: Type[Agent] = Agent.get_cls(config.default_agent)
    agent_config = config.get_agent_config(config.default_agent)
    llm_config = config.get_llm_config_from_agent(config.default_agent)

    agent = agent_cls(
        llm=LLM(config=llm_config),
        config=agent_config,
    )

    return agent


def create_controller(
    agent: Agent,
    runtime: Runtime,
    config: AppConfig,
    headless_mode: bool = True,
    replay_events: list[Event] | None = None,
) -> Tuple[AgentController, State | None]:
    event_stream = runtime.event_stream
    initial_state = None
    try:
        logger.debug(
            f'Trying to restore agent state from session {event_stream.sid} if available'
        )
        initial_state = State.restore_from_session(
            event_stream.sid, event_stream.file_store
        )
    except Exception as e:
        logger.debug(f'Cannot restore agent state: {e}')

    controller = AgentController(
        agent=agent,
        max_iterations=config.max_iterations,
        max_budget_per_task=config.max_budget_per_task,
        agent_to_llm_config=config.get_agent_to_llm_config_map(),
        event_stream=event_stream,
        initial_state=initial_state,
        headless_mode=headless_mode,
        confirmation_mode=config.security.confirmation_mode,
        replay_events=replay_events,
    )
    return (controller, initial_state)


def generate_sid(config: AppConfig, session_name: str | None = None) -> str:
    """Generate a session id based on the session name and the jwt secret."""
    session_name = session_name or str(uuid.uuid4())
    jwt_secret = config.jwt_secret

    hash_str = hashlib.sha256(f'{session_name}{jwt_secret}'.encode('utf-8')).hexdigest()
    return f'{session_name}-{hash_str[:16]}'<|MERGE_RESOLUTION|>--- conflicted
+++ resolved
@@ -119,15 +119,11 @@
     if selected_repository and provider_tokens:
         logger.debug(f'Selected repository {selected_repository}.')
         repo_directory = call_async_from_sync(
-<<<<<<< HEAD
-            runtime.clone_repo, GENERAL_TIMEOUT, github_token, selected_repository, None
-=======
             runtime.clone_repo,
             GENERAL_TIMEOUT,
             provider_tokens,
             selected_repository,
             None,
->>>>>>> e69ae81a
         )
         # Run setup script if it exists
         runtime.maybe_run_setup_script()
