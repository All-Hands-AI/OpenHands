import hashlib
import os
import uuid
from typing import Callable, Tuple, Type

from pydantic import SecretStr

import openhands.agenthub  # noqa F401 (we import this to get the agents registered)
from openhands.controller import AgentController
from openhands.controller.agent import Agent
from openhands.controller.state.state import State
from openhands.core.config import (
    AppConfig,
)
from openhands.core.logger import openhands_logger as logger
from openhands.events import EventStream
from openhands.events.event import Event
from openhands.integrations.provider import ProviderToken, ProviderType, SecretStore
from openhands.llm.llm import LLM
from openhands.memory.memory import Memory
from openhands.microagent.microagent import BaseMicroAgent
from openhands.runtime import get_runtime_cls
from openhands.runtime.base import Runtime
from openhands.security import SecurityAnalyzer, options
from openhands.storage import get_file_store
from openhands.utils.async_utils import GENERAL_TIMEOUT, call_async_from_sync


def create_runtime(
    config: AppConfig,
    sid: str | None = None,
    headless_mode: bool = True,
    agent: Agent | None = None,
) -> Runtime:
    """Create a runtime for the agent to run on.

    Args:
        config: The app config.
        sid: (optional) The session id. IMPORTANT: please don't set this unless you know what you're doing.
            Set it to incompatible value will cause unexpected behavior on RemoteRuntime.
        headless_mode: Whether the agent is run in headless mode. `create_runtime` is typically called within evaluation scripts,
            where we don't want to have the VSCode UI open, so it defaults to True.
        agent: (optional) The agent instance to use for configuring the runtime.

    Returns:
        The created Runtime instance (not yet connected or initialized).
    """
    # if sid is provided on the command line, use it as the name of the event stream
    # otherwise generate it on the basis of the configured jwt_secret
    # we can do this better, this is just so that the sid is retrieved when we want to restore the session
    session_id = sid or generate_sid(config)

    # set up the event stream
    file_store = get_file_store(config.file_store, config.file_store_path)
    event_stream = EventStream(session_id, file_store)

    # set up the security analyzer
    if config.security.security_analyzer:
        options.SecurityAnalyzers.get(
            config.security.security_analyzer, SecurityAnalyzer
        )(event_stream)

    # agent class
    if agent:
        agent_cls = type(agent)
    else:
        agent_cls = Agent.get_cls(config.default_agent)

    # runtime and tools
    runtime_cls = get_runtime_cls(config.runtime)
    logger.debug(f'Initializing runtime: {runtime_cls.__name__}')
    runtime: Runtime = runtime_cls(
        config=config,
        event_stream=event_stream,
        sid=session_id,
        plugins=agent_cls.sandbox_plugins,
        headless_mode=headless_mode,
    )

    logger.debug(
        f'Runtime created with plugins: {[plugin.name for plugin in runtime.plugins]}'
    )

    return runtime


def initialize_repository_for_runtime(
    runtime: Runtime,
    selected_repository: str | None = None,
    github_token: SecretStr | None = None,
) -> str | None:
    """Initialize the repository for the runtime.

    Args:
        runtime: The runtime to initialize the repository for.
        selected_repository: (optional) The GitHub repository to use.
        github_token: (optional) The GitHub token to use.

    Returns:
        The repository directory path if a repository was cloned, None otherwise.
    """
    # clone selected repository if provided
    github_token = (
        SecretStr(os.environ.get('GITHUB_TOKEN')) if not github_token else github_token
    )

    secret_store = (
        SecretStore(
            provider_tokens={
                ProviderType.GITHUB: ProviderToken(token=SecretStr(github_token))
            }
        )
        if github_token
        else None
    )
    provider_tokens = secret_store.provider_tokens if secret_store else None

    repo_directory = None
    if selected_repository and provider_tokens:
        logger.debug(f'Selected repository {selected_repository}.')
<<<<<<< HEAD
        repo_directory = call_async_from_sync(
            runtime.clone_repo, GENERAL_TIMEOUT, github_token, selected_repository, None
=======
        repo_directory = runtime.clone_repo(
            provider_tokens,
            selected_repository,
            None,
>>>>>>> d9926d24
        )

    return repo_directory


def create_memory(
    runtime: Runtime,
    event_stream: EventStream,
    sid: str,
    selected_repository: str | None = None,
    repo_directory: str | None = None,
    status_callback: Callable | None = None,
) -> Memory:
    """Create a memory for the agent to use.

    Args:
        runtime: The runtime to use.
        event_stream: The event stream it will subscribe to.
        sid: The session id.
        selected_repository: The repository to clone and start with, if any.
        repo_directory: The repository directory, if any.
        status_callback: Optional callback function to handle status updates.
    """
    memory = Memory(
        event_stream=event_stream,
        sid=sid,
        status_callback=status_callback,
    )

    if runtime:
        # sets available hosts
        memory.set_runtime_info(runtime)

        # loads microagents from repo/.openhands/microagents
        microagents: list[BaseMicroAgent] = runtime.get_microagents_from_selected_repo(
            selected_repository
        )
        memory.load_user_workspace_microagents(microagents)

        if selected_repository and repo_directory:
            memory.set_repository_info(selected_repository, repo_directory)

    return memory


def create_agent(config: AppConfig) -> Agent:
    agent_cls: Type[Agent] = Agent.get_cls(config.default_agent)
    agent_config = config.get_agent_config(config.default_agent)
    llm_config = config.get_llm_config_from_agent(config.default_agent)
    agent = agent_cls(
        llm=LLM(config=llm_config),
        config=agent_config,
    )

    return agent


def create_controller(
    agent: Agent,
    runtime: Runtime,
    config: AppConfig,
    headless_mode: bool = True,
    replay_events: list[Event] | None = None,
) -> Tuple[AgentController, State | None]:
    event_stream = runtime.event_stream
    initial_state = None
    try:
        logger.debug(
            f'Trying to restore agent state from session {event_stream.sid} if available'
        )
        initial_state = State.restore_from_session(
            event_stream.sid, event_stream.file_store
        )
    except Exception as e:
        logger.debug(f'Cannot restore agent state: {e}')

    controller = AgentController(
        agent=agent,
        max_iterations=config.max_iterations,
        max_budget_per_task=config.max_budget_per_task,
        agent_to_llm_config=config.get_agent_to_llm_config_map(),
        event_stream=event_stream,
        initial_state=initial_state,
        headless_mode=headless_mode,
        confirmation_mode=config.security.confirmation_mode,
        replay_events=replay_events,
    )
    return (controller, initial_state)


def generate_sid(config: AppConfig, session_name: str | None = None) -> str:
    """Generate a session id based on the session name and the jwt secret."""
    session_name = session_name or str(uuid.uuid4())
    jwt_secret = config.jwt_secret

    hash_str = hashlib.sha256(f'{session_name}{jwt_secret}'.encode('utf-8')).hexdigest()
    return f'{session_name}-{hash_str[:16]}'<|MERGE_RESOLUTION|>--- conflicted
+++ resolved
@@ -118,15 +118,8 @@
     repo_directory = None
     if selected_repository and provider_tokens:
         logger.debug(f'Selected repository {selected_repository}.')
-<<<<<<< HEAD
         repo_directory = call_async_from_sync(
             runtime.clone_repo, GENERAL_TIMEOUT, github_token, selected_repository, None
-=======
-        repo_directory = runtime.clone_repo(
-            provider_tokens,
-            selected_repository,
-            None,
->>>>>>> d9926d24
         )
 
     return repo_directory
