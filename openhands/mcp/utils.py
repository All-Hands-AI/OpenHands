import json
from typing import TYPE_CHECKING

if TYPE_CHECKING:
    from openhands.controller.agent import Agent

from openhands.core.config.mcp_config import MCPConfig, MCPSSEServerConfig
from openhands.core.logger import openhands_logger as logger
from openhands.events.action.mcp import MCPAction
from openhands.events.observation.mcp import MCPObservation
from openhands.events.observation.observation import Observation
from openhands.mcp.client import MCPClient
from openhands.memory.memory import Memory
from openhands.runtime.base import Runtime


def convert_mcp_clients_to_tools(mcp_clients: list[MCPClient] | None) -> list[dict]:
    """
    Converts a list of MCPClient instances to ChatCompletionToolParam format
    that can be used by CodeActAgent.

    Args:
        mcp_clients: List of MCPClient instances or None

    Returns:
        List of dicts of tools ready to be used by CodeActAgent
    """
    if mcp_clients is None:
        logger.warning('mcp_clients is None, returning empty list')
        return []

    all_mcp_tools = []
    try:
        for client in mcp_clients:
            # Each MCPClient has an mcp_clients property that is a ToolCollection
            # The ToolCollection has a to_params method that converts tools to ChatCompletionToolParam format
            for tool in client.tools:
                mcp_tools = tool.to_param()
                all_mcp_tools.append(mcp_tools)
    except Exception as e:
        logger.error(f'Error in convert_mcp_clients_to_tools: {e}')
        return []
    return all_mcp_tools


async def create_mcp_clients(
    sse_servers: list[MCPSSEServerConfig], conversation_id: str | None = None
) -> list[MCPClient]:
    mcp_clients: list[MCPClient] = []
    # Initialize SSE connections
    if sse_servers:
        for server_url in sse_servers:
            logger.info(
                f'Initializing MCP agent for {server_url} with SSE connection...'
            )

            client = MCPClient()
            try:
                await client.connect_sse(
                    server_url.url,
                    api_key=server_url.api_key,
                    conversation_id=conversation_id,
                )
                # Only add the client to the list after a successful connection
                mcp_clients.append(client)
                logger.info(f'Connected to MCP server {server_url} via SSE')
            except Exception as e:
                logger.error(f'Failed to connect to {server_url}: {str(e)}')
                try:
                    await client.disconnect()
                except Exception as disconnect_error:
                    logger.error(
                        f'Error during disconnect after failed connection: {str(disconnect_error)}'
                    )

    return mcp_clients


async def fetch_mcp_tools_from_config(mcp_config: MCPConfig) -> list[dict]:
    """
    Retrieves the list of MCP tools from the MCP clients.

    Returns:
        A list of tool dictionaries. Returns an empty list if no connections could be established.
    """
    mcp_clients = []
    mcp_tools = []
    try:
        logger.debug(f'Creating MCP clients with config: {mcp_config}')
        # Create clients - this will fetch tools but not maintain active connections
        mcp_clients = await create_mcp_clients(
            mcp_config.sse_servers,
        )

        if not mcp_clients:
            logger.debug('No MCP clients were successfully connected')
            return []

        # Convert tools to the format expected by the agent
        mcp_tools = convert_mcp_clients_to_tools(mcp_clients)

        # Always disconnect clients to clean up resources
        for mcp_client in mcp_clients:
            try:
                await mcp_client.disconnect()
            except Exception as disconnect_error:
                logger.error(f'Error disconnecting MCP client: {str(disconnect_error)}')

    except Exception as e:
        logger.error(f'Error fetching MCP tools: {str(e)}')
        return []

    logger.debug(f'MCP tools: {mcp_tools}')
    return mcp_tools


async def call_tool_mcp(mcp_clients: list[MCPClient], action: MCPAction) -> Observation:
    """
    Call a tool on an MCP server and return the observation.

    Args:
        mcp_clients: The list of MCP clients to execute the action on
        action: The MCP action to execute

    Returns:
        The observation from the MCP server
    """
    if not mcp_clients:
        raise ValueError('No MCP clients found')

    logger.debug(f'MCP action received: {action}')

    # Find the MCP client that has the matching tool name
    matching_client = None
    logger.debug(f'MCP clients: {mcp_clients}')
    logger.debug(f'MCP action name: {action.name}')

    for client in mcp_clients:
        logger.debug(f'MCP client tools: {client.tools}')
        if action.name in [tool.name for tool in client.tools]:
            matching_client = client
            break

    if matching_client is None:
        raise ValueError(f'No matching MCP agent found for tool name: {action.name}')

    logger.debug(f'Matching client: {matching_client}')

    # Call the tool - this will create a new connection internally
    response = await matching_client.call_tool(action.name, action.arguments)
    logger.debug(f'MCP response: {response}')

    return MCPObservation(content=json.dumps(response.model_dump(mode='json')))


async def add_mcp_tools_to_agent(
    agent: 'Agent', runtime: Runtime, memory: 'Memory', mcp_config: MCPConfig
):
    """
    Add MCP tools to an agent.
    """
<<<<<<< HEAD
=======

    from openhands.runtime.impl.action_execution.action_execution_client import (
        ActionExecutionClient,  # inline import to avoid circular import
    )

    assert isinstance(runtime, ActionExecutionClient), (
        'Runtime must be an instance of ActionExecutionClient'
    )
>>>>>>> 66f33bfa
    assert runtime.runtime_initialized, (
        'Runtime must be initialized before adding MCP tools'
    )

    # Add microagent MCP tools if available
    microagent_mcp_configs = memory.get_microagent_mcp_tools()
    extra_stdio_servers = []
    for mcp_config in microagent_mcp_configs:
        if mcp_config.sse_servers:
            logger.warning(
                'Microagent MCP config contains SSE servers, it is not yet supported.'
            )

        if mcp_config.stdio_servers:
            for stdio_server in mcp_config.stdio_servers:
                # Check if this stdio server is already in the config
                if stdio_server not in extra_stdio_servers:
                    extra_stdio_servers.append(stdio_server)
                    logger.info(f'Added microagent stdio server: {stdio_server.name}')

    # Add the runtime as another MCP server
    updated_mcp_config = runtime.get_mcp_config(extra_stdio_servers)

    # Fetch the MCP tools
    mcp_tools = await fetch_mcp_tools_from_config(updated_mcp_config)

    logger.info(
        f'Loaded {len(mcp_tools)} MCP tools: {[tool["function"]["name"] for tool in mcp_tools]}'
    )

    # Set the MCP tools on the agent
    agent.set_mcp_tools(mcp_tools)<|MERGE_RESOLUTION|>--- conflicted
+++ resolved
@@ -159,17 +159,7 @@
     """
     Add MCP tools to an agent.
     """
-<<<<<<< HEAD
-=======
 
-    from openhands.runtime.impl.action_execution.action_execution_client import (
-        ActionExecutionClient,  # inline import to avoid circular import
-    )
-
-    assert isinstance(runtime, ActionExecutionClient), (
-        'Runtime must be an instance of ActionExecutionClient'
-    )
->>>>>>> 66f33bfa
     assert runtime.runtime_initialized, (
         'Runtime must be initialized before adding MCP tools'
     )
