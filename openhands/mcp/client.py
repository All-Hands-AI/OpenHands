import asyncio
from typing import Dict, List, Optional

from mcp import ClientSession
from mcp.client.sse import sse_client
from mcp.types import CallToolResult
from pydantic import BaseModel, Field

from openhands.core.logger import openhands_logger as logger
from openhands.mcp.tool import MCPClientTool


class MCPClient(BaseModel):
    """A collection of tools that connects to an MCP server and manages available tools through the Model Context Protocol."""

    session: Optional[ClientSession] = None
    description: str = 'MCP client tools for server interaction'
    tools: List[MCPClientTool] = Field(default_factory=list)
    tool_map: Dict[str, MCPClientTool] = Field(default_factory=dict)
    name: str = Field(default='')

    class Config:
        arbitrary_types_allowed = True

    async def connect_sse(
        self,
        server_url: str,
        sid: Optional[str] = None,
        mnemonic: Optional[str] = None,
        timeout: float = 5.0,
        read_timeout: float = 45.0,
    ) -> None:
        """Connect to an MCP server using SSE transport.

        Args:
            server_url: The URL of the SSE server to connect to.
            timeout: Connection timeout in seconds. Default is 5 seconds.
            sid: The session id.
            mnemonic: The mnemonic for the session.
            read_timeout: The read timeout for the SSE connection. Default is 2 minutes.
        """
        if not server_url:
            raise ValueError('Server URL is required.')
        if self.session:
            await self.close_session()

        # Store mnemonic separately for reconnection
        if mnemonic:
            self._original_mnemonic = mnemonic

        headers = {
            k: v for k, v in {'sid': sid, 'mnemonic': mnemonic}.items() if v is not None
        }
        without_mnemonic = {k: v for k, v in headers.items() if k != 'mnemonic'}
        self._server_params: dict = {
            'url': server_url,
            'headers': headers if self.name == 'browser_mcp' else without_mnemonic,
            'timeout': timeout,
            'sse_read_timeout': read_timeout,
        }
        logger.info(f'sid: {sid}')
        logger.info('Connecting to MCP server')

        try:
            async with sse_client(**self._server_params) as (read, write):
                async with ClientSession(read, write) as session:
                    self.session = session
                    await self._connect_sse()
                    await self._initialize_and_list_tools()
        except Exception as e:
            logger.error(f'Error connecting to {server_url}: {str(e)}')
            raise

    async def _connect_sse(
        self,
    ) -> None:
        """Connect to an MCP server using SSE transport."""
        tools = []
        if self.tool_map:
            for key in self.tool_map.keys():
                self.tool_map[key].session = self.session
                tools.append(self.tool_map[key])
        self.tools = tools

    async def _initialize_and_list_tools(self) -> None:
        """Initialize session and populate tool map."""
        if not self.session:
            raise RuntimeError('Session not initialized.')

        await self.session.initialize()
        response = await self.session.list_tools()

        # Clear existing tools
        self.tools = []

        # Create proper tool objects for each server tool
        for tool in response.tools:
            server_tool = MCPClientTool(
                name=tool.name,
                description=tool.description,
                inputSchema=tool.inputSchema,
                session=self.session,
            )
            self.tool_map[tool.name] = server_tool
            self.tools.append(server_tool)

        logger.info(
            f'Connected to server with tools: {[tool.name for tool in response.tools]}'
        )

    async def call_tool(self, tool_name: str, args: Dict):
        """Call a tool on the MCP server with automatic reconnection on failure.

        Args:
            tool_name: Name of the tool to call.
            args: Arguments to pass to the tool.

        Returns:
            The tool execution result.

        Raises:
            ValueError: If the tool is not found.
            RuntimeError: If connection failed and couldn't be restored.
        """
        if tool_name not in self.tool_map:
            raise ValueError(f'Tool {tool_name} not found.')

        try:
            # Check if we need to reconnect
            read_timeout: float = self._server_params['sse_read_timeout']
            tool_result = await asyncio.wait_for(
                self.execute_call_tool(tool_name=tool_name, args=args),
<<<<<<< HEAD
                self._server_params['sse_read_timeout'] + 1.0,
=======
                read_timeout + 1.0,  # noqa: E226
>>>>>>> 7ca094a2
            )
            return tool_result
        except Exception as e:
            logger.error(f'Tool call to {tool_name} failed: {str(e)}')
            return CallToolResult(
                content=[
                    {
                        'text': f'Tool call to {tool_name} failed: {str(e)}',
                        'type': 'text',
                    }
                ],
                isError=True,
            )
        finally:
            await self.close_session()

    async def execute_call_tool(self, tool_name: str, args: Dict):
        async with sse_client(**self._server_params) as (read, write):
            async with ClientSession(read, write) as session:
                self.session = session
                if not self.session:
                    raise RuntimeError(
                        'Failed to reconnect to MCP server. Session is None.'
                    )
                await self._connect_sse()
                await self.session.initialize()
                tool_result = await self.tool_map[tool_name].execute(**args)
                if tool_result.isError:
                    logger.error(
                        f'Tool call to {tool_name} failed: {tool_result.content}'
                    )
                return tool_result

    async def close_session(self) -> None:
        try:
            if self.session:
                if hasattr(self.session, 'close'):
                    await self.session.close()
            self.session = None
        except Exception as e:
            logger.error(f'Error during close session: {str(e)}')

    async def disconnect(self) -> None:
        """Disconnect from the MCP server and clean up resources."""
        pass<|MERGE_RESOLUTION|>--- conflicted
+++ resolved
@@ -130,11 +130,7 @@
             read_timeout: float = self._server_params['sse_read_timeout']
             tool_result = await asyncio.wait_for(
                 self.execute_call_tool(tool_name=tool_name, args=args),
-<<<<<<< HEAD
-                self._server_params['sse_read_timeout'] + 1.0,
-=======
                 read_timeout + 1.0,  # noqa: E226
->>>>>>> 7ca094a2
             )
             return tool_result
         except Exception as e:
