--- conflicted
+++ resolved
@@ -1,10 +1,5 @@
 import asyncio
 from contextlib import AsyncExitStack
-<<<<<<< HEAD
-from typing import Dict, List
-=======
-from typing import Optional
->>>>>>> adfa510b
 
 from mcp import ClientSession
 from mcp.client.sse import sse_client
