from abc import ABC, abstractmethod

from pydantic import BaseModel


class LintResult(BaseModel):
    file: str
    line: int  # 1-indexed
    column: int  # 1-indexed
    message: str

    def visualize(self, half_window: int = 3) -> str:
        """Visualize the lint result by print out all the lines where the lint result is found.

        Args:
            half_window: The number of context lines to display around the error on each side.
        """
        with open(self.file, 'r') as f:
            file_lines = f.readlines()

        # Add line numbers
        _span_size = len(str(len(file_lines)))
        file_lines = [
            f'{i + 1:>{_span_size}}|{line.rstrip()}'
            for i, line in enumerate(file_lines)
        ]

        # Get the window of lines to display
        assert self.line <= len(file_lines) and self.line > 0
        line_idx = self.line - 1
<<<<<<< HEAD
        begin_window = max(0, line_idx - window_size // 2)
        end_window = min(len(file_lines), line_idx + window_size // 2)
=======
        begin_window = max(0, line_idx - half_window)
        end_window = min(len(file_lines), line_idx + half_window + 1)

>>>>>>> 4adc5f1e
        selected_lines = file_lines[begin_window:end_window]
        line_idx_in_window = line_idx - begin_window

        # Add character hint
        _character_hint = (
            _span_size * ' '
            + ' ' * (self.column)
            + '^'
            + ' ERROR HERE: '
            + self.message
        )
        selected_lines[line_idx_in_window] = (
            f'\033[91m{selected_lines[line_idx_in_window]}\033[0m'
            + '\n'
            + _character_hint
        )
        return '\n'.join(selected_lines)


class LinterException(Exception):
    """Base class for all linter exceptions."""

    pass


class BaseLinter(ABC):
    """Base class for all linters.

    Each linter should be able to lint files of a specific type and return a list of (parsed) lint results.
    """

    encoding: str = 'utf-8'

    @property
    @abstractmethod
    def supported_extensions(self) -> list[str]:
        """The file extensions that this linter supports, such as .py or .tsx."""
        return []

    @abstractmethod
    def lint(self, file_path: str) -> list[LintResult]:
        """Lint the given file.
        file_path: The path to the file to lint. Required to be absolute.
        """
        pass<|MERGE_RESOLUTION|>--- conflicted
+++ resolved
@@ -28,14 +28,9 @@
         # Get the window of lines to display
         assert self.line <= len(file_lines) and self.line > 0
         line_idx = self.line - 1
-<<<<<<< HEAD
-        begin_window = max(0, line_idx - window_size // 2)
-        end_window = min(len(file_lines), line_idx + window_size // 2)
-=======
         begin_window = max(0, line_idx - half_window)
         end_window = min(len(file_lines), line_idx + half_window + 1)
 
->>>>>>> 4adc5f1e
         selected_lines = file_lines[begin_window:end_window]
         line_idx_in_window = line_idx - begin_window
 
