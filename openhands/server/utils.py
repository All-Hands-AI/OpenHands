--- conflicted
+++ resolved
@@ -1,17 +1,9 @@
-<<<<<<< HEAD
 import uuid
 
-from fastapi import Request
-
-from openhands.server.session.conversation import ServerConversation
-from openhands.server.shared import ConversationStoreImpl, config
-from openhands.server.user_auth import get_user_auth
-=======
 from fastapi import Depends, Request
 
 from openhands.server.shared import ConversationStoreImpl, config, conversation_manager
 from openhands.server.user_auth import get_user_id
->>>>>>> ad468587
 from openhands.storage.conversation.conversation_store import ConversationStore
 
 
@@ -27,21 +19,6 @@
     return conversation_store
 
 
-<<<<<<< HEAD
-def get_conversation_state(request: Request) -> ServerConversation | None:
-    """
-    Get the conversation object from the request state.
-
-    Args:
-        request: The FastAPI request object.
-
-    Returns:
-        The conversation object.
-    """
-    conversation = getattr(request.state, 'conversation', None)
-    return conversation
-
-
 async def generate_unique_conversation_id(
     conversation_store: ConversationStore,
 ) -> str:
@@ -49,7 +26,8 @@
     while await conversation_store.exists(conversation_id):
         conversation_id = uuid.uuid4().hex
     return conversation_id
-=======
+
+
 async def get_conversation(
     conversation_id: str, user_id: str | None = Depends(get_user_id)
 ):
@@ -60,5 +38,4 @@
     try:
         yield conversation
     finally:
-        await conversation_manager.detach_from_conversation(conversation)
->>>>>>> ad468587
+        await conversation_manager.detach_from_conversation(conversation)