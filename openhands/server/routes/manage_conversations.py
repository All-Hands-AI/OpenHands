import uuid
from datetime import datetime, timezone

from fastapi import APIRouter, Body, Request, status
from fastapi.responses import JSONResponse
from pydantic import BaseModel

from openhands.core.logger import openhands_logger as logger
from openhands.events.action.message import MessageAction
from openhands.integrations.provider import (
    PROVIDER_TOKEN_TYPE,
)
from openhands.runtime import get_runtime_cls
from openhands.server.auth import (
    get_github_user_id,
    get_provider_tokens,
    get_user_id,
)
from openhands.server.data_models.conversation_info import ConversationInfo
from openhands.server.data_models.conversation_info_result_set import (
    ConversationInfoResultSet,
)
from openhands.server.session.conversation_init_data import ConversationInitData
from openhands.server.shared import (
    ConversationStoreImpl,
    SettingsStoreImpl,
    config,
    conversation_manager,
)
from openhands.server.types import LLMAuthenticationError, MissingSettingsError
from openhands.storage.data_models.conversation_metadata import ConversationMetadata
from openhands.storage.data_models.conversation_status import ConversationStatus
from openhands.utils.async_utils import wait_all

app = APIRouter(prefix='/api')


class InitSessionRequest(BaseModel):
    selected_repository: str | None = None
    selected_branch: str | None = None
    initial_user_msg: str | None = None
    image_urls: list[str] | None = None


async def _create_new_conversation(
    user_id: str | None,
    git_provider_tokens: PROVIDER_TOKEN_TYPE | None,
    selected_repository: str | None,
    selected_branch: str | None,
    initial_user_msg: str | None,
    image_urls: list[str] | None,
    attach_convo_id: bool = False,
):
    logger.info(
        'Creating conversation',
        extra={'signal': 'create_conversation', 'user_id': user_id},
    )
    logger.info('Loading settings')
    settings_store = await SettingsStoreImpl.get_instance(config, user_id)
    settings = await settings_store.load()
    logger.info('Settings loaded')

    session_init_args: dict = {}
    if settings:
        session_init_args = {**settings.__dict__, **session_init_args}
        # We could use litellm.check_valid_key for a more accurate check,
        # but that would run a tiny inference.
        if (
            not settings.llm_api_key
            or settings.llm_api_key.get_secret_value().isspace()
        ):
            logger.warn(f'Missing api key for model {settings.llm_model}')
            raise LLMAuthenticationError(
                'Error authenticating with the LLM provider. Please check your API key'
            )

    else:
        logger.warn('Settings not present, not starting conversation')
        raise MissingSettingsError('Settings not found')

<<<<<<< HEAD
    session_init_args['provider_token'] = token
    session_init_args['custom_secrets'] = settings.secrets_store.custom_secrets
=======
    session_init_args['git_provider_tokens'] = git_provider_tokens
>>>>>>> 932c7243
    session_init_args['selected_repository'] = selected_repository
    session_init_args['selected_branch'] = selected_branch
    conversation_init_data = ConversationInitData(**session_init_args)
    logger.info('Loading conversation store')
    conversation_store = await ConversationStoreImpl.get_instance(config, user_id, None)
    logger.info('Conversation store loaded')

    conversation_id = uuid.uuid4().hex
    while await conversation_store.exists(conversation_id):
        logger.warning(f'Collision on conversation ID: {conversation_id}. Retrying...')
        conversation_id = uuid.uuid4().hex
    logger.info(
        f'New conversation ID: {conversation_id}',
        extra={'user_id': user_id, 'session_id': conversation_id},
    )

    repository_title = (
        selected_repository.split('/')[-1] if selected_repository else None
    )
    conversation_title = f'{repository_title or "Conversation"} {conversation_id[:5]}'

    logger.info(f'Saving metadata for conversation {conversation_id}')
    await conversation_store.save_metadata(
        ConversationMetadata(
            conversation_id=conversation_id,
            title=conversation_title,
            user_id=user_id,
            github_user_id=None,
            selected_repository=selected_repository,
            selected_branch=selected_branch,
        )
    )

    logger.info(
        f'Starting agent loop for conversation {conversation_id}',
        extra={'user_id': user_id, 'session_id': conversation_id},
    )
    initial_message_action = None
    if initial_user_msg or image_urls:
        user_msg = (
            initial_user_msg.format(conversation_id)
            if attach_convo_id and initial_user_msg
            else initial_user_msg
        )
        initial_message_action = MessageAction(
            content=user_msg or '',
            image_urls=image_urls or [],
        )
    await conversation_manager.maybe_start_agent_loop(
        conversation_id,
        conversation_init_data,
        user_id,
        initial_user_msg=initial_message_action,
    )
    logger.info(f'Finished initializing conversation {conversation_id}')

    return conversation_id


@app.post('/conversations')
async def new_conversation(request: Request, data: InitSessionRequest):
    """Initialize a new session or join an existing one.

    After successful initialization, the client should connect to the WebSocket
    using the returned conversation ID.
    """
    logger.info('Initializing new conversation')
    provider_tokens = get_provider_tokens(request)
    selected_repository = data.selected_repository
    selected_branch = data.selected_branch
    initial_user_msg = data.initial_user_msg
    image_urls = data.image_urls or []

    try:
        # Create conversation with initial message
        conversation_id = await _create_new_conversation(
            get_user_id(request),
            provider_tokens,
            selected_repository,
            selected_branch,
            initial_user_msg,
            image_urls,
        )

        return JSONResponse(
            content={'status': 'ok', 'conversation_id': conversation_id}
        )
    except MissingSettingsError as e:
        return JSONResponse(
            content={
                'status': 'error',
                'message': str(e),
                'msg_id': 'CONFIGURATION$SETTINGS_NOT_FOUND',
            },
            status_code=status.HTTP_400_BAD_REQUEST,
        )

    except LLMAuthenticationError as e:
        return JSONResponse(
            content={
                'status': 'error',
                'message': str(e),
                'msg_id': 'STATUS$ERROR_LLM_AUTHENTICATION',
            },
            status_code=status.HTTP_400_BAD_REQUEST,
        )


@app.get('/conversations')
async def search_conversations(
    request: Request,
    page_id: str | None = None,
    limit: int = 20,
) -> ConversationInfoResultSet:
    conversation_store = await ConversationStoreImpl.get_instance(
        config, get_user_id(request), get_github_user_id(request)
    )
    conversation_metadata_result_set = await conversation_store.search(page_id, limit)

    # Filter out conversations older than max_age
    now = datetime.now(timezone.utc)
    max_age = config.conversation_max_age_seconds
    filtered_results = [
        conversation
        for conversation in conversation_metadata_result_set.results
        if hasattr(conversation, 'created_at')
        and (now - conversation.created_at.replace(tzinfo=timezone.utc)).total_seconds()
        <= max_age
    ]

    conversation_ids = set(
        conversation.conversation_id for conversation in filtered_results
    )
    running_conversations = await conversation_manager.get_running_agent_loops(
        get_user_id(request), set(conversation_ids)
    )
    result = ConversationInfoResultSet(
        results=await wait_all(
            _get_conversation_info(
                conversation=conversation,
                is_running=conversation.conversation_id in running_conversations,
            )
            for conversation in filtered_results
        ),
        next_page_id=conversation_metadata_result_set.next_page_id,
    )
    return result


@app.get('/conversations/{conversation_id}')
async def get_conversation(
    conversation_id: str, request: Request
) -> ConversationInfo | None:
    conversation_store = await ConversationStoreImpl.get_instance(
        config, get_user_id(request), get_github_user_id(request)
    )
    try:
        metadata = await conversation_store.get_metadata(conversation_id)
        is_running = await conversation_manager.is_agent_loop_running(conversation_id)
        conversation_info = await _get_conversation_info(metadata, is_running)
        return conversation_info
    except FileNotFoundError:
        return None


@app.patch('/conversations/{conversation_id}')
async def update_conversation(
    request: Request, conversation_id: str, title: str = Body(embed=True)
) -> bool:
    conversation_store = await ConversationStoreImpl.get_instance(
        config, get_user_id(request), get_github_user_id(request)
    )
    metadata = await conversation_store.get_metadata(conversation_id)
    if not metadata:
        return False
    metadata.title = title
    await conversation_store.save_metadata(metadata)
    return True


@app.delete('/conversations/{conversation_id}')
async def delete_conversation(
    conversation_id: str,
    request: Request,
) -> bool:
    conversation_store = await ConversationStoreImpl.get_instance(
        config, get_user_id(request), get_github_user_id(request)
    )
    try:
        await conversation_store.get_metadata(conversation_id)
    except FileNotFoundError:
        return False
    is_running = await conversation_manager.is_agent_loop_running(conversation_id)
    if is_running:
        await conversation_manager.close_session(conversation_id)
    runtime_cls = get_runtime_cls(config.runtime)
    await runtime_cls.delete(conversation_id)
    await conversation_store.delete_metadata(conversation_id)
    return True


async def _get_conversation_info(
    conversation: ConversationMetadata,
    is_running: bool,
) -> ConversationInfo | None:
    try:
        title = conversation.title
        if not title:
            title = f'Conversation {conversation.conversation_id[:5]}'
        return ConversationInfo(
            conversation_id=conversation.conversation_id,
            title=title,
            last_updated_at=conversation.last_updated_at,
            created_at=conversation.created_at,
            selected_repository=conversation.selected_repository,
            status=ConversationStatus.RUNNING
            if is_running
            else ConversationStatus.STOPPED,
        )
    except Exception as e:
        logger.error(
            f'Error loading conversation {conversation.conversation_id}: {str(e)}',
            extra={'session_id': conversation.conversation_id},
        )
        return None<|MERGE_RESOLUTION|>--- conflicted
+++ resolved
@@ -78,12 +78,8 @@
         logger.warn('Settings not present, not starting conversation')
         raise MissingSettingsError('Settings not found')
 
-<<<<<<< HEAD
-    session_init_args['provider_token'] = token
+    session_init_args['git_provider_tokens'] = git_provider_tokens
     session_init_args['custom_secrets'] = settings.secrets_store.custom_secrets
-=======
-    session_init_args['git_provider_tokens'] = git_provider_tokens
->>>>>>> 932c7243
     session_init_args['selected_repository'] = selected_repository
     session_init_args['selected_branch'] = selected_branch
     conversation_init_data = ConversationInitData(**session_init_args)
