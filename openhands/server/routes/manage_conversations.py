import uuid
from datetime import datetime, timezone

from fastapi import APIRouter, Body, Request, status
from fastapi.responses import JSONResponse
from pydantic import BaseModel

from openhands.core.logger import openhands_logger as logger
from openhands.events.action.message import MessageAction
from openhands.integrations.github.github_service import GithubServiceImpl
from openhands.integrations.provider import (
    PROVIDER_TOKEN_TYPE,
    ProviderToken,
    ProviderType,
)
from openhands.runtime import get_runtime_cls
from openhands.server.auth import (
    get_access_token,
    get_github_user_id,
<<<<<<< HEAD
    get_github_user_id_from_provider_tokens,
    get_provider_tokens,
=======
    get_provider_tokens,
    get_user_id,
>>>>>>> 1a755c3f
)
from openhands.server.data_models.conversation_info import ConversationInfo
from openhands.server.data_models.conversation_info_result_set import (
    ConversationInfoResultSet,
)
from openhands.server.session.conversation_init_data import ConversationInitData
from openhands.server.shared import (
    ConversationStoreImpl,
    SettingsStoreImpl,
    config,
    conversation_manager,
)
from openhands.server.types import LLMAuthenticationError, MissingSettingsError
from openhands.storage.data_models.conversation_metadata import ConversationMetadata
from openhands.storage.data_models.conversation_status import ConversationStatus
from openhands.utils.async_utils import wait_all

app = APIRouter(prefix='/api')


class InitSessionRequest(BaseModel):
    selected_repository: str | None = None
    selected_branch: str | None = None
    initial_user_msg: str | None = None
    image_urls: list[str] | None = None


async def _create_new_conversation(
    provider_tokens: PROVIDER_TOKEN_TYPE,
    selected_repository: str | None,
    selected_branch: str | None,
    initial_user_msg: str | None,
    image_urls: list[str] | None,
    attach_convo_id: bool = False,
):
    user_id = get_github_user_id_from_provider_tokens(provider_tokens)
    logger.info(
        'Creating conversation',
        extra={'signal': 'create_conversation', 'user_id': user_id},
    )
    logger.info('Loading settings')
    settings_store = await SettingsStoreImpl.get_instance(config, user_id)
    settings = await settings_store.load()
    logger.info('Settings loaded')

    session_init_args: dict = {}
    if settings:
        session_init_args = {**settings.__dict__, **session_init_args}
        # We could use litellm.check_valid_key for a more accurate check,
        # but that would run a tiny inference.
        if (
            not settings.llm_api_key
            or settings.llm_api_key.get_secret_value().isspace()
        ):
            logger.warn(f'Missing api key for model {settings.llm_model}')
            raise LLMAuthenticationError(
                'Error authenticating with the LLM provider. Please check your API key'
            )

    else:
        logger.warn('Settings not present, not starting conversation')
        raise MissingSettingsError('Settings not found')

<<<<<<< HEAD
    session_init_args['provider_tokens'] = provider_tokens if provider_tokens else {}
=======
    session_init_args['provider_token'] = token
>>>>>>> 1a755c3f
    session_init_args['selected_repository'] = selected_repository
    session_init_args['selected_branch'] = selected_branch
    conversation_init_data = ConversationInitData(**session_init_args)
    logger.info('Loading conversation store')
    conversation_store = await ConversationStoreImpl.get_instance(config, user_id, None)
    logger.info('Conversation store loaded')

    conversation_id = uuid.uuid4().hex
    while await conversation_store.exists(conversation_id):
        logger.warning(f'Collision on conversation ID: {conversation_id}. Retrying...')
        conversation_id = uuid.uuid4().hex
    logger.info(
        f'New conversation ID: {conversation_id}',
        extra={'user_id': user_id, 'session_id': conversation_id},
    )

    repository_title = (
        selected_repository.split('/')[-1] if selected_repository else None
    )
    conversation_title = f'{repository_title or "Conversation"} {conversation_id[:5]}'

    logger.info(f'Saving metadata for conversation {conversation_id}')
    await conversation_store.save_metadata(
        ConversationMetadata(
            conversation_id=conversation_id,
            title=conversation_title,
            user_id=user_id,
            github_user_id=None,
            selected_repository=selected_repository,
            selected_branch=selected_branch,
        )
    )

    logger.info(
        f'Starting agent loop for conversation {conversation_id}',
        extra={'user_id': user_id, 'session_id': conversation_id},
    )
    initial_message_action = None
    if initial_user_msg or image_urls:
        user_msg = (
            initial_user_msg.format(conversation_id)
            if attach_convo_id and initial_user_msg
            else initial_user_msg
        )
        initial_message_action = MessageAction(
            content=user_msg or '',
            image_urls=image_urls or [],
        )
    await conversation_manager.maybe_start_agent_loop(
        conversation_id,
        conversation_init_data,
        user_id,
        initial_user_msg=initial_message_action,
    )
    logger.info(f'Finished initializing conversation {conversation_id}')

    return conversation_id


@app.post('/conversations')
async def new_conversation(request: Request, data: InitSessionRequest):
    """Initialize a new session or join an existing one.

    After successful initialization, the client should connect to the WebSocket
    using the returned conversation ID.
    """
    logger.info('Initializing new conversation')
    provider_tokens = get_provider_tokens(request)

    if not provider_tokens or ProviderType.GITHUB not in provider_tokens:
        raise MissingSettingsError('Require git provider tokens')

    if not provider_tokens[ProviderType.GITHUB].token:
        token = provider_tokens[ProviderType.GITHUB]
        user_id = token.user_id
        gh_client = GithubServiceImpl(
            user_id=user_id,
            external_auth_token=get_access_token(request),
            token=token.token,
        )
        github_token = await gh_client.get_latest_token()
        provider_tokens[ProviderType.GITHUB] = ProviderToken(
            user_id=user_id,
            token=github_token,
        )

    selected_repository = data.selected_repository
    selected_branch = data.selected_branch
    initial_user_msg = data.initial_user_msg
    image_urls = data.image_urls or []

    try:
        # Create conversation with initial message
        conversation_id = await _create_new_conversation(
<<<<<<< HEAD
            provider_tokens,
=======
            get_user_id(request),
            github_token,
>>>>>>> 1a755c3f
            selected_repository,
            selected_branch,
            initial_user_msg,
            image_urls,
        )

        return JSONResponse(
            content={'status': 'ok', 'conversation_id': conversation_id}
        )
    except MissingSettingsError as e:
        return JSONResponse(
            content={
                'status': 'error',
                'message': str(e),
                'msg_id': 'CONFIGURATION$SETTINGS_NOT_FOUND',
            },
            status_code=status.HTTP_400_BAD_REQUEST,
        )

    except LLMAuthenticationError as e:
        return JSONResponse(
            content={
                'status': 'error',
                'message': str(e),
                'msg_id': 'STATUS$ERROR_LLM_AUTHENTICATION',
            },
            status_code=status.HTTP_400_BAD_REQUEST,
        )


@app.get('/conversations')
async def search_conversations(
    request: Request,
    page_id: str | None = None,
    limit: int = 20,
) -> ConversationInfoResultSet:
    conversation_store = await ConversationStoreImpl.get_instance(
        config, get_user_id(request), get_github_user_id(request)
    )
    conversation_metadata_result_set = await conversation_store.search(page_id, limit)

    # Filter out conversations older than max_age
    now = datetime.now(timezone.utc)
    max_age = config.conversation_max_age_seconds
    filtered_results = [
        conversation
        for conversation in conversation_metadata_result_set.results
        if hasattr(conversation, 'created_at')
        and (now - conversation.created_at.replace(tzinfo=timezone.utc)).total_seconds()
        <= max_age
    ]

    conversation_ids = set(
        conversation.conversation_id for conversation in filtered_results
    )
    running_conversations = await conversation_manager.get_running_agent_loops(
        get_user_id(request), set(conversation_ids)
    )
    result = ConversationInfoResultSet(
        results=await wait_all(
            _get_conversation_info(
                conversation=conversation,
                is_running=conversation.conversation_id in running_conversations,
            )
            for conversation in filtered_results
        ),
        next_page_id=conversation_metadata_result_set.next_page_id,
    )
    return result


@app.get('/conversations/{conversation_id}')
async def get_conversation(
    conversation_id: str, request: Request
) -> ConversationInfo | None:
    conversation_store = await ConversationStoreImpl.get_instance(
        config, get_user_id(request), get_github_user_id(request)
    )
    try:
        metadata = await conversation_store.get_metadata(conversation_id)
        is_running = await conversation_manager.is_agent_loop_running(conversation_id)
        conversation_info = await _get_conversation_info(metadata, is_running)
        return conversation_info
    except FileNotFoundError:
        return None


@app.patch('/conversations/{conversation_id}')
async def update_conversation(
    request: Request, conversation_id: str, title: str = Body(embed=True)
) -> bool:
    conversation_store = await ConversationStoreImpl.get_instance(
        config, get_user_id(request), get_github_user_id(request)
    )
    metadata = await conversation_store.get_metadata(conversation_id)
    if not metadata:
        return False
    metadata.title = title
    await conversation_store.save_metadata(metadata)
    return True


@app.delete('/conversations/{conversation_id}')
async def delete_conversation(
    conversation_id: str,
    request: Request,
) -> bool:
    conversation_store = await ConversationStoreImpl.get_instance(
        config, get_user_id(request), get_github_user_id(request)
    )
    try:
        await conversation_store.get_metadata(conversation_id)
    except FileNotFoundError:
        return False
    is_running = await conversation_manager.is_agent_loop_running(conversation_id)
    if is_running:
        await conversation_manager.close_session(conversation_id)
    runtime_cls = get_runtime_cls(config.runtime)
    await runtime_cls.delete(conversation_id)
    await conversation_store.delete_metadata(conversation_id)
    return True


async def _get_conversation_info(
    conversation: ConversationMetadata,
    is_running: bool,
) -> ConversationInfo | None:
    try:
        title = conversation.title
        if not title:
            title = f'Conversation {conversation.conversation_id[:5]}'
        return ConversationInfo(
            conversation_id=conversation.conversation_id,
            title=title,
            last_updated_at=conversation.last_updated_at,
            created_at=conversation.created_at,
            selected_repository=conversation.selected_repository,
            status=ConversationStatus.RUNNING
            if is_running
            else ConversationStatus.STOPPED,
        )
    except Exception as e:
        logger.error(
            f'Error loading conversation {conversation.conversation_id}: {str(e)}',
            extra={'session_id': conversation.conversation_id},
        )
        return None<|MERGE_RESOLUTION|>--- conflicted
+++ resolved
@@ -17,13 +17,8 @@
 from openhands.server.auth import (
     get_access_token,
     get_github_user_id,
-<<<<<<< HEAD
-    get_github_user_id_from_provider_tokens,
-    get_provider_tokens,
-=======
     get_provider_tokens,
     get_user_id,
->>>>>>> 1a755c3f
 )
 from openhands.server.data_models.conversation_info import ConversationInfo
 from openhands.server.data_models.conversation_info_result_set import (
@@ -52,6 +47,7 @@
 
 
 async def _create_new_conversation(
+    user_id: str | None,
     provider_tokens: PROVIDER_TOKEN_TYPE,
     selected_repository: str | None,
     selected_branch: str | None,
@@ -59,7 +55,6 @@
     image_urls: list[str] | None,
     attach_convo_id: bool = False,
 ):
-    user_id = get_github_user_id_from_provider_tokens(provider_tokens)
     logger.info(
         'Creating conversation',
         extra={'signal': 'create_conversation', 'user_id': user_id},
@@ -87,11 +82,7 @@
         logger.warn('Settings not present, not starting conversation')
         raise MissingSettingsError('Settings not found')
 
-<<<<<<< HEAD
     session_init_args['provider_tokens'] = provider_tokens if provider_tokens else {}
-=======
-    session_init_args['provider_token'] = token
->>>>>>> 1a755c3f
     session_init_args['selected_repository'] = selected_repository
     session_init_args['selected_branch'] = selected_branch
     conversation_init_data = ConversationInitData(**session_init_args)
@@ -186,12 +177,8 @@
     try:
         # Create conversation with initial message
         conversation_id = await _create_new_conversation(
-<<<<<<< HEAD
+            get_user_id(request),
             provider_tokens,
-=======
-            get_user_id(request),
-            github_token,
->>>>>>> 1a755c3f
             selected_repository,
             selected_branch,
             initial_user_msg,
