import asyncio
import base64
import itertools
import json
import os
import re
import uuid
from datetime import datetime, timedelta, timezone
from typing import Annotated

import base62
from fastapi import APIRouter, Depends, Query, Request, status
from fastapi.responses import JSONResponse
from jinja2 import Environment, FileSystemLoader
from pydantic import BaseModel, ConfigDict, Field
from sqlalchemy.ext.asyncio import AsyncSession

from openhands.app_server.app_conversation.app_conversation_info_service import (
    AppConversationInfoService,
)
from openhands.app_server.app_conversation.app_conversation_models import (
    AppConversation,
)
from openhands.app_server.app_conversation.app_conversation_service import (
    AppConversationService,
)
from openhands.app_server.config import (
    depends_app_conversation_info_service,
    depends_app_conversation_service,
    depends_db_session,
    depends_sandbox_service,
)
from openhands.app_server.sandbox.sandbox_service import SandboxService
from openhands.app_server.services.db_session_injector import set_db_session_keep_open
from openhands.core.config.llm_config import LLMConfig
from openhands.core.config.mcp_config import MCPConfig
from openhands.core.logger import openhands_logger as logger
from openhands.events.action import (
    ChangeAgentStateAction,
    NullAction,
)
from openhands.events.event_filter import EventFilter
from openhands.events.event_store import EventStore
from openhands.events.observation import (
    AgentStateChangedObservation,
    NullObservation,
)
from openhands.experiments.experiment_manager import ExperimentConfig
from openhands.integrations.provider import (
    PROVIDER_TOKEN_TYPE,
    ProviderHandler,
)
from openhands.integrations.service_types import (
    CreateMicroagent,
    ProviderType,
    SuggestedTask,
)
from openhands.runtime import get_runtime_cls
from openhands.runtime.runtime_status import RuntimeStatus
from openhands.sdk.conversation.state import ConversationExecutionStatus
from openhands.server.data_models.agent_loop_info import AgentLoopInfo
from openhands.server.data_models.conversation_info import ConversationInfo
from openhands.server.data_models.conversation_info_result_set import (
    ConversationInfoResultSet,
)
from openhands.server.dependencies import get_dependencies
from openhands.server.services.conversation_service import (
    create_new_conversation,
    setup_init_conversation_settings,
)
from openhands.server.shared import (
    ConversationStoreImpl,
    config,
    conversation_manager,
    file_store,
)
from openhands.server.types import LLMAuthenticationError, MissingSettingsError
from openhands.server.user_auth import (
    get_auth_type,
    get_provider_tokens,
    get_secrets,
    get_user_id,
    get_user_settings,
    get_user_settings_store,
)
from openhands.server.user_auth.user_auth import AuthType
from openhands.server.utils import get_conversation as get_conversation_metadata
from openhands.server.utils import get_conversation_store, validate_conversation_id
from openhands.storage.conversation.conversation_store import ConversationStore
from openhands.storage.data_models.conversation_metadata import (
    ConversationMetadata,
    ConversationTrigger,
)
from openhands.storage.data_models.conversation_status import ConversationStatus
from openhands.storage.data_models.secrets import Secrets
from openhands.storage.data_models.settings import Settings
from openhands.storage.locations import get_experiment_config_filename
from openhands.storage.settings.settings_store import SettingsStore
from openhands.utils.async_utils import wait_all
from openhands.utils.conversation_summary import get_default_conversation_title
from openhands.utils.environment import get_effective_llm_base_url

app = APIRouter(prefix='/api', dependencies=get_dependencies())
app_conversation_service_dependency = depends_app_conversation_service()
app_conversation_info_service_dependency = depends_app_conversation_info_service()
sandbox_service_dependency = depends_sandbox_service()
db_session_dependency = depends_db_session()


def _filter_conversations_by_age(
    conversations: list[ConversationMetadata], max_age_seconds: int
) -> list:
    """Filter conversations by age, removing those older than max_age_seconds.

    Args:
        conversations: List of conversations to filter
        max_age_seconds: Maximum age in seconds for conversations to be included

    Returns:
        List of conversations that meet the age criteria
    """
    now = datetime.now(timezone.utc)
    filtered_results = []

    for conversation in conversations:
        # Skip conversations without created_at or older than max_age
        if not hasattr(conversation, 'created_at'):
            continue

        age_seconds = (
            now - conversation.created_at.replace(tzinfo=timezone.utc)
        ).total_seconds()
        if age_seconds > max_age_seconds:
            continue

        filtered_results.append(conversation)

    return filtered_results


async def _build_conversation_result_set(
    filtered_conversations: list, next_page_id: str | None
) -> ConversationInfoResultSet:
    """Build a ConversationInfoResultSet from filtered conversations.

    This function handles the common logic of getting conversation IDs, connections,
    agent loop info, and building the final result set.

    Args:
        filtered_conversations: List of filtered conversations
        next_page_id: Next page ID for pagination

    Returns:
        ConversationInfoResultSet with the processed conversations
    """
    conversation_ids = set(
        conversation.conversation_id for conversation in filtered_conversations
    )
    connection_ids_to_conversation_ids = await conversation_manager.get_connections(
        filter_to_sids=conversation_ids
    )
    agent_loop_info = await conversation_manager.get_agent_loop_info(
        filter_to_sids=conversation_ids
    )
    agent_loop_info_by_conversation_id = {
        info.conversation_id: info for info in agent_loop_info
    }

    result = ConversationInfoResultSet(
        results=await wait_all(
            _get_conversation_info(
                conversation=conversation,
                num_connections=sum(
                    1
                    for conversation_id in connection_ids_to_conversation_ids.values()
                    if conversation_id == conversation.conversation_id
                ),
                agent_loop_info=agent_loop_info_by_conversation_id.get(
                    conversation.conversation_id
                ),
            )
            for conversation in filtered_conversations
        ),
        next_page_id=next_page_id,
    )
    return result


class InitSessionRequest(BaseModel):
    repository: str | None = None
    git_provider: ProviderType | None = None
    selected_branch: str | None = None
    initial_user_msg: str | None = None
    image_urls: list[str] | None = None
    replay_json: str | None = None
    suggested_task: SuggestedTask | None = None
    create_microagent: CreateMicroagent | None = None
    conversation_instructions: str | None = None
    mcp_config: MCPConfig | None = None
    # Only nested runtimes require the ability to specify a conversation id, and it could be a security risk
    if os.getenv('ALLOW_SET_CONVERSATION_ID', '0') == '1':
        conversation_id: str = Field(default_factory=lambda: uuid.uuid4().hex)

    model_config = ConfigDict(extra='forbid')


class ConversationResponse(BaseModel):
    status: str
    conversation_id: str
    message: str | None = None
    conversation_status: ConversationStatus | None = None


class ProvidersSetModel(BaseModel):
    providers_set: list[ProviderType] | None = None


@app.post('/conversations')
async def new_conversation(
    data: InitSessionRequest,
    user_id: str = Depends(get_user_id),
    provider_tokens: PROVIDER_TOKEN_TYPE = Depends(get_provider_tokens),
    user_secrets: Secrets = Depends(get_secrets),
    auth_type: AuthType | None = Depends(get_auth_type),
) -> ConversationResponse:
    """Initialize a new session or join an existing one.

    After successful initialization, the client should connect to the WebSocket
    using the returned conversation ID.
    """
    logger.info(f'initializing_new_conversation:{data}')
    repository = data.repository
    selected_branch = data.selected_branch
    initial_user_msg = data.initial_user_msg
    image_urls = data.image_urls or []
    replay_json = data.replay_json
    suggested_task = data.suggested_task
    create_microagent = data.create_microagent
    git_provider = data.git_provider
    conversation_instructions = data.conversation_instructions

    conversation_trigger = ConversationTrigger.GUI

    if suggested_task:
        initial_user_msg = suggested_task.get_prompt_for_task()
        conversation_trigger = ConversationTrigger.SUGGESTED_TASK
    elif create_microagent:
        conversation_trigger = ConversationTrigger.MICROAGENT_MANAGEMENT
        # Set repository and git_provider from create_microagent if not already set
        if not repository and create_microagent.repo:
            repository = create_microagent.repo
        if not git_provider and create_microagent.git_provider:
            git_provider = create_microagent.git_provider

    if auth_type == AuthType.BEARER:
        conversation_trigger = ConversationTrigger.REMOTE_API_KEY

    try:
        if repository:
            provider_handler = ProviderHandler(provider_tokens)
            # Check against git_provider, otherwise check all provider apis
            await provider_handler.verify_repo_provider(repository, git_provider)

        conversation_id = getattr(data, 'conversation_id', None) or uuid.uuid4().hex
        agent_loop_info = await create_new_conversation(
            user_id=user_id,
            git_provider_tokens=provider_tokens,
            custom_secrets=user_secrets.custom_secrets if user_secrets else None,
            selected_repository=repository,
            selected_branch=selected_branch,
            initial_user_msg=initial_user_msg,
            image_urls=image_urls,
            replay_json=replay_json,
            conversation_trigger=conversation_trigger,
            conversation_instructions=conversation_instructions,
            git_provider=git_provider,
            conversation_id=conversation_id,
            mcp_config=data.mcp_config,
        )

        return ConversationResponse(
            status='ok',
            conversation_id=conversation_id,
            conversation_status=agent_loop_info.status,
        )
    except MissingSettingsError as e:
        return JSONResponse(
            content={
                'status': 'error',
                'message': str(e),
                'msg_id': 'CONFIGURATION$SETTINGS_NOT_FOUND',
            },
            status_code=status.HTTP_400_BAD_REQUEST,
        )

    except LLMAuthenticationError as e:
        return JSONResponse(
            content={
                'status': 'error',
                'message': str(e),
                'msg_id': RuntimeStatus.ERROR_LLM_AUTHENTICATION.value,
            },
            status_code=status.HTTP_400_BAD_REQUEST,
        )


@app.get('/conversations')
async def search_conversations(
    page_id: str | None = None,
    limit: int = 20,
    selected_repository: str | None = None,
    conversation_trigger: ConversationTrigger | None = None,
    include_sub_conversations: Annotated[
        bool,
        Query(
            title='If True, include sub-conversations in the results. If False (default), exclude all sub-conversations.'
        ),
    ] = False,
    conversation_store: ConversationStore = Depends(get_conversation_store),
    app_conversation_service: AppConversationService = app_conversation_service_dependency,
) -> ConversationInfoResultSet:
    # Parse combined page_id to extract separate page_ids for each source
    v0_page_id = None
    v1_page_id = None

    if page_id:
        try:
            # Try to parse as JSON first
            page_data = json.loads(base64.b64decode(page_id))
            v0_page_id = page_data.get('v0')
            v1_page_id = page_data.get('v1')
        except (json.JSONDecodeError, TypeError):
            # Fallback: treat as v0 page_id for backward compatibility
            v0_page_id = page_id

    # Get results from old conversation store (V0)
    conversation_metadata_result_set = await conversation_store.search(
        v0_page_id, limit
    )

    # Get results from new app conversation service (V1)
    age_filter_date = None
    if config.conversation_max_age_seconds:
        age_filter_date = datetime.now(timezone.utc) - timedelta(
            seconds=config.conversation_max_age_seconds
        )

    app_conversation_page = await app_conversation_service.search_app_conversations(
        page_id=v1_page_id,
        limit=limit,
        # Apply age filter at the service level if possible
        created_at__gte=age_filter_date,
        include_sub_conversations=include_sub_conversations,
    )

    # Convert V1 conversations to ConversationInfo format
    v1_conversations = [
        _to_conversation_info(app_conv) for app_conv in app_conversation_page.items
    ]

    # Apply age filter to V0 conversations
    v0_filtered_results = _filter_conversations_by_age(
        conversation_metadata_result_set.results,
        config.conversation_max_age_seconds,
    )
    v0_conversation_ids = set(
        conversation.conversation_id for conversation in v0_filtered_results
    )
    await conversation_manager.get_connections(filter_to_sids=v0_conversation_ids)
    v0_agent_loop_info = await conversation_manager.get_agent_loop_info(
        filter_to_sids=v0_conversation_ids
    )
    v0_agent_loop_info_by_conversation_id = {
        info.conversation_id: info for info in v0_agent_loop_info
    }
    v0_conversations = await wait_all(
        _get_conversation_info(
            conversation=conversation,
            num_connections=sum(
                1
                for conversation_id in v0_agent_loop_info_by_conversation_id.values()
                if conversation_id == conversation.conversation_id
            ),
            agent_loop_info=v0_agent_loop_info_by_conversation_id.get(
                conversation.conversation_id
            ),
        )
        for conversation in v0_filtered_results
    )

    # Apply additional filters to both V0 and V1 results
    def apply_filters(conversations: list[ConversationInfo]) -> list[ConversationInfo]:
        filtered = []
        for conversation in conversations:
            # Apply repository filter
            if (
                selected_repository is not None
                and conversation.selected_repository != selected_repository
            ):
                continue

            # Apply conversation trigger filter
            if (
                conversation_trigger is not None
                and conversation.trigger != conversation_trigger
            ):
                continue

            filtered.append(conversation)
        return filtered

    v0_final_filtered = apply_filters(v0_conversations)
    v1_final_filtered = apply_filters(v1_conversations)

    # Combine results from both sources
    all_conversations = v0_final_filtered + v1_final_filtered

    # Sort by created_at descending (most recent first)
    all_conversations.sort(
        key=lambda x: x.created_at or datetime.min.replace(tzinfo=timezone.utc),
        reverse=True,
    )

    # Limit to requested number of results
    final_results = all_conversations[:limit]

    # Create combined page_id for next page
    next_page_id = None
    if (
        conversation_metadata_result_set.next_page_id
        or app_conversation_page.next_page_id
    ):
        next_page_data = {
            'v0': conversation_metadata_result_set.next_page_id,
            'v1': app_conversation_page.next_page_id,
        }
        # Only include page_id if at least one source has more pages
        if next_page_data['v0'] or next_page_data['v1']:
            next_page_id = base64.b64encode(
                json.dumps(next_page_data).encode()
            ).decode()

    return ConversationInfoResultSet(results=final_results, next_page_id=next_page_id)


@app.get('/conversations/{conversation_id}')
async def get_conversation(
    conversation_id: str = Depends(validate_conversation_id),
    conversation_store: ConversationStore = Depends(get_conversation_store),
    app_conversation_service: AppConversationService = app_conversation_service_dependency,
) -> ConversationInfo | None:
    try:
        # Shim to add V1 conversations
        try:
            conversation_uuid = uuid.UUID(conversation_id)
            app_conversation = await app_conversation_service.get_app_conversation(
                conversation_uuid
            )
            if app_conversation:
                return _to_conversation_info(app_conversation)
        except (ValueError, TypeError, Exception):
            # Not a V1 conversation or service error
            pass

        metadata = await conversation_store.get_metadata(conversation_id)
        num_connections = len(
            await conversation_manager.get_connections(filter_to_sids={conversation_id})
        )
        agent_loop_infos = await conversation_manager.get_agent_loop_info(
            filter_to_sids={conversation_id}
        )
        agent_loop_info = agent_loop_infos[0] if agent_loop_infos else None
        conversation_info = await _get_conversation_info(
            metadata, num_connections, agent_loop_info
        )
        return conversation_info
    except FileNotFoundError:
        return None


@app.delete('/conversations/{conversation_id}')
async def delete_conversation(
    request: Request,
    conversation_id: str = Depends(validate_conversation_id),
    user_id: str | None = Depends(get_user_id),
    app_conversation_service: AppConversationService = app_conversation_service_dependency,
    app_conversation_info_service: AppConversationInfoService = app_conversation_info_service_dependency,
    sandbox_service: SandboxService = sandbox_service_dependency,
    db_session: AsyncSession = db_session_dependency,
) -> bool:
    set_db_session_keep_open(request.state, True)
    # Try V1 conversation first
    v1_result = await _try_delete_v1_conversation(
        conversation_id,
        app_conversation_service,
        app_conversation_info_service,
        sandbox_service,
        db_session,
    )
    if v1_result is not None:
        return v1_result

    # V0 conversation logic
    return await _delete_v0_conversation(conversation_id, user_id)


async def _try_delete_v1_conversation(
    conversation_id: str,
    app_conversation_service: AppConversationService,
    app_conversation_info_service: AppConversationInfoService,
    sandbox_service: SandboxService,
    db_session: AsyncSession,
) -> bool | None:
    """Try to delete a V1 conversation. Returns None if not a V1 conversation."""
    result = None
    try:
        conversation_uuid = uuid.UUID(conversation_id)
        # Check if it's a V1 conversation by trying to get it
        app_conversation_info = (
            await app_conversation_info_service.get_app_conversation_info(
                conversation_uuid
            )
        )
        if app_conversation_info:
            # This is a V1 conversation, delete it using the app conversation service
            # Pass the conversation ID for secure deletion
            result = await app_conversation_service.delete_app_conversation(
                app_conversation_info.id
            )
            # Delete the sandbox in the background
            asyncio.create_task(
                _delete_sandbox_and_close_connection(
                    sandbox_service, app_conversation_info.sandbox_id, db_session
                )
            )
    except (ValueError, TypeError):
        # Not a valid UUID, continue with V0 logic
        pass
    except Exception:
        # Some other error, continue with V0 logic
        pass

    return result


async def _delete_sandbox_and_close_connection(
    sandbox_service: SandboxService, sandbox_id: str, db_session: AsyncSession
):
    try:
        await sandbox_service.delete_sandbox(sandbox_id)
        await db_session.commit()
    finally:
        await db_session.aclose()


async def _delete_v0_conversation(conversation_id: str, user_id: str | None) -> bool:
    """Delete a V0 conversation using the legacy logic."""
    conversation_store = await ConversationStoreImpl.get_instance(config, user_id)
    try:
        await conversation_store.get_metadata(conversation_id)
    except FileNotFoundError:
        return False

    # Stop the conversation if it's running
    is_running = await conversation_manager.is_agent_loop_running(conversation_id)
    if is_running:
        await conversation_manager.close_session(conversation_id)

    # Clean up runtime and metadata
    runtime_cls = get_runtime_cls(config.runtime)
    await runtime_cls.delete(conversation_id)
    await conversation_store.delete_metadata(conversation_id)
    return True


@app.get('/conversations/{conversation_id}/remember-prompt')
async def get_prompt(
    event_id: int,
    conversation_id: str = Depends(validate_conversation_id),
    user_settings: SettingsStore = Depends(get_user_settings_store),
    metadata: ConversationMetadata = Depends(get_conversation_metadata),
):
    # get event store for the conversation
    event_store = EventStore(
        sid=conversation_id, file_store=file_store, user_id=metadata.user_id
    )

    # retrieve the relevant events
    stringified_events = _get_contextual_events(event_store, event_id)

    # generate a prompt
    settings = await user_settings.load()
    if settings is None:
        # placeholder for error handling
        raise ValueError('Settings not found')

    settings_base_url = settings.llm_base_url
    effective_base_url = get_effective_llm_base_url(
        settings.llm_model,
        settings_base_url,
    )
    llm_config = LLMConfig(
        model=settings.llm_model or '',
        api_key=settings.llm_api_key,
        base_url=effective_base_url,
    )

    prompt_template = generate_prompt_template(stringified_events)
    prompt = await generate_prompt(llm_config, prompt_template, conversation_id)

    return JSONResponse(
        {
            'status': 'success',
            'prompt': prompt,
        }
    )


def generate_prompt_template(events: str) -> str:
    env = Environment(loader=FileSystemLoader('openhands/microagent/prompts'))
    template = env.get_template('generate_remember_prompt.j2')
    return template.render(events=events)


async def generate_prompt(
    llm_config: LLMConfig, prompt_template: str, conversation_id: str
) -> str:
    messages = [
        {
            'role': 'system',
            'content': prompt_template,
        },
        {
            'role': 'user',
            'content': 'Please generate a prompt for the AI to update the special file based on the events provided.',
        },
    ]

    raw_prompt = await conversation_manager.request_llm_completion(
        'remember_prompt', conversation_id, llm_config, messages
    )
    prompt = re.search(r'<update_prompt>(.*?)</update_prompt>', raw_prompt, re.DOTALL)

    if prompt:
        return prompt.group(1).strip()
    else:
        raise ValueError('No valid prompt found in the response.')


async def _get_conversation_info(
    conversation: ConversationMetadata,
    num_connections: int,
    agent_loop_info: AgentLoopInfo | None,
) -> ConversationInfo | None:
    try:
        title = conversation.title
        if not title:
            title = get_default_conversation_title(conversation.conversation_id)
        return ConversationInfo(
            trigger=conversation.trigger,
            conversation_id=conversation.conversation_id,
            title=title,
            last_updated_at=conversation.last_updated_at,
            created_at=conversation.created_at,
            selected_repository=conversation.selected_repository,
            selected_branch=conversation.selected_branch,
            git_provider=conversation.git_provider,
            status=getattr(agent_loop_info, 'status', ConversationStatus.STOPPED),
            runtime_status=getattr(agent_loop_info, 'runtime_status', None),
            num_connections=num_connections,
            url=agent_loop_info.url if agent_loop_info else None,
            session_api_key=getattr(agent_loop_info, 'session_api_key', None),
            pr_number=conversation.pr_number,
        )
    except Exception as e:
        logger.error(
            f'Error loading conversation {conversation.conversation_id}: {str(e)}',
            extra={'session_id': conversation.conversation_id},
        )
        return None


@app.post('/conversations/{conversation_id}/start')
async def start_conversation(
    providers_set: ProvidersSetModel,
    conversation_id: str = Depends(validate_conversation_id),
    user_id: str = Depends(get_user_id),
    provider_tokens: PROVIDER_TOKEN_TYPE = Depends(get_provider_tokens),
    settings: Settings = Depends(get_user_settings),
    conversation_store: ConversationStore = Depends(get_conversation_store),
) -> ConversationResponse:
    """Start an agent loop for a conversation.

    This endpoint calls the conversation_manager's maybe_start_agent_loop method
    to start a conversation. If the conversation is already running, it will
    return the existing agent loop info.
    """
    logger.info(
        f'Starting conversation: {conversation_id}',
        extra={'session_id': conversation_id},
    )

    # Log token fetch status
    if provider_tokens:
        logger.info(
            f'/start endpoint: Fetched provider tokens: {list(provider_tokens.keys())}',
            extra={'session_id': conversation_id},
        )
    else:
        logger.warning(
            '/start endpoint: No provider tokens fetched (provider_tokens is None/empty)',
            extra={'session_id': conversation_id},
        )

    try:
        # Check that the conversation exists
        try:
            await conversation_store.get_metadata(conversation_id)
        except Exception:
            return JSONResponse(
                content={
                    'status': 'error',
                    'conversation_id': conversation_id,
                },
                status_code=status.HTTP_404_NOT_FOUND,
            )

        # Set up conversation init data with provider information
        conversation_init_data = await setup_init_conversation_settings(
            user_id, conversation_id, providers_set.providers_set or [], provider_tokens
        )

        # Start the agent loop
        agent_loop_info = await conversation_manager.maybe_start_agent_loop(
            sid=conversation_id,
            settings=conversation_init_data,
            user_id=user_id,
        )

        return ConversationResponse(
            status='ok',
            conversation_id=conversation_id,
            conversation_status=agent_loop_info.status,
        )
    except Exception as e:
        logger.error(
            f'Error starting conversation {conversation_id}: {str(e)}',
            extra={'session_id': conversation_id},
        )
        return JSONResponse(
            content={
                'status': 'error',
                'conversation_id': conversation_id,
                'message': f'Failed to start conversation: {str(e)}',
            },
            status_code=status.HTTP_500_INTERNAL_SERVER_ERROR,
        )


@app.post('/conversations/{conversation_id}/stop')
async def stop_conversation(
    conversation_id: str = Depends(validate_conversation_id),
    user_id: str = Depends(get_user_id),
) -> ConversationResponse:
    """Stop an agent loop for a conversation.

    This endpoint calls the conversation_manager's close_session method
    to stop a conversation.
    """
    logger.info(f'Stopping conversation: {conversation_id}')

    try:
        # Check if the conversation is running
        agent_loop_info = await conversation_manager.get_agent_loop_info(
            user_id=user_id, filter_to_sids={conversation_id}
        )
        conversation_status = (
            agent_loop_info[0].status if agent_loop_info else ConversationStatus.STOPPED
        )

        if conversation_status not in (
            ConversationStatus.STARTING,
            ConversationStatus.RUNNING,
        ):
            return ConversationResponse(
                status='ok',
                conversation_id=conversation_id,
                message='Conversation was not running',
                conversation_status=conversation_status,
            )

        # Stop the conversation
        await conversation_manager.close_session(conversation_id)

        return ConversationResponse(
            status='ok',
            conversation_id=conversation_id,
            message='Conversation stopped successfully',
            conversation_status=conversation_status,
        )
    except Exception as e:
        logger.error(
            f'Error stopping conversation {conversation_id}: {str(e)}',
            extra={'session_id': conversation_id},
        )
        return JSONResponse(
            content={
                'status': 'error',
                'conversation_id': conversation_id,
                'message': f'Failed to stop conversation: {str(e)}',
            },
            status_code=status.HTTP_500_INTERNAL_SERVER_ERROR,
        )


def _get_contextual_events(event_store: EventStore, event_id: int) -> str:
    # find the specified events to learn from
    # Get X events around the target event
    context_size = 4

    agent_event_filter = EventFilter(
        exclude_hidden=True,
        exclude_types=(
            NullAction,
            NullObservation,
            ChangeAgentStateAction,
            AgentStateChangedObservation,
        ),
    )  # the types of events that can be in an agent's history

    # from event_id - context_size to event_id..
    context_before = event_store.search_events(
        start_id=event_id,
        filter=agent_event_filter,
        reverse=True,
        limit=context_size,
    )

    # from event_id to event_id + context_size + 1
    context_after = event_store.search_events(
        start_id=event_id + 1,
        filter=agent_event_filter,
        limit=context_size + 1,
    )

    # context_before is in reverse chronological order, so convert to list and reverse it.
    ordered_context_before = list(context_before)
    ordered_context_before.reverse()

    all_events = itertools.chain(ordered_context_before, context_after)
    stringified_events = '\n'.join(str(event) for event in all_events)
    return stringified_events


class UpdateConversationRequest(BaseModel):
    """Request model for updating conversation metadata."""

    title: str = Field(
        ..., min_length=1, max_length=200, description='New conversation title'
    )

    model_config = ConfigDict(extra='forbid')


async def _update_v1_conversation(
    conversation_uuid: uuid.UUID,
    new_title: str,
    user_id: str | None,
    app_conversation_info_service: AppConversationInfoService,
    app_conversation_service: AppConversationService,
) -> JSONResponse | bool:
    """Update a V1 conversation title.

    Args:
        conversation_uuid: The conversation ID as a UUID
        new_title: The new title to set
        user_id: The authenticated user ID
        app_conversation_info_service: The app conversation info service
        app_conversation_service: The app conversation service for agent-server communication

    Returns:
        JSONResponse on error, True on success
    """
    conversation_id = str(conversation_uuid)
    logger.info(
        f'Updating V1 conversation {conversation_uuid}',
        extra={'session_id': conversation_id, 'user_id': user_id},
    )

    # Get the V1 conversation info
    app_conversation_info = (
        await app_conversation_info_service.get_app_conversation_info(conversation_uuid)
    )

    if not app_conversation_info:
        # Not a V1 conversation
        return None

    # Validate that the user owns this conversation
    if user_id and app_conversation_info.created_by_user_id != user_id:
        logger.warning(
            f'User {user_id} attempted to update V1 conversation {conversation_uuid} owned by {app_conversation_info.created_by_user_id}',
            extra={'session_id': conversation_id, 'user_id': user_id},
        )
        return JSONResponse(
            content={
                'status': 'error',
                'message': 'Permission denied: You can only update your own conversations',
                'msg_id': 'AUTHORIZATION$PERMISSION_DENIED',
            },
            status_code=status.HTTP_403_FORBIDDEN,
        )

    # Update the title and timestamp
    original_title = app_conversation_info.title
    app_conversation_info.title = new_title
    app_conversation_info.updated_at = datetime.now(timezone.utc)

    # Save the updated conversation info
    try:
        await app_conversation_info_service.save_app_conversation_info(
            app_conversation_info
        )
    except AssertionError:
        # This happens when user doesn't own the conversation
        logger.warning(
            f'User {user_id} attempted to update V1 conversation {conversation_uuid} - permission denied',
            extra={'session_id': conversation_id, 'user_id': user_id},
        )
        return JSONResponse(
            content={
                'status': 'error',
                'message': 'Permission denied: You can only update your own conversations',
                'msg_id': 'AUTHORIZATION$PERMISSION_DENIED',
            },
            status_code=status.HTTP_403_FORBIDDEN,
        )

    # Try to update the agent-server as well
    try:
        if hasattr(app_conversation_service, 'update_agent_server_conversation_title'):
            await app_conversation_service.update_agent_server_conversation_title(
                conversation_id=conversation_id,
                new_title=new_title,
                app_conversation_info=app_conversation_info,
            )
    except Exception as e:
        # Log the error but don't fail the database update
        logger.warning(
            f'Failed to update agent-server for conversation {conversation_uuid}: {e}',
            extra={'session_id': conversation_id, 'user_id': user_id},
        )

    logger.info(
        f'Successfully updated V1 conversation {conversation_uuid} title from "{original_title}" to "{app_conversation_info.title}"',
        extra={'session_id': conversation_id, 'user_id': user_id},
    )

    return True


async def _update_v0_conversation(
    conversation_id: str,
    new_title: str,
    user_id: str | None,
    conversation_store: ConversationStore,
) -> JSONResponse | bool:
    """Update a V0 conversation title.

    Args:
        conversation_id: The conversation ID
        new_title: The new title to set
        user_id: The authenticated user ID
        conversation_store: The conversation store

    Returns:
        JSONResponse on error, True on success

    Raises:
        FileNotFoundError: If the conversation is not found
    """
    logger.info(
        f'Updating V0 conversation {conversation_id}',
        extra={'session_id': conversation_id, 'user_id': user_id},
    )

    # Get the existing conversation metadata
    metadata = await conversation_store.get_metadata(conversation_id)

    # Validate that the user owns this conversation
    if user_id and metadata.user_id != user_id:
        logger.warning(
            f'User {user_id} attempted to update conversation {conversation_id} owned by {metadata.user_id}',
            extra={'session_id': conversation_id, 'user_id': user_id},
        )
        return JSONResponse(
            content={
                'status': 'error',
                'message': 'Permission denied: You can only update your own conversations',
                'msg_id': 'AUTHORIZATION$PERMISSION_DENIED',
            },
            status_code=status.HTTP_403_FORBIDDEN,
        )

    # Update the conversation metadata
    original_title = metadata.title
    metadata.title = new_title
    metadata.last_updated_at = datetime.now(timezone.utc)

    # Save the updated metadata
    await conversation_store.save_metadata(metadata)

    # Emit a status update to connected clients about the title change
    try:
        status_update_dict = {
            'status_update': True,
            'type': 'info',
            'message': conversation_id,
            'conversation_title': metadata.title,
        }
        await conversation_manager.sio.emit(
            'oh_event',
            status_update_dict,
            to=f'room:{conversation_id}',
        )
    except Exception as e:
        logger.error(f'Error emitting title update event: {e}')
        # Don't fail the update if we can't emit the event

    logger.info(
        f'Successfully updated conversation {conversation_id} title from "{original_title}" to "{metadata.title}"',
        extra={'session_id': conversation_id, 'user_id': user_id},
    )

    return True


@app.patch('/conversations/{conversation_id}')
async def update_conversation(
    data: UpdateConversationRequest,
    conversation_id: str = Depends(validate_conversation_id),
    user_id: str | None = Depends(get_user_id),
    conversation_store: ConversationStore = Depends(get_conversation_store),
    app_conversation_info_service: AppConversationInfoService = app_conversation_info_service_dependency,
    app_conversation_service: AppConversationService = app_conversation_service_dependency,
) -> bool:
    """Update conversation metadata.

    This endpoint allows updating conversation details like title.
    Only the conversation owner can update the conversation.
    Supports both V0 and V1 conversations.

    Args:
        conversation_id: The ID of the conversation to update
        data: The conversation update data (title, etc.)
        user_id: The authenticated user ID
        conversation_store: The conversation store dependency
        app_conversation_info_service: The app conversation info service for V1 conversations
        app_conversation_service: The app conversation service for agent-server communication

    Returns:
        bool: True if the conversation was updated successfully

    Raises:
        HTTPException: If conversation is not found or user lacks permission
    """
    logger.info(
        f'Updating conversation {conversation_id} with title: {data.title}',
        extra={'session_id': conversation_id, 'user_id': user_id},
    )

    new_title = data.title.strip()

    # Try to handle as V1 conversation first
    try:
        conversation_uuid = uuid.UUID(conversation_id)
        result = await _update_v1_conversation(
            conversation_uuid=conversation_uuid,
            new_title=new_title,
            user_id=user_id,
            app_conversation_info_service=app_conversation_info_service,
            app_conversation_service=app_conversation_service,
        )

        # If result is not None, it's a V1 conversation (either success or error)
        if result is not None:
            return result

    except (ValueError, TypeError):
        # Not a valid UUID, fall through to V0 logic
        pass
    except Exception as e:
        logger.warning(
            f'Error checking V1 conversation {conversation_id}: {str(e)}',
            extra={'session_id': conversation_id, 'user_id': user_id},
        )
        # Fall through to V0 logic

    # Handle as V0 conversation
    try:
        return await _update_v0_conversation(
            conversation_id=conversation_id,
            new_title=new_title,
            user_id=user_id,
            conversation_store=conversation_store,
        )
    except FileNotFoundError:
        logger.warning(
            f'Conversation {conversation_id} not found for update',
            extra={'session_id': conversation_id, 'user_id': user_id},
        )
        return JSONResponse(
            content={
                'status': 'error',
                'message': 'Conversation not found',
                'msg_id': 'CONVERSATION$NOT_FOUND',
            },
            status_code=status.HTTP_404_NOT_FOUND,
        )
    except Exception as e:
        logger.error(
            f'Error updating conversation {conversation_id}: {str(e)}',
            extra={'session_id': conversation_id, 'user_id': user_id},
        )
        return JSONResponse(
            content={
                'status': 'error',
                'message': f'Failed to update conversation: {str(e)}',
                'msg_id': 'CONVERSATION$UPDATE_ERROR',
            },
            status_code=status.HTTP_500_INTERNAL_SERVER_ERROR,
        )


@app.post('/conversations/{conversation_id}/exp-config')
def add_experiment_config_for_conversation(
    exp_config: ExperimentConfig,
    conversation_id: str = Depends(validate_conversation_id),
) -> bool:
    exp_config_filepath = get_experiment_config_filename(conversation_id)
    exists = False
    try:
        file_store.read(exp_config_filepath)
        exists = True
    except FileNotFoundError:
        pass

    # Don't modify again if it already exists
    if exists:
        return False

    try:
        file_store.write(exp_config_filepath, exp_config.model_dump_json())
    except Exception as e:
        logger.info(f'Failed to write experiment config for {conversation_id}: {e}')
        return True

    return False


def _parse_combined_page_id(page_id: str | None) -> tuple[str | None, str | None]:
    """Parse combined page_id to extract separate V0 and V1 page_ids.

    Args:
        page_id: Combined page_id (base64-encoded JSON) or legacy V0 page_id

    Returns:
        Tuple of (v0_page_id, v1_page_id)
    """
    v0_page_id = None
    v1_page_id = None

    if page_id:
        try:
            # Try to parse as JSON first
            page_data = json.loads(base64.b64decode(page_id))
            v0_page_id = page_data.get('v0')
            v1_page_id = page_data.get('v1')
        except (json.JSONDecodeError, TypeError, Exception):
            # Fallback: treat as v0 page_id for backward compatibility
            # This catches base64 decode errors and any other parsing issues
            v0_page_id = page_id

    return v0_page_id, v1_page_id


async def _fetch_v1_conversations_safe(
    app_conversation_service: AppConversationService,
    v1_page_id: str | None,
    limit: int,
) -> tuple[list[ConversationInfo], str | None]:
    """Safely fetch V1 conversations with error handling.

    Args:
        app_conversation_service: App conversation service for V1
        v1_page_id: Page ID for V1 pagination
        limit: Maximum number of results
        include_sub_conversations: If True, include sub-conversations in results

    Returns:
        Tuple of (v1_conversations, v1_next_page_id)
    """
    v1_conversations = []
    v1_next_page_id = None

    try:
        age_filter_date = None
        if config.conversation_max_age_seconds:
            age_filter_date = datetime.now(timezone.utc) - timedelta(
                seconds=config.conversation_max_age_seconds
            )

        app_conversation_page = await app_conversation_service.search_app_conversations(
            page_id=v1_page_id,
            limit=limit,
            created_at__gte=age_filter_date,
        )

        v1_conversations = [
            _to_conversation_info(app_conv) for app_conv in app_conversation_page.items
        ]
        v1_next_page_id = app_conversation_page.next_page_id
    except Exception as e:
        # V1 system might not be available or initialized yet
        logger.debug(f'V1 conversation service not available: {str(e)}')

    return v1_conversations, v1_next_page_id


async def _process_v0_conversations(
    conversation_metadata_result_set,
) -> list[ConversationInfo]:
    """Process V0 conversations with age filtering and agent loop info.

    Args:
        conversation_metadata_result_set: Result set from V0 conversation store

    Returns:
        List of processed ConversationInfo objects
    """
    # Apply age filter to V0 conversations
    v0_filtered_results = _filter_conversations_by_age(
        conversation_metadata_result_set.results,
        config.conversation_max_age_seconds,
    )

    v0_conversation_ids = set(
        conversation.conversation_id for conversation in v0_filtered_results
    )

    # Get agent loop info for V0 conversations
    await conversation_manager.get_connections(filter_to_sids=v0_conversation_ids)
    v0_agent_loop_info = await conversation_manager.get_agent_loop_info(
        filter_to_sids=v0_conversation_ids
    )
    v0_agent_loop_info_by_conversation_id = {
        info.conversation_id: info for info in v0_agent_loop_info
    }

    # Convert to ConversationInfo objects
    v0_conversations = await wait_all(
        _get_conversation_info(
            conversation=conversation,
            num_connections=sum(
                1
                for conversation_id in v0_agent_loop_info_by_conversation_id.values()
                if conversation_id == conversation.conversation_id
            ),
            agent_loop_info=v0_agent_loop_info_by_conversation_id.get(
                conversation.conversation_id
            ),
        )
        for conversation in v0_filtered_results
    )

    return v0_conversations


async def _apply_microagent_filters(
    conversations: list[ConversationInfo],
    selected_repository: str,
    provider_handler: ProviderHandler,
) -> list[ConversationInfo]:
    """Apply microagent management specific filters to conversations.

    Filters conversations by:
    - Trigger type (MICROAGENT_MANAGEMENT)
    - Repository match
    - PR status (only open PRs)

    Args:
        conversations: List of conversations to filter
        selected_repository: Repository to filter by
        provider_handler: Handler for checking PR status

    Returns:
        Filtered list of conversations
    """
    filtered = []
    for conversation in conversations:
        # Only include microagent_management conversations
        if conversation.trigger != ConversationTrigger.MICROAGENT_MANAGEMENT:
            continue

        # Apply repository filter
        if conversation.selected_repository != selected_repository:
            continue

        # Check if PR is still open
        if (
            conversation.pr_number
            and len(conversation.pr_number) > 0
            and conversation.selected_repository
            and conversation.git_provider
            and not await provider_handler.is_pr_open(
                conversation.selected_repository,
                conversation.pr_number[-1],  # Get the last PR number
                conversation.git_provider,
            )
        ):
            # Skip this conversation if the PR is closed/merged
            continue

        filtered.append(conversation)

    return filtered


def _create_combined_page_id(
    v0_next_page_id: str | None, v1_next_page_id: str | None
) -> str | None:
    """Create a combined page_id from V0 and V1 page_ids.

    Args:
        v0_next_page_id: Next page ID for V0 conversations
        v1_next_page_id: Next page ID for V1 conversations

    Returns:
        Base64-encoded JSON combining both page_ids, or None if no next pages
    """
    if not v0_next_page_id and not v1_next_page_id:
        return None

    next_page_data = {
        'v0': v0_next_page_id,
        'v1': v1_next_page_id,
    }

    return base64.b64encode(json.dumps(next_page_data).encode()).decode()


@app.get('/microagent-management/conversations')
async def get_microagent_management_conversations(
    selected_repository: str,
    page_id: str | None = None,
    limit: int = 20,
    conversation_store: ConversationStore = Depends(get_conversation_store),
    provider_tokens: PROVIDER_TOKEN_TYPE = Depends(get_provider_tokens),
    app_conversation_service: AppConversationService = app_conversation_service_dependency,
) -> ConversationInfoResultSet:
    """Get conversations for the microagent management page with pagination support.

    This endpoint returns conversations with conversation_trigger = 'microagent_management'
    and only includes conversations with active PRs. Pagination is supported.

    Args:
        page_id: Optional page ID for pagination
        limit: Maximum number of results per page (default: 20)
        selected_repository: Repository filter to limit results to a specific repository
        conversation_store: Conversation store dependency
        provider_tokens: Provider tokens for checking PR status
        app_conversation_service: App conversation service for V1 conversations

    Returns:
        ConversationInfoResultSet with filtered and paginated results
    """
    # Parse page_id to extract V0 and V1 components
    v0_page_id, v1_page_id = _parse_combined_page_id(page_id)

    # Fetch V0 conversations
    conversation_metadata_result_set = await conversation_store.search(
        v0_page_id, limit
    )

    # Fetch V1 conversations (with graceful error handling)
    v1_conversations, v1_next_page_id = await _fetch_v1_conversations_safe(
        app_conversation_service, v1_page_id, limit
    )

    # Process V0 conversations
    v0_conversations = await _process_v0_conversations(conversation_metadata_result_set)

    # Apply microagent-specific filters
    provider_handler = ProviderHandler(provider_tokens)
    v0_filtered = await _apply_microagent_filters(
        v0_conversations, selected_repository, provider_handler
    )
    v1_filtered = await _apply_microagent_filters(
        v1_conversations, selected_repository, provider_handler
    )

    # Combine and sort results
    all_conversations = v0_filtered + v1_filtered
    all_conversations.sort(
        key=lambda x: x.created_at or datetime.min.replace(tzinfo=timezone.utc),
        reverse=True,
    )

    # Limit to requested number of results
    final_results = all_conversations[:limit]

    # Create combined page_id for pagination
    next_page_id = _create_combined_page_id(
        conversation_metadata_result_set.next_page_id, v1_next_page_id
    )

    return ConversationInfoResultSet(results=final_results, next_page_id=next_page_id)


def _to_conversation_info(app_conversation: AppConversation) -> ConversationInfo:
    """Convert a V1 AppConversation into an old style ConversationInfo"""
    from openhands.app_server.sandbox.sandbox_models import SandboxStatus

    # Map SandboxStatus to ConversationStatus
    conversation_status_mapping = {
        SandboxStatus.RUNNING: ConversationStatus.RUNNING,
        SandboxStatus.STARTING: ConversationStatus.STARTING,
        SandboxStatus.PAUSED: ConversationStatus.STOPPED,
        SandboxStatus.ERROR: ConversationStatus.ERROR,
        SandboxStatus.MISSING: ConversationStatus.ARCHIVED,
    }

    conversation_status = conversation_status_mapping.get(
        app_conversation.sandbox_status, ConversationStatus.STOPPED
    )

    if conversation_status == ConversationStatus.RUNNING:
        runtime_status_mapping = {
            ConversationExecutionStatus.ERROR: RuntimeStatus.ERROR,
            ConversationExecutionStatus.IDLE: RuntimeStatus.READY,
            ConversationExecutionStatus.RUNNING: RuntimeStatus.READY,
            ConversationExecutionStatus.PAUSED: RuntimeStatus.READY,
            ConversationExecutionStatus.WAITING_FOR_CONFIRMATION: RuntimeStatus.READY,
            ConversationExecutionStatus.FINISHED: RuntimeStatus.READY,
            ConversationExecutionStatus.STUCK: RuntimeStatus.ERROR,
        }
        runtime_status = runtime_status_mapping.get(
<<<<<<< HEAD
            app_conversation.conversation_status, RuntimeStatus.ERROR
=======
            app_conversation.execution_status, RuntimeStatus.ERROR
>>>>>>> b43f7439
        )
    else:
        runtime_status = None

    title = (
        app_conversation.title
        or f'Conversation {base62.encodebytes(app_conversation.id.bytes)}'
    )

    return ConversationInfo(
        conversation_id=app_conversation.id.hex,
        title=title,
        last_updated_at=app_conversation.updated_at,
        status=conversation_status,
        runtime_status=runtime_status,
        selected_repository=app_conversation.selected_repository,
        selected_branch=app_conversation.selected_branch,
        git_provider=app_conversation.git_provider,
        trigger=app_conversation.trigger,
        num_connections=0,  # V1 conversations don't track connections the same way
        url=app_conversation.conversation_url,
        session_api_key=app_conversation.session_api_key,
        created_at=app_conversation.created_at,
        pr_number=app_conversation.pr_number,
        conversation_version='V1',
        sub_conversation_ids=[
            sub_id.hex for sub_id in app_conversation.sub_conversation_ids
        ],
    )<|MERGE_RESOLUTION|>--- conflicted
+++ resolved
@@ -1445,11 +1445,7 @@
             ConversationExecutionStatus.STUCK: RuntimeStatus.ERROR,
         }
         runtime_status = runtime_status_mapping.get(
-<<<<<<< HEAD
             app_conversation.conversation_status, RuntimeStatus.ERROR
-=======
-            app_conversation.execution_status, RuntimeStatus.ERROR
->>>>>>> b43f7439
         )
     else:
         runtime_status = None
