import uuid
from datetime import datetime, timezone

from fastapi import APIRouter, Body, Request, status
from fastapi.responses import JSONResponse
from pydantic import BaseModel

from openhands.core.logger import openhands_logger as logger
from openhands.events.action.message import MessageAction
<<<<<<< HEAD
from openhands.events.stream import EventStreamSubscriber
from openhands.integrations.github.github_service import GithubServiceImpl
from openhands.integrations.provider import ProviderType
from openhands.runtime import get_runtime_cls
from openhands.server.auth import get_user_id, get_idp_token, get_provider_tokens
=======
from openhands.integrations.provider import (
    PROVIDER_TOKEN_TYPE,
)
from openhands.runtime import get_runtime_cls
from openhands.server.auth import (
    get_github_user_id,
    get_provider_tokens,
    get_user_id,
)
>>>>>>> e7b3d442
from openhands.server.data_models.conversation_info import ConversationInfo
from openhands.server.data_models.conversation_info_result_set import (
    ConversationInfoResultSet,
)
from openhands.server.session.conversation_init_data import ConversationInitData
from openhands.server.shared import (
    ConversationStoreImpl,
    SettingsStoreImpl,
    config,
    conversation_manager,
)
from openhands.server.types import LLMAuthenticationError, MissingSettingsError
from openhands.storage.data_models.conversation_metadata import ConversationMetadata
from openhands.storage.data_models.conversation_status import ConversationStatus
from openhands.utils.async_utils import wait_all

app = APIRouter(prefix='/api')


class InitSessionRequest(BaseModel):
    selected_repository: str | None = None
    selected_branch: str | None = None
    initial_user_msg: str | None = None
    image_urls: list[str] | None = None


async def _create_new_conversation(
    user_id: str | None,
    git_provider_tokens: PROVIDER_TOKEN_TYPE | None,
    selected_repository: str | None,
    selected_branch: str | None,
    initial_user_msg: str | None,
    image_urls: list[str] | None,
    attach_convo_id: bool = False,
):
    logger.info(
        'Creating conversation',
        extra={'signal': 'create_conversation', 'user_id': user_id},
    )
    logger.info('Loading settings')
    settings_store = await SettingsStoreImpl.get_instance(config, user_id)
    settings = await settings_store.load()
    logger.info('Settings loaded')

    session_init_args: dict = {}
    if settings:
        session_init_args = {**settings.__dict__, **session_init_args}
        # We could use litellm.check_valid_key for a more accurate check,
        # but that would run a tiny inference.
        if (
            not settings.llm_api_key
            or settings.llm_api_key.get_secret_value().isspace()
        ):
            logger.warn(f'Missing api key for model {settings.llm_model}')
            raise LLMAuthenticationError(
                'Error authenticating with the LLM provider. Please check your API key'
            )

    else:
        logger.warn('Settings not present, not starting conversation')
        raise MissingSettingsError('Settings not found')

    session_init_args['git_provider_tokens'] = git_provider_tokens
    session_init_args['selected_repository'] = selected_repository
    session_init_args['selected_branch'] = selected_branch
    conversation_init_data = ConversationInitData(**session_init_args)
    logger.info('Loading conversation store')
    conversation_store = await ConversationStoreImpl.get_instance(config, user_id, None)
    logger.info('Conversation store loaded')

    conversation_id = uuid.uuid4().hex
    while await conversation_store.exists(conversation_id):
        logger.warning(f'Collision on conversation ID: {conversation_id}. Retrying...')
        conversation_id = uuid.uuid4().hex
    logger.info(
        f'New conversation ID: {conversation_id}',
        extra={'user_id': user_id, 'session_id': conversation_id},
    )

    repository_title = (
        selected_repository.split('/')[-1] if selected_repository else None
    )
    conversation_title = f'{repository_title or "Conversation"} {conversation_id[:5]}'

    logger.info(f'Saving metadata for conversation {conversation_id}')
    await conversation_store.save_metadata(
        ConversationMetadata(
            conversation_id=conversation_id,
            title=conversation_title,
            user_id=user_id,
            github_user_id=None,
            selected_repository=selected_repository,
            selected_branch=selected_branch,
        )
    )

    logger.info(
        f'Starting agent loop for conversation {conversation_id}',
        extra={'user_id': user_id, 'session_id': conversation_id},
    )
    initial_message_action = None
    if initial_user_msg or image_urls:
        user_msg = (
            initial_user_msg.format(conversation_id)
            if attach_convo_id and initial_user_msg
            else initial_user_msg
        )
        initial_message_action = MessageAction(
            content=user_msg or '',
            image_urls=image_urls or [],
        )
    await conversation_manager.maybe_start_agent_loop(
        conversation_id,
        conversation_init_data,
        user_id,
        initial_user_msg=initial_message_action,
    )
    logger.info(f'Finished initializing conversation {conversation_id}')

    return conversation_id


@app.post('/conversations')
async def new_conversation(request: Request, data: InitSessionRequest):
    """Initialize a new session or join an existing one.

    After successful initialization, the client should connect to the WebSocket
    using the returned conversation ID.
    """
    logger.info('Initializing new conversation')
<<<<<<< HEAD
    user_id = None
    provider_tokens = get_provider_tokens(request)
    github_token = None
    if provider_tokens and ProviderType.GITHUB in provider_tokens:
        token = provider_tokens[ProviderType.GITHUB]
        user_id = token.user_id
        gh_client = GithubServiceImpl(
            user_id=token.user_id,
            idp_token=get_idp_token(request),
            token=token.token,
        )
        github_token = await gh_client.get_latest_token()

=======
    provider_tokens = get_provider_tokens(request)
>>>>>>> e7b3d442
    selected_repository = data.selected_repository
    selected_branch = data.selected_branch
    initial_user_msg = data.initial_user_msg
    image_urls = data.image_urls or []

    try:
        # Create conversation with initial message
        conversation_id = await _create_new_conversation(
            get_user_id(request),
            provider_tokens,
            selected_repository,
            selected_branch,
            initial_user_msg,
            image_urls,
        )

        return JSONResponse(
            content={'status': 'ok', 'conversation_id': conversation_id}
        )
    except MissingSettingsError as e:
        return JSONResponse(
            content={
                'status': 'error',
                'message': str(e),
                'msg_id': 'CONFIGURATION$SETTINGS_NOT_FOUND',
            },
            status_code=status.HTTP_400_BAD_REQUEST,
        )

    except LLMAuthenticationError as e:
        return JSONResponse(
            content={
                'status': 'error',
                'message': str(e),
                'msg_id': 'STATUS$ERROR_LLM_AUTHENTICATION',
            },
            status_code=status.HTTP_400_BAD_REQUEST,
        )


@app.get('/conversations')
async def search_conversations(
    request: Request,
    page_id: str | None = None,
    limit: int = 20,
) -> ConversationInfoResultSet:
    conversation_store = await ConversationStoreImpl.get_instance(
        config, get_user_id(request), get_github_user_id(request)
    )
    conversation_metadata_result_set = await conversation_store.search(page_id, limit)

    # Filter out conversations older than max_age
    now = datetime.now(timezone.utc)
    max_age = config.conversation_max_age_seconds
    filtered_results = [
        conversation
        for conversation in conversation_metadata_result_set.results
        if hasattr(conversation, 'created_at')
        and (now - conversation.created_at.replace(tzinfo=timezone.utc)).total_seconds()
        <= max_age
    ]

    conversation_ids = set(
        conversation.conversation_id for conversation in filtered_results
    )
    running_conversations = await conversation_manager.get_running_agent_loops(
        get_user_id(request), set(conversation_ids)
    )
    result = ConversationInfoResultSet(
        results=await wait_all(
            _get_conversation_info(
                conversation=conversation,
                is_running=conversation.conversation_id in running_conversations,
            )
            for conversation in filtered_results
        ),
        next_page_id=conversation_metadata_result_set.next_page_id,
    )
    return result


@app.get('/conversations/{conversation_id}')
async def get_conversation(
    conversation_id: str, request: Request
) -> ConversationInfo | None:
    conversation_store = await ConversationStoreImpl.get_instance(
        config, get_user_id(request), get_github_user_id(request)
    )
    try:
        metadata = await conversation_store.get_metadata(conversation_id)
        is_running = await conversation_manager.is_agent_loop_running(conversation_id)
        conversation_info = await _get_conversation_info(metadata, is_running)
        return conversation_info
    except FileNotFoundError:
        return None


@app.patch('/conversations/{conversation_id}')
async def update_conversation(
    request: Request, conversation_id: str, title: str = Body(embed=True)
) -> bool:
    conversation_store = await ConversationStoreImpl.get_instance(
        config, get_user_id(request), get_github_user_id(request)
    )
    metadata = await conversation_store.get_metadata(conversation_id)
    if not metadata:
        return False
    metadata.title = title
    await conversation_store.save_metadata(metadata)
    return True


@app.delete('/conversations/{conversation_id}')
async def delete_conversation(
    conversation_id: str,
    request: Request,
) -> bool:
    conversation_store = await ConversationStoreImpl.get_instance(
        config, get_user_id(request), get_github_user_id(request)
    )
    try:
        await conversation_store.get_metadata(conversation_id)
    except FileNotFoundError:
        return False
    is_running = await conversation_manager.is_agent_loop_running(conversation_id)
    if is_running:
        await conversation_manager.close_session(conversation_id)
    runtime_cls = get_runtime_cls(config.runtime)
    await runtime_cls.delete(conversation_id)
    await conversation_store.delete_metadata(conversation_id)
    return True


async def _get_conversation_info(
    conversation: ConversationMetadata,
    is_running: bool,
) -> ConversationInfo | None:
    try:
        title = conversation.title
        if not title:
            title = f'Conversation {conversation.conversation_id[:5]}'
        return ConversationInfo(
            conversation_id=conversation.conversation_id,
            title=title,
            last_updated_at=conversation.last_updated_at,
            created_at=conversation.created_at,
            selected_repository=conversation.selected_repository,
            status=ConversationStatus.RUNNING
            if is_running
            else ConversationStatus.STOPPED,
        )
    except Exception as e:
        logger.error(
            f'Error loading conversation {conversation.conversation_id}: {str(e)}',
            extra={'session_id': conversation.conversation_id},
        )
        return None<|MERGE_RESOLUTION|>--- conflicted
+++ resolved
@@ -7,13 +7,6 @@
 
 from openhands.core.logger import openhands_logger as logger
 from openhands.events.action.message import MessageAction
-<<<<<<< HEAD
-from openhands.events.stream import EventStreamSubscriber
-from openhands.integrations.github.github_service import GithubServiceImpl
-from openhands.integrations.provider import ProviderType
-from openhands.runtime import get_runtime_cls
-from openhands.server.auth import get_user_id, get_idp_token, get_provider_tokens
-=======
 from openhands.integrations.provider import (
     PROVIDER_TOKEN_TYPE,
 )
@@ -23,7 +16,6 @@
     get_provider_tokens,
     get_user_id,
 )
->>>>>>> e7b3d442
 from openhands.server.data_models.conversation_info import ConversationInfo
 from openhands.server.data_models.conversation_info_result_set import (
     ConversationInfoResultSet,
@@ -154,23 +146,7 @@
     using the returned conversation ID.
     """
     logger.info('Initializing new conversation')
-<<<<<<< HEAD
-    user_id = None
     provider_tokens = get_provider_tokens(request)
-    github_token = None
-    if provider_tokens and ProviderType.GITHUB in provider_tokens:
-        token = provider_tokens[ProviderType.GITHUB]
-        user_id = token.user_id
-        gh_client = GithubServiceImpl(
-            user_id=token.user_id,
-            idp_token=get_idp_token(request),
-            token=token.token,
-        )
-        github_token = await gh_client.get_latest_token()
-
-=======
-    provider_tokens = get_provider_tokens(request)
->>>>>>> e7b3d442
     selected_repository = data.selected_repository
     selected_branch = data.selected_branch
     initial_user_msg = data.initial_user_msg
