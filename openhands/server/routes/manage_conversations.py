--- conflicted
+++ resolved
@@ -204,19 +204,8 @@
     agent_loop_info = await conversation_manager.get_agent_loop_info(
         filter_to_sids=conversation_ids
     )
-<<<<<<< HEAD
-    connection_ids_to_conversation_ids = await conversation_manager.get_connections(
-        filter_to_sids=conversation_ids
-    )
-    agent_loop_info = await conversation_manager.get_agent_loop_info(
-        filter_to_sids=conversation_ids
-    )
-    urls_by_conversation_id = {
-        info.conversation_id: info.url for info in agent_loop_info
-=======
     agent_loop_info_by_conversation_id = {
         info.conversation_id: info for info in agent_loop_info
->>>>>>> 2f55cbb7
     }
     result = ConversationInfoResultSet(
         results=await wait_all(
@@ -245,18 +234,6 @@
 ) -> ConversationInfo | None:
     try:
         metadata = await conversation_store.get_metadata(conversation_id)
-<<<<<<< HEAD
-        is_running = await conversation_manager.is_agent_loop_running(conversation_id)
-        num_connections = len(
-            await conversation_manager.get_connections(filter_to_sids={conversation_id})
-        )
-        agent_loop_info = await conversation_manager.get_agent_loop_info(
-            filter_to_sids={conversation_id}
-        )
-        url = agent_loop_info[0].url if agent_loop_info else None
-        conversation_info = await _get_conversation_info(
-            metadata, is_running, num_connections, url
-=======
         num_connections = len(
             await conversation_manager.get_connections(filter_to_sids={conversation_id})
         )
@@ -266,7 +243,6 @@
         agent_loop_info = agent_loop_infos[0] if agent_loop_infos else None
         conversation_info = await _get_conversation_info(
             metadata, num_connections, agent_loop_info
->>>>>>> 2f55cbb7
         )
         return conversation_info
     except FileNotFoundError:
