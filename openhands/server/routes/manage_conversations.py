--- conflicted
+++ resolved
@@ -56,23 +56,10 @@
 
     else:
         logger.warn('Settings not present, not starting conversation')
-<<<<<<< HEAD
-        return JSONResponse(
-            content={
-                'status': 'error',
-                'message': 'Settings not found',
-                'msg_id': 'CONFIGURATION$SETTINGS_NOT_FOUND',
-            }
-        )
-    github_token = get_github_token(request)
-    session_init_args['github_token'] = github_token if github_token else ''
-    session_init_args['selected_repository'] = data.selected_repository
-=======
         raise MissingSettingsError('Settings not found')
 
     session_init_args['github_token'] = token or ''
     session_init_args['selected_repository'] = selected_repository
->>>>>>> 7c8a0162
     conversation_init_data = ConversationInitData(**session_init_args)
     logger.info('Loading conversation store')
     conversation_store = await ConversationStoreImpl.get_instance(config, user_id)
@@ -124,7 +111,7 @@
     """
     logger.info('Initializing new conversation')
     user_id = get_user_id(request)
-    github_token = getattr(request.state, 'github_token', '') or data.github_token
+    github_token = get_github_token(request)
     selected_repository = data.selected_repository
 
     try:
