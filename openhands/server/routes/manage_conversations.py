import uuid
from datetime import datetime, timezone
from typing import Any

from fastapi import APIRouter, Depends, status
from fastapi.responses import JSONResponse
from pydantic import BaseModel

from openhands.core.logger import openhands_logger as logger
from openhands.events.action.message import MessageAction
from openhands.integrations.provider import (
    PROVIDER_TOKEN_TYPE,
    ProviderHandler,
)
from openhands.integrations.service_types import (
    AuthenticationError,
    ProviderType,
    SuggestedTask,
)
from openhands.runtime import get_runtime_cls
from openhands.server.data_models.conversation_info import ConversationInfo
from openhands.server.data_models.conversation_info_result_set import (
    ConversationInfoResultSet,
)
from openhands.server.session.conversation_init_data import ConversationInitData
from openhands.server.shared import (
    ConversationStoreImpl,
    SettingsStoreImpl,
    config,
    conversation_manager,
)
from openhands.server.types import LLMAuthenticationError, MissingSettingsError
from openhands.server.user_auth import (
    get_auth_type,
    get_provider_tokens,
    get_user_id,
)
from openhands.server.user_auth.user_auth import AuthType
from openhands.server.utils import get_conversation_store
from openhands.storage.conversation.conversation_store import ConversationStore
from openhands.storage.data_models.conversation_metadata import (
    ConversationMetadata,
    ConversationTrigger,
)
from openhands.storage.data_models.conversation_status import ConversationStatus
from openhands.utils.async_utils import wait_all
from openhands.utils.conversation_summary import get_default_conversation_title

app = APIRouter(prefix='/api')


class InitSessionRequest(BaseModel):
    conversation_trigger: ConversationTrigger = ConversationTrigger.GUI
    repository: str | None = None
    git_provider: ProviderType | None = None
    selected_branch: str | None = None
    initial_user_msg: str | None = None
    image_urls: list[str] | None = None
    replay_json: str | None = None
    suggested_task: SuggestedTask | None = None

    model_config = {'extra': 'forbid'}


async def _create_new_conversation(
    user_id: str | None,
    git_provider_tokens: PROVIDER_TOKEN_TYPE | None,
    selected_repository: str | None,
    selected_branch: str | None,
    initial_user_msg: str | None,
    image_urls: list[str] | None,
    replay_json: str | None,
    conversation_trigger: ConversationTrigger = ConversationTrigger.GUI,
    attach_convo_id: bool = False,
) -> str:
    logger.info(
        'Creating conversation',
        extra={
            'signal': 'create_conversation',
            'user_id': user_id,
            'trigger': conversation_trigger.value,
        },
    )
    logger.info('Loading settings')
    settings_store = await SettingsStoreImpl.get_instance(config, user_id)
    settings = await settings_store.load()
    logger.info('Settings loaded')

    session_init_args: dict[str, Any] = {}
    if settings:
        session_init_args = {**settings.__dict__, **session_init_args}
        # We could use litellm.check_valid_key for a more accurate check,
        # but that would run a tiny inference.
        if (
            not settings.llm_api_key
            or settings.llm_api_key.get_secret_value().isspace()
        ):
            logger.warning(f'Missing api key for model {settings.llm_model}')
            raise LLMAuthenticationError(
                'Error authenticating with the LLM provider. Please check your API key'
            )

    else:
        logger.warning('Settings not present, not starting conversation')
        raise MissingSettingsError('Settings not found')

    session_init_args['git_provider_tokens'] = git_provider_tokens
    session_init_args['selected_repository'] = selected_repository
    session_init_args['selected_branch'] = selected_branch
    conversation_init_data = ConversationInitData(**session_init_args)
    logger.info('Loading conversation store')
    conversation_store = await ConversationStoreImpl.get_instance(config, user_id)
    logger.info('Conversation store loaded')

    conversation_id = uuid.uuid4().hex
    while await conversation_store.exists(conversation_id):
        logger.warning(f'Collision on conversation ID: {conversation_id}. Retrying...')
        conversation_id = uuid.uuid4().hex
    logger.info(
        f'New conversation ID: {conversation_id}',
        extra={'user_id': user_id, 'session_id': conversation_id},
    )

    conversation_title = get_default_conversation_title(conversation_id)

    logger.info(f'Saving metadata for conversation {conversation_id}')
    await conversation_store.save_metadata(
        ConversationMetadata(
            trigger=conversation_trigger,
            conversation_id=conversation_id,
            title=conversation_title,
            user_id=user_id,
            github_user_id=None,
            selected_repository=selected_repository,
            selected_branch=selected_branch,
        )
    )

    logger.info(
        f'Starting agent loop for conversation {conversation_id}',
        extra={'user_id': user_id, 'session_id': conversation_id},
    )
    initial_message_action = None
    if initial_user_msg or image_urls:
        user_msg = (
            initial_user_msg.format(conversation_id)
            if attach_convo_id and initial_user_msg
            else initial_user_msg
        )
        initial_message_action = MessageAction(
            content=user_msg or '',
            image_urls=image_urls or [],
        )
    await conversation_manager.maybe_start_agent_loop(
        conversation_id,
        conversation_init_data,
        user_id,
        initial_user_msg=initial_message_action,
        replay_json=replay_json,
    )
    logger.info(f'Finished initializing conversation {conversation_id}')
    return conversation_id


@app.post('/conversations')
async def new_conversation(
    data: InitSessionRequest,
    user_id: str = Depends(get_user_id),
    provider_tokens: PROVIDER_TOKEN_TYPE = Depends(get_provider_tokens),
    auth_type: AuthType | None = Depends(get_auth_type),
) -> JSONResponse:
    """Initialize a new session or join an existing one.

    After successful initialization, the client should connect to the WebSocket
    using the returned conversation ID.
    """
    logger.info('Initializing new conversation')
    repository = data.repository
    selected_branch = data.selected_branch
    initial_user_msg = data.initial_user_msg
    image_urls = data.image_urls or []
    replay_json = data.replay_json
    suggested_task = data.suggested_task
    conversation_trigger = data.conversation_trigger
    git_provider = data.git_provider

    if suggested_task:
        initial_user_msg = suggested_task.get_prompt_for_task()
        conversation_trigger = ConversationTrigger.SUGGESTED_TASK

    if auth_type == AuthType.BEARER:
        conversation_trigger = ConversationTrigger.REMOTE_API_KEY

    try:
        if repository:
            provider_handler = ProviderHandler(provider_tokens)
            # Check against git_provider, otherwise check all provider apis
            await provider_handler.verify_repo_provider(repository, git_provider)

        # Create conversation with initial message
        conversation_id = await _create_new_conversation(
            user_id=user_id,
            git_provider_tokens=provider_tokens,
            selected_repository=repository,
            selected_branch=selected_branch,
            initial_user_msg=initial_user_msg,
            image_urls=image_urls,
            replay_json=replay_json,
            conversation_trigger=conversation_trigger,
        )

        return JSONResponse(
            content={'status': 'ok', 'conversation_id': conversation_id}
        )
    except MissingSettingsError as e:
        return JSONResponse(
            content={
                'status': 'error',
                'message': str(e),
                'msg_id': 'CONFIGURATION$SETTINGS_NOT_FOUND',
            },
            status_code=status.HTTP_400_BAD_REQUEST,
        )

    except LLMAuthenticationError as e:
        return JSONResponse(
            content={
                'status': 'error',
                'message': str(e),
                'msg_id': 'STATUS$ERROR_LLM_AUTHENTICATION',
            },
            status_code=status.HTTP_400_BAD_REQUEST,
        )

    except AuthenticationError as e:
        return JSONResponse(
            content={
                'status': 'error',
                'message': str(e),
                'msg_id': 'STATUS$GIT_PROVIDER_AUTHENTICATION_ERROR',
            },
            status_code=status.HTTP_400_BAD_REQUEST,
        )


@app.get('/conversations')
async def search_conversations(
    page_id: str | None = None,
    limit: int = 20,
    user_id: str | None = Depends(get_user_id),
    conversation_store: ConversationStore = Depends(get_conversation_store),
) -> ConversationInfoResultSet:
    conversation_metadata_result_set = await conversation_store.search(page_id, limit)

    # Filter out conversations older than max_age
    now = datetime.now(timezone.utc)
    max_age = config.conversation_max_age_seconds
    filtered_results = [
        conversation
        for conversation in conversation_metadata_result_set.results
        if hasattr(conversation, 'created_at')
        and (now - conversation.created_at.replace(tzinfo=timezone.utc)).total_seconds()
        <= max_age
    ]

    conversation_ids = set(
        conversation.conversation_id for conversation in filtered_results
    )
    running_conversations = await conversation_manager.get_running_agent_loops(
        user_id, conversation_ids
    )
    connection_ids_to_conversation_ids = await conversation_manager.get_connections(filter_to_sids=conversation_ids)
    result = ConversationInfoResultSet(
        results=await wait_all(
            _get_conversation_info(
                conversation=conversation,
                is_running=conversation.conversation_id in running_conversations,
                num_connections=sum(
                    1 for conversation_id in connection_ids_to_conversation_ids.values()
                    if conversation_id == conversation.conversation_id
                )
            )
            for conversation in filtered_results
        ),
        next_page_id=conversation_metadata_result_set.next_page_id,
    )
    return result


@app.get('/conversations/{conversation_id}')
async def get_conversation(
    conversation_id: str,
    conversation_store: ConversationStore = Depends(get_conversation_store),
) -> ConversationInfo | None:
    try:
        metadata = await conversation_store.get_metadata(conversation_id)
        is_running = await conversation_manager.is_agent_loop_running(conversation_id)
        num_connections = len(await conversation_manager.get_connections(filter_to_sids={conversation_id}))
        conversation_info = await _get_conversation_info(metadata, is_running, num_connections)
        return conversation_info
    except FileNotFoundError:
        return None


@app.delete('/conversations/{conversation_id}')
async def delete_conversation(
    conversation_id: str,
    user_id: str | None = Depends(get_user_id),
) -> bool:
    conversation_store = await ConversationStoreImpl.get_instance(config, user_id)
    try:
        await conversation_store.get_metadata(conversation_id)
    except FileNotFoundError:
        return False
    is_running = await conversation_manager.is_agent_loop_running(conversation_id)
    if is_running:
        await conversation_manager.close_session(conversation_id)
    runtime_cls = get_runtime_cls(config.runtime)
    await runtime_cls.delete(conversation_id)
    await conversation_store.delete_metadata(conversation_id)
    return True


async def _get_conversation_info(
    conversation: ConversationMetadata,
    is_running: bool,
    num_connections: int
) -> ConversationInfo | None:
    try:
        title = conversation.title
        if not title:
            title = get_default_conversation_title(conversation.conversation_id)
        connections = conversation_manager.get_connections(filter_to_sids={conversation.conversation_id})
        return ConversationInfo(
            trigger=conversation.trigger,
            conversation_id=conversation.conversation_id,
            title=title,
            last_updated_at=conversation.last_updated_at,
            created_at=conversation.created_at,
            selected_repository=conversation.selected_repository,
            status=(
                ConversationStatus.RUNNING if is_running else ConversationStatus.STOPPED
            ),
<<<<<<< HEAD
            number_of_connections=len(connections)
=======
            num_connections=num_connections
>>>>>>> dbc8241a
        )
    except Exception as e:
        logger.error(
            f'Error loading conversation {conversation.conversation_id}: {str(e)}',
            extra={'session_id': conversation.conversation_id},
        )
        return None<|MERGE_RESOLUTION|>--- conflicted
+++ resolved
@@ -341,11 +341,7 @@
             status=(
                 ConversationStatus.RUNNING if is_running else ConversationStatus.STOPPED
             ),
-<<<<<<< HEAD
-            number_of_connections=len(connections)
-=======
-            num_connections=num_connections
->>>>>>> dbc8241a
+            num_connections=num_connections,
         )
     except Exception as e:
         logger.error(
