--- conflicted
+++ resolved
@@ -227,13 +227,9 @@
         return False
     is_running = await conversation_manager.is_agent_loop_running(conversation_id)
     if is_running:
-<<<<<<< HEAD
         await conversation_manager.close_session(conversation_id)
-=======
-        await session_manager.close_session(conversation_id)
     runtime_cls = get_runtime_cls(config.runtime)
     await runtime_cls.delete(conversation_id)
->>>>>>> 21d4ba0b
     await conversation_store.delete_metadata(conversation_id)
     return True
 
