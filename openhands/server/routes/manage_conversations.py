--- conflicted
+++ resolved
@@ -97,19 +97,14 @@
     )
 
     logger.info(f'Starting agent loop for conversation {conversation_id}')
-<<<<<<< HEAD
     initial_message_action = None
     if initial_user_msg or image_urls:
         initial_message_action = MessageAction(
             content=initial_user_msg or '',
             image_urls=image_urls or [],
         )
-    event_stream = await session_manager.maybe_start_agent_loop(
+    event_stream = await conversation_manager.maybe_start_agent_loop(
         conversation_id, conversation_init_data, user_id, initial_message_action
-=======
-    event_stream = await conversation_manager.maybe_start_agent_loop(
-        conversation_id, conversation_init_data, user_id, initial_user_msg
->>>>>>> 45a048f9
     )
     try:
         event_stream.subscribe(
