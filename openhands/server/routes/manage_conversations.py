import uuid
from datetime import datetime, timezone
from typing import Callable

from fastapi import APIRouter, Body, Request
from fastapi.responses import JSONResponse
from pydantic import BaseModel

from openhands.core.logger import openhands_logger as logger
from openhands.events.action.message import MessageAction
from openhands.events.stream import EventStreamSubscriber
from openhands.runtime import get_runtime_cls
from openhands.server.auth import get_github_token, get_user_id
from openhands.server.session.conversation_init_data import ConversationInitData
from openhands.server.shared import (
    ConversationStoreImpl,
    SettingsStoreImpl,
    config,
    conversation_manager,
)
from openhands.server.types import LLMAuthenticationError, MissingSettingsError
from openhands.storage.data_models.conversation_info import ConversationInfo
from openhands.storage.data_models.conversation_info_result_set import (
    ConversationInfoResultSet,
)
from openhands.storage.data_models.conversation_metadata import ConversationMetadata
from openhands.storage.data_models.conversation_status import ConversationStatus
from openhands.utils.async_utils import (
    GENERAL_TIMEOUT,
    call_async_from_sync,
    wait_all,
)

app = APIRouter(prefix='/api')
UPDATED_AT_CALLBACK_ID = 'updated_at_callback_id'


class InitSessionRequest(BaseModel):
    selected_repository: str | None = None
    initial_user_msg: str | None = None
<<<<<<< HEAD
    replay_json: str | None = None
=======
    image_urls: list[str] | None = None
>>>>>>> feccd5ed


async def _create_new_conversation(
    user_id: str | None,
    token: str | None,
    selected_repository: str | None,
    initial_user_msg: str | None,
<<<<<<< HEAD
    replay_json: str | None,
=======
    image_urls: list[str] | None,
>>>>>>> feccd5ed
):
    logger.info('Loading settings')
    settings_store = await SettingsStoreImpl.get_instance(config, user_id)
    settings = await settings_store.load()
    logger.info('Settings loaded')

    session_init_args: dict = {}
    if settings:
        session_init_args = {**settings.__dict__, **session_init_args}
        # We could use litellm.check_valid_key for a more accurate check,
        # but that would run a tiny inference.
        if (
            not settings.llm_api_key
            or settings.llm_api_key.get_secret_value().isspace()
        ):
            logger.warn(f'Missing api key for model {settings.llm_model}')
            raise LLMAuthenticationError(
                'Error authenticating with the LLM provider. Please check your API key'
            )

    else:
        logger.warn('Settings not present, not starting conversation')
        raise MissingSettingsError('Settings not found')

    session_init_args['github_token'] = token or ''
    session_init_args['selected_repository'] = selected_repository
    conversation_init_data = ConversationInitData(**session_init_args)
    logger.info('Loading conversation store')
    conversation_store = await ConversationStoreImpl.get_instance(config, user_id)
    logger.info('Conversation store loaded')

    conversation_id = uuid.uuid4().hex
    while await conversation_store.exists(conversation_id):
        logger.warning(f'Collision on conversation ID: {conversation_id}. Retrying...')
        conversation_id = uuid.uuid4().hex
    logger.info(f'New conversation ID: {conversation_id}')

    repository_title = (
        selected_repository.split('/')[-1] if selected_repository else None
    )
    conversation_title = f'{repository_title or "Conversation"} {conversation_id[:5]}'

    logger.info(f'Saving metadata for conversation {conversation_id}')
    await conversation_store.save_metadata(
        ConversationMetadata(
            conversation_id=conversation_id,
            title=conversation_title,
            github_user_id=user_id,
            selected_repository=selected_repository,
        )
    )

    logger.info(f'Starting agent loop for conversation {conversation_id}')
<<<<<<< HEAD
    event_stream = await session_manager.maybe_start_agent_loop(
        conversation_id, conversation_init_data, user_id, initial_user_msg, replay_json
=======
    initial_message_action = None
    if initial_user_msg or image_urls:
        initial_message_action = MessageAction(
            content=initial_user_msg or '',
            image_urls=image_urls or [],
        )
    event_stream = await conversation_manager.maybe_start_agent_loop(
        conversation_id, conversation_init_data, user_id, initial_message_action
>>>>>>> feccd5ed
    )
    try:
        event_stream.subscribe(
            EventStreamSubscriber.SERVER,
            _create_conversation_update_callback(user_id, conversation_id),
            UPDATED_AT_CALLBACK_ID,
        )
    except ValueError:
        pass  # Already subscribed - take no action
    logger.info(f'Finished initializing conversation {conversation_id}')

    return conversation_id


@app.post('/conversations')
async def new_conversation(request: Request, data: InitSessionRequest):
    """Initialize a new session or join an existing one.
    After successful initialization, the client should connect to the WebSocket
    using the returned conversation ID
    """
    logger.info('Initializing new conversation')
    user_id = get_user_id(request)
    github_token = get_github_token(request)
    selected_repository = data.selected_repository
    initial_user_msg = data.initial_user_msg
<<<<<<< HEAD
    replay_json = data.replay_json
=======
    image_urls = data.image_urls or []
>>>>>>> feccd5ed

    try:
        # Create conversation with initial message
        conversation_id = await _create_new_conversation(
<<<<<<< HEAD
            user_id, github_token, selected_repository, initial_user_msg, replay_json
=======
            user_id,
            github_token,
            selected_repository,
            initial_user_msg,
            image_urls,
>>>>>>> feccd5ed
        )

        return JSONResponse(
            content={'status': 'ok', 'conversation_id': conversation_id}
        )
    except MissingSettingsError as e:
        return JSONResponse(
            content={
                'status': 'error',
                'message': str(e),
                'msg_id': 'CONFIGURATION$SETTINGS_NOT_FOUND',
            },
            status_code=400,
        )

    except LLMAuthenticationError as e:
        return JSONResponse(
            content={
                'status': 'error',
                'message': str(e),
                'msg_id': 'STATUS$ERROR_LLM_AUTHENTICATION',
            },
            status_code=400,
        )


@app.get('/conversations')
async def search_conversations(
    request: Request,
    page_id: str | None = None,
    limit: int = 20,
) -> ConversationInfoResultSet:
    conversation_store = await ConversationStoreImpl.get_instance(
        config, get_user_id(request)
    )
    conversation_metadata_result_set = await conversation_store.search(page_id, limit)
    conversation_ids = set(
        conversation.conversation_id
        for conversation in conversation_metadata_result_set.results
        if hasattr(conversation, 'created_at')
    )
    running_conversations = await conversation_manager.get_running_agent_loops(
        get_user_id(request), set(conversation_ids)
    )
    result = ConversationInfoResultSet(
        results=await wait_all(
            _get_conversation_info(
                conversation=conversation,
                is_running=conversation.conversation_id in running_conversations,
            )
            for conversation in conversation_metadata_result_set.results
        ),
        next_page_id=conversation_metadata_result_set.next_page_id,
    )
    return result


@app.get('/conversations/{conversation_id}')
async def get_conversation(
    conversation_id: str, request: Request
) -> ConversationInfo | None:
    conversation_store = await ConversationStoreImpl.get_instance(
        config, get_user_id(request)
    )
    try:
        metadata = await conversation_store.get_metadata(conversation_id)
        is_running = await conversation_manager.is_agent_loop_running(conversation_id)
        conversation_info = await _get_conversation_info(metadata, is_running)
        return conversation_info
    except FileNotFoundError:
        return None


@app.patch('/conversations/{conversation_id}')
async def update_conversation(
    request: Request, conversation_id: str, title: str = Body(embed=True)
) -> bool:
    conversation_store = await ConversationStoreImpl.get_instance(
        config, get_user_id(request)
    )
    metadata = await conversation_store.get_metadata(conversation_id)
    if not metadata:
        return False
    metadata.title = title
    await conversation_store.save_metadata(metadata)
    return True


@app.delete('/conversations/{conversation_id}')
async def delete_conversation(
    conversation_id: str,
    request: Request,
) -> bool:
    conversation_store = await ConversationStoreImpl.get_instance(
        config, get_user_id(request)
    )
    try:
        await conversation_store.get_metadata(conversation_id)
    except FileNotFoundError:
        return False
    is_running = await conversation_manager.is_agent_loop_running(conversation_id)
    if is_running:
        await conversation_manager.close_session(conversation_id)
    runtime_cls = get_runtime_cls(config.runtime)
    await runtime_cls.delete(conversation_id)
    await conversation_store.delete_metadata(conversation_id)
    return True


async def _get_conversation_info(
    conversation: ConversationMetadata,
    is_running: bool,
) -> ConversationInfo | None:
    try:
        title = conversation.title
        if not title:
            title = f'Conversation {conversation.conversation_id[:5]}'
        return ConversationInfo(
            conversation_id=conversation.conversation_id,
            title=title,
            last_updated_at=conversation.last_updated_at,
            created_at=conversation.created_at,
            selected_repository=conversation.selected_repository,
            status=ConversationStatus.RUNNING
            if is_running
            else ConversationStatus.STOPPED,
        )
    except Exception as e:
        logger.error(
            f'Error loading conversation {conversation.conversation_id}: {str(e)}',
        )
        return None


def _create_conversation_update_callback(
    user_id: str | None, conversation_id: str
) -> Callable:
    def callback(*args, **kwargs):
        call_async_from_sync(
            _update_timestamp_for_conversation,
            GENERAL_TIMEOUT,
            user_id,
            conversation_id,
        )

    return callback


async def _update_timestamp_for_conversation(user_id: str, conversation_id: str):
    conversation_store = await ConversationStoreImpl.get_instance(config, user_id)
    conversation = await conversation_store.get_metadata(conversation_id)
    conversation.last_updated_at = datetime.now(timezone.utc)
    await conversation_store.save_metadata(conversation)<|MERGE_RESOLUTION|>--- conflicted
+++ resolved
@@ -38,11 +38,8 @@
 class InitSessionRequest(BaseModel):
     selected_repository: str | None = None
     initial_user_msg: str | None = None
-<<<<<<< HEAD
+    image_urls: list[str] | None = None
     replay_json: str | None = None
-=======
-    image_urls: list[str] | None = None
->>>>>>> feccd5ed
 
 
 async def _create_new_conversation(
@@ -50,11 +47,8 @@
     token: str | None,
     selected_repository: str | None,
     initial_user_msg: str | None,
-<<<<<<< HEAD
+    image_urls: list[str] | None,
     replay_json: str | None,
-=======
-    image_urls: list[str] | None,
->>>>>>> feccd5ed
 ):
     logger.info('Loading settings')
     settings_store = await SettingsStoreImpl.get_instance(config, user_id)
@@ -108,10 +102,6 @@
     )
 
     logger.info(f'Starting agent loop for conversation {conversation_id}')
-<<<<<<< HEAD
-    event_stream = await session_manager.maybe_start_agent_loop(
-        conversation_id, conversation_init_data, user_id, initial_user_msg, replay_json
-=======
     initial_message_action = None
     if initial_user_msg or image_urls:
         initial_message_action = MessageAction(
@@ -119,8 +109,11 @@
             image_urls=image_urls or [],
         )
     event_stream = await conversation_manager.maybe_start_agent_loop(
-        conversation_id, conversation_init_data, user_id, initial_message_action
->>>>>>> feccd5ed
+        conversation_id,
+        conversation_init_data,
+        user_id,
+        initial_message_action,
+        replay_json,
     )
     try:
         event_stream.subscribe(
@@ -146,24 +139,18 @@
     github_token = get_github_token(request)
     selected_repository = data.selected_repository
     initial_user_msg = data.initial_user_msg
-<<<<<<< HEAD
+    image_urls = data.image_urls or []
     replay_json = data.replay_json
-=======
-    image_urls = data.image_urls or []
->>>>>>> feccd5ed
 
     try:
         # Create conversation with initial message
         conversation_id = await _create_new_conversation(
-<<<<<<< HEAD
-            user_id, github_token, selected_repository, initial_user_msg, replay_json
-=======
             user_id,
             github_token,
             selected_repository,
             initial_user_msg,
             image_urls,
->>>>>>> feccd5ed
+            replay_json,
         )
 
         return JSONResponse(
