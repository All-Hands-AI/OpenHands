import uuid
from datetime import datetime, timezone
from typing import Callable

from fastapi import APIRouter, Body, Request
from fastapi.responses import JSONResponse
from pydantic import BaseModel, SecretStr

from openhands.core.logger import openhands_logger as logger
from openhands.events.action.message import MessageAction
from openhands.events.stream import EventStreamSubscriber
from openhands.runtime import get_runtime_cls
from openhands.server.auth import get_github_token, get_user_id
<<<<<<< HEAD
=======
from openhands.server.routes.github import GithubServiceImpl
>>>>>>> 4a5891cb
from openhands.server.session.conversation_init_data import ConversationInitData
from openhands.server.shared import (
    ConversationStoreImpl,
    SettingsStoreImpl,
    config,
    conversation_manager,
)
from openhands.server.types import LLMAuthenticationError, MissingSettingsError
from openhands.services.github.github_service import GithubServiceImpl
from openhands.storage.data_models.conversation_info import ConversationInfo
from openhands.storage.data_models.conversation_info_result_set import (
    ConversationInfoResultSet,
)
from openhands.storage.data_models.conversation_metadata import ConversationMetadata
from openhands.storage.data_models.conversation_status import ConversationStatus
from openhands.utils.async_utils import (
    GENERAL_TIMEOUT,
    call_async_from_sync,
    wait_all,
)

app = APIRouter(prefix='/api')
UPDATED_AT_CALLBACK_ID = 'updated_at_callback_id'


class InitSessionRequest(BaseModel):
    selected_repository: str | None = None
    initial_user_msg: str | None = None
    image_urls: list[str] | None = None


async def _create_new_conversation(
    user_id: str | None,
    token: SecretStr | None,
    selected_repository: str | None,
    initial_user_msg: str | None,
    image_urls: list[str] | None,
):
    logger.info('Loading settings')
    settings_store = await SettingsStoreImpl.get_instance(config, user_id)
    settings = await settings_store.load()
    logger.info('Settings loaded')

    session_init_args: dict = {}
    if settings:
        session_init_args = {**settings.__dict__, **session_init_args}
        # We could use litellm.check_valid_key for a more accurate check,
        # but that would run a tiny inference.
        if (
            not settings.llm_api_key
            or settings.llm_api_key.get_secret_value().isspace()
        ):
            logger.warn(f'Missing api key for model {settings.llm_model}')
            raise LLMAuthenticationError(
                'Error authenticating with the LLM provider. Please check your API key'
            )

    else:
        logger.warn('Settings not present, not starting conversation')
        raise MissingSettingsError('Settings not found')

    session_init_args['github_token'] = token or SecretStr('')
    session_init_args['selected_repository'] = selected_repository
    conversation_init_data = ConversationInitData(**session_init_args)
    logger.info('Loading conversation store')
    conversation_store = await ConversationStoreImpl.get_instance(config, user_id)
    logger.info('Conversation store loaded')

    conversation_id = uuid.uuid4().hex
    while await conversation_store.exists(conversation_id):
        logger.warning(f'Collision on conversation ID: {conversation_id}. Retrying...')
        conversation_id = uuid.uuid4().hex
    logger.info(f'New conversation ID: {conversation_id}')

    repository_title = (
        selected_repository.split('/')[-1] if selected_repository else None
    )
    conversation_title = f'{repository_title or "Conversation"} {conversation_id[:5]}'

    logger.info(f'Saving metadata for conversation {conversation_id}')
    await conversation_store.save_metadata(
        ConversationMetadata(
            conversation_id=conversation_id,
            title=conversation_title,
            github_user_id=user_id,
            selected_repository=selected_repository,
        )
    )

    logger.info(f'Starting agent loop for conversation {conversation_id}')
    initial_message_action = None
    if initial_user_msg or image_urls:
        initial_message_action = MessageAction(
            content=initial_user_msg or '',
            image_urls=image_urls or [],
        )
    event_stream = await conversation_manager.maybe_start_agent_loop(
        conversation_id, conversation_init_data, user_id, initial_message_action
    )
    try:
        event_stream.subscribe(
            EventStreamSubscriber.SERVER,
            _create_conversation_update_callback(user_id, conversation_id),
            UPDATED_AT_CALLBACK_ID,
        )
    except ValueError:
        pass  # Already subscribed - take no action
    logger.info(f'Finished initializing conversation {conversation_id}')

    return conversation_id


@app.post('/conversations')
async def new_conversation(request: Request, data: InitSessionRequest):
    """Initialize a new session or join an existing one.
    After successful initialization, the client should connect to the WebSocket
    using the returned conversation ID
    """
    logger.info('Initializing new conversation')
    user_id = get_user_id(request)
<<<<<<< HEAD
    gh_client = GithubServiceImpl(user_id=user_id, token=get_github_token(request))
    github_token = await gh_client.get_latest_token()
=======
    github_service = GithubServiceImpl(user_id=user_id, token=get_github_token(request))
    github_token = await github_service.get_latest_token()
>>>>>>> 4a5891cb

    selected_repository = data.selected_repository
    initial_user_msg = data.initial_user_msg
    image_urls = data.image_urls or []

    try:
        # Create conversation with initial message
        conversation_id = await _create_new_conversation(
            user_id,
            github_token,
            selected_repository,
            initial_user_msg,
            image_urls,
        )

        return JSONResponse(
            content={'status': 'ok', 'conversation_id': conversation_id}
        )
    except MissingSettingsError as e:
        return JSONResponse(
            content={
                'status': 'error',
                'message': str(e),
                'msg_id': 'CONFIGURATION$SETTINGS_NOT_FOUND',
            },
            status_code=400,
        )

    except LLMAuthenticationError as e:
        return JSONResponse(
            content={
                'status': 'error',
                'message': str(e),
                'msg_id': 'STATUS$ERROR_LLM_AUTHENTICATION',
            },
            status_code=400,
        )


@app.get('/conversations')
async def search_conversations(
    request: Request,
    page_id: str | None = None,
    limit: int = 20,
) -> ConversationInfoResultSet:
    conversation_store = await ConversationStoreImpl.get_instance(
        config, get_user_id(request)
    )
    conversation_metadata_result_set = await conversation_store.search(page_id, limit)
    conversation_ids = set(
        conversation.conversation_id
        for conversation in conversation_metadata_result_set.results
        if hasattr(conversation, 'created_at')
    )
    running_conversations = await conversation_manager.get_running_agent_loops(
        get_user_id(request), set(conversation_ids)
    )
    result = ConversationInfoResultSet(
        results=await wait_all(
            _get_conversation_info(
                conversation=conversation,
                is_running=conversation.conversation_id in running_conversations,
            )
            for conversation in conversation_metadata_result_set.results
        ),
        next_page_id=conversation_metadata_result_set.next_page_id,
    )
    return result


@app.get('/conversations/{conversation_id}')
async def get_conversation(
    conversation_id: str, request: Request
) -> ConversationInfo | None:
    conversation_store = await ConversationStoreImpl.get_instance(
        config, get_user_id(request)
    )
    try:
        metadata = await conversation_store.get_metadata(conversation_id)
        is_running = await conversation_manager.is_agent_loop_running(conversation_id)
        conversation_info = await _get_conversation_info(metadata, is_running)
        return conversation_info
    except FileNotFoundError:
        return None


@app.patch('/conversations/{conversation_id}')
async def update_conversation(
    request: Request, conversation_id: str, title: str = Body(embed=True)
) -> bool:
    conversation_store = await ConversationStoreImpl.get_instance(
        config, get_user_id(request)
    )
    metadata = await conversation_store.get_metadata(conversation_id)
    if not metadata:
        return False
    metadata.title = title
    await conversation_store.save_metadata(metadata)
    return True


@app.delete('/conversations/{conversation_id}')
async def delete_conversation(
    conversation_id: str,
    request: Request,
) -> bool:
    conversation_store = await ConversationStoreImpl.get_instance(
        config, get_user_id(request)
    )
    try:
        await conversation_store.get_metadata(conversation_id)
    except FileNotFoundError:
        return False
    is_running = await conversation_manager.is_agent_loop_running(conversation_id)
    if is_running:
        await conversation_manager.close_session(conversation_id)
    runtime_cls = get_runtime_cls(config.runtime)
    await runtime_cls.delete(conversation_id)
    await conversation_store.delete_metadata(conversation_id)
    return True


async def _get_conversation_info(
    conversation: ConversationMetadata,
    is_running: bool,
) -> ConversationInfo | None:
    try:
        title = conversation.title
        if not title:
            title = f'Conversation {conversation.conversation_id[:5]}'
        return ConversationInfo(
            conversation_id=conversation.conversation_id,
            title=title,
            last_updated_at=conversation.last_updated_at,
            created_at=conversation.created_at,
            selected_repository=conversation.selected_repository,
            status=ConversationStatus.RUNNING
            if is_running
            else ConversationStatus.STOPPED,
        )
    except Exception as e:
        logger.error(
            f'Error loading conversation {conversation.conversation_id}: {str(e)}',
        )
        return None


def _create_conversation_update_callback(
    user_id: str | None, conversation_id: str
) -> Callable:
    def callback(*args, **kwargs):
        call_async_from_sync(
            _update_timestamp_for_conversation,
            GENERAL_TIMEOUT,
            user_id,
            conversation_id,
        )

    return callback


async def _update_timestamp_for_conversation(user_id: str, conversation_id: str):
    conversation_store = await ConversationStoreImpl.get_instance(config, user_id)
    conversation = await conversation_store.get_metadata(conversation_id)
    conversation.last_updated_at = datetime.now(timezone.utc)
    await conversation_store.save_metadata(conversation)<|MERGE_RESOLUTION|>--- conflicted
+++ resolved
@@ -11,10 +11,6 @@
 from openhands.events.stream import EventStreamSubscriber
 from openhands.runtime import get_runtime_cls
 from openhands.server.auth import get_github_token, get_user_id
-<<<<<<< HEAD
-=======
-from openhands.server.routes.github import GithubServiceImpl
->>>>>>> 4a5891cb
 from openhands.server.session.conversation_init_data import ConversationInitData
 from openhands.server.shared import (
     ConversationStoreImpl,
@@ -135,13 +131,8 @@
     """
     logger.info('Initializing new conversation')
     user_id = get_user_id(request)
-<<<<<<< HEAD
     gh_client = GithubServiceImpl(user_id=user_id, token=get_github_token(request))
     github_token = await gh_client.get_latest_token()
-=======
-    github_service = GithubServiceImpl(user_id=user_id, token=get_github_token(request))
-    github_token = await github_service.get_latest_token()
->>>>>>> 4a5891cb
 
     selected_repository = data.selected_repository
     initial_user_msg = data.initial_user_msg
