--- conflicted
+++ resolved
@@ -50,11 +50,8 @@
     selected_branch: str | None,
     initial_user_msg: str | None,
     image_urls: list[str] | None,
-<<<<<<< HEAD
     replay_json: str | None,
-=======
     attach_convo_id: bool = False,
->>>>>>> 3e3b2aaa
 ):
     logger.info(
         'Creating conversation',
@@ -132,20 +129,12 @@
             content=user_msg or '',
             image_urls=image_urls or [],
         )
-<<<<<<< HEAD
-    event_stream = await conversation_manager.maybe_start_agent_loop(
-        conversation_id,
-        conversation_init_data,
-        user_id,
-        initial_message_action,
-        replay_json,
-=======
     await conversation_manager.maybe_start_agent_loop(
         conversation_id,
         conversation_init_data,
         user_id,
         initial_user_msg=initial_message_action,
->>>>>>> 3e3b2aaa
+        replay_json=replay_json,
     )
     logger.info(f'Finished initializing conversation {conversation_id}')
 
