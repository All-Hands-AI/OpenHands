--- conflicted
+++ resolved
@@ -198,27 +198,16 @@
     connection_ids_to_conversation_ids = await conversation_manager.get_connections(
         filter_to_sids=conversation_ids
     )
-<<<<<<< HEAD
-    connection_ids_to_conversation_ids = await conversation_manager.get_connections(
-        filter_to_sids=conversation_ids
-    )
-=======
->>>>>>> 28dbb1fc
     agent_loop_info = await conversation_manager.get_agent_loop_info(
         filter_to_sids=conversation_ids
     )
     agent_loop_info_by_conversation_id = {
         info.conversation_id: info for info in agent_loop_info
     }
-<<<<<<< HEAD
 
     # Create a list of ConversationInfo objects using wait_all for parallel processing
     conversation_infos = await wait_all(
         [
-=======
-    result = ConversationInfoResultSet(
-        results=await wait_all(
->>>>>>> 28dbb1fc
             _get_conversation_info(
                 conversation=conversation,
                 num_connections=sum(
@@ -253,10 +242,6 @@
 ) -> ConversationInfo | None:
     try:
         metadata = await conversation_store.get_metadata(conversation_id)
-<<<<<<< HEAD
-        is_running = await conversation_manager.is_agent_loop_running(conversation_id)
-=======
->>>>>>> 28dbb1fc
         num_connections = len(
             await conversation_manager.get_connections(filter_to_sids={conversation_id})
         )
@@ -265,11 +250,7 @@
         )
         agent_loop_info = agent_loop_infos[0] if agent_loop_infos else None
         conversation_info = await _get_conversation_info(
-<<<<<<< HEAD
-            metadata, is_running, num_connections, agent_loop_info
-=======
             metadata, num_connections, agent_loop_info
->>>>>>> 28dbb1fc
         )
         return conversation_info
     except FileNotFoundError:
