import uuid
from datetime import datetime, timezone

from fastapi import APIRouter, Body, Request, status, HTTPException
from fastapi.responses import JSONResponse
from pydantic import BaseModel

from openhands.core.config.llm_config import LLMConfig
from openhands.core.logger import openhands_logger as logger
from openhands.events.action.message import MessageAction
from openhands.events.event import EventSource
from openhands.events.stream import EventStream
from openhands.integrations.provider import (
    PROVIDER_TOKEN_TYPE,
)
from openhands.integrations.service_types import Repository
from openhands.runtime import get_runtime_cls
from openhands.server.auth import (
    get_github_user_id,
    get_provider_tokens,
    get_user_id,
)
from openhands.server.data_models.conversation_info import ConversationInfo
from openhands.server.data_models.conversation_info_result_set import (
    ConversationInfoResultSet,
)
from openhands.server.session.conversation_init_data import ConversationInitData
from openhands.server.shared import (
    ConversationStoreImpl,
    config,
    conversation_manager,
    file_store,
)
from openhands.server.types import LLMAuthenticationError, MissingSettingsError
from openhands.storage.data_models.conversation_metadata import ConversationMetadata
from openhands.storage.data_models.conversation_status import ConversationStatus
from openhands.utils.async_utils import wait_all
<<<<<<< HEAD
from openhands.utils.get_user_setting import get_user_setting
=======
from openhands.utils.conversation_summary import generate_conversation_title
>>>>>>> b66e04d0

app = APIRouter(prefix='/api')


class InitSessionRequest(BaseModel):
    selected_repository: Repository | None = None
    selected_branch: str | None = None
    initial_user_msg: str | None = None
    image_urls: list[str] | None = None
    replay_json: str | None = None


async def _create_new_conversation(
    user_id: str | None,
    git_provider_tokens: PROVIDER_TOKEN_TYPE | None,
    selected_repository: Repository | None,
    selected_branch: str | None,
    initial_user_msg: str | None,
    image_urls: list[str] | None,
    replay_json: str | None,
    attach_convo_id: bool = False,
):
    logger.info(
        'Creating conversation',
        extra={'signal': 'create_conversation', 'user_id': user_id},
    )
    
    # Check if user already has a running conversation
    if user_id:
        running_conversations = await conversation_manager.get_running_agent_loops(user_id)
        if running_conversations:
            existing_id = next(iter(running_conversations))  # Get the first running conversation ID
            raise HTTPException(
                status_code=status.HTTP_400_BAD_REQUEST,
                detail=f"User already has a running conversation (ID: {existing_id}). Please stop the existing conversation before creating a new one."
            )

    logger.info('Loading settings')
    settings = await get_user_setting(user_id)

    session_init_args: dict = {}
    if settings:
        session_init_args = {**settings.__dict__, **session_init_args}
        # We could use litellm.check_valid_key for a more accurate check,
        # but that would run a tiny inference.
        if (
            not settings.llm_api_key
            or settings.llm_api_key.get_secret_value().isspace()
        ):
            logger.warn(f'Missing api key for model {settings.llm_model}')
            raise LLMAuthenticationError(
                'Error authenticating with the LLM provider. Please check your API key'
            )

    else:
        logger.warn('Settings not present, not starting conversation')
        raise MissingSettingsError('Settings not found')

    session_init_args['git_provider_tokens'] = git_provider_tokens
    session_init_args['selected_repository'] = selected_repository
    session_init_args['selected_branch'] = selected_branch
    conversation_init_data = ConversationInitData(**session_init_args)
    logger.info('Loading conversation store')
    conversation_store = await ConversationStoreImpl.get_instance(config, user_id, None)
    logger.info('Conversation store loaded')

    conversation_id = uuid.uuid4().hex
    while await conversation_store.exists(conversation_id):
        logger.warning(f'Collision on conversation ID: {conversation_id}. Retrying...')
        conversation_id = uuid.uuid4().hex
    logger.info(
        f'New conversation ID: {conversation_id}',
        extra={'user_id': user_id, 'session_id': conversation_id},
    )

    conversation_title = get_default_conversation_title(conversation_id)

    logger.info(f'Saving metadata for conversation {conversation_id}')
    await conversation_store.save_metadata(
        ConversationMetadata(
            conversation_id=conversation_id,
            title=conversation_title,
            user_id=user_id,
            github_user_id=None,
            selected_repository=selected_repository.full_name
            if selected_repository
            else selected_repository,
            selected_branch=selected_branch,
        )
    )

    logger.info(
        f'Starting agent loop for conversation {conversation_id}',
        extra={'user_id': user_id, 'session_id': conversation_id},
    )
    initial_message_action = None
    if initial_user_msg or image_urls:
        user_msg = (
            initial_user_msg.format(conversation_id)
            if attach_convo_id and initial_user_msg
            else initial_user_msg
        )
        initial_message_action = MessageAction(
            content=user_msg or '',
            image_urls=image_urls or [],
        )
    await conversation_manager.maybe_start_agent_loop(
        conversation_id,
        conversation_init_data,
        user_id,
        initial_user_msg=initial_message_action,
        replay_json=replay_json,
    )
    logger.info(f'Finished initializing conversation {conversation_id}')

    return conversation_id


@app.post('/conversations')
async def new_conversation(request: Request, data: InitSessionRequest):
    """Initialize a new session or join an existing one.

    After successful initialization, the client should connect to the WebSocket
    using the returned conversation ID.
    """
    logger.info('Initializing new conversation')
    provider_tokens = get_provider_tokens(request)
    selected_repository = data.selected_repository
    selected_branch = data.selected_branch
    initial_user_msg = data.initial_user_msg
    image_urls = data.image_urls or []
    replay_json = data.replay_json

    try:
        # Create conversation with initial message
        conversation_id = await _create_new_conversation(
            get_user_id(request),
            provider_tokens,
            selected_repository,
            selected_branch,
            initial_user_msg,
            image_urls,
            replay_json,
        )

        return JSONResponse(
            content={'status': 'ok', 'conversation_id': conversation_id}
        )
    except MissingSettingsError as e:
        return JSONResponse(
            content={
                'status': 'error',
                'message': str(e),
                'msg_id': 'CONFIGURATION$SETTINGS_NOT_FOUND',
            },
            status_code=status.HTTP_400_BAD_REQUEST,
        )

    except LLMAuthenticationError as e:
        return JSONResponse(
            content={
                'status': 'error',
                'message': str(e),
                'msg_id': 'STATUS$ERROR_LLM_AUTHENTICATION',
            },
            status_code=status.HTTP_400_BAD_REQUEST,
        )


@app.get('/conversations')
async def search_conversations(
    request: Request,
    page_id: str | None = None,
    limit: int = 20,
) -> ConversationInfoResultSet:
    conversation_store = await ConversationStoreImpl.get_instance(
        config, get_user_id(request), get_github_user_id(request)
    )
    conversation_metadata_result_set = await conversation_store.search(page_id, limit)

    # Filter out conversations older than max_age
    now = datetime.now(timezone.utc)
    max_age = config.conversation_max_age_seconds
    filtered_results = [
        conversation
        for conversation in conversation_metadata_result_set.results
        if hasattr(conversation, 'created_at')
        and (now - conversation.created_at.replace(tzinfo=timezone.utc)).total_seconds()
        <= max_age
    ]

    conversation_ids = set(
        conversation.conversation_id for conversation in filtered_results
    )
    running_conversations = await conversation_manager.get_running_agent_loops(
        get_user_id(request), set(conversation_ids)
    )
    result = ConversationInfoResultSet(
        results=await wait_all(
            _get_conversation_info(
                conversation=conversation,
                is_running=conversation.conversation_id in running_conversations,
            )
            for conversation in filtered_results
        ),
        next_page_id=conversation_metadata_result_set.next_page_id,
    )
    return result


@app.get('/conversations/{conversation_id}')
async def get_conversation(
    conversation_id: str, request: Request
) -> ConversationInfo | None:
    conversation_store = await ConversationStoreImpl.get_instance(
        config, get_user_id(request), get_github_user_id(request)
    )
    try:
        metadata = await conversation_store.get_metadata(conversation_id)
        is_running = await conversation_manager.is_agent_loop_running(conversation_id)
        conversation_info = await _get_conversation_info(metadata, is_running)
        return conversation_info
    except FileNotFoundError:
        return None


def get_default_conversation_title(conversation_id: str) -> str:
    """
    Generate a default title for a conversation based on its ID.

    Args:
        conversation_id: The ID of the conversation

    Returns:
        A default title string
    """
    return f'Conversation {conversation_id[:5]}'


async def auto_generate_title(conversation_id: str, user_id: str | None) -> str:
    """
    Auto-generate a title for a conversation based on the first user message.
    Uses LLM-based title generation if available, otherwise falls back to a simple truncation.

    Args:
        conversation_id: The ID of the conversation
        user_id: The ID of the user

    Returns:
        A generated title string
    """
    logger.info(f'Auto-generating title for conversation {conversation_id}')

    try:
        # Create an event stream for the conversation
        event_stream = EventStream(conversation_id, file_store, user_id)

        # Find the first user message
        first_user_message = None
        for event in event_stream.get_events():
            if (
                event.source == EventSource.USER
                and isinstance(event, MessageAction)
                and event.content
                and event.content.strip()
            ):
                first_user_message = event.content
                break

        if first_user_message:
            # Get LLM config from user settings
            try:
                settings_store = await SettingsStoreImpl.get_instance(config, user_id)
                settings = await settings_store.load()

                if settings and settings.llm_model:
                    # Create LLM config from settings
                    llm_config = LLMConfig(
                        model=settings.llm_model,
                        api_key=settings.llm_api_key,
                        base_url=settings.llm_base_url,
                    )

                    # Try to generate title using LLM
                    llm_title = await generate_conversation_title(
                        first_user_message, llm_config
                    )
                    if llm_title:
                        logger.info(f'Generated title using LLM: {llm_title}')
                        return llm_title
            except Exception as e:
                logger.error(f'Error using LLM for title generation: {e}')

            # Fall back to simple truncation if LLM generation fails or is unavailable
            first_user_message = first_user_message.strip()
            title = first_user_message[:30]
            if len(first_user_message) > 30:
                title += '...'
            logger.info(f'Generated title using truncation: {title}')
            return title
    except Exception as e:
        logger.error(f'Error generating title: {str(e)}')
    return ''


@app.patch('/conversations/{conversation_id}')
async def update_conversation(
    request: Request, conversation_id: str, title: str = Body(embed=True)
) -> bool:
    user_id = get_user_id(request)
    conversation_store = await ConversationStoreImpl.get_instance(
        config, user_id, get_github_user_id(request)
    )
    metadata = await conversation_store.get_metadata(conversation_id)
    if not metadata:
        return False

    # If title is empty or unspecified, auto-generate it
    if not title or title.isspace():
        title = await auto_generate_title(conversation_id, user_id)

        # If we still don't have a title, use the default
        if not title or title.isspace():
            title = get_default_conversation_title(conversation_id)

    metadata.title = title
    await conversation_store.save_metadata(metadata)
    return True


@app.delete('/conversations/{conversation_id}')
async def delete_conversation(
    conversation_id: str,
    request: Request,
) -> bool:
    conversation_store = await ConversationStoreImpl.get_instance(
        config, get_user_id(request), get_github_user_id(request)
    )
    try:
        await conversation_store.get_metadata(conversation_id)
    except FileNotFoundError:
        return False
    is_running = await conversation_manager.is_agent_loop_running(conversation_id)
    if is_running:
        await conversation_manager.close_session(conversation_id)
    runtime_cls = get_runtime_cls(config.runtime)
    await runtime_cls.delete(conversation_id)
    await conversation_store.delete_metadata(conversation_id)
    return True


async def _get_conversation_info(
    conversation: ConversationMetadata,
    is_running: bool,
) -> ConversationInfo | None:
    try:
        title = conversation.title
        if not title:
            title = get_default_conversation_title(conversation.conversation_id)
        return ConversationInfo(
            conversation_id=conversation.conversation_id,
            title=title,
            last_updated_at=conversation.last_updated_at,
            created_at=conversation.created_at,
            selected_repository=conversation.selected_repository,
            status=(
                ConversationStatus.RUNNING if is_running else ConversationStatus.STOPPED
            ),
        )
    except Exception as e:
        logger.error(
            f'Error loading conversation {conversation.conversation_id}: {str(e)}',
            extra={'session_id': conversation.conversation_id},
        )
        return None<|MERGE_RESOLUTION|>--- conflicted
+++ resolved
@@ -1,7 +1,7 @@
 import uuid
 from datetime import datetime, timezone
 
-from fastapi import APIRouter, Body, Request, status, HTTPException
+from fastapi import APIRouter, Body, HTTPException, Request, status
 from fastapi.responses import JSONResponse
 from pydantic import BaseModel
 
@@ -27,6 +27,7 @@
 from openhands.server.session.conversation_init_data import ConversationInitData
 from openhands.server.shared import (
     ConversationStoreImpl,
+    SettingsStoreImpl,
     config,
     conversation_manager,
     file_store,
@@ -35,11 +36,8 @@
 from openhands.storage.data_models.conversation_metadata import ConversationMetadata
 from openhands.storage.data_models.conversation_status import ConversationStatus
 from openhands.utils.async_utils import wait_all
-<<<<<<< HEAD
+from openhands.utils.conversation_summary import generate_conversation_title
 from openhands.utils.get_user_setting import get_user_setting
-=======
-from openhands.utils.conversation_summary import generate_conversation_title
->>>>>>> b66e04d0
 
 app = APIRouter(prefix='/api')
 
@@ -66,15 +64,19 @@
         'Creating conversation',
         extra={'signal': 'create_conversation', 'user_id': user_id},
     )
-    
+
     # Check if user already has a running conversation
     if user_id:
-        running_conversations = await conversation_manager.get_running_agent_loops(user_id)
+        running_conversations = await conversation_manager.get_running_agent_loops(
+            user_id
+        )
         if running_conversations:
-            existing_id = next(iter(running_conversations))  # Get the first running conversation ID
+            existing_id = next(
+                iter(running_conversations)
+            )  # Get the first running conversation ID
             raise HTTPException(
                 status_code=status.HTTP_400_BAD_REQUEST,
-                detail=f"User already has a running conversation (ID: {existing_id}). Please stop the existing conversation before creating a new one."
+                detail=f'User already has a running conversation (ID: {existing_id}). Please stop the existing conversation before creating a new one.',
             )
 
     logger.info('Loading settings')
