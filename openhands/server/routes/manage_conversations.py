--- conflicted
+++ resolved
@@ -46,11 +46,8 @@
     ConversationTrigger,
 )
 from openhands.storage.data_models.conversation_status import ConversationStatus
-<<<<<<< HEAD
-=======
 from openhands.storage.data_models.user_secrets import UserSecrets
 from openhands.utils.async_utils import wait_all
->>>>>>> e69d6b3e
 from openhands.utils.conversation_summary import get_default_conversation_title
 
 app = APIRouter(prefix='/api')
@@ -290,46 +287,32 @@
     running_conversations = await conversation_manager.get_running_agent_loops(
         user_id, conversation_ids
     )
-<<<<<<< HEAD
-    connection_ids_to_conversation_ids = await conversation_manager.get_connections(
-        filter_to_sids=conversation_ids
-    )
-
-    # Create a list of ConversationInfo objects
-    conversation_infos: list[ConversationInfo] = []
-    for conversation in filtered_results:
-        try:
-            info = await _get_conversation_info(
-=======
     connection_ids_to_conversation_ids = await conversation_manager.get_connections(filter_to_sids=conversation_ids)
     agent_loop_info = await conversation_manager.get_agent_loop_info(filter_to_sids=conversation_ids)
     agent_loop_info_by_conversation_id = {info.conversation_id: info for info in agent_loop_info}
+
+    # Create a list of ConversationInfo objects using wait_all for parallel processing
+    conversation_infos = await wait_all([
+        _get_conversation_info(
+            conversation=conversation,
+            is_running=conversation.conversation_id in running_conversations,
+            num_connections=sum(
+                1
+                for conversation_id in connection_ids_to_conversation_ids.values()
+                if conversation_id == conversation.conversation_id
+            ),
+            agent_loop_info=agent_loop_info_by_conversation_id.get(conversation.conversation_id),
+        )
+        for conversation in filtered_results
+    ])
+
+    # Filter out None values that might result from errors
+    conversation_infos = [info for info in conversation_infos if info is not None]
+    # Explicitly cast to the expected type
+    typed_conversation_infos: list[ConversationInfo] = conversation_infos  # type: ignore
+
     result = ConversationInfoResultSet(
-        results=await wait_all(
-            _get_conversation_info(
->>>>>>> e69d6b3e
-                conversation=conversation,
-                is_running=conversation.conversation_id in running_conversations,
-                num_connections=sum(
-                    1
-                    for conversation_id in connection_ids_to_conversation_ids.values()
-                    if conversation_id == conversation.conversation_id
-                ),
-<<<<<<< HEAD
-=======
-                agent_loop_info=agent_loop_info_by_conversation_id.get(conversation.conversation_id),
-
->>>>>>> e69d6b3e
-            )
-            conversation_infos.append(info)
-        except Exception as e:
-            logger.error(
-                f'Error loading conversation {conversation.conversation_id}: {str(e)}',
-                extra={'session_id': conversation.conversation_id},
-            )
-
-    result = ConversationInfoResultSet(
-        results=conversation_infos,
+        results=typed_conversation_infos,
         next_page_id=conversation_metadata_result_set.next_page_id,
     )
     return result
@@ -343,18 +326,11 @@
     try:
         metadata = await conversation_store.get_metadata(conversation_id)
         is_running = await conversation_manager.is_agent_loop_running(conversation_id)
-<<<<<<< HEAD
-        num_connections = len(
-            await conversation_manager.get_connections(filter_to_sids={conversation_id})
-        )
-        return await _get_conversation_info(metadata, is_running, num_connections)
-=======
         num_connections = len(await conversation_manager.get_connections(filter_to_sids={conversation_id}))
         agent_loop_infos = await conversation_manager.get_agent_loop_info(filter_to_sids={conversation_id})
         agent_loop_info = agent_loop_infos[0] if agent_loop_infos else None
         conversation_info = await _get_conversation_info(metadata, is_running, num_connections, agent_loop_info)
         return conversation_info
->>>>>>> e69d6b3e
     except FileNotFoundError:
         return None
     except Exception as e:
@@ -385,29 +361,10 @@
 
 
 async def _get_conversation_info(
-<<<<<<< HEAD
-    conversation: ConversationMetadata, is_running: bool, num_connections: int
-) -> ConversationInfo:
-    title = conversation.title
-    if not title:
-        title = get_default_conversation_title(conversation.conversation_id)
-    return ConversationInfo(
-        trigger=conversation.trigger,
-        conversation_id=conversation.conversation_id,
-        title=title,
-        last_updated_at=conversation.last_updated_at,
-        created_at=conversation.created_at,
-        selected_repository=conversation.selected_repository,
-        status=(
-            ConversationStatus.RUNNING if is_running else ConversationStatus.STOPPED
-        ),
-        num_connections=num_connections,
-    )
-=======
     conversation: ConversationMetadata,
     is_running: bool,
     num_connections: int,
-    agent_loop_info: AgentLoopInfo | None,
+    agent_loop_info: AgentLoopInfo | None = None,
 ) -> ConversationInfo | None:
     try:
         title = conversation.title
@@ -432,5 +389,4 @@
             f'Error loading conversation {conversation.conversation_id}: {str(e)}',
             extra={'session_id': conversation.conversation_id},
         )
-        return None
->>>>>>> e69d6b3e
+        return None