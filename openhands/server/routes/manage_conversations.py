--- conflicted
+++ resolved
@@ -215,12 +215,7 @@
         agent_loop_info = await _create_new_conversation(
             user_id=user_id,
             git_provider_tokens=provider_tokens,
-<<<<<<< HEAD
-            #custom_secrets=user_secrets.custom_secrets,
-            custom_secrets=None,
-=======
             custom_secrets=user_secrets.custom_secrets if user_secrets else None,
->>>>>>> 5c4364d7
             selected_repository=repository,
             selected_branch=selected_branch,
             initial_user_msg=initial_user_msg,
