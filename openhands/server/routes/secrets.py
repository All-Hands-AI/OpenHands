--- conflicted
+++ resolved
@@ -149,22 +149,10 @@
                 status_code=status.HTTP_404_NOT_FOUND,
                 content={'error': 'User secrets not found'},
             )
-<<<<<<< HEAD
-        
-        custom_secrets = {}
-        if user_secrets.custom_secrets:
-            for secret_name, secret_value in user_secrets.custom_secrets.items():
-                custom_secrets[secret_name] = secret_value.description
-        
-        return GETCustomSecrets(custom_secrets=custom_secrets)
-
-    
-=======
 
         custom_secrets = list(user_secrets.custom_secrets.keys())
         return GETCustomSecrets(custom_secrets=custom_secrets)
 
->>>>>>> a8e15be1
     except Exception as e:
         logger.warning(f'Invalid token: {e}')
         return JSONResponse(
