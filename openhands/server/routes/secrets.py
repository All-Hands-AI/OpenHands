from fastapi import APIRouter, Depends, status
from fastapi.responses import JSONResponse

from openhands.core.logger import openhands_logger as logger
from openhands.integrations.provider import PROVIDER_TOKEN_TYPE
from openhands.integrations.service_types import ProviderType
from openhands.integrations.utils import validate_provider_token
from openhands.server.settings import (
    GETCustomSecrets,
    POSTCustomSecrets,
    POSTProviderModel,
)
from openhands.server.user_auth import (
    get_provider_tokens,
    get_secrets_store,
    get_user_secrets,
)
from openhands.storage.data_models.settings import Settings
from openhands.storage.data_models.user_secrets import UserSecrets
from openhands.storage.secrets.secrets_store import SecretsStore
from openhands.storage.settings.settings_store import SettingsStore

app = APIRouter(prefix='/api')


# =================================================
# SECTION: Handle git provider tokens
# =================================================


async def invalidate_legacy_secrets_store(
    settings: Settings, settings_store: SettingsStore, secrets_store: SecretsStore
) -> UserSecrets | None:
    """
    We are moving `secrets_store` (a field from `Settings` object) to its own dedicated store
    This function moves the values from Settings to UserSecrets, and deletes the values in Settings
    While this function in called multiple times, the migration only ever happens once
    """

    if len(settings.secrets_store.provider_tokens.items()) > 0:
        user_secrets = UserSecrets(
            provider_tokens=settings.secrets_store.provider_tokens
        )
        await secrets_store.store(user_secrets)

        # Invalidate old tokens via settings store serializer
        invalidated_secrets_settings = settings.model_copy(
            update={'secrets_store': UserSecrets()}
        )
        await settings_store.store(invalidated_secrets_settings)

        return user_secrets

    return None


def process_token_validation_result(
    confirmed_token_type: ProviderType | None, token_type: ProviderType
):
    if not confirmed_token_type or confirmed_token_type != token_type:
        return (
            f'Invalid token. Please make sure it is a valid {token_type.value} token.'
        )

    return ''


async def check_provider_tokens(
    incoming_provider_tokens: POSTProviderModel,
<<<<<<< HEAD
    existing_provider_tokens: PROVIDER_TOKEN_TYPE,
=======
    existing_provider_tokens: PROVIDER_TOKEN_TYPE | None,
>>>>>>> 81c754ec
) -> str:
    msg = ''
    if incoming_provider_tokens.provider_tokens:
        # Determine whether tokens are valid
        for token_type, token_value in incoming_provider_tokens.provider_tokens.items():
            if token_value.token:
                confirmed_token_type = await validate_provider_token(
                    token_value.token, token_value.host
                )  # FE always sends latest host
                msg = process_token_validation_result(confirmed_token_type, token_type)

<<<<<<< HEAD
            existing_token = existing_provider_tokens.get(token_type, None)
=======
            existing_token = (
                existing_provider_tokens.get(token_type, None)
                if existing_provider_tokens
                else None
            )
>>>>>>> 81c754ec
            if (
                existing_token
                and (existing_token.host != token_value.host)
                and existing_token.token
            ):
                confirmed_token_type = await validate_provider_token(
                    existing_token.token, token_value.host
                )  # Host has changed, check it against existing token
                if not confirmed_token_type or confirmed_token_type != token_type:
                    msg = process_token_validation_result(
                        confirmed_token_type, token_type
                    )

    return msg


@app.post('/add-git-providers')
async def store_provider_tokens(
    provider_info: POSTProviderModel,
    secrets_store: SecretsStore = Depends(get_secrets_store),
<<<<<<< HEAD
    provider_tokens: PROVIDER_TOKEN_TYPE = Depends(get_provider_tokens),
=======
    provider_tokens: PROVIDER_TOKEN_TYPE | None = Depends(get_provider_tokens),
>>>>>>> 81c754ec
) -> JSONResponse:
    provider_err_msg = await check_provider_tokens(provider_info, provider_tokens)
    if provider_err_msg:
        return JSONResponse(
            status_code=status.HTTP_401_UNAUTHORIZED,
            content={'error': provider_err_msg},
        )

    try:
        user_secrets = await secrets_store.load()
        if not user_secrets:
            user_secrets = UserSecrets()

        if provider_info.provider_tokens:
            existing_providers = [provider for provider in user_secrets.provider_tokens]

            # Merge incoming settings store with the existing one
            for provider, token_value in list(provider_info.provider_tokens.items()):
                if provider in existing_providers and not token_value.token:
                    existing_token = user_secrets.provider_tokens.get(provider)
                    if existing_token and existing_token.token:
                        provider_info.provider_tokens[provider] = existing_token

                provider_info.provider_tokens[provider] = provider_info.provider_tokens[
                    provider
                ].model_copy(update={'host': token_value.host})

        updated_secrets = user_secrets.model_copy(
            update={'provider_tokens': provider_info.provider_tokens}
        )
        await secrets_store.store(updated_secrets)

        return JSONResponse(
            status_code=status.HTTP_200_OK,
            content={'message': 'Git providers stored'},
        )
    except Exception as e:
        logger.warning(f'Something went wrong storing git providers: {e}')
        return JSONResponse(
            status_code=status.HTTP_500_INTERNAL_SERVER_ERROR,
            content={'error': 'Something went wrong storing git providers'},
        )


@app.post('/unset-provider-tokens', response_model=dict[str, str])
async def unset_provider_tokens(
    secrets_store: SecretsStore = Depends(get_secrets_store),
) -> JSONResponse:
    try:
        user_secrets = await secrets_store.load()
        if user_secrets:
            updated_secrets = user_secrets.model_copy(update={'provider_tokens': {}})
            await secrets_store.store(updated_secrets)

        return JSONResponse(
            status_code=status.HTTP_200_OK,
            content={'message': 'Unset Git provider tokens'},
        )

    except Exception as e:
        logger.warning(f'Something went wrong unsetting tokens: {e}')
        return JSONResponse(
            status_code=status.HTTP_500_INTERNAL_SERVER_ERROR,
            content={'error': 'Something went wrong unsetting tokens'},
        )


# =================================================
# SECTION: Handle custom secrets
# =================================================


@app.get('/secrets', response_model=GETCustomSecrets)
async def load_custom_secrets_names(
    user_secrets: UserSecrets | None = Depends(get_user_secrets),
) -> GETCustomSecrets | JSONResponse:
    try:
        if not user_secrets:
            return JSONResponse(
                status_code=status.HTTP_404_NOT_FOUND,
                content={'error': 'User secrets not found'},
            )

        custom_secrets = list(user_secrets.custom_secrets.keys())
        return GETCustomSecrets(custom_secrets=custom_secrets)

    except Exception as e:
        logger.warning(f'Failed to load secret names: {e}')
        return JSONResponse(
            status_code=status.HTTP_401_UNAUTHORIZED,
            content={'error': 'Failed to get secret names'},
        )


@app.post('/secrets', response_model=dict[str, str])
async def create_custom_secret(
    incoming_secret: POSTCustomSecrets,
    secrets_store: SecretsStore = Depends(get_secrets_store),
) -> JSONResponse:
    try:
        existing_secrets = await secrets_store.load()
        if existing_secrets:
            custom_secrets = dict(existing_secrets.custom_secrets)

            for secret_name, secret_value in incoming_secret.custom_secrets.items():
                if secret_name in custom_secrets:
                    return JSONResponse(
                        status_code=status.HTTP_400_BAD_REQUEST,
                        content={'message': f'Secret {secret_name} already exists'},
                    )

                custom_secrets[secret_name] = secret_value

            # Create a new UserSecrets that preserves provider tokens
            updated_user_secrets = UserSecrets(
                custom_secrets=custom_secrets,
                provider_tokens=existing_secrets.provider_tokens,
            )

            await secrets_store.store(updated_user_secrets)

        return JSONResponse(
            status_code=status.HTTP_200_OK,
            content={'message': 'Secret created successfully'},
        )
    except Exception as e:
        logger.warning(f'Something went wrong creating secret: {e}')
        return JSONResponse(
            status_code=status.HTTP_500_INTERNAL_SERVER_ERROR,
            content={'error': 'Something went wrong creating secret'},
        )


@app.put('/secrets/{secret_id}', response_model=dict[str, str])
async def update_custom_secret(
    secret_id: str,
    incoming_secret: POSTCustomSecrets,
    secrets_store: SecretsStore = Depends(get_secrets_store),
) -> JSONResponse:
    try:
        existing_secrets = await secrets_store.load()
        if existing_secrets:
            # Check if the secret to update exists
            if secret_id not in existing_secrets.custom_secrets:
                return JSONResponse(
                    status_code=status.HTTP_404_NOT_FOUND,
                    content={'error': f'Secret with ID {secret_id} not found'},
                )

            custom_secrets = dict(existing_secrets.custom_secrets)
            custom_secrets.pop(secret_id)

            for secret_name, secret_value in incoming_secret.custom_secrets.items():
                custom_secrets[secret_name] = secret_value

            # Create a new UserSecrets that preserves provider tokens
            updated_secrets = UserSecrets(
                custom_secrets=custom_secrets,
                provider_tokens=existing_secrets.provider_tokens,
            )

            await secrets_store.store(updated_secrets)

        return JSONResponse(
            status_code=status.HTTP_200_OK,
            content={'message': 'Secret updated successfully'},
        )
    except Exception as e:
        logger.warning(f'Something went wrong updating secret: {e}')
        return JSONResponse(
            status_code=status.HTTP_500_INTERNAL_SERVER_ERROR,
            content={'error': 'Something went wrong updating secret'},
        )


@app.delete('/secrets/{secret_id}')
async def delete_custom_secret(
    secret_id: str,
    secrets_store: SecretsStore = Depends(get_secrets_store),
) -> JSONResponse:
    try:
        existing_secrets = await secrets_store.load()
        if existing_secrets:
            # Get existing custom secrets
            custom_secrets = dict(existing_secrets.custom_secrets)

            # Check if the secret to delete exists
            if secret_id not in custom_secrets:
                return JSONResponse(
                    status_code=status.HTTP_404_NOT_FOUND,
                    content={'error': f'Secret with ID {secret_id} not found'},
                )

            # Remove the secret
            custom_secrets.pop(secret_id)

            # Create a new UserSecrets that preserves provider tokens and remaining secrets
            updated_secrets = UserSecrets(
                custom_secrets=custom_secrets,
                provider_tokens=existing_secrets.provider_tokens,
            )

            await secrets_store.store(updated_secrets)

        return JSONResponse(
            status_code=status.HTTP_200_OK,
            content={'message': 'Secret deleted successfully'},
        )
    except Exception as e:
        logger.warning(f'Something went wrong deleting secret: {e}')
        return JSONResponse(
            status_code=status.HTTP_500_INTERNAL_SERVER_ERROR,
            content={'error': 'Something went wrong deleting secret'},
        )<|MERGE_RESOLUTION|>--- conflicted
+++ resolved
@@ -67,11 +67,7 @@
 
 async def check_provider_tokens(
     incoming_provider_tokens: POSTProviderModel,
-<<<<<<< HEAD
-    existing_provider_tokens: PROVIDER_TOKEN_TYPE,
-=======
     existing_provider_tokens: PROVIDER_TOKEN_TYPE | None,
->>>>>>> 81c754ec
 ) -> str:
     msg = ''
     if incoming_provider_tokens.provider_tokens:
@@ -83,15 +79,11 @@
                 )  # FE always sends latest host
                 msg = process_token_validation_result(confirmed_token_type, token_type)
 
-<<<<<<< HEAD
-            existing_token = existing_provider_tokens.get(token_type, None)
-=======
             existing_token = (
                 existing_provider_tokens.get(token_type, None)
                 if existing_provider_tokens
                 else None
             )
->>>>>>> 81c754ec
             if (
                 existing_token
                 and (existing_token.host != token_value.host)
@@ -112,11 +104,7 @@
 async def store_provider_tokens(
     provider_info: POSTProviderModel,
     secrets_store: SecretsStore = Depends(get_secrets_store),
-<<<<<<< HEAD
-    provider_tokens: PROVIDER_TOKEN_TYPE = Depends(get_provider_tokens),
-=======
     provider_tokens: PROVIDER_TOKEN_TYPE | None = Depends(get_provider_tokens),
->>>>>>> 81c754ec
 ) -> JSONResponse:
     provider_err_msg = await check_provider_tokens(provider_info, provider_tokens)
     if provider_err_msg:
