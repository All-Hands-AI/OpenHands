import os
import warnings
from datetime import datetime, timezone
from typing import Any

import requests
from fastapi import APIRouter, HTTPException

from openhands.security.options import SecurityAnalyzers
from openhands.server.data_models.conversation_info import ConversationInfo
from openhands.server.data_models.conversation_info_result_set import (
    ConversationInfoResultSet,
)
from openhands.server.routes.manage_conversations import _get_conversation_info
from openhands.server.shared import (
    conversation_manager,
)

with warnings.catch_warnings():
    warnings.simplefilter('ignore')
    import litellm
from openhands.controller.agent import Agent
from openhands.core.config import LLMConfig
from openhands.core.logger import openhands_logger as logger
from openhands.llm import bedrock
from openhands.server.shared import ConversationStoreImpl, config, server_config
from openhands.utils.async_utils import wait_all

app = APIRouter(prefix='/api/options')


@app.get('/models', response_model=list[str])
async def get_litellm_models() -> list[str]:
    """Get all models supported by LiteLLM.

    This function combines models from litellm and Bedrock, removing any
    error-prone Bedrock models.

    To get the models:
    ```sh
    curl http://localhost:3000/api/litellm-models
    ```

    Returns:
        list[str]: A sorted list of unique model names.
    """
    litellm_model_list = litellm.model_list + list(litellm.model_cost.keys())
    litellm_model_list_without_bedrock = bedrock.remove_error_modelId(
        litellm_model_list
    )
    # TODO: for bedrock, this is using the default config
    llm_config: LLMConfig = config.get_llm_config()
    bedrock_model_list = []
    if (
        llm_config.aws_region_name
        and llm_config.aws_access_key_id
        and llm_config.aws_secret_access_key
    ):
        bedrock_model_list = bedrock.list_foundation_models(
            llm_config.aws_region_name,
            llm_config.aws_access_key_id.get_secret_value(),
            llm_config.aws_secret_access_key.get_secret_value(),
        )
    model_list = litellm_model_list_without_bedrock + bedrock_model_list
    for llm_config in config.llms.values():
        ollama_base_url = llm_config.ollama_base_url
        if llm_config.model.startswith('ollama'):
            if not ollama_base_url:
                ollama_base_url = llm_config.base_url
        if ollama_base_url:
            ollama_url = ollama_base_url.strip('/') + '/api/tags'
            try:
                ollama_models_list = requests.get(ollama_url, timeout=3).json()[
                    'models'
                ]
                for model in ollama_models_list:
                    model_list.append('ollama/' + model['name'])
                break
            except requests.exceptions.RequestException as e:
                logger.error(f'Error getting OLLAMA models: {e}')

    return list(sorted(set(model_list)))


@app.get('/agents', response_model=list[str])
async def get_agents() -> list[str]:
    """Get all agents supported by LiteLLM.

    To get the agents:
    ```sh
    curl http://localhost:3000/api/agents
    ```

    Returns:
        list[str]: A sorted list of agent names.
    """
    return sorted(Agent.list_agents())


@app.get('/security-analyzers', response_model=list[str])
async def get_security_analyzers() -> list[str]:
    """Get all supported security analyzers.

    To get the security analyzers:
    ```sh
    curl http://localhost:3000/api/security-analyzers
    ```

    Returns:
        list[str]: A sorted list of security analyzer names.
    """
    return sorted(SecurityAnalyzers.keys())


@app.get('/config', response_model=dict[str, Any])
async def get_config() -> dict[str, Any]:
    """Get current config.

    Returns:
        dict[str, Any]: The current server configuration.
    """
    return server_config.get_config()


@app.get('/use-cases', response_model=ConversationInfoResultSet)
async def get_conversations(
<<<<<<< HEAD
    # user_address: str = "0x9b60c97c53e3e8c55c7d32f55c1b518b6ea417f7",
    user_address: str = '0xe27d3094c4231150d421c3600ded0d130cf74216',
=======
    user_address: str = os.getenv('USER_USE_CASE_SAMPLE'),
    # user_address: str = '0xe27d3094c4231150d421c3600ded0d130cf74216',
>>>>>>> e36f4e07
    limit: int = 8,
) -> ConversationInfoResultSet:
    """Get list of conversations for a user.

    Args:
        user_address (str): The user's wallet address
        limit (int, optional): Maximum number of conversations to return. Defaults to 10.

    Returns:
        ConversationInfoResultSet: List of conversations and pagination info

    Raises:
        HTTPException: If there's an error fetching conversations
    """
    try:
        conversation_store = await ConversationStoreImpl.get_instance(
            config, user_address, None
        )

        conversation_metadata_result_set = await conversation_store.search(None, limit)
        # Filter conversations by age
        now = datetime.now(timezone.utc)
        max_age = config.conversation_max_age_seconds
        filtered_results = [
            conversation
            for conversation in conversation_metadata_result_set.results
            if hasattr(conversation, 'created_at')
            and (
                now - conversation.created_at.replace(tzinfo=timezone.utc)
            ).total_seconds()
            <= max_age
        ]

        # Get running conversation IDs
        conversation_ids = set(
            conversation.conversation_id for conversation in filtered_results
        )
        running_conversations = await conversation_manager.get_running_agent_loops(
            user_address, conversation_ids
        )

        # Build final result
        result = ConversationInfoResultSet(
            results=await wait_all(
                _get_conversation_info(
                    conversation=conversation,
                    is_running=conversation.conversation_id in running_conversations,
                )
                for conversation in filtered_results
            ),
            next_page_id=conversation_metadata_result_set.next_page_id,
        )

        return result

    except Exception as e:
        raise HTTPException(
            status_code=500, detail=f'Error fetching conversations: {str(e)}'
        )


@app.get('/use-cases/conversations/{conversation_id}')
async def get_conversation(
    conversation_id: str | None = None,
) -> ConversationInfo | None:
<<<<<<< HEAD
    # whitelisted_user_id = "0x9b60c97c53e3e8c55c7d32f55c1b518b6ea417f7"
    whitelisted_user_id = '0xe27d3094c4231150d421c3600ded0d130cf74216'
=======
    whitelisted_user_id = os.getenv('USER_USE_CASE_SAMPLE') 
>>>>>>> e36f4e07
    conversation_store = await ConversationStoreImpl.get_instance(
        config, whitelisted_user_id, None
    )
    try:
        metadata = await conversation_store.get_metadata(conversation_id)
        is_running = await conversation_manager.is_agent_loop_running(conversation_id)
        conversation_info = await _get_conversation_info(metadata, is_running)
        return conversation_info
    except FileNotFoundError:
        return None<|MERGE_RESOLUTION|>--- conflicted
+++ resolved
@@ -124,13 +124,7 @@
 
 @app.get('/use-cases', response_model=ConversationInfoResultSet)
 async def get_conversations(
-<<<<<<< HEAD
-    # user_address: str = "0x9b60c97c53e3e8c55c7d32f55c1b518b6ea417f7",
-    user_address: str = '0xe27d3094c4231150d421c3600ded0d130cf74216',
-=======
     user_address: str = os.getenv('USER_USE_CASE_SAMPLE'),
-    # user_address: str = '0xe27d3094c4231150d421c3600ded0d130cf74216',
->>>>>>> e36f4e07
     limit: int = 8,
 ) -> ConversationInfoResultSet:
     """Get list of conversations for a user.
@@ -196,12 +190,7 @@
 async def get_conversation(
     conversation_id: str | None = None,
 ) -> ConversationInfo | None:
-<<<<<<< HEAD
-    # whitelisted_user_id = "0x9b60c97c53e3e8c55c7d32f55c1b518b6ea417f7"
-    whitelisted_user_id = '0xe27d3094c4231150d421c3600ded0d130cf74216'
-=======
-    whitelisted_user_id = os.getenv('USER_USE_CASE_SAMPLE') 
->>>>>>> e36f4e07
+    whitelisted_user_id = os.getenv('USER_USE_CASE_SAMPLE')
     conversation_store = await ConversationStoreImpl.get_instance(
         config, whitelisted_user_id, None
     )
