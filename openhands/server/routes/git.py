from fastapi import APIRouter, Depends, status
from fastapi.responses import JSONResponse
from pydantic import SecretStr

from openhands.core.logger import openhands_logger as logger
from openhands.integrations.github.github_service import GithubServiceImpl
from openhands.integrations.provider import (
    PROVIDER_TOKEN_TYPE,
    ProviderHandler,
    ProviderType,
)
from openhands.integrations.service_types import (
    AuthenticationError,
    Repository,
    SuggestedTask,
    UnknownException,
    User,
)
from openhands.server.auth import get_access_token, get_provider_tokens, get_user_id
from openhands.server.shared import server_config

app = APIRouter(prefix='/api/user')


@app.get('/repositories', response_model=list[Repository])
async def get_user_repositories(
    sort: str = 'pushed',
    provider_tokens: PROVIDER_TOKEN_TYPE | None = Depends(get_provider_tokens),
    access_token: SecretStr | None = Depends(get_access_token),
    user_id: str | None = Depends(get_user_id),
):
    if provider_tokens:
        client = ProviderHandler(
            provider_tokens=provider_tokens,
            external_auth_token=access_token,
            external_auth_id=user_id,
        )

        try:
            repos: list[Repository] = await client.get_repositories(
                sort, server_config.app_mode
            )
            return repos

        except AuthenticationError as e:
            return JSONResponse(
                content=str(e),
                status_code=status.HTTP_401_UNAUTHORIZED,
            )

        except UnknownException as e:
            return JSONResponse(
                content=str(e),
                status_code=status.HTTP_500_INTERNAL_SERVER_ERROR,
            )

    return JSONResponse(
        content='Git provider token required. (such as GitHub).',
        status_code=status.HTTP_401_UNAUTHORIZED,
    )


@app.get('/info', response_model=User)
async def get_user(
    provider_tokens: PROVIDER_TOKEN_TYPE | None = Depends(get_provider_tokens),
    access_token: SecretStr | None = Depends(get_access_token),
):
    if provider_tokens:
        client = ProviderHandler(
            provider_tokens=provider_tokens, external_auth_token=access_token
        )

        try:
            user: User = await client.get_user()
            return user

        except AuthenticationError as e:
            return JSONResponse(
                content=str(e),
                status_code=status.HTTP_401_UNAUTHORIZED,
            )

        except UnknownException as e:
            return JSONResponse(
                content=str(e),
                status_code=status.HTTP_500_INTERNAL_SERVER_ERROR,
            )

    return JSONResponse(
        content='Git provider token required. (such as GitHub).',
        status_code=status.HTTP_401_UNAUTHORIZED,
    )


@app.get('/search/repositories', response_model=list[Repository])
async def search_repositories(
    query: str,
    per_page: int = 5,
    sort: str = 'stars',
    order: str = 'desc',
    provider_tokens: PROVIDER_TOKEN_TYPE | None = Depends(get_provider_tokens),
    access_token: SecretStr | None = Depends(get_access_token),
):
    if provider_tokens:
        client = ProviderHandler(
            provider_tokens=provider_tokens, external_auth_token=access_token
        )
        try:
            repos: list[Repository] = await client.search_repositories(
                query, per_page, sort, order
            )
            return repos

        except AuthenticationError as e:
            return JSONResponse(
                content=str(e),
                status_code=status.HTTP_401_UNAUTHORIZED,
            )

        except UnknownException as e:
            return JSONResponse(
                content=str(e),
                status_code=status.HTTP_500_INTERNAL_SERVER_ERROR,
            )

    return JSONResponse(
        content='GitHub token required.',
        status_code=status.HTTP_401_UNAUTHORIZED,
    )


@app.get('/suggested-tasks', response_model=list[SuggestedTask])
async def get_suggested_tasks(
    provider_tokens: PROVIDER_TOKEN_TYPE | None = Depends(get_provider_tokens),
    access_token: SecretStr | None = Depends(get_access_token),
):
    """Get suggested tasks for the authenticated user across their most recently pushed repositories.

    Returns:
    - PRs owned by the user
    - Issues assigned to the user.
    """
    if provider_tokens:
        client = ProviderHandler(
            provider_tokens=provider_tokens, external_auth_token=access_token
        )
        try:
            tasks: list[SuggestedTask] = await client.get_suggested_tasks()
            return tasks

        except AuthenticationError as e:
            return JSONResponse(
                content=str(e),
                status_code=status.HTTP_401_UNAUTHORIZED,
            )

        except UnknownException as e:
            error_message = str(e)
            logger.warning(f"Unknown exception in suggested-tasks route: {error_message}")
            return JSONResponse(
<<<<<<< HEAD
                content={"error": error_message},
                status_code=500,
=======
                content=str(e),
                status_code=status.HTTP_500_INTERNAL_SERVER_ERROR,
>>>>>>> 90ece3f8
            )

    return JSONResponse(
        content='No providers set.',
        status_code=status.HTTP_401_UNAUTHORIZED,
    )<|MERGE_RESOLUTION|>--- conflicted
+++ resolved
@@ -158,13 +158,8 @@
             error_message = str(e)
             logger.warning(f"Unknown exception in suggested-tasks route: {error_message}")
             return JSONResponse(
-<<<<<<< HEAD
-                content={"error": error_message},
-                status_code=500,
-=======
                 content=str(e),
                 status_code=status.HTTP_500_INTERNAL_SERVER_ERROR,
->>>>>>> 90ece3f8
             )
 
     return JSONResponse(
