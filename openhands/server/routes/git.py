from fastapi import APIRouter, Depends, status
from fastapi.responses import JSONResponse
from pydantic import SecretStr
<<<<<<< HEAD

from openhands.config.github_config import get_github_api_url
=======
from openhands.server.shared import server_config
>>>>>>> 8bf197df
from openhands.integrations.github.github_service import GithubServiceImpl
from openhands.integrations.provider import (
    PROVIDER_TOKEN_TYPE,
    ProviderHandler,
    ProviderType,
)
from openhands.integrations.service_types import (
    AuthenticationError,
    Repository,
    SuggestedTask,
    UnknownException,
    User,
)
from openhands.server.auth import get_access_token, get_provider_tokens
from openhands.server.types import AppMode

app = APIRouter(prefix='/api/user')


@app.get('/repositories', response_model=list[Repository])
async def get_user_repositories(
    sort: str = 'pushed',
    provider_tokens: PROVIDER_TOKEN_TYPE | None = Depends(get_provider_tokens),
    access_token: SecretStr | None = Depends(get_access_token),
):
    if provider_tokens:
        client = ProviderHandler(
            provider_tokens=provider_tokens, external_auth_token=access_token
        )

        try:
<<<<<<< HEAD
            repos: list[Repository] = await client.get_repositories(
                sort, installation_id
            )
=======
            repos: list[Repository] = await client.get_repositories(sort, server_config.app_mode)
>>>>>>> 8bf197df
            return repos

        except AuthenticationError as e:
            return JSONResponse(
                content=str(e),
                status_code=status.HTTP_401_UNAUTHORIZED,
            )

        except UnknownException as e:
            return JSONResponse(
                content=str(e),
                status_code=status.HTTP_500_INTERNAL_SERVER_ERROR,
            )

    return JSONResponse(
        content='Git provider token required. (such as GitHub).',
        status_code=status.HTTP_401_UNAUTHORIZED,
    )


@app.get('/info', response_model=User)
async def get_user(
    provider_tokens: PROVIDER_TOKEN_TYPE | None = Depends(get_provider_tokens),
    access_token: SecretStr | None = Depends(get_access_token),
):
    if provider_tokens:
        client = ProviderHandler(
            provider_tokens=provider_tokens, external_auth_token=access_token
        )

        try:
            user: User = await client.get_user()
            return user

        except AuthenticationError as e:
            return JSONResponse(
                content=str(e),
                status_code=status.HTTP_401_UNAUTHORIZED,
            )

        except UnknownException as e:
            return JSONResponse(
                content=str(e),
                status_code=status.HTTP_500_INTERNAL_SERVER_ERROR,
            )

    return JSONResponse(
        content='Git provider token required. (such as GitHub).',
        status_code=status.HTTP_401_UNAUTHORIZED,
    )


@app.get('/installations', response_model=list[int])
async def get_github_installation_ids(
    provider_tokens: PROVIDER_TOKEN_TYPE | None = Depends(get_provider_tokens),
    access_token: SecretStr | None = Depends(get_access_token),
):
    if provider_tokens and ProviderType.GITHUB in provider_tokens:
        token = provider_tokens[ProviderType.GITHUB]
        # Use the host_url from the token if available, otherwise use the default API URL
        github_api_url = token.host_url or get_github_api_url()

        client = GithubServiceImpl(
            user_id=token.user_id,
            external_auth_token=access_token,
            token=token.token,
            base_url=github_api_url,
        )
        try:
            installations_ids: list[int] = await client.get_installation_ids()
            return installations_ids

        except AuthenticationError as e:
            return JSONResponse(
                content=str(e),
                status_code=status.HTTP_401_UNAUTHORIZED,
            )

        except UnknownException as e:
            return JSONResponse(
                content=str(e),
                status_code=status.HTTP_500_INTERNAL_SERVER_ERROR,
            )

    return JSONResponse(
        content='GitHub token required.',
        status_code=status.HTTP_401_UNAUTHORIZED,
    )


@app.get('/search/repositories', response_model=list[Repository])
async def search_repositories(
    query: str,
    per_page: int = 5,
    sort: str = 'stars',
    order: str = 'desc',
    provider_tokens: PROVIDER_TOKEN_TYPE | None = Depends(get_provider_tokens),
    access_token: SecretStr | None = Depends(get_access_token),
):
    if provider_tokens:
        client = ProviderHandler(
            provider_tokens=provider_tokens, external_auth_token=access_token
        )
        try:
            repos: list[Repository] = await client.search_repositories(
                query, per_page, sort, order
            )
            return repos

        except AuthenticationError as e:
            return JSONResponse(
                content=str(e),
                status_code=status.HTTP_401_UNAUTHORIZED,
            )

        except UnknownException as e:
            return JSONResponse(
                content=str(e),
                status_code=status.HTTP_500_INTERNAL_SERVER_ERROR,
            )

    return JSONResponse(
        content='GitHub token required.',
        status_code=status.HTTP_401_UNAUTHORIZED,
    )


@app.get('/suggested-tasks', response_model=list[SuggestedTask])
async def get_suggested_tasks(
    provider_tokens: PROVIDER_TOKEN_TYPE | None = Depends(get_provider_tokens),
    access_token: SecretStr | None = Depends(get_access_token),
):
    """Get suggested tasks for the authenticated user across their most recently pushed repositories.

    Returns:
    - PRs owned by the user
    - Issues assigned to the user.
    """

    if provider_tokens and ProviderType.GITHUB in provider_tokens:
        token = provider_tokens[ProviderType.GITHUB]
        # Use the host_url from the token if available, otherwise use the default API URL
        github_api_url = token.host_url or get_github_api_url()

        client = GithubServiceImpl(
            user_id=token.user_id,
            external_auth_token=access_token,
            token=token.token,
            base_url=github_api_url,
        )
        try:
            tasks: list[SuggestedTask] = await client.get_suggested_tasks()
            return tasks

        except AuthenticationError as e:
            return JSONResponse(
                content=str(e),
                status_code=401,
            )

        except UnknownException as e:
            return JSONResponse(
                content=str(e),
                status_code=500,
            )

    return JSONResponse(
        content='GitHub token required.',
        status_code=status.HTTP_401_UNAUTHORIZED,
    )<|MERGE_RESOLUTION|>--- conflicted
+++ resolved
@@ -1,12 +1,8 @@
 from fastapi import APIRouter, Depends, status
 from fastapi.responses import JSONResponse
 from pydantic import SecretStr
-<<<<<<< HEAD
 
 from openhands.config.github_config import get_github_api_url
-=======
-from openhands.server.shared import server_config
->>>>>>> 8bf197df
 from openhands.integrations.github.github_service import GithubServiceImpl
 from openhands.integrations.provider import (
     PROVIDER_TOKEN_TYPE,
@@ -21,7 +17,7 @@
     User,
 )
 from openhands.server.auth import get_access_token, get_provider_tokens
-from openhands.server.types import AppMode
+from openhands.server.shared import server_config
 
 app = APIRouter(prefix='/api/user')
 
@@ -38,13 +34,9 @@
         )
 
         try:
-<<<<<<< HEAD
             repos: list[Repository] = await client.get_repositories(
-                sort, installation_id
-            )
-=======
-            repos: list[Repository] = await client.get_repositories(sort, server_config.app_mode)
->>>>>>> 8bf197df
+                sort, server_config.app_mode
+            )
             return repos
 
         except AuthenticationError as e:
