--- conflicted
+++ resolved
@@ -1,16 +1,6 @@
-<<<<<<< HEAD
-import base64
-from datetime import datetime
-from pathlib import Path
 from types import MappingProxyType
 from typing import cast
 
-import httpx
-=======
-from types import MappingProxyType
-from typing import cast
-
->>>>>>> 10ae481b
 from fastapi import APIRouter, Depends, Query, status
 from fastapi.responses import JSONResponse
 from pydantic import SecretStr
@@ -28,14 +18,10 @@
     UnknownException,
     User,
 )
-<<<<<<< HEAD
-from openhands.microagent.microagent import BaseMicroagent
-=======
 from openhands.microagent.types import (
     MicroagentContentResponse,
     MicroagentResponse,
 )
->>>>>>> 10ae481b
 from openhands.server.dependencies import get_dependencies
 from openhands.server.shared import server_config
 from openhands.server.user_auth import (
@@ -252,753 +238,6 @@
     )
 
 
-<<<<<<< HEAD
-class MicroagentResponse(BaseModel):
-    """Response model for microagents endpoint.
-
-    Note: This model only includes basic metadata that can be determined
-    without parsing microagent content. Use the separate content API
-    to get detailed microagent information.
-    """
-
-    name: str  # File name without extension
-    git_provider: ProviderType
-    path: str  # Path to the microagent in the Git provider (e.g., ".openhands/microagents/tell-me-a-joke.md")
-    created_at: datetime
-
-
-class MicroagentContentResponse(BaseModel):
-    """Response model for individual microagent content endpoint."""
-
-    content: str
-    path: str
-    git_provider: ProviderType
-    triggers: list[str] = []  # List of trigger keywords for the microagent
-
-
-def _determine_microagents_path(
-    repository_name: str, git_provider: ProviderType
-) -> str:
-    """Determine the microagents directory path based on git provider and repository name.
-
-    Args:
-        repository_name: Repository name in format 'owner/repo' or 'domain/owner/repo'
-        git_provider: Git provider type
-
-    Returns:
-        The relative path to the microagents directory
-    """
-    actual_repo_name = _extract_repo_name(repository_name)
-
-    if git_provider != ProviderType.GITLAB and actual_repo_name == '.openhands':
-        # For non-GitLab providers with repository name ".openhands", scan "microagents" folder
-        return 'microagents'
-    elif git_provider == ProviderType.GITLAB and actual_repo_name == 'openhands-config':
-        # For GitLab with repository name "openhands-config", scan "microagents" folder
-        return 'microagents'
-    else:
-        # Default behavior: look for .openhands/microagents directory
-        return '.openhands/microagents'
-
-
-def _get_github_headers(github_token: str | None) -> dict[str, str]:
-    """Get headers for GitHub API requests."""
-    headers = {'Accept': 'application/vnd.github+json'}
-    if github_token:
-        headers['Authorization'] = f'Bearer {github_token}'
-        headers['X-GitHub-Api-Version'] = '2022-11-28'
-    return headers
-
-
-def _get_gitlab_headers(gitlab_token: str | None) -> dict[str, str]:
-    """Get headers for GitLab API requests."""
-    headers = {}
-    if gitlab_token:
-        headers['Authorization'] = f'Bearer {gitlab_token}'
-    return headers
-
-
-def _get_bitbucket_headers(bitbucket_token: str | None) -> dict[str, str]:
-    """Get headers for Bitbucket API requests."""
-    headers = {}
-    if bitbucket_token:
-        headers['Authorization'] = f'Bearer {bitbucket_token}'
-    return headers
-
-
-def _create_microagent_response(
-    file_name: str,
-    git_provider: ProviderType,
-    path: str,
-) -> MicroagentResponse:
-    """Create a MicroagentResponse from basic file information.
-
-    Note: Content parsing is excluded from the listing API for performance optimization.
-    Use the separate content API to fetch and parse individual microagent content.
-    """
-    # Extract name without extension
-    name = file_name.replace('.md', '').replace('.cursorrules', 'cursorrules')
-
-    return MicroagentResponse(
-        name=name,
-        git_provider=git_provider,
-        path=path,
-        created_at=datetime.now(),  # Fallback to current time
-    )
-
-
-async def _process_cursorrules_file(
-    client: httpx.AsyncClient,
-    cursorrules_url: str,
-    headers: dict[str, str],
-    microagents_path: str,
-    git_provider: ProviderType,
-    decode_base64: bool = False,
-) -> MicroagentResponse | None:
-    """Check if .cursorrules file exists and return basic metadata."""
-    try:
-        # Just check if the file exists with a HEAD request (or GET with minimal processing)
-        cursorrules_response = await client.get(cursorrules_url, headers=headers)
-        if cursorrules_response.status_code == 200:
-            # File exists, return basic metadata without parsing content
-            return _create_microagent_response(
-                '.cursorrules', git_provider, '.cursorrules'
-            )
-    except Exception as e:
-        logger.warning(f'Error checking .cursorrules: {str(e)}')
-    return None
-
-
-async def _process_github_md_files(
-    client: httpx.AsyncClient,
-    directory_contents: list,
-    headers: dict[str, str],
-    microagents_path: str,
-) -> list[MicroagentResponse]:
-    """Process .md files from GitHub directory contents without fetching content."""
-    microagents = []
-
-    for item in directory_contents:
-        if (
-            item['type'] == 'file'
-            and item['name'].endswith('.md')
-            and item['name'] != 'README.md'
-        ):
-            try:
-                # Just create response from file metadata without fetching content
-                microagents.append(
-                    _create_microagent_response(
-                        item['name'],
-                        ProviderType.GITHUB,
-                        f'{microagents_path}/{item["name"]}',
-                    )
-                )
-            except Exception as e:
-                logger.warning(f'Error processing microagent {item["name"]}: {str(e)}')
-
-    return microagents
-
-
-async def _process_gitlab_md_files(
-    client: httpx.AsyncClient,
-    tree_items: list,
-    base_url: str,
-    headers: dict[str, str],
-    microagents_path: str,
-) -> list[MicroagentResponse]:
-    """Process .md files from GitLab tree items without fetching content."""
-    microagents = []
-
-    for item in tree_items:
-        if (
-            item['type'] == 'blob'
-            and item['name'].endswith('.md')
-            and item['name'] != 'README.md'
-        ):
-            try:
-                # Just create response from file metadata without fetching content
-                microagents.append(
-                    _create_microagent_response(
-                        item['name'], ProviderType.GITLAB, item['path']
-                    )
-                )
-            except Exception as e:
-                logger.warning(f'Error processing microagent {item["name"]}: {str(e)}')
-
-    return microagents
-
-
-async def _process_bitbucket_md_files(
-    client: httpx.AsyncClient,
-    directory_data: dict,
-    repository_name: str,
-    main_branch: str,
-    headers: dict[str, str],
-    microagents_path: str,
-) -> list[MicroagentResponse]:
-    """Process .md files from Bitbucket directory data without fetching content."""
-    microagents = []
-
-    if 'values' in directory_data:
-        for item in directory_data['values']:
-            if (
-                item['type'] == 'commit_file'
-                and item['path'].endswith('.md')
-                and not item['path'].endswith('README.md')
-            ):
-                try:
-                    # Extract file name from path
-                    file_name = item['path'].split('/')[-1]
-
-                    # Just create response from file metadata without fetching content
-                    microagents.append(
-                        _create_microagent_response(
-                            file_name, ProviderType.BITBUCKET, item['path']
-                        )
-                    )
-                except Exception as e:
-                    logger.warning(
-                        f'Error processing microagent {item["path"]}: {str(e)}'
-                    )
-
-    return microagents
-
-
-async def _fetch_github_file_content(
-    repository_name: str,
-    file_path: str,
-    provider_handler: ProviderHandler,
-) -> str:
-    """Fetch individual file content from GitHub repository.
-
-    Args:
-        repository_name: Repository name in format 'owner/repo'
-        file_path: Path to the file within the repository
-        provider_handler: Provider handler for authentication
-
-    Returns:
-        File content as string
-
-    Raises:
-        RuntimeError: If file cannot be fetched or doesn't exist
-    """
-    github_token = None
-    if (
-        provider_handler.provider_tokens
-        and ProviderType.GITHUB in provider_handler.provider_tokens
-    ):
-        token = provider_handler.provider_tokens[ProviderType.GITHUB].token
-        if token is not None:
-            github_token = token.get_secret_value()
-
-    headers = _get_github_headers(github_token)
-    file_url = f'https://api.github.com/repos/{repository_name}/contents/{file_path}'
-
-    async with httpx.AsyncClient() as client:
-        try:
-            response = await client.get(file_url, headers=headers)
-
-            if response.status_code == 404:
-                raise RuntimeError(
-                    f'File not found: {file_path} in repository {repository_name}'
-                )
-
-            response.raise_for_status()
-            file_data = response.json()
-
-            # Decode base64 content
-            file_content = base64.b64decode(file_data['content']).decode('utf-8')
-            return file_content
-
-        except httpx.HTTPStatusError as e:
-            if e.response.status_code == 404:
-                raise RuntimeError(
-                    f'File not found: {file_path} in repository {repository_name}'
-                )
-            raise RuntimeError(
-                f'Failed to fetch file from GitHub: {e.response.status_code} {e.response.text}'
-            )
-        except Exception as e:
-            raise RuntimeError(f'Error fetching file from GitHub: {str(e)}')
-
-
-async def _fetch_gitlab_file_content(
-    repository_name: str,
-    file_path: str,
-    provider_handler: ProviderHandler,
-) -> str:
-    """Fetch individual file content from GitLab repository.
-
-    Args:
-        repository_name: Repository name in format 'owner/repo' or 'domain/owner/repo'
-        file_path: Path to the file within the repository
-        provider_handler: Provider handler for authentication
-
-    Returns:
-        File content as string
-
-    Raises:
-        RuntimeError: If file cannot be fetched or doesn't exist
-    """
-    gitlab_token = None
-    if (
-        provider_handler.provider_tokens
-        and ProviderType.GITLAB in provider_handler.provider_tokens
-    ):
-        token = provider_handler.provider_tokens[ProviderType.GITLAB].token
-        if token is not None:
-            gitlab_token = token.get_secret_value()
-
-    headers = _get_gitlab_headers(gitlab_token)
-
-    # URL encode the repository name and file path for GitLab API
-    project_id = repository_name.replace('/', '%2F')
-    encoded_file_path = file_path.replace('/', '%2F')
-
-    # Determine base URL - check if it's a self-hosted GitLab instance
-    if '/' in repository_name and not repository_name.startswith('gitlab.com/'):
-        # Handle self-hosted GitLab (e.g., 'gitlab.example.com/owner/repo')
-        parts = repository_name.split('/')
-        if len(parts) >= 3:
-            domain = parts[0]
-            project_id = '/'.join(parts[1:]).replace('/', '%2F')
-            base_url = f'https://{domain}/api/v4/projects/{project_id}'
-        else:
-            base_url = f'https://gitlab.com/api/v4/projects/{project_id}'
-    else:
-        base_url = f'https://gitlab.com/api/v4/projects/{project_id}'
-
-    file_url = f'{base_url}/repository/files/{encoded_file_path}/raw'
-
-    async with httpx.AsyncClient() as client:
-        try:
-            response = await client.get(file_url, headers=headers)
-
-            if response.status_code == 404:
-                raise RuntimeError(
-                    f'File not found: {file_path} in repository {repository_name}'
-                )
-
-            response.raise_for_status()
-            return response.text
-
-        except httpx.HTTPStatusError as e:
-            if e.response.status_code == 404:
-                raise RuntimeError(
-                    f'File not found: {file_path} in repository {repository_name}'
-                )
-            raise RuntimeError(
-                f'Failed to fetch file from GitLab: {e.response.status_code} {e.response.text}'
-            )
-        except Exception as e:
-            raise RuntimeError(f'Error fetching file from GitLab: {str(e)}')
-
-
-async def _fetch_bitbucket_file_content(
-    repository_name: str,
-    file_path: str,
-    provider_handler: ProviderHandler,
-) -> str:
-    """Fetch individual file content from Bitbucket repository.
-
-    Args:
-        repository_name: Repository name in format 'workspace/repo_slug'
-        file_path: Path to the file within the repository
-        provider_handler: Provider handler for authentication
-
-    Returns:
-        File content as string
-
-    Raises:
-        RuntimeError: If file cannot be fetched or doesn't exist
-    """
-    bitbucket_token = None
-    if (
-        provider_handler.provider_tokens
-        and ProviderType.BITBUCKET in provider_handler.provider_tokens
-    ):
-        token = provider_handler.provider_tokens[ProviderType.BITBUCKET].token
-        if token is not None:
-            bitbucket_token = token.get_secret_value()
-
-    headers = _get_bitbucket_headers(bitbucket_token)
-
-    async with httpx.AsyncClient() as client:
-        try:
-            # Step 1: Get repository info to determine the main branch
-            repo_info_url = (
-                f'https://api.bitbucket.org/2.0/repositories/{repository_name}'
-            )
-            repo_response = await client.get(repo_info_url, headers=headers)
-            repo_response.raise_for_status()
-            repo_data = repo_response.json()
-
-            # Extract main branch name from repository info
-            main_branch = repo_data.get('mainbranch', {}).get('name')
-            if not main_branch:
-                raise RuntimeError(
-                    f'No main branch found in repository info for {repository_name}. '
-                    f'Repository response: {repo_data.get("mainbranch", "mainbranch field missing")}'
-                )
-
-            # Step 2: Get file content using the main branch
-            file_url = f'https://api.bitbucket.org/2.0/repositories/{repository_name}/src/{main_branch}/{file_path}'
-            file_response = await client.get(file_url, headers=headers)
-
-            if file_response.status_code == 404:
-                raise RuntimeError(
-                    f'File not found: {file_path} in repository {repository_name}'
-                )
-
-            file_response.raise_for_status()
-            return file_response.text
-
-        except httpx.HTTPStatusError as e:
-            if e.response.status_code == 404:
-                raise RuntimeError(
-                    f'File not found: {file_path} in repository {repository_name}'
-                )
-            raise RuntimeError(
-                f'Failed to fetch file from Bitbucket: {e.response.status_code} {e.response.text}'
-            )
-        except Exception as e:
-            raise RuntimeError(f'Error fetching file from Bitbucket: {str(e)}')
-
-
-async def _fetch_file_content_via_api(
-    repository_name: str,
-    file_path: str,
-    git_provider: ProviderType,
-    provider_handler: ProviderHandler,
-) -> str:
-    """Fetch individual file content from repository using appropriate API.
-
-    Args:
-        repository_name: Repository name
-        file_path: Path to the file within the repository
-        git_provider: Git provider type
-        provider_handler: Provider handler for authentication
-
-    Returns:
-        File content as string
-
-    Raises:
-        RuntimeError: If provider is unsupported or file cannot be fetched
-    """
-    if git_provider == ProviderType.GITHUB:
-        return await _fetch_github_file_content(
-            repository_name, file_path, provider_handler
-        )
-    elif git_provider == ProviderType.GITLAB:
-        return await _fetch_gitlab_file_content(
-            repository_name, file_path, provider_handler
-        )
-    elif git_provider == ProviderType.BITBUCKET:
-        return await _fetch_bitbucket_file_content(
-            repository_name, file_path, provider_handler
-        )
-
-
-async def _fetch_github_microagents(
-    repository_name: str,
-    microagents_path: str,
-    provider_handler: ProviderHandler,
-) -> list[MicroagentResponse]:
-    """Fetch microagents from GitHub repository using GitHub Contents API.
-
-    Args:
-        repository_name: Repository name in format 'owner/repo'
-        microagents_path: Path to microagents directory
-        provider_handler: Provider handler for authentication
-
-    Returns:
-        List of microagents found in the repository (without content for performance)
-    """
-    github_token = None
-    if (
-        provider_handler.provider_tokens
-        and ProviderType.GITHUB in provider_handler.provider_tokens
-    ):
-        token = provider_handler.provider_tokens[ProviderType.GITHUB].token
-        if token is not None:
-            github_token = token.get_secret_value()
-
-    headers = _get_github_headers(github_token)
-    base_url = f'https://api.github.com/repos/{repository_name}/contents'
-    microagents = []
-
-    async with httpx.AsyncClient() as client:
-        try:
-            # Use repository's default branch (no ref parameter)
-            # According to GitHub API docs, this automatically uses the repository's default branch
-            response = await client.get(
-                f'{base_url}/{microagents_path}', headers=headers
-            )
-
-            if response.status_code == 404:
-                logger.info(
-                    f'No microagents directory found in {repository_name} at {microagents_path}'
-                )
-                return []
-
-            response.raise_for_status()
-            directory_contents = response.json()
-
-            # Process .cursorrules if it exists
-            cursorrules_response = await _process_cursorrules_file(
-                client,
-                f'{base_url}/.cursorrules',
-                headers,
-                microagents_path,
-                ProviderType.GITHUB,
-                decode_base64=True,
-            )
-            if cursorrules_response:
-                microagents.append(cursorrules_response)
-
-            # Process .md files in microagents directory
-            md_microagents = await _process_github_md_files(
-                client, directory_contents, headers, microagents_path
-            )
-            microagents.extend(md_microagents)
-
-        except httpx.HTTPStatusError as e:
-            if e.response.status_code == 404:
-                logger.info(
-                    f'No microagents directory found in {repository_name} at {microagents_path}'
-                )
-                return []
-            raise RuntimeError(
-                f'Failed to fetch microagents from GitHub: {e.response.status_code} {e.response.text}'
-            )
-        except Exception as e:
-            raise RuntimeError(f'Error fetching microagents from GitHub: {str(e)}')
-
-    return microagents
-
-
-async def _fetch_gitlab_microagents(
-    repository_name: str,
-    microagents_path: str,
-    provider_handler: ProviderHandler,
-) -> list[MicroagentResponse]:
-    """Fetch microagents from GitLab repository using GitLab API.
-
-    Args:
-        repository_name: Repository name in format 'owner/repo' or 'domain/owner/repo'
-        microagents_path: Path to microagents directory
-        provider_handler: Provider handler for authentication
-
-    Returns:
-        List of microagents found in the repository (without content for performance)
-    """
-    gitlab_token = None
-    if (
-        provider_handler.provider_tokens
-        and ProviderType.GITLAB in provider_handler.provider_tokens
-    ):
-        token = provider_handler.provider_tokens[ProviderType.GITLAB].token
-        if token is not None:
-            gitlab_token = token.get_secret_value()
-
-    headers = _get_gitlab_headers(gitlab_token)
-
-    # URL encode the repository name for GitLab API
-    project_id = repository_name.replace('/', '%2F')
-
-    # Determine base URL - check if it's a self-hosted GitLab instance
-    if '/' in repository_name and not repository_name.startswith('gitlab.com/'):
-        # Handle self-hosted GitLab (e.g., 'gitlab.example.com/owner/repo')
-        parts = repository_name.split('/')
-        if len(parts) >= 3:
-            domain = parts[0]
-            project_id = '/'.join(parts[1:]).replace('/', '%2F')
-            base_url = f'https://{domain}/api/v4/projects/{project_id}'
-        else:
-            base_url = f'https://gitlab.com/api/v4/projects/{project_id}'
-    else:
-        base_url = f'https://gitlab.com/api/v4/projects/{project_id}'
-
-    microagents = []
-
-    async with httpx.AsyncClient() as client:
-        try:
-            # Use repository's default branch (no ref parameter)
-            # According to GitLab API docs, this automatically uses the repository's default branch
-            tree_response = await client.get(
-                f'{base_url}/repository/tree',
-                headers=headers,
-                params={'path': microagents_path, 'recursive': 'true'},
-            )
-
-            if tree_response.status_code == 404:
-                logger.info(
-                    f'No microagents directory found in {repository_name} at {microagents_path}'
-                )
-                return []
-
-            tree_response.raise_for_status()
-            tree_items = tree_response.json()
-
-            # Process .cursorrules if it exists
-            cursorrules_response = await _process_cursorrules_file(
-                client,
-                f'{base_url}/repository/files/.cursorrules/raw',
-                headers,
-                microagents_path,
-                ProviderType.GITLAB,
-                decode_base64=False,
-            )
-            if cursorrules_response:
-                microagents.append(cursorrules_response)
-
-            # Process .md files
-            md_microagents = await _process_gitlab_md_files(
-                client, tree_items, base_url, headers, microagents_path
-            )
-            microagents.extend(md_microagents)
-
-        except httpx.HTTPStatusError as e:
-            if e.response.status_code == 404:
-                logger.info(
-                    f'No microagents directory found in {repository_name} at {microagents_path}'
-                )
-                return []
-            raise RuntimeError(
-                f'Failed to fetch microagents from GitLab: {e.response.status_code} {e.response.text}'
-            )
-        except Exception as e:
-            raise RuntimeError(f'Error fetching microagents from GitLab: {str(e)}')
-
-    return microagents
-
-
-async def _fetch_bitbucket_microagents(
-    repository_name: str,
-    microagents_path: str,
-    provider_handler: ProviderHandler,
-) -> list[MicroagentResponse]:
-    """Fetch microagents from Bitbucket repository using Bitbucket API.
-
-    Args:
-        repository_name: Repository name in format 'workspace/repo_slug'
-        microagents_path: Path to microagents directory
-        provider_handler: Provider handler for authentication
-
-    Returns:
-        List of microagents found in the repository (without content for performance)
-    """
-    bitbucket_token = None
-    if (
-        provider_handler.provider_tokens
-        and ProviderType.BITBUCKET in provider_handler.provider_tokens
-    ):
-        token = provider_handler.provider_tokens[ProviderType.BITBUCKET].token
-        if token is not None:
-            bitbucket_token = token.get_secret_value()
-
-    headers = _get_bitbucket_headers(bitbucket_token)
-    microagents = []
-
-    async with httpx.AsyncClient() as client:
-        try:
-            # Step 1: Get repository info to determine the main branch
-            repo_info_url = (
-                f'https://api.bitbucket.org/2.0/repositories/{repository_name}'
-            )
-            repo_response = await client.get(repo_info_url, headers=headers)
-            repo_response.raise_for_status()
-            repo_data = repo_response.json()
-
-            # Extract main branch name from repository info
-            main_branch = repo_data.get('mainbranch', {}).get('name')
-            if not main_branch:
-                raise RuntimeError(
-                    f'No main branch found in repository info for {repository_name}. '
-                    f'Repository response: {repo_data.get("mainbranch", "mainbranch field missing")}'
-                )
-
-            # Step 2: Get microagents directory listing using the main branch
-            src_url = f'https://api.bitbucket.org/2.0/repositories/{repository_name}/src/{main_branch}/{microagents_path}'
-            directory_response = await client.get(src_url, headers=headers)
-
-            if directory_response.status_code == 404:
-                logger.info(
-                    f'No microagents directory found in {repository_name} at {microagents_path}'
-                )
-                return []
-
-            directory_response.raise_for_status()
-            directory_data = directory_response.json()
-
-            # Process .cursorrules if it exists
-            cursorrules_response = await _process_cursorrules_file(
-                client,
-                f'https://api.bitbucket.org/2.0/repositories/{repository_name}/src/{main_branch}/.cursorrules',
-                headers,
-                microagents_path,
-                ProviderType.BITBUCKET,
-                decode_base64=False,
-            )
-            if cursorrules_response:
-                microagents.append(cursorrules_response)
-
-            # Process .md files in the directory
-            md_microagents = await _process_bitbucket_md_files(
-                client,
-                directory_data,
-                repository_name,
-                main_branch,
-                headers,
-                microagents_path,
-            )
-            microagents.extend(md_microagents)
-
-        except httpx.HTTPStatusError as e:
-            if e.response.status_code == 404:
-                logger.info(
-                    f'No microagents directory found in {repository_name} at {microagents_path}'
-                )
-                return []
-            raise RuntimeError(
-                f'Failed to fetch microagents from Bitbucket: {e.response.status_code} {e.response.text}'
-            )
-        except Exception as e:
-            raise RuntimeError(f'Error fetching microagents from Bitbucket: {str(e)}')
-
-    return microagents
-
-
-async def _fetch_microagents_via_api(
-    repository_name: str,
-    git_provider: ProviderType,
-    provider_handler: ProviderHandler,
-) -> list[MicroagentResponse]:
-    """Fetch microagents from repository using API calls instead of cloning.
-
-    Args:
-        repository_name: Repository name
-        git_provider: Git provider type
-        provider_handler: Provider handler for authentication
-
-    Returns:
-        List of microagents found in the repository (without content for performance)
-    """
-    microagents_path = _determine_microagents_path(repository_name, git_provider)
-
-    if git_provider == ProviderType.GITHUB:
-        return await _fetch_github_microagents(
-            repository_name, microagents_path, provider_handler
-        )
-    elif git_provider == ProviderType.GITLAB:
-        return await _fetch_gitlab_microagents(
-            repository_name, microagents_path, provider_handler
-        )
-    elif git_provider == ProviderType.BITBUCKET:
-        return await _fetch_bitbucket_microagents(
-            repository_name, microagents_path, provider_handler
-        )
-=======
 def _extract_repo_name(repository_name: str) -> str:
     """Extract the actual repository name from the full repository path.
 
@@ -1022,7 +261,6 @@
     user_id: str | None = Depends(get_user_id),
 ) -> list[MicroagentResponse] | JSONResponse:
     """Scan the microagents directory of a repository and return the list of microagents.
->>>>>>> 10ae481b
 
     The microagents directory location depends on the git provider and actual repository name:
     - If git provider is not GitLab and actual repository name is ".openhands": scans "microagents" folder
@@ -1039,37 +277,7 @@
         user_id: User ID for authentication
 
     Returns:
-<<<<<<< HEAD
-        Repository object with provider information
-
-    Raises:
-        AuthenticationError: If authentication fails
-    """
-    provider_handler = ProviderHandler(
-        provider_tokens=provider_tokens
-        or cast(PROVIDER_TOKEN_TYPE, MappingProxyType({})),
-        external_auth_token=access_token,
-        external_auth_id=user_id,
-    )
-
-    repository = await provider_handler.verify_repo_provider(repository_name)
-    logger.info(
-        f'Detected git provider: {repository.git_provider} for repository: {repository_name}'
-    )
-    return repository
-
-
-def _extract_repo_name(repository_name: str) -> str:
-    """Extract the actual repository name from the full repository path.
-
-    Args:
-        repository_name: Repository name in format 'owner/repo' or 'domain/owner/repo'
-
-    Returns:
-        The actual repository name (last part after the last '/')
-=======
         List of microagents found in the repository's microagents directory (without content)
->>>>>>> 10ae481b
     """
     try:
         # Create provider handler for API authentication
@@ -1080,31 +288,6 @@
             external_auth_id=user_id,
         )
 
-<<<<<<< HEAD
-def _parse_microagent_content(file_content: str, file_path: str) -> list[str]:
-    """Parse microagent content and extract triggers from frontmatter.
-
-    Args:
-        file_content: The raw content of the microagent file
-        file_path: Path to the microagent file
-
-    Returns:
-        List of trigger keywords, empty list if no triggers or parsing fails
-    """
-    try:
-        # Parse the microagent content using BaseMicroagent.load()
-        microagent = BaseMicroagent.load(
-            Path(file_path),
-            microagent_dir=Path(file_path).parent,
-            file_content=file_content,
-        )
-
-        # Extract triggers from the parsed microagent
-        return getattr(microagent, 'triggers', [])
-    except Exception as e:
-        logger.warning(f'Error parsing microagent content for {file_path}: {str(e)}')
-        return []
-=======
         # Fetch microagents using the provider handler
         microagents = await provider_handler.get_microagents(repository_name)
 
@@ -1134,7 +317,6 @@
             content=f'Error scanning repository: {str(e)}',
             status_code=status.HTTP_500_INTERNAL_SERVER_ERROR,
         )
->>>>>>> 10ae481b
 
 
 @app.get(
@@ -1151,9 +333,6 @@
     user_id: str | None = Depends(get_user_id),
 ) -> MicroagentContentResponse | JSONResponse:
     """Fetch the content of a specific microagent file from a repository.
-
-    Note: This API returns microagent metadata without content for performance.
-    Use the separate content API to fetch individual microagent content.
 
     Args:
         repository_name: Repository name in the format 'owner/repo' or 'domain/owner/repo'
@@ -1163,23 +342,12 @@
         user_id: User ID for authentication
 
     Returns:
-<<<<<<< HEAD
-        List of microagents found in the repository's microagents directory (without content)
-    """
-    try:
-        # Verify repository access and get provider information
-        repository = await _verify_repository_access(
-            repository_name, provider_tokens, access_token, user_id
-        )
-
-=======
         Microagent file content and metadata
 
     Example:
         GET /api/user/repository/owner/repo/microagents/content?file_path=.openhands/microagents/my-agent.md
     """
     try:
->>>>>>> 10ae481b
         # Create provider handler for API authentication
         provider_handler = ProviderHandler(
             provider_tokens=provider_tokens
@@ -1187,16 +355,6 @@
             external_auth_token=access_token,
             external_auth_id=user_id,
         )
-<<<<<<< HEAD
-
-        # Fetch microagents using API calls instead of cloning
-        microagents = await _fetch_microagents_via_api(
-            repository_name, repository.git_provider, provider_handler
-        )
-
-        logger.info(f'Found {len(microagents)} microagents in {repository_name}')
-        return microagents
-=======
 
         # Fetch file content using the provider handler
         response = await provider_handler.get_microagent_content(
@@ -1208,7 +366,6 @@
         )
 
         return response
->>>>>>> 10ae481b
 
     except AuthenticationError as e:
         logger.info(
@@ -1233,94 +390,4 @@
         return JSONResponse(
             content=f'Error fetching microagent content: {str(e)}',
             status_code=status.HTTP_500_INTERNAL_SERVER_ERROR,
-<<<<<<< HEAD
-        )
-
-
-@app.get(
-    '/repository/{repository_name:path}/microagents/content',
-    response_model=MicroagentContentResponse,
-)
-async def get_repository_microagent_content(
-    repository_name: str,
-    file_path: str = Query(
-        ..., description='Path to the microagent file within the repository'
-    ),
-    provider_tokens: PROVIDER_TOKEN_TYPE | None = Depends(get_provider_tokens),
-    access_token: SecretStr | None = Depends(get_access_token),
-    user_id: str | None = Depends(get_user_id),
-) -> MicroagentContentResponse | JSONResponse:
-    """Fetch the content of a specific microagent file from a repository.
-
-    Args:
-        repository_name: Repository name in the format 'owner/repo' or 'domain/owner/repo'
-        file_path: Query parameter - Path to the microagent file within the repository
-        provider_tokens: Provider tokens for authentication
-        access_token: Access token for external authentication
-        user_id: User ID for authentication
-
-    Returns:
-        Microagent file content and metadata
-
-    Example:
-        GET /api/user/repository/owner/repo/microagents/content?file_path=.openhands/microagents/my-agent.md
-    """
-    try:
-        # Verify repository access and get provider information
-        repository = await _verify_repository_access(
-            repository_name, provider_tokens, access_token, user_id
-        )
-
-        # Create provider handler for API authentication
-        provider_handler = ProviderHandler(
-            provider_tokens=provider_tokens
-            or cast(PROVIDER_TOKEN_TYPE, MappingProxyType({})),
-            external_auth_token=access_token,
-            external_auth_id=user_id,
-        )
-
-        # Fetch file content using appropriate API
-        file_content = await _fetch_file_content_via_api(
-            repository_name, file_path, repository.git_provider, provider_handler
-        )
-
-        # Parse content to extract triggers
-        triggers = _parse_microagent_content(file_content, file_path)
-
-        logger.info(
-            f'Retrieved content for microagent {file_path} from {repository_name}'
-        )
-
-        return MicroagentContentResponse(
-            content=file_content,
-            path=file_path,
-            git_provider=repository.git_provider,
-            triggers=triggers,
-        )
-
-    except AuthenticationError as e:
-        logger.info(
-            f'Returning 401 Unauthorized - Authentication error for user_id: {user_id}, error: {str(e)}'
-        )
-        return JSONResponse(
-            content=str(e),
-            status_code=status.HTTP_401_UNAUTHORIZED,
-        )
-
-    except RuntimeError as e:
-        return JSONResponse(
-            content=str(e),
-            status_code=status.HTTP_500_INTERNAL_SERVER_ERROR,
-        )
-
-    except Exception as e:
-        logger.error(
-            f'Error fetching microagent content from {repository_name}/{file_path}: {str(e)}',
-            exc_info=True,
-        )
-        return JSONResponse(
-            content=f'Error fetching microagent content: {str(e)}',
-            status_code=status.HTTP_500_INTERNAL_SERVER_ERROR,
-=======
->>>>>>> 10ae481b
         )