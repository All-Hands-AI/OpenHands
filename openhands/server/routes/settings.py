from fastapi import APIRouter, Request, status
from fastapi.responses import JSONResponse
from pydantic import SecretStr

from openhands.core.logger import openhands_logger as logger
from openhands.integrations.provider import ProviderToken, ProviderType, SecretStore
from openhands.integrations.utils import validate_provider_token
from openhands.server.auth import get_provider_tokens, get_user_id
from openhands.server.settings import GETSettingsModel, POSTSettingsModel, Settings
from openhands.server.shared import SettingsStoreImpl, config, server_config
from openhands.server.types import AppMode

app = APIRouter(prefix='/api')


@app.get('/settings', response_model=GETSettingsModel)
async def load_settings(request: Request) -> GETSettingsModel | JSONResponse:
    try:
        user_id = get_user_id(request)
        settings_store = await SettingsStoreImpl.get_instance(config, user_id)
        settings = await settings_store.load()
        if not settings:
            return JSONResponse(
                status_code=status.HTTP_404_NOT_FOUND,
                content={'error': 'Settings not found'},
            )

        github_token_is_set = bool(user_id) or bool(get_provider_tokens(request))

        # Get provider_tokens from secrets_store (without token values)
        provider_tokens = {}
        if settings.secrets_store and settings.secrets_store.provider_tokens:
            for provider_type, token in settings.secrets_store.provider_tokens.items():
                if token:
                    provider_type_str = provider_type.value
                    provider_tokens[provider_type_str] = {
                        # Don't include token at all
                        'user_id': token.user_id or '',  # Use empty string if None
                        'host_url': token.host_url or '',  # Use empty string if None
                    }

        # Create provider_tokens_set dictionary
        provider_tokens_set = {}

        if bool(user_id):
            provider_tokens_set[ProviderType.GITHUB.value] = True

<<<<<<< HEAD
        provider_tokens_list = get_provider_tokens(request)
        if provider_tokens_list:
=======
        provider_tokens = get_provider_tokens(request)
        if provider_tokens:
>>>>>>> 8bf197df
            all_provider_types = [provider.value for provider in ProviderType]
            provider_tokens_types = [
                provider.value for provider in provider_tokens_list
            ]
            for provider_type in all_provider_types:
                if provider_type in provider_tokens_types:
                    provider_tokens_set[provider_type] = True
                else:
                    provider_tokens_set[provider_type] = False

        settings_with_token_data = GETSettingsModel(
            **settings.model_dump(exclude='secrets_store'),
<<<<<<< HEAD
            github_token_is_set=github_token_is_set,
            provider_tokens=provider_tokens,
=======
            llm_api_key_set=settings.llm_api_key is not None,
>>>>>>> 8bf197df
            provider_tokens_set=provider_tokens_set,
        )
        settings_with_token_data.llm_api_key = None
        return settings_with_token_data
    except Exception as e:
        logger.warning(f'Invalid token: {e}')
        return JSONResponse(
            status_code=status.HTTP_401_UNAUTHORIZED,
            content={'error': 'Invalid token'},
        )


@app.post('/unset-settings-tokens', response_model=dict[str, str])
async def unset_settings_tokens(request: Request) -> JSONResponse:
    try:
        settings_store = await SettingsStoreImpl.get_instance(
            config, get_user_id(request)
        )

        existing_settings = await settings_store.load()
        if existing_settings:
            settings = existing_settings.model_copy(
                update={'secrets_store': SecretStore()}
            )
            await settings_store.store(settings)

        return JSONResponse(
            status_code=status.HTTP_200_OK,
            content={'message': 'Settings stored'},
        )

    except Exception as e:
        logger.warning(f'Something went wrong unsetting tokens: {e}')
        return JSONResponse(
            status_code=status.HTTP_500_INTERNAL_SERVER_ERROR,
            content={'error': 'Something went wrong unsetting tokens'},
        )


@app.post('/reset-settings', response_model=dict[str, str])
async def reset_settings(request: Request) -> JSONResponse:
    """
    Resets user settings.
    """
    try:
        settings_store = await SettingsStoreImpl.get_instance(
            config, get_user_id(request)
        )

        existing_settings = await settings_store.load()
        settings = Settings(
            language='en',
            agent='CodeActAgent',
            security_analyzer='',
            confirmation_mode=False,
            llm_model='anthropic/claude-3-5-sonnet-20241022',
            llm_api_key='',
            llm_base_url='',
            remote_runtime_resource_factor=1,
            enable_default_condenser=True,
            enable_sound_notifications=False,
            user_consents_to_analytics=existing_settings.user_consents_to_analytics
            if existing_settings
            else False,
        )

        server_config_values = server_config.get_config()
        is_hide_llm_settings_enabled = server_config_values.get(
            'FEATURE_FLAGS', {}
        ).get('HIDE_LLM_SETTINGS', False)
        # We don't want the user to be able to modify these settings in SaaS
        if server_config.app_mode == AppMode.SAAS and is_hide_llm_settings_enabled:
            if existing_settings:
                settings.llm_api_key = existing_settings.llm_api_key
                settings.llm_base_url = existing_settings.llm_base_url
                settings.llm_model = existing_settings.llm_model

        await settings_store.store(settings)
        return JSONResponse(
            status_code=status.HTTP_200_OK,
            content={'message': 'Settings stored'},
        )

    except Exception as e:
        logger.warning(f'Something went wrong resetting settings: {e}')
        return JSONResponse(
            status_code=status.HTTP_500_INTERNAL_SERVER_ERROR,
            content={'error': 'Something went wrong resetting settings'},
        )


@app.post('/settings', response_model=dict[str, str])
async def store_settings(
    request: Request,
    settings: POSTSettingsModel,
) -> JSONResponse:
    # Check provider tokens are valid
    if settings.provider_tokens:
        # Remove extraneous token types
        provider_types = [provider.value for provider in ProviderType]
        settings.provider_tokens = {
            k: v for k, v in settings.provider_tokens.items() if k in provider_types
        }

    # Determine whether tokens are valid
    for token_type, token_value in settings.provider_tokens.items():
        if token_value:
            # Check if token_value is a dict with 'token' key
            host_url = None
            if isinstance(token_value, dict) and 'token' in token_value:
                token_str = token_value.get(
                    'token', ''
                )  # Default to empty string if None
                host_url = token_value.get('host_url')
                if not token_str:
                    continue
            else:
                # Ensure token_str is a string
                token_str = str(token_value)

            confirmed_token_type = await validate_provider_token(
                SecretStr(token_str), host_url
            )
            if not confirmed_token_type or confirmed_token_type.value != token_type:
                return JSONResponse(
                    status_code=status.HTTP_401_UNAUTHORIZED,
                    content={
                        'error': f'Invalid token. Please make sure it is a valid {token_type} token.'
                    },
                )

    try:
        settings_store = await SettingsStoreImpl.get_instance(
            config, get_user_id(request)
        )
        existing_settings = await settings_store.load()

        # Convert to Settings model and merge with existing settings
        if existing_settings:
            # Keep existing LLM settings if not provided
            if settings.llm_api_key is None:
                settings.llm_api_key = existing_settings.llm_api_key
            if settings.llm_model is None:
                settings.llm_model = existing_settings.llm_model
            if settings.llm_base_url is None:
                settings.llm_base_url = existing_settings.llm_base_url

            # Keep existing analytics consent if not provided
            if settings.user_consents_to_analytics is None:
                settings.user_consents_to_analytics = (
                    existing_settings.user_consents_to_analytics
                )

            # Only merge if not unsetting tokens
            if settings.provider_tokens:
                if existing_settings.secrets_store:
                    existing_providers = [
                        provider.value
                        for provider in existing_settings.secrets_store.provider_tokens
                    ]

                    # Merge incoming settings store with the existing one
                    for provider_str, token_value in settings.provider_tokens.items():
                        if provider_str in existing_providers and not token_value:
                            provider_type = ProviderType(provider_str)
                            existing_token = (
                                existing_settings.secrets_store.provider_tokens.get(
                                    provider_type
                                )
                            )
                            if existing_token and existing_token.token:
                                # Convert to string or dict as expected by provider_tokens
                                token_str = existing_token.token.get_secret_value()
                                if existing_token.host_url:
                                    settings.provider_tokens[provider_str] = {
                                        'token': token_str,
                                        'host_url': existing_token.host_url,
                                    }
                                else:
                                    settings.provider_tokens[provider_str] = token_str
            else:  # nothing passed in means keep current settings
                provider_tokens = existing_settings.secrets_store.provider_tokens
                settings.provider_tokens = {}
                for provider_type, data in provider_tokens.items():
                    provider_str = provider_type.value
                    if data.token:
                        token_str = data.token.get_secret_value()
                        if data.host_url:
                            settings.provider_tokens[provider_str] = {
                                'token': token_str,
                                'host_url': data.host_url,
                            }
                        else:
                            settings.provider_tokens[provider_str] = token_str

        # Update sandbox config with new settings
        if settings.remote_runtime_resource_factor is not None:
            config.sandbox.remote_runtime_resource_factor = (
                settings.remote_runtime_resource_factor
            )

        settings = convert_to_settings(settings)
        await settings_store.store(settings)
        return JSONResponse(
            status_code=status.HTTP_200_OK,
            content={'message': 'Settings stored'},
        )
    except Exception as e:
        logger.warning(f'Something went wrong storing settings: {e}')
        return JSONResponse(
            status_code=status.HTTP_500_INTERNAL_SERVER_ERROR,
            content={'error': 'Something went wrong storing settings'},
        )


def convert_to_settings(settings_with_token_data: POSTSettingsModel) -> Settings:
    settings_data = settings_with_token_data.model_dump()

    # Filter out additional fields from `SettingsWithTokenData`
    filtered_settings_data = {
        key: value
        for key, value in settings_data.items()
        if key in Settings.model_fields  # Ensures only `Settings` fields are included
    }

    # Convert the `llm_api_key` to a `SecretStr` instance
    filtered_settings_data['llm_api_key'] = settings_with_token_data.llm_api_key

    # Create a new Settings instance with empty SecretStore
    settings = Settings(**filtered_settings_data)

    # Create new provider tokens immutably
    if settings_with_token_data.provider_tokens:
        tokens = {}
        for token_type, token_value in settings_with_token_data.provider_tokens.items():
            if token_value:
                provider = ProviderType(token_type)
                if isinstance(token_value, dict):
                    tokens[provider] = ProviderToken(
                        token=SecretStr(token_value.get('token', '')),
                        user_id=None,
                        host_url=token_value.get('host_url'),
                    )
                else:
                    tokens[provider] = ProviderToken(
                        token=SecretStr(str(token_value)), user_id=None
                    )

        # Create new SecretStore with tokens
        settings = settings.model_copy(
            update={'secrets_store': SecretStore(provider_tokens=tokens)}
        )

    return settings<|MERGE_RESOLUTION|>--- conflicted
+++ resolved
@@ -45,13 +45,8 @@
         if bool(user_id):
             provider_tokens_set[ProviderType.GITHUB.value] = True
 
-<<<<<<< HEAD
         provider_tokens_list = get_provider_tokens(request)
         if provider_tokens_list:
-=======
-        provider_tokens = get_provider_tokens(request)
-        if provider_tokens:
->>>>>>> 8bf197df
             all_provider_types = [provider.value for provider in ProviderType]
             provider_tokens_types = [
                 provider.value for provider in provider_tokens_list
@@ -64,12 +59,9 @@
 
         settings_with_token_data = GETSettingsModel(
             **settings.model_dump(exclude='secrets_store'),
-<<<<<<< HEAD
             github_token_is_set=github_token_is_set,
             provider_tokens=provider_tokens,
-=======
             llm_api_key_set=settings.llm_api_key is not None,
->>>>>>> 8bf197df
             provider_tokens_set=provider_tokens_set,
         )
         settings_with_token_data.llm_api_key = None
