from fastapi import APIRouter, Depends, Request, status
from fastapi.responses import JSONResponse
from pydantic import SecretStr

from openhands.core.logger import openhands_logger as logger
from openhands.integrations.provider import (
    PROVIDER_TOKEN_TYPE,
    ProviderToken,
    ProviderType,
    SecretStore,
)
from openhands.integrations.utils import validate_provider_token
from openhands.server.settings import (
    GETSettingsCustomSecrets,
    GETSettingsModel,
    POSTSettingsCustomSecrets,
    POSTSettingsModel,
    Settings,
)
from openhands.server.shared import SettingsStoreImpl, config, server_config
from openhands.server.types import AppMode
from openhands.server.user_auth import (
    get_provider_tokens,
    get_user_id,
    get_user_settings,
    get_user_settings_store,
)
from openhands.storage.settings.settings_store import SettingsStore

app = APIRouter(prefix='/api')


@app.get('/settings', response_model=GETSettingsModel)
async def load_settings(
    user_id: str | None = Depends(get_user_id),
    provider_tokens: PROVIDER_TOKEN_TYPE | None = Depends(get_provider_tokens),
    settings: Settings | None = Depends(get_user_settings),
) -> GETSettingsModel | JSONResponse:
    try:
        if not settings:
            return JSONResponse(
                status_code=status.HTTP_404_NOT_FOUND,
                content={'error': 'Settings not found'},
            )

        provider_tokens_set = {}

        if bool(user_id):
            provider_tokens_set[ProviderType.GITHUB.value] = True

        if provider_tokens:
            all_provider_types = [provider.value for provider in ProviderType]
            provider_tokens_types = [provider.value for provider in provider_tokens]
            for provider_type in all_provider_types:
                if provider_type in provider_tokens_types:
                    provider_tokens_set[provider_type] = True
                else:
                    provider_tokens_set[provider_type] = False

        settings_with_token_data = GETSettingsModel(
            **settings.model_dump(exclude='secrets_store'),
            llm_api_key_set=settings.llm_api_key is not None and bool(settings.llm_api_key),
            provider_tokens_set=provider_tokens_set,
        )
        settings_with_token_data.llm_api_key = None
        return settings_with_token_data
    except Exception as e:
        logger.warning(f'Invalid token: {e}')
        return JSONResponse(
            status_code=status.HTTP_401_UNAUTHORIZED,
            content={'error': 'Invalid token'},
        )


@app.get('/secrets', response_model=GETSettingsCustomSecrets)
async def load_custom_secrets_names(
    settings: Settings | None = Depends(get_user_settings),
) -> GETSettingsCustomSecrets | JSONResponse:
    try:
        if not settings:
            return JSONResponse(
                status_code=status.HTTP_404_NOT_FOUND,
                content={'error': 'Settings not found'},
            )

        custom_secrets = []
        if settings.secrets_store.custom_secrets:
            for secret_name, _ in settings.secrets_store.custom_secrets.items():
                custom_secrets.append(secret_name)

        secret_names = GETSettingsCustomSecrets(custom_secrets=custom_secrets)
        return secret_names

    except Exception as e:
        logger.warning(f'Invalid token: {e}')
        return JSONResponse(
            status_code=status.HTTP_401_UNAUTHORIZED,
            content={'error': 'Invalid token'},
        )


@app.post('/secrets', response_model=dict[str, str])
async def add_custom_secret(
    incoming_secrets: POSTSettingsCustomSecrets,
    settings_store: SettingsStore = Depends(get_user_settings_store),
) -> JSONResponse:
    try:
        existing_settings = await settings_store.load()
        if existing_settings:
            for (
                secret_name,
                secret_value,
            ) in existing_settings.secrets_store.custom_secrets.items():
                if (
                    secret_name not in incoming_secrets.custom_secrets
                ):  # Allow incoming values to override existing ones
                    incoming_secrets.custom_secrets[secret_name] = secret_value

            # Create a new SecretStore that preserves provider tokens
            updated_secret_store = SecretStore(
                custom_secrets=incoming_secrets.custom_secrets,
                provider_tokens=existing_settings.secrets_store.provider_tokens,
            )

            # Only update SecretStore in Settings
            updated_settings = existing_settings.model_copy(
                update={'secrets_store': updated_secret_store}
            )

            await settings_store.store(updated_settings)

        return JSONResponse(
            status_code=status.HTTP_200_OK,
            content={'message': 'Settings stored'},
        )
    except Exception as e:
        logger.warning(f'Something went wrong storing settings: {e}')
        return JSONResponse(
            status_code=status.HTTP_500_INTERNAL_SERVER_ERROR,
            content={'error': 'Something went wrong storing settings'},
        )


@app.delete('/secrets/{secret_id}')
async def delete_custom_secret(
    secret_id: str,
    settings_store: SettingsStore = Depends(get_user_settings_store),
) -> JSONResponse:
    try:
        existing_settings: Settings | None = await settings_store.load()
        custom_secrets = {}
        if existing_settings:
            for (
                secret_name,
                secret_value,
            ) in existing_settings.secrets_store.custom_secrets.items():
                if secret_name != secret_id:
                    custom_secrets[secret_name] = secret_value

            # Create a new SecretStore that preserves provider tokens
            updated_secret_store = SecretStore(
                custom_secrets=custom_secrets,
                provider_tokens=existing_settings.secrets_store.provider_tokens,
            )

            updated_settings = existing_settings.model_copy(
                update={'secrets_store': updated_secret_store}
            )

            await settings_store.store(updated_settings)

        return JSONResponse(
            status_code=status.HTTP_200_OK,
            content={'message': 'Settings stored'},
        )
    except Exception as e:
        logger.warning(f'Something went wrong storing settings: {e}')
        return JSONResponse(
            status_code=status.HTTP_500_INTERNAL_SERVER_ERROR,
            content={'error': 'Something went wrong storing settings'},
        )


@app.post('/unset-settings-tokens', response_model=dict[str, str])
async def unset_settings_tokens(
    settings_store: SettingsStore = Depends(get_user_settings_store),
) -> JSONResponse:
    try:
        existing_settings = await settings_store.load()
        if existing_settings:
            settings = existing_settings.model_copy(
                update={'secrets_store': SecretStore()}
            )
            await settings_store.store(settings)

        return JSONResponse(
            status_code=status.HTTP_200_OK,
            content={'message': 'Settings stored'},
        )

    except Exception as e:
        logger.warning(f'Something went wrong unsetting tokens: {e}')
        return JSONResponse(
            status_code=status.HTTP_500_INTERNAL_SERVER_ERROR,
            content={'error': 'Something went wrong unsetting tokens'},
        )


@app.post('/reset-settings', response_model=dict[str, str])
async def reset_settings(
    settings_store: SettingsStore = Depends(get_user_settings_store),
    existing_settings: Settings = Depends(get_user_settings),
) -> JSONResponse:
    """
    Resets user settings. (Deprecated)
    """
<<<<<<< HEAD
    try:
        settings = Settings(
            language='en',
            agent='CodeActAgent',
            security_analyzer='',
            confirmation_mode=False,
            llm_model='anthropic/claude-3-5-sonnet-20241022',
            llm_api_key=SecretStr(''),
            llm_base_url=None,
            remote_runtime_resource_factor=1,
            enable_default_condenser=True,
            enable_sound_notifications=False,
            user_consents_to_analytics=existing_settings.user_consents_to_analytics
            if existing_settings
            else False,
            secrets_store=existing_settings.secrets_store
        )

        server_config_values = server_config.get_config()
        is_hide_llm_settings_enabled = server_config_values.get(
            'FEATURE_FLAGS', {}
        ).get('HIDE_LLM_SETTINGS', False)
        # We don't want the user to be able to modify these settings in SaaS
        if server_config.app_mode == AppMode.SAAS and is_hide_llm_settings_enabled:
            if existing_settings:
                settings.llm_api_key = existing_settings.llm_api_key
                settings.llm_base_url = existing_settings.llm_base_url
                settings.llm_model = existing_settings.llm_model

        await settings_store.store(settings)
        return JSONResponse(
            status_code=status.HTTP_200_OK,
            content={'message': 'Settings stored'},
        )

    except Exception as e:
        logger.warning(f'Something went wrong resetting settings: {e}')
        return JSONResponse(
            status_code=status.HTTP_500_INTERNAL_SERVER_ERROR,
            content={'error': 'Something went wrong resetting settings'},
        )
=======
    logger.warning(
        f"Deprecated endpoint /api/reset-settings called by user"
    )
    return JSONResponse(
        status_code=status.HTTP_410_GONE,
        content={'error': 'Reset settings functionality has been removed.'},
    )
>>>>>>> 9b1aaa53


async def check_provider_tokens(settings: POSTSettingsModel) -> str:
    if settings.provider_tokens:
        # Remove extraneous token types
        provider_types = [provider.value for provider in ProviderType]
        settings.provider_tokens = {
            k: v for k, v in settings.provider_tokens.items() if k in provider_types
        }

        # Determine whether tokens are valid
        for token_type, token_value in settings.provider_tokens.items():
            if token_value:
                confirmed_token_type = await validate_provider_token(
                    SecretStr(token_value)
                )
                if not confirmed_token_type or confirmed_token_type.value != token_type:
                    return f'Invalid token. Please make sure it is a valid {token_type} token.'

    return ''


async def store_provider_tokens(
    settings: POSTSettingsModel, settings_store: SettingsStore
):
    existing_settings = await settings_store.load()
    if existing_settings:
        if settings.provider_tokens:
            if existing_settings.secrets_store:
                existing_providers = [
                    provider.value
                    for provider in existing_settings.secrets_store.provider_tokens
                ]

                # Merge incoming settings store with the existing one
                for provider, token_value in list(settings.provider_tokens.items()):
                    if provider in existing_providers and not token_value:
                        provider_type = ProviderType(provider)
                        existing_token = (
                            existing_settings.secrets_store.provider_tokens.get(
                                provider_type
                            )
                        )
                        if existing_token and existing_token.token:
                            settings.provider_tokens[provider] = (
                                existing_token.token.get_secret_value()
                            )
        else:  # nothing passed in means keep current settings
            provider_tokens = existing_settings.secrets_store.provider_tokens
            settings.provider_tokens = {
                provider.value: data.token.get_secret_value() if data.token else None
                for provider, data in provider_tokens.items()
            }

    return settings


async def store_llm_settings(
    settings: POSTSettingsModel, settings_store: SettingsStore
) -> POSTSettingsModel:
    existing_settings = await settings_store.load()

    # Convert to Settings model and merge with existing settings
    if existing_settings:
        # Keep existing LLM settings if not provided
        if settings.llm_api_key is None:
            settings.llm_api_key = existing_settings.llm_api_key
        if settings.llm_model is None:
            settings.llm_model = existing_settings.llm_model
        if settings.llm_base_url is None:
            settings.llm_base_url = existing_settings.llm_base_url

    return settings


@app.post('/settings', response_model=dict[str, str])
async def store_settings(
    settings: POSTSettingsModel,
    settings_store: SettingsStore = Depends(get_user_settings_store),
) -> JSONResponse:
    # Check provider tokens are valid
    provider_err_msg = await check_provider_tokens(settings)
    if provider_err_msg:
        return JSONResponse(
            status_code=status.HTTP_401_UNAUTHORIZED,
            content={'error': provider_err_msg},
        )

    try:
        existing_settings = await settings_store.load()

        # Convert to Settings model and merge with existing settings
        if existing_settings:
            settings = await store_llm_settings(settings, settings_store)

            # Keep existing analytics consent if not provided
            if settings.user_consents_to_analytics is None:
                settings.user_consents_to_analytics = (
                    existing_settings.user_consents_to_analytics
                )

            settings = await store_provider_tokens(settings, settings_store)

        # Update sandbox config with new settings
        if settings.remote_runtime_resource_factor is not None:
            config.sandbox.remote_runtime_resource_factor = (
                settings.remote_runtime_resource_factor
            )

        settings = convert_to_settings(settings)
        await settings_store.store(settings)
        return JSONResponse(
            status_code=status.HTTP_200_OK,
            content={'message': 'Settings stored'},
        )
    except Exception as e:
        logger.warning(f'Something went wrong storing settings: {e}')
        return JSONResponse(
            status_code=status.HTTP_500_INTERNAL_SERVER_ERROR,
            content={'error': 'Something went wrong storing settings'},
        )


def convert_to_settings(settings_with_token_data: POSTSettingsModel) -> Settings:
    settings_data = settings_with_token_data.model_dump()

    # Filter out additional fields from `SettingsWithTokenData`
    filtered_settings_data = {
        key: value
        for key, value in settings_data.items()
        if key in Settings.model_fields  # Ensures only `Settings` fields are included
    }

    # Convert the `llm_api_key` to a `SecretStr` instance
    filtered_settings_data['llm_api_key'] = settings_with_token_data.llm_api_key

    # Create a new Settings instance with empty SecretStore
    settings = Settings(**filtered_settings_data)

    # Create new provider tokens immutably
    if settings_with_token_data.provider_tokens:
        tokens = {}
        for token_type, token_value in settings_with_token_data.provider_tokens.items():
            if token_value:
                provider = ProviderType(token_type)
                tokens[provider] = ProviderToken(
                    token=SecretStr(token_value), user_id=None
                )

        # Create new SecretStore with tokens
        settings = settings.model_copy(
            update={'secrets_store': SecretStore(provider_tokens=tokens)}
        )

    return settings<|MERGE_RESOLUTION|>--- conflicted
+++ resolved
@@ -207,56 +207,10 @@
 
 
 @app.post('/reset-settings', response_model=dict[str, str])
-async def reset_settings(
-    settings_store: SettingsStore = Depends(get_user_settings_store),
-    existing_settings: Settings = Depends(get_user_settings),
-) -> JSONResponse:
+async def reset_settings() -> JSONResponse:
     """
     Resets user settings. (Deprecated)
     """
-<<<<<<< HEAD
-    try:
-        settings = Settings(
-            language='en',
-            agent='CodeActAgent',
-            security_analyzer='',
-            confirmation_mode=False,
-            llm_model='anthropic/claude-3-5-sonnet-20241022',
-            llm_api_key=SecretStr(''),
-            llm_base_url=None,
-            remote_runtime_resource_factor=1,
-            enable_default_condenser=True,
-            enable_sound_notifications=False,
-            user_consents_to_analytics=existing_settings.user_consents_to_analytics
-            if existing_settings
-            else False,
-            secrets_store=existing_settings.secrets_store
-        )
-
-        server_config_values = server_config.get_config()
-        is_hide_llm_settings_enabled = server_config_values.get(
-            'FEATURE_FLAGS', {}
-        ).get('HIDE_LLM_SETTINGS', False)
-        # We don't want the user to be able to modify these settings in SaaS
-        if server_config.app_mode == AppMode.SAAS and is_hide_llm_settings_enabled:
-            if existing_settings:
-                settings.llm_api_key = existing_settings.llm_api_key
-                settings.llm_base_url = existing_settings.llm_base_url
-                settings.llm_model = existing_settings.llm_model
-
-        await settings_store.store(settings)
-        return JSONResponse(
-            status_code=status.HTTP_200_OK,
-            content={'message': 'Settings stored'},
-        )
-
-    except Exception as e:
-        logger.warning(f'Something went wrong resetting settings: {e}')
-        return JSONResponse(
-            status_code=status.HTTP_500_INTERNAL_SERVER_ERROR,
-            content={'error': 'Something went wrong resetting settings'},
-        )
-=======
     logger.warning(
         f"Deprecated endpoint /api/reset-settings called by user"
     )
@@ -264,7 +218,6 @@
         status_code=status.HTTP_410_GONE,
         content={'error': 'Reset settings functionality has been removed.'},
     )
->>>>>>> 9b1aaa53
 
 
 async def check_provider_tokens(settings: POSTSettingsModel) -> str:
