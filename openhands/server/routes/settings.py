from fastapi import APIRouter, Depends, status
from fastapi.responses import JSONResponse

from openhands.core.logger import openhands_logger as logger
from openhands.integrations.provider import (
    PROVIDER_TOKEN_TYPE,
    ProviderType,
)
<<<<<<< HEAD
from openhands.integrations.utils import validate_provider_token
from openhands.server.settings import (
    GETCustomSecrets as GETSettingsCustomSecrets,
)
=======
from openhands.server.routes.secrets import invalidate_legacy_secrets_store
>>>>>>> 3e224fae
from openhands.server.settings import (
    GETSettingsModel,
)
from openhands.server.settings import (
    POSTCustomSecrets as POSTSettingsCustomSecrets,
)
from openhands.server.settings import (
    POSTProviderModel as POSTSettingsModel,
)
from openhands.server.shared import config
from openhands.server.user_auth import (
    get_provider_tokens,
    get_user_settings,
    get_user_settings_store,
)
from openhands.storage.data_models.settings import Settings
<<<<<<< HEAD
from openhands.storage.data_models.user_secrets import UserSecrets
=======
from openhands.storage.secrets.secrets_store import SecretsStore
>>>>>>> 3e224fae
from openhands.storage.settings.settings_store import SettingsStore

app = APIRouter(prefix='/api')


@app.get('/settings', response_model=GETSettingsModel)
async def load_settings(
    provider_tokens: PROVIDER_TOKEN_TYPE | None = Depends(get_provider_tokens),
<<<<<<< HEAD
    settings: Settings | None = Depends(get_user_settings),
) -> GETSettingsModel | JSONResponse:
=======
    settings_store: SettingsStore = Depends(get_user_settings_store),
    secrets_store: SecretsStore = Depends(get_secrets_store),
) -> GETSettingsModel | JSONResponse:
    settings = await settings_store.load()

>>>>>>> 3e224fae
    try:
        if not settings:
            return JSONResponse(
                status_code=status.HTTP_404_NOT_FOUND,
                content={'error': 'Settings not found'},
            )

<<<<<<< HEAD
        provider_tokens_set: dict[ProviderType, str | None] = {}
        if provider_tokens:
            for provider_type, provider_token in provider_tokens.items():
=======
        # On initial load, user secrets may not be populated with values migrated from settings store
        user_secrets = await invalidate_legacy_secrets_store(
            settings, settings_store, secrets_store
        )
        # If invalidation is successful, then the returned user secrets holds the most recent values
        git_providers = (
            user_secrets.provider_tokens if user_secrets else provider_tokens
        )

        provider_tokens_set: dict[ProviderType, str | None] = {}
        if git_providers:
            for provider_type, provider_token in git_providers.items():
>>>>>>> 3e224fae
                if provider_token.token or provider_token.user_id:
                    provider_tokens_set[provider_type] = None

        settings_with_token_data = GETSettingsModel(
            **settings.model_dump(exclude='secrets_store'),
            llm_api_key_set=settings.llm_api_key is not None
            and bool(settings.llm_api_key),
            provider_tokens_set=provider_tokens_set,
        )
        settings_with_token_data.llm_api_key = None
        return settings_with_token_data
    except Exception as e:
        logger.warning(f'Invalid token: {e}')
        return JSONResponse(
            status_code=status.HTTP_401_UNAUTHORIZED,
            content={'error': 'Invalid token'},
        )


@app.get('/secrets', response_model=GETSettingsCustomSecrets)
async def load_custom_secrets_names(
    settings: Settings | None = Depends(get_user_settings),
) -> GETSettingsCustomSecrets | JSONResponse:
    try:
        if not settings:
            return JSONResponse(
                status_code=status.HTTP_404_NOT_FOUND,
                content={'error': 'Settings not found'},
            )

        custom_secrets = []
        if settings.secrets_store.custom_secrets:
            for secret_name, _ in settings.secrets_store.custom_secrets.items():
                custom_secrets.append(secret_name)

        secret_names = GETSettingsCustomSecrets(custom_secrets=custom_secrets)
        return secret_names

    except Exception as e:
        logger.warning(f'Invalid token: {e}')
        return JSONResponse(
            status_code=status.HTTP_401_UNAUTHORIZED,
            content={'error': 'Invalid token'},
        )


@app.post('/secrets', response_model=dict[str, str])
async def add_custom_secret(
    incoming_secrets: POSTSettingsCustomSecrets,
    settings_store: SettingsStore = Depends(get_user_settings_store),
) -> JSONResponse:
    try:
        existing_settings = await settings_store.load()
        if existing_settings:
            for (
                secret_name,
                secret_value,
            ) in existing_settings.secrets_store.custom_secrets.items():
                if (
                    secret_name not in incoming_secrets.custom_secrets
                ):  # Allow incoming values to override existing ones
                    incoming_secrets.custom_secrets[secret_name] = secret_value

            # Create a new UserSecrets that preserves provider tokens
            updated_secret_store = UserSecrets(
                custom_secrets=incoming_secrets.custom_secrets,
                provider_tokens=existing_settings.secrets_store.provider_tokens,
            )

            # Only update SecretStore in Settings
            updated_settings = existing_settings.model_copy(
                update={'secrets_store': updated_secret_store}
            )

            await settings_store.store(updated_settings)

        return JSONResponse(
            status_code=status.HTTP_200_OK,
            content={'message': 'Settings stored'},
        )
    except Exception as e:
        logger.warning(f'Something went wrong storing settings: {e}')
        return JSONResponse(
            status_code=status.HTTP_500_INTERNAL_SERVER_ERROR,
            content={'error': 'Something went wrong storing settings'},
        )


@app.delete('/secrets/{secret_id}')
async def delete_custom_secret(
    secret_id: str,
    settings_store: SettingsStore = Depends(get_user_settings_store),
) -> JSONResponse:
    try:
        existing_settings: Settings | None = await settings_store.load()
        custom_secrets = {}
        if existing_settings:
            for (
                secret_name,
                secret_value,
            ) in existing_settings.secrets_store.custom_secrets.items():
                if secret_name != secret_id:
                    custom_secrets[secret_name] = secret_value

            # Create a new UserSecrets that preserves provider tokens
            updated_secret_store = UserSecrets(
                custom_secrets=custom_secrets,
                provider_tokens=existing_settings.secrets_store.provider_tokens,
            )

            updated_settings = existing_settings.model_copy(
                update={'secrets_store': updated_secret_store}
            )

            await settings_store.store(updated_settings)

        return JSONResponse(
            status_code=status.HTTP_200_OK,
            content={'message': 'Settings stored'},
        )
    except Exception as e:
        logger.warning(f'Something went wrong storing settings: {e}')
        return JSONResponse(
            status_code=status.HTTP_500_INTERNAL_SERVER_ERROR,
            content={'error': 'Something went wrong storing settings'},
        )


@app.post('/unset-settings-tokens', response_model=dict[str, str])
async def unset_settings_tokens(
    settings_store: SettingsStore = Depends(get_user_settings_store),
) -> JSONResponse:
    try:
        existing_settings = await settings_store.load()
        if existing_settings:
            settings = existing_settings.model_copy(
                update={'secrets_store': UserSecrets()}
            )
            await settings_store.store(settings)

        return JSONResponse(
            status_code=status.HTTP_200_OK,
            content={'message': 'Settings stored'},
        )

    except Exception as e:
        logger.warning(f'Something went wrong unsetting tokens: {e}')
        return JSONResponse(
            status_code=status.HTTP_500_INTERNAL_SERVER_ERROR,
            content={'error': 'Something went wrong unsetting tokens'},
        )


@app.post('/reset-settings', response_model=dict[str, str])
async def reset_settings() -> JSONResponse:
    """
    Resets user settings. (Deprecated)
    """
    logger.warning('Deprecated endpoint /api/reset-settings called by user')
    return JSONResponse(
        status_code=status.HTTP_410_GONE,
        content={'error': 'Reset settings functionality has been removed.'},
    )


async def check_provider_tokens(settings: POSTSettingsModel) -> str:
    if settings.provider_tokens:
        # Determine whether tokens are valid
        for provider_type, provider_token in settings.provider_tokens.items():
            if provider_token.token:
                confirmed_token_type = await validate_provider_token(
                    provider_token.token
                )
                if not confirmed_token_type or confirmed_token_type != provider_type:
                    return f'Invalid token. Please make sure it is a valid {provider_type.value} token.'

    return ''


async def store_provider_tokens(
    settings: POSTSettingsModel, settings_store: SettingsStore
):
    existing_settings = await settings_store.load()
    if existing_settings:
        if existing_settings.secrets_store:
            existing_providers = [
                provider for provider in existing_settings.secrets_store.provider_tokens
            ]

            # Merge incoming settings store with the existing one
            for provider_type, provider_value in list(settings.provider_tokens.items()):
                if provider_type in existing_providers and not provider_value.token:
                    existing_token = (
                        existing_settings.secrets_store.provider_tokens.get(
                            provider_type
                        )
                    )
                    if existing_token and existing_token.token:
                        settings.provider_tokens[provider_type] = existing_token

        else:  # nothing passed in means keep current settings
            provider_tokens = dict(existing_settings.secrets_store.provider_tokens)
            settings.provider_tokens = provider_tokens

    return settings


async def store_llm_settings(
    settings: POSTSettingsModel, settings_store: SettingsStore
) -> POSTSettingsModel:
    existing_settings = await settings_store.load()

    # Convert to Settings model and merge with existing settings
    if existing_settings:
        # Keep existing LLM settings if not provided
        if settings.llm_api_key is None:
            settings.llm_api_key = existing_settings.llm_api_key
        if settings.llm_model is None:
            settings.llm_model = existing_settings.llm_model
        if settings.llm_base_url is None:
            settings.llm_base_url = existing_settings.llm_base_url

        # Keep existing MCP config if not provided
        if settings.mcp_config is None:
            settings.mcp_config = existing_settings.mcp_config

    return settings


@app.post('/settings', response_model=dict[str, str])
async def store_settings(
    settings: POSTSettingsModel,
    settings_store: SettingsStore = Depends(get_user_settings_store),
) -> JSONResponse:
    # Check provider tokens are valid
    provider_err_msg = await check_provider_tokens(settings)
    if provider_err_msg:
        return JSONResponse(
            status_code=status.HTTP_401_UNAUTHORIZED,
            content={'error': provider_err_msg},
        )

    try:
        existing_settings = await settings_store.load()

        # Convert to Settings model and merge with existing settings
        if existing_settings:
            settings = await store_llm_settings(settings, settings_store)

            # Keep existing analytics consent if not provided
            if settings.user_consents_to_analytics is None:
                settings.user_consents_to_analytics = (
                    existing_settings.user_consents_to_analytics
                )

            settings = await store_provider_tokens(settings, settings_store)

        # Update sandbox config with new settings
        if settings.remote_runtime_resource_factor is not None:
            config.sandbox.remote_runtime_resource_factor = (
                settings.remote_runtime_resource_factor
            )

        settings = convert_to_settings(settings)
        await settings_store.store(settings)
        return JSONResponse(
            status_code=status.HTTP_200_OK,
            content={'message': 'Settings stored'},
        )
    except Exception as e:
        logger.warning(f'Something went wrong storing settings: {e}')
        return JSONResponse(
            status_code=status.HTTP_500_INTERNAL_SERVER_ERROR,
            content={'error': 'Something went wrong storing settings'},
        )


def convert_to_settings(settings_with_token_data: POSTSettingsModel | Settings) -> Settings:
    settings_data = settings_with_token_data.model_dump()

    # Filter out additional fields from `SettingsWithTokenData`
    filtered_settings_data = {
        key: value
        for key, value in settings_data.items()
        if key in Settings.model_fields  # Ensures only `Settings` fields are included
    }

    # Convert the `llm_api_key` to a `SecretStr` instance
    filtered_settings_data['llm_api_key'] = settings_with_token_data.llm_api_key

    # Create a new Settings instance with empty SecretStore
    settings = Settings(**filtered_settings_data)

    # Create new provider tokens immutably if the input is a POSTSettingsModel
    if hasattr(settings_with_token_data, 'provider_tokens') and settings_with_token_data.provider_tokens:
        settings = settings.model_copy(
            update={
                'secrets_store': UserSecrets(
                    provider_tokens=settings_with_token_data.provider_tokens
                )
            }
        )

    return settings<|MERGE_RESOLUTION|>--- conflicted
+++ resolved
@@ -6,14 +6,11 @@
     PROVIDER_TOKEN_TYPE,
     ProviderType,
 )
-<<<<<<< HEAD
 from openhands.integrations.utils import validate_provider_token
+from openhands.server.routes.secrets import invalidate_legacy_secrets_store
 from openhands.server.settings import (
     GETCustomSecrets as GETSettingsCustomSecrets,
 )
-=======
-from openhands.server.routes.secrets import invalidate_legacy_secrets_store
->>>>>>> 3e224fae
 from openhands.server.settings import (
     GETSettingsModel,
 )
@@ -26,15 +23,13 @@
 from openhands.server.shared import config
 from openhands.server.user_auth import (
     get_provider_tokens,
+    get_secrets_store,
     get_user_settings,
     get_user_settings_store,
 )
 from openhands.storage.data_models.settings import Settings
-<<<<<<< HEAD
 from openhands.storage.data_models.user_secrets import UserSecrets
-=======
 from openhands.storage.secrets.secrets_store import SecretsStore
->>>>>>> 3e224fae
 from openhands.storage.settings.settings_store import SettingsStore
 
 app = APIRouter(prefix='/api')
@@ -43,16 +38,11 @@
 @app.get('/settings', response_model=GETSettingsModel)
 async def load_settings(
     provider_tokens: PROVIDER_TOKEN_TYPE | None = Depends(get_provider_tokens),
-<<<<<<< HEAD
-    settings: Settings | None = Depends(get_user_settings),
-) -> GETSettingsModel | JSONResponse:
-=======
     settings_store: SettingsStore = Depends(get_user_settings_store),
     secrets_store: SecretsStore = Depends(get_secrets_store),
 ) -> GETSettingsModel | JSONResponse:
     settings = await settings_store.load()
 
->>>>>>> 3e224fae
     try:
         if not settings:
             return JSONResponse(
@@ -60,11 +50,6 @@
                 content={'error': 'Settings not found'},
             )
 
-<<<<<<< HEAD
-        provider_tokens_set: dict[ProviderType, str | None] = {}
-        if provider_tokens:
-            for provider_type, provider_token in provider_tokens.items():
-=======
         # On initial load, user secrets may not be populated with values migrated from settings store
         user_secrets = await invalidate_legacy_secrets_store(
             settings, settings_store, secrets_store
@@ -77,7 +62,6 @@
         provider_tokens_set: dict[ProviderType, str | None] = {}
         if git_providers:
             for provider_type, provider_token in git_providers.items():
->>>>>>> 3e224fae
                 if provider_token.token or provider_token.user_id:
                     provider_tokens_set[provider_type] = None
 
