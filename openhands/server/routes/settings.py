from fastapi import APIRouter, Request, status
from fastapi.responses import JSONResponse
from pydantic import SecretStr

from openhands.core.logger import openhands_logger as logger
<<<<<<< HEAD
from openhands.server.auth import get_user_id
from openhands.server.settings import GETSettingsModel, POSTSettingsModel, Settings
from openhands.server.shared import SettingsStoreImpl, config
from openhands.services.github.github_service import GithubServiceImpl
=======
from openhands.server.auth import get_github_token, get_user_id
from openhands.server.settings import GETSettingsModel, POSTSettingsModel, Settings
from openhands.server.shared import SettingsStoreImpl, config
from openhands.services.github.github_service import GitHubService
>>>>>>> 4a5891cb

app = APIRouter(prefix='/api')


@app.get('/settings')
async def load_settings(request: Request) -> GETSettingsModel | None:
    try:
        user_id = get_user_id(request)
        settings_store = await SettingsStoreImpl.get_instance(config, user_id)
        settings = await settings_store.load()
        if not settings:
            return JSONResponse(
                status_code=status.HTTP_404_NOT_FOUND,
                content={'error': 'Settings not found'},
            )

        token_is_set = bool(user_id) or bool(get_github_token(request))
        settings_with_token_data = GETSettingsModel(
            **settings.model_dump(),
            github_token_is_set=token_is_set,
        )
        settings_with_token_data.llm_api_key = settings.llm_api_key

        del settings_with_token_data.github_token
        return settings_with_token_data
    except Exception as e:
        logger.warning(f'Invalid token: {e}')
        return JSONResponse(
            status_code=status.HTTP_401_UNAUTHORIZED,
            content={'error': 'Invalid token'},
        )


@app.post('/settings')
async def store_settings(
    request: Request,
    settings: POSTSettingsModel,
) -> JSONResponse:
    # Check if token is valid

    if settings.github_token:
        try:
            # We check if the token is valid by getting the user
            # If the token is invalid, this will raise an exception
<<<<<<< HEAD
            github = GithubServiceImpl(user_id=None, token=settings.github_token)
=======
            github = GitHubService(user_id=None, token=SecretStr(settings.github_token))
>>>>>>> 4a5891cb
            await github.get_user()

        except Exception as e:
            logger.warning(f'Invalid GitHub token: {e}')
            return JSONResponse(
                status_code=status.HTTP_401_UNAUTHORIZED,
                content={
                    'error': 'Invalid GitHub token. Please make sure it is valid.'
                },
            )

    try:
        settings_store = await SettingsStoreImpl.get_instance(
            config, get_user_id(request)
        )
        existing_settings = await settings_store.load()

        if existing_settings:
            # LLM key isn't on the frontend, so we need to keep it if unset
            if settings.llm_api_key is None:
                settings.llm_api_key = existing_settings.llm_api_key

            if settings.github_token is None:
                settings.github_token = existing_settings.github_token

            if settings.user_consents_to_analytics is None:
                settings.user_consents_to_analytics = (
                    existing_settings.user_consents_to_analytics
                )

        response = JSONResponse(
            status_code=status.HTTP_200_OK,
            content={'message': 'Settings stored'},
        )

        if settings.unset_github_token:
            settings.github_token = None

        # Update sandbox config with new settings
        if settings.remote_runtime_resource_factor is not None:
            config.sandbox.remote_runtime_resource_factor = (
                settings.remote_runtime_resource_factor
            )

        settings = convert_to_settings(settings)

        await settings_store.store(settings)
        return response
    except Exception as e:
        logger.warning(f'Something went wrong storing settings: {e}')
        return JSONResponse(
            status_code=status.HTTP_500_INTERNAL_SERVER_ERROR,
            content={'error': 'Something went wrong storing settings'},
        )


def convert_to_settings(settings_with_token_data: POSTSettingsModel) -> Settings:
    settings_data = settings_with_token_data.model_dump()

    # Filter out additional fields from `SettingsWithTokenData`
    filtered_settings_data = {
        key: value
        for key, value in settings_data.items()
        if key in Settings.model_fields  # Ensures only `Settings` fields are included
    }

    # Convert the `llm_api_key` and `github_token` to a `SecretStr` instance
    filtered_settings_data['llm_api_key'] = settings_with_token_data.llm_api_key
    filtered_settings_data['github_token'] = settings_with_token_data.github_token

    return Settings(**filtered_settings_data)<|MERGE_RESOLUTION|>--- conflicted
+++ resolved
@@ -3,17 +3,10 @@
 from pydantic import SecretStr
 
 from openhands.core.logger import openhands_logger as logger
-<<<<<<< HEAD
-from openhands.server.auth import get_user_id
+from openhands.server.auth import get_github_token, get_user_id
 from openhands.server.settings import GETSettingsModel, POSTSettingsModel, Settings
 from openhands.server.shared import SettingsStoreImpl, config
 from openhands.services.github.github_service import GithubServiceImpl
-=======
-from openhands.server.auth import get_github_token, get_user_id
-from openhands.server.settings import GETSettingsModel, POSTSettingsModel, Settings
-from openhands.server.shared import SettingsStoreImpl, config
-from openhands.services.github.github_service import GitHubService
->>>>>>> 4a5891cb
 
 app = APIRouter(prefix='/api')
 
@@ -58,11 +51,9 @@
         try:
             # We check if the token is valid by getting the user
             # If the token is invalid, this will raise an exception
-<<<<<<< HEAD
-            github = GithubServiceImpl(user_id=None, token=settings.github_token)
-=======
-            github = GitHubService(user_id=None, token=SecretStr(settings.github_token))
->>>>>>> 4a5891cb
+            github = GithubServiceImpl(
+                user_id=None, token=SecretStr(settings.github_token)
+            )
             await github.get_user()
 
         except Exception as e:
