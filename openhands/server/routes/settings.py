from fastapi import APIRouter, Depends, status
from fastapi.responses import JSONResponse

from openhands.core.logger import openhands_logger as logger
from openhands.integrations.provider import (
    PROVIDER_TOKEN_TYPE,
    ProviderType,
)


from openhands.integrations.utils import validate_provider_token
from openhands.server.settings import (
    GETSettingsCustomSecrets,
    GETSettingsModel,
    POSTSettingsCustomSecrets,
    POSTSettingsModel,
)
from openhands.server.shared import config
from openhands.storage.data_models.settings import Settings
from openhands.server.user_auth import (
    get_provider_tokens,
    get_user_settings,
    get_user_settings_store,
)
from openhands.storage.data_models.user_secrets import UserSecrets
from openhands.storage.settings.settings_store import SettingsStore

app = APIRouter(prefix='/api')


@app.get('/settings', response_model=GETSettingsModel)
async def load_settings(
    provider_tokens: PROVIDER_TOKEN_TYPE | None = Depends(get_provider_tokens),
    settings: Settings | None = Depends(get_user_settings),
) -> GETSettingsModel | JSONResponse:
    try:
        if not settings:
            return JSONResponse(
                status_code=status.HTTP_404_NOT_FOUND,
                content={'error': 'Settings not found'},
            )

        provider_tokens_set: dict[ProviderType, str | None]  = {}
        if provider_tokens:
            for provider_type, provider_token in provider_tokens.items():
                if provider_token.token or provider_token.user_id:
                    provider_tokens_set[provider_type] = None

        settings_with_token_data = GETSettingsModel(
            **settings.model_dump(exclude='secrets_store'),
            llm_api_key_set=settings.llm_api_key is not None
            and bool(settings.llm_api_key),
            provider_tokens_set=provider_tokens_set,
        )
        settings_with_token_data.llm_api_key = None
        return settings_with_token_data
    except Exception as e:
        logger.warning(f'Invalid token: {e}')
        return JSONResponse(
            status_code=status.HTTP_401_UNAUTHORIZED,
            content={'error': 'Invalid token'},
        )


@app.get('/secrets', response_model=GETSettingsCustomSecrets)
async def load_custom_secrets_names(
    settings: Settings | None = Depends(get_user_settings),
) -> GETSettingsCustomSecrets | JSONResponse:
    try:
        if not settings:
            return JSONResponse(
                status_code=status.HTTP_404_NOT_FOUND,
                content={'error': 'Settings not found'},
            )

        custom_secrets = []
        if settings.secrets_store.custom_secrets:
            for secret_name, _ in settings.secrets_store.custom_secrets.items():
                custom_secrets.append(secret_name)

        secret_names = GETSettingsCustomSecrets(custom_secrets=custom_secrets)
        return secret_names

    except Exception as e:
        logger.warning(f'Invalid token: {e}')
        return JSONResponse(
            status_code=status.HTTP_401_UNAUTHORIZED,
            content={'error': 'Invalid token'},
        )


@app.post('/secrets', response_model=dict[str, str])
async def add_custom_secret(
    incoming_secrets: POSTSettingsCustomSecrets,
    settings_store: SettingsStore = Depends(get_user_settings_store),
) -> JSONResponse:
    try:
        existing_settings = await settings_store.load()
        if existing_settings:
            for (
                secret_name,
                secret_value,
            ) in existing_settings.secrets_store.custom_secrets.items():
                if (
                    secret_name not in incoming_secrets.custom_secrets
                ):  # Allow incoming values to override existing ones
                    incoming_secrets.custom_secrets[secret_name] = secret_value

            # Create a new SecretStore that preserves provider tokens
            updated_secret_store = UserSecrets(
                custom_secrets=incoming_secrets.custom_secrets,
                provider_tokens=existing_settings.secrets_store.provider_tokens,
            )

            # Only update SecretStore in Settings
            updated_settings = existing_settings.model_copy(
                update={'secrets_store': updated_secret_store}
            )

            await settings_store.store(updated_settings)

        return JSONResponse(
            status_code=status.HTTP_200_OK,
            content={'message': 'Settings stored'},
        )
    except Exception as e:
        logger.warning(f'Something went wrong storing settings: {e}')
        return JSONResponse(
            status_code=status.HTTP_500_INTERNAL_SERVER_ERROR,
            content={'error': 'Something went wrong storing settings'},
        )


@app.delete('/secrets/{secret_id}')
async def delete_custom_secret(
    secret_id: str,
    settings_store: SettingsStore = Depends(get_user_settings_store),
) -> JSONResponse:
    try:
        existing_settings: Settings | None = await settings_store.load()
        custom_secrets = {}
        if existing_settings:
            for (
                secret_name,
                secret_value,
            ) in existing_settings.secrets_store.custom_secrets.items():
                if secret_name != secret_id:
                    custom_secrets[secret_name] = secret_value

            # Create a new SecretStore that preserves provider tokens
            updated_secret_store = UserSecrets(
                custom_secrets=custom_secrets,
                provider_tokens=existing_settings.secrets_store.provider_tokens,
            )

            updated_settings = existing_settings.model_copy(
                update={'secrets_store': updated_secret_store}
            )

            await settings_store.store(updated_settings)

        return JSONResponse(
            status_code=status.HTTP_200_OK,
            content={'message': 'Settings stored'},
        )
    except Exception as e:
        logger.warning(f'Something went wrong storing settings: {e}')
        return JSONResponse(
            status_code=status.HTTP_500_INTERNAL_SERVER_ERROR,
            content={'error': 'Something went wrong storing settings'},
        )


@app.post('/unset-settings-tokens', response_model=dict[str, str])
async def unset_settings_tokens(
    settings_store: SettingsStore = Depends(get_user_settings_store),
) -> JSONResponse:
    try:
        existing_settings = await settings_store.load()
        if existing_settings:
            settings = existing_settings.model_copy(
                update={'secrets_store': UserSecrets()}
            )
            await settings_store.store(settings)

        return JSONResponse(
            status_code=status.HTTP_200_OK,
            content={'message': 'Settings stored'},
        )

    except Exception as e:
        logger.warning(f'Something went wrong unsetting tokens: {e}')
        return JSONResponse(
            status_code=status.HTTP_500_INTERNAL_SERVER_ERROR,
            content={'error': 'Something went wrong unsetting tokens'},
        )


@app.post('/reset-settings', response_model=dict[str, str])
async def reset_settings() -> JSONResponse:
    """
    Resets user settings. (Deprecated)
    """
    logger.warning('Deprecated endpoint /api/reset-settings called by user')
    return JSONResponse(
        status_code=status.HTTP_410_GONE,
        content={'error': 'Reset settings functionality has been removed.'},
    )


async def check_provider_tokens(settings: POSTSettingsModel) -> str:
    if settings.provider_tokens:
        # Determine whether tokens are valid
        for provider_type, provider_token in settings.provider_tokens.items():
            if provider_token.token:
                confirmed_token_type = await validate_provider_token(
                    provider_token.token
                )
                if not confirmed_token_type or confirmed_token_type != provider_type:
                    return f'Invalid token. Please make sure it is a valid {provider_type.value} token.'

    return ''


async def store_provider_tokens(
    settings: POSTSettingsModel, settings_store: SettingsStore
):
    existing_settings = await settings_store.load()
    if existing_settings:
        if existing_settings.secrets_store:
            existing_providers = [
                provider
                for provider in existing_settings.secrets_store.provider_tokens
            ]

            # Merge incoming settings store with the existing one
            for provider_type, provider_value in list(settings.provider_tokens.items()):
                if provider_type in existing_providers and not provider_value.token:
                    existing_token = (
                        existing_settings.secrets_store.provider_tokens.get(
                            provider_type
                        )
                    )
                    if existing_token and existing_token.token:
                        settings.provider_tokens[provider_type] = existing_token

        else:  # nothing passed in means keep current settings
            provider_tokens = dict(existing_settings.secrets_store.provider_tokens)
            settings.provider_tokens = provider_tokens
        
    return settings


async def store_llm_settings(
    settings: POSTSettingsModel, settings_store: SettingsStore
) -> POSTSettingsModel:
    existing_settings = await settings_store.load()

    # Convert to Settings model and merge with existing settings
    if existing_settings:
        # Keep existing LLM settings if not provided
        if settings.llm_api_key is None:
            settings.llm_api_key = existing_settings.llm_api_key
        if settings.llm_model is None:
            settings.llm_model = existing_settings.llm_model
        if settings.llm_base_url is None:
            settings.llm_base_url = existing_settings.llm_base_url

    return settings


@app.post('/settings', response_model=dict[str, str])
async def store_settings(
    settings: POSTSettingsModel,
    settings_store: SettingsStore = Depends(get_user_settings_store),
) -> JSONResponse:
    # Check provider tokens are valid
    provider_err_msg = await check_provider_tokens(settings)
    if provider_err_msg:
        return JSONResponse(
            status_code=status.HTTP_401_UNAUTHORIZED,
            content={'error': provider_err_msg},
        )

    try:
        existing_settings = await settings_store.load()

        # Convert to Settings model and merge with existing settings
        if existing_settings:
            settings = await store_llm_settings(settings, settings_store)

            # Keep existing analytics consent if not provided
            if settings.user_consents_to_analytics is None:
                settings.user_consents_to_analytics = (
                    existing_settings.user_consents_to_analytics
                )

            settings = await store_provider_tokens(settings, settings_store)

        # Update sandbox config with new settings
        if settings.remote_runtime_resource_factor is not None:
            config.sandbox.remote_runtime_resource_factor = (
                settings.remote_runtime_resource_factor
            )

        settings = convert_to_settings(settings)
        await settings_store.store(settings)
        return JSONResponse(
            status_code=status.HTTP_200_OK,
            content={'message': 'Settings stored'},
        )
    except Exception as e:
        logger.warning(f'Something went wrong storing settings: {e}')
        return JSONResponse(
            status_code=status.HTTP_500_INTERNAL_SERVER_ERROR,
            content={'error': 'Something went wrong storing settings'},
        )


def convert_to_settings(settings_with_token_data: POSTSettingsModel) -> Settings:
    settings_data = settings_with_token_data.model_dump()

    # Filter out additional fields from `SettingsWithTokenData`
    filtered_settings_data = {
        key: value
        for key, value in settings_data.items()
        if key in Settings.model_fields  # Ensures only `Settings` fields are included
    }

    # Convert the `llm_api_key` to a `SecretStr` instance
    filtered_settings_data['llm_api_key'] = settings_with_token_data.llm_api_key

    # Create a new Settings instance with empty SecretStore
    settings = Settings(**filtered_settings_data)

    # Create new provider tokens immutably
    if settings_with_token_data.provider_tokens:
        settings = settings.model_copy(
<<<<<<< HEAD
            update={'secrets_store': UserSecrets(provider_tokens=tokens)}
=======
            update={'secrets_store': SecretStore(provider_tokens=settings_with_token_data.provider_tokens)}
>>>>>>> e39d904a
        )

    return settings<|MERGE_RESOLUTION|>--- conflicted
+++ resolved
@@ -336,11 +336,7 @@
     # Create new provider tokens immutably
     if settings_with_token_data.provider_tokens:
         settings = settings.model_copy(
-<<<<<<< HEAD
-            update={'secrets_store': UserSecrets(provider_tokens=tokens)}
-=======
-            update={'secrets_store': SecretStore(provider_tokens=settings_with_token_data.provider_tokens)}
->>>>>>> e39d904a
+            update={'secrets_store': UserSecrets(provider_tokens=settings_with_token_data.provider_tokens)}
         )
 
     return settings