--- conflicted
+++ resolved
@@ -100,24 +100,12 @@
 
 
 @app.post('/secrets', response_model=dict[str, str])
-<<<<<<< HEAD
 async def create_custom_secret(
-    request: Request, incoming_secret: POSTSettingsCustomSecrets
-) -> JSONResponse:
-    try:
-        settings_store = await SettingsStoreImpl.get_instance(
-            config, get_user_id(request)
-        )
-        existing_settings: Settings = await settings_store.load()
-
-=======
-async def add_custom_secret(
-    incoming_secrets: POSTSettingsCustomSecrets,
+    incoming_secret: POSTSettingsCustomSecrets,
     settings_store: SettingsStore = Depends(get_user_settings_store),
 ) -> JSONResponse:
     try:
         existing_settings = await settings_store.load()
->>>>>>> e2d638dd
         if existing_settings:
             custom_secrets = dict(existing_settings.secrets_store.custom_secrets)
 
