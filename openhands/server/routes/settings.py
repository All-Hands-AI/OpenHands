from fastapi import APIRouter, Depends, Request, status
from fastapi.responses import JSONResponse
from pydantic import SecretStr

from openhands.core.logger import openhands_logger as logger
from openhands.integrations.provider import (
    PROVIDER_TOKEN_TYPE,
    ProviderToken,
    ProviderType,
    SecretStore,
)
from openhands.integrations.utils import validate_provider_token
from openhands.server.settings import (
    GETSettingsCustomSecrets,
    GETSettingsModel,
    POSTSettingsCustomSecrets,
    POSTSettingsModel,
    Settings,
)
from openhands.server.shared import SettingsStoreImpl, config, server_config
from openhands.server.types import AppMode
from openhands.server.user_auth import (
    get_provider_tokens,
    get_user_id,
    get_user_settings,
    get_user_settings_store,
)
from openhands.storage.settings.settings_store import SettingsStore

app = APIRouter(prefix='/api')


@app.get('/settings', response_model=GETSettingsModel)
async def load_settings(
    user_id: str | None = Depends(get_user_id),
    provider_tokens: PROVIDER_TOKEN_TYPE | None = Depends(get_provider_tokens),
    settings: Settings | None = Depends(get_user_settings),
) -> GETSettingsModel | JSONResponse:
    try:
        if not settings:
            return JSONResponse(
                status_code=status.HTTP_404_NOT_FOUND,
                content={'error': 'Settings not found'},
            )

        provider_tokens_set = {}

        if bool(user_id):
            provider_tokens_set[ProviderType.GITHUB.value] = True

        if provider_tokens:
            all_provider_types = [provider.value for provider in ProviderType]
            provider_tokens_types = [provider.value for provider in provider_tokens]
            for provider_type in all_provider_types:
                if provider_type in provider_tokens_types:
                    provider_tokens_set[provider_type] = True
                else:
                    provider_tokens_set[provider_type] = False

        settings_with_token_data = GETSettingsModel(
            **settings.model_dump(exclude='secrets_store'),
            llm_api_key_set=settings.llm_api_key is not None and bool(settings.llm_api_key),
            provider_tokens_set=provider_tokens_set,
        )
        settings_with_token_data.llm_api_key = None
        return settings_with_token_data
    except Exception as e:
        logger.warning(f'Invalid token: {e}')
        return JSONResponse(
            status_code=status.HTTP_401_UNAUTHORIZED,
            content={'error': 'Invalid token'},
        )


@app.get('/secrets', response_model=GETSettingsCustomSecrets)
async def load_custom_secrets_names(
    settings: Settings | None = Depends(get_user_settings),
) -> GETSettingsCustomSecrets | JSONResponse:
    try:
        if not settings:
            return JSONResponse(
                status_code=status.HTTP_404_NOT_FOUND,
                content={'error': 'Settings not found'},
            )

        custom_secrets = []
        if settings.secrets_store.custom_secrets:
            for secret_name, _ in settings.secrets_store.custom_secrets.items():
                custom_secrets.append(secret_name)

        secret_names = GETSettingsCustomSecrets(custom_secrets=custom_secrets)
        return secret_names

    except Exception as e:
        logger.warning(f'Invalid token: {e}')
        return JSONResponse(
            status_code=status.HTTP_401_UNAUTHORIZED,
            content={'error': 'Invalid token'},
        )


@app.post('/secrets', response_model=dict[str, str])
async def add_custom_secret(
    incoming_secrets: POSTSettingsCustomSecrets,
    settings_store: SettingsStore = Depends(get_user_settings_store),
) -> JSONResponse:
    try:
        existing_settings = await settings_store.load()
        if existing_settings:
            for (
                secret_name,
                secret_value,
            ) in existing_settings.secrets_store.custom_secrets.items():
                if (
                    secret_name not in incoming_secrets.custom_secrets
                ):  # Allow incoming values to override existing ones
                    incoming_secrets.custom_secrets[secret_name] = secret_value

            # Create a new SecretStore that preserves provider tokens
            updated_secret_store = SecretStore(
                custom_secrets=incoming_secrets.custom_secrets,
                provider_tokens=existing_settings.secrets_store.provider_tokens,
            )

            # Only update SecretStore in Settings
            updated_settings = existing_settings.model_copy(
                update={'secrets_store': updated_secret_store}
            )

            await settings_store.store(updated_settings)

        return JSONResponse(
            status_code=status.HTTP_200_OK,
            content={'message': 'Settings stored'},
        )
    except Exception as e:
        logger.warning(f'Something went wrong storing settings: {e}')
        return JSONResponse(
            status_code=status.HTTP_500_INTERNAL_SERVER_ERROR,
            content={'error': 'Something went wrong storing settings'},
        )


@app.delete('/secrets/{secret_id}')
async def delete_custom_secret(
    secret_id: str,
    settings_store: SettingsStore = Depends(get_user_settings_store),
) -> JSONResponse:
    try:
        existing_settings: Settings | None = await settings_store.load()
        custom_secrets = {}
        if existing_settings:
            for (
                secret_name,
                secret_value,
            ) in existing_settings.secrets_store.custom_secrets.items():
                if secret_name != secret_id:
                    custom_secrets[secret_name] = secret_value

            # Create a new SecretStore that preserves provider tokens
            updated_secret_store = SecretStore(
                custom_secrets=custom_secrets,
                provider_tokens=existing_settings.secrets_store.provider_tokens,
            )

            updated_settings = existing_settings.model_copy(
                update={'secrets_store': updated_secret_store}
            )

            await settings_store.store(updated_settings)

        return JSONResponse(
            status_code=status.HTTP_200_OK,
            content={'message': 'Settings stored'},
        )
    except Exception as e:
        logger.warning(f'Something went wrong storing settings: {e}')
        return JSONResponse(
            status_code=status.HTTP_500_INTERNAL_SERVER_ERROR,
            content={'error': 'Something went wrong storing settings'},
        )


@app.post('/unset-settings-tokens', response_model=dict[str, str])
async def unset_settings_tokens(
    settings_store: SettingsStore = Depends(get_user_settings_store),
) -> JSONResponse:
    try:
        existing_settings = await settings_store.load()
        if existing_settings:
            settings = existing_settings.model_copy(
                update={'secrets_store': SecretStore()}
            )
            await settings_store.store(settings)

        return JSONResponse(
            status_code=status.HTTP_200_OK,
            content={'message': 'Settings stored'},
        )

    except Exception as e:
        logger.warning(f'Something went wrong unsetting tokens: {e}')
        return JSONResponse(
            status_code=status.HTTP_500_INTERNAL_SERVER_ERROR,
            content={'error': 'Something went wrong unsetting tokens'},
        )


<<<<<<< HEAD
@app.post('/settings', response_model=dict[str, str])
async def store_settings(
    request: Request,
    settings: POSTSettingsModel,
) -> JSONResponse:
    
    settings_store = await SettingsStoreImpl.get_instance(
        config, get_user_id(request)
    )
    existing_settings = await settings_store.load()    

    if settings.azure_devops_org and settings.azure_devops_project:
        existing_settings.azure_devops_org = settings.azure_devops_org
        existing_settings.azure_devops_project = settings.azure_devops_project

        await settings_store.store(existing_settings)

    # Check provider tokens are valid
=======
@app.post('/reset-settings', response_model=dict[str, str])
async def reset_settings() -> JSONResponse:
    """
    Resets user settings. (Deprecated)
    """
    logger.warning(
        f"Deprecated endpoint /api/reset-settings called by user"
    )
    return JSONResponse(
        status_code=status.HTTP_410_GONE,
        content={'error': 'Reset settings functionality has been removed.'},
    )


async def check_provider_tokens(settings: POSTSettingsModel) -> str:
>>>>>>> 16137942
    if settings.provider_tokens:
        # Remove extraneous token types
        provider_types = [provider.value for provider in ProviderType]
        settings.provider_tokens = {
            k: v for k, v in settings.provider_tokens.items() if k in provider_types
        }

        # Determine whether tokens are valid
        for token_type, token_value in settings.provider_tokens.items():
            if token_value:
                confirmed_token_type = await validate_provider_token(
                    SecretStr(token_value)
                )
                if not confirmed_token_type or confirmed_token_type.value != token_type:
                    return f'Invalid token. Please make sure it is a valid {token_type} token.'

    return ''


async def store_provider_tokens(
    settings: POSTSettingsModel, settings_store: SettingsStore
):
    existing_settings = await settings_store.load()
    if existing_settings:
        if settings.provider_tokens:
            if existing_settings.secrets_store:
                existing_providers = [
                    provider.value
                    for provider in existing_settings.secrets_store.provider_tokens
                ]

                # Merge incoming settings store with the existing one
                for provider, token_value in list(settings.provider_tokens.items()):
                    if provider in existing_providers and not token_value:
                        provider_type = ProviderType(provider)
                        existing_token = (
                            existing_settings.secrets_store.provider_tokens.get(
                                provider_type
                            )
                        )
                        if existing_token and existing_token.token:
                            settings.provider_tokens[provider] = (
                                existing_token.token.get_secret_value()
                            )
        else:  # nothing passed in means keep current settings
            provider_tokens = existing_settings.secrets_store.provider_tokens
            settings.provider_tokens = {
                provider.value: data.token.get_secret_value() if data.token else None
                for provider, data in provider_tokens.items()
            }

<<<<<<< HEAD
    try:    
=======
    return settings


async def store_llm_settings(
    settings: POSTSettingsModel, settings_store: SettingsStore
) -> POSTSettingsModel:
    existing_settings = await settings_store.load()

    # Convert to Settings model and merge with existing settings
    if existing_settings:
        # Keep existing LLM settings if not provided
        if settings.llm_api_key is None:
            settings.llm_api_key = existing_settings.llm_api_key
        if settings.llm_model is None:
            settings.llm_model = existing_settings.llm_model
        if settings.llm_base_url is None:
            settings.llm_base_url = existing_settings.llm_base_url

    return settings


@app.post('/settings', response_model=dict[str, str])
async def store_settings(
    settings: POSTSettingsModel,
    settings_store: SettingsStore = Depends(get_user_settings_store),
) -> JSONResponse:
    # Check provider tokens are valid
    provider_err_msg = await check_provider_tokens(settings)
    if provider_err_msg:
        return JSONResponse(
            status_code=status.HTTP_401_UNAUTHORIZED,
            content={'error': provider_err_msg},
        )

    try:
        existing_settings = await settings_store.load()
>>>>>>> 16137942

        # Convert to Settings model and merge with existing settings
        if existing_settings:
            settings = await store_llm_settings(settings, settings_store)

            # Keep existing analytics consent if not provided
            if settings.user_consents_to_analytics is None:
                settings.user_consents_to_analytics = (
                    existing_settings.user_consents_to_analytics
                )

            settings = await store_provider_tokens(settings, settings_store)

        # Update sandbox config with new settings
        if settings.remote_runtime_resource_factor is not None:
            config.sandbox.remote_runtime_resource_factor = (
                settings.remote_runtime_resource_factor
            )

        settings = convert_to_settings(settings)
        await settings_store.store(settings)
        return JSONResponse(
            status_code=status.HTTP_200_OK,
            content={'message': 'Settings stored'},
        )
    except Exception as e:
        logger.warning(f'Something went wrong storing settings: {e}')
        return JSONResponse(
            status_code=status.HTTP_500_INTERNAL_SERVER_ERROR,
            content={'error': 'Something went wrong storing settings'},
        )


def convert_to_settings(settings_with_token_data: POSTSettingsModel) -> Settings:
    settings_data = settings_with_token_data.model_dump()

    # Filter out additional fields from `SettingsWithTokenData`
    filtered_settings_data = {
        key: value
        for key, value in settings_data.items()
        if key in Settings.model_fields  # Ensures only `Settings` fields are included
    }

    # Convert the `llm_api_key` to a `SecretStr` instance
    filtered_settings_data['llm_api_key'] = settings_with_token_data.llm_api_key

    # Create a new Settings instance with empty SecretStore
    settings = Settings(**filtered_settings_data)

    # Create new provider tokens immutably
    if settings_with_token_data.provider_tokens:
        tokens = {}
        for token_type, token_value in settings_with_token_data.provider_tokens.items():
            if token_value:
                provider = ProviderType(token_type)
                tokens[provider] = ProviderToken(
                    token=SecretStr(token_value), user_id=None
                )

        # Create new SecretStore with tokens
        settings = settings.model_copy(
            update={'secrets_store': SecretStore(provider_tokens=tokens)}
        )

    return settings<|MERGE_RESOLUTION|>--- conflicted
+++ resolved
@@ -206,26 +206,6 @@
         )
 
 
-<<<<<<< HEAD
-@app.post('/settings', response_model=dict[str, str])
-async def store_settings(
-    request: Request,
-    settings: POSTSettingsModel,
-) -> JSONResponse:
-    
-    settings_store = await SettingsStoreImpl.get_instance(
-        config, get_user_id(request)
-    )
-    existing_settings = await settings_store.load()    
-
-    if settings.azure_devops_org and settings.azure_devops_project:
-        existing_settings.azure_devops_org = settings.azure_devops_org
-        existing_settings.azure_devops_project = settings.azure_devops_project
-
-        await settings_store.store(existing_settings)
-
-    # Check provider tokens are valid
-=======
 @app.post('/reset-settings', response_model=dict[str, str])
 async def reset_settings() -> JSONResponse:
     """
@@ -241,7 +221,6 @@
 
 
 async def check_provider_tokens(settings: POSTSettingsModel) -> str:
->>>>>>> 16137942
     if settings.provider_tokens:
         # Remove extraneous token types
         provider_types = [provider.value for provider in ProviderType]
@@ -293,9 +272,6 @@
                 for provider, data in provider_tokens.items()
             }
 
-<<<<<<< HEAD
-    try:    
-=======
     return settings
 
 
@@ -321,7 +297,18 @@
 async def store_settings(
     settings: POSTSettingsModel,
     settings_store: SettingsStore = Depends(get_user_settings_store),
-) -> JSONResponse:
+) -> JSONResponse:    
+    settings_store = await SettingsStoreImpl.get_instance(
+        config, get_user_id(request)
+    )
+    existing_settings = await settings_store.load()    
+
+    if settings.azure_devops_org and settings.azure_devops_project:
+        existing_settings.azure_devops_org = settings.azure_devops_org
+        existing_settings.azure_devops_project = settings.azure_devops_project
+
+        await settings_store.store(existing_settings)
+
     # Check provider tokens are valid
     provider_err_msg = await check_provider_tokens(settings)
     if provider_err_msg:
@@ -332,7 +319,6 @@
 
     try:
         existing_settings = await settings_store.load()
->>>>>>> 16137942
 
         # Convert to Settings model and merge with existing settings
         if existing_settings:
