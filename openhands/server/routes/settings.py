--- conflicted
+++ resolved
@@ -3,15 +3,9 @@
 from pydantic import SecretStr
 
 from openhands.core.logger import openhands_logger as logger
-<<<<<<< HEAD
-from openhands.integrations.provider import ProviderToken, ProviderType
-from openhands.integrations.utils import determine_token_type
-from openhands.server.auth import get_user_id, get_provider_tokens
-=======
 from openhands.integrations.provider import ProviderToken, ProviderType, SecretStore
 from openhands.integrations.utils import validate_provider_token
 from openhands.server.auth import get_provider_tokens, get_user_id
->>>>>>> e7b3d442
 from openhands.server.settings import GETSettingsModel, POSTSettingsModel, Settings
 from openhands.server.shared import SettingsStoreImpl, config
 
@@ -31,7 +25,6 @@
                 content={'error': 'Settings not found'},
             )
 
-<<<<<<< HEAD
         provider_tokens_set = {}
         
         if bool(user_id):
@@ -48,21 +41,11 @@
                     provider_tokens_set[provider_type] = False
 
         settings_with_token_data = GETSettingsModel(
-            **settings.model_dump(),
+            **settings.model_dump(exclude='secrets_store'),
             provider_tokens_set=provider_tokens_set,
-=======
-        github_token_is_set = bool(user_id) or bool(get_provider_tokens(request))
-        settings_with_token_data = GETSettingsModel(
-            **settings.model_dump(exclude='secrets_store'),
-            github_token_is_set=github_token_is_set,
->>>>>>> e7b3d442
         )
 
-<<<<<<< HEAD
-        del settings_with_token_data.secrets_store
-=======
         settings_with_token_data.llm_api_key = settings.llm_api_key
->>>>>>> e7b3d442
         return settings_with_token_data
     except Exception as e:
         logger.warning(f'Invalid token: {e}')
@@ -88,11 +71,7 @@
         # Determine whether tokens are valid
         for token_type, token_value in settings.provider_tokens.items():
             if token_value:
-<<<<<<< HEAD
-                confirmed_token_type = await determine_token_type(
-=======
                 confirmed_token_type = await validate_provider_token(
->>>>>>> e7b3d442
                     SecretStr(token_value)
                 )
                 if not confirmed_token_type or confirmed_token_type.value != token_type:
@@ -111,11 +90,7 @@
 
         # Convert to Settings model and merge with existing settings
         if existing_settings:
-<<<<<<< HEAD
-            # Keep existing LLM key if not provided
-=======
             # Keep existing LLM settings if not provided
->>>>>>> e7b3d442
             if settings.llm_api_key is None:
                 settings.llm_api_key = existing_settings.llm_api_key
             if settings.llm_model is None:
@@ -129,23 +104,6 @@
                     existing_settings.user_consents_to_analytics
                 )
 
-<<<<<<< HEAD
-            if existing_settings.secrets_store:
-                existing_providers = [provider.value for provider in existing_settings.secrets_store.provider_tokens]
-
-                # Merge incoming settings store with the existing one
-                for (
-                    provider,
-                    provider_token
-                ) in settings.provider_tokens.items():
-                    if provider in existing_providers and not provider_token:
-                        settings.provider_tokens[provider] = existing_settings.secrets_store.provider_tokens[ProviderType(provider)].token.get_secret_value()
-
-            # Merge provider tokens with existing ones
-            if settings.unset_tokens:  # Only merge if not unsetting tokens
-                settings.secrets_store.provider_tokens = {}
-                settings.provider_tokens = {}
-=======
             # Handle token updates immutably
             if settings.unset_github_token:
                 settings = settings.model_copy(update={"secrets_store": SecretStore()})
@@ -179,7 +137,6 @@
                         else None
                         for provider, data in provider_tokens.items()
                     }
->>>>>>> e7b3d442
 
         # Update sandbox config with new settings
         if settings.remote_runtime_resource_factor is not None:
@@ -214,19 +171,6 @@
     # Convert the `llm_api_key` to a `SecretStr` instance
     filtered_settings_data['llm_api_key'] = settings_with_token_data.llm_api_key
 
-<<<<<<< HEAD
-    # Create a new Settings instance without provider tokens
-    settings = Settings(**filtered_settings_data)
-
-    # Update provider tokens if any are provided
-    if settings_with_token_data.provider_tokens:
-        for token_type, token_value in settings_with_token_data.provider_tokens.items():
-            if token_value:
-                provider = ProviderType(token_type)
-                settings.secrets_store.provider_tokens[provider] = ProviderToken(
-                    token=SecretStr(token_value), user_id=None
-                )
-=======
     # Create a new Settings instance with empty SecretStore
     settings = Settings(**filtered_settings_data)
 
@@ -244,6 +188,5 @@
         settings = settings.model_copy(update={"secrets_store": SecretStore(
             provider_tokens=tokens
         )})
->>>>>>> e7b3d442
 
     return settings