--- conflicted
+++ resolved
@@ -158,39 +158,6 @@
     request: Request, conversation: ServerConversation = Depends(get_conversation)
 ):
     data = request.json()
-<<<<<<< HEAD
-    conversation_manager.send_to_event_stream(request.state.sid, data)
-    return JSONResponse({"success": True})
-
-
-@app.get('/action-execution-server-url')
-async def get_action_execution_server_url(request: Request):
-    """Get the action execution server URL.
-
-    This endpoint allows getting the action execution server URL.
-
-    Args:
-        request (Request): The incoming FastAPI request object.
-
-    Returns:
-        JSONResponse: A JSON response indicating the success of the operation.
-    """
-    try:
-        runtime: Runtime = request.state.conversation.runtime
-        logger.debug(f'Runtime type: {type(runtime)}')
-        logger.debug(f'Runtime action execution server URL: {runtime.action_execution_server_url}')
-        return JSONResponse(
-            status_code=status.HTTP_200_OK, content={'url': runtime.action_execution_server_url}
-        )
-    except Exception as e:
-        logger.error(f'Error getting action execution server URL: {e}')
-        return JSONResponse(
-            status_code=status.HTTP_500_INTERNAL_SERVER_ERROR,
-            content={
-                'url': None,
-                'error': f'Error getting action execution server URL: {e}',
-            },
-=======
     await conversation_manager.send_to_event_stream(conversation.sid, data)
     return JSONResponse({'success': True})
 
@@ -283,5 +250,33 @@
         return JSONResponse(
             status_code=status.HTTP_500_INTERNAL_SERVER_ERROR,
             content={'error': f'Error getting microagents: {e}'},
->>>>>>> a9f26a13
+        )
+
+@app.get('/action-execution-server-url')
+async def get_action_execution_server_url(request: Request):
+    """Get the action execution server URL.
+
+    This endpoint allows getting the action execution server URL.
+
+    Args:
+        request (Request): The incoming FastAPI request object.
+
+    Returns:
+        JSONResponse: A JSON response indicating the success of the operation.
+    """
+    try:
+        runtime: Runtime = request.state.conversation.runtime
+        logger.debug(f'Runtime type: {type(runtime)}')
+        logger.debug(f'Runtime action execution server URL: {runtime.action_execution_server_url}')
+        return JSONResponse(
+            status_code=status.HTTP_200_OK, content={'url': runtime.action_execution_server_url}
+        )
+    except Exception as e:
+        logger.error(f'Error getting action execution server URL: {e}')
+        return JSONResponse(
+            status_code=status.HTTP_500_INTERNAL_SERVER_ERROR,
+            content={
+                'url': None,
+                'error': f'Error getting action execution server URL: {e}',
+            },
         )