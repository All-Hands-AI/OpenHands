from fastapi import APIRouter, Depends, status
from fastapi.responses import JSONResponse
from pydantic import SecretStr

from openhands.integrations.github.github_service import GithubServiceImpl
from openhands.integrations.github.github_types import (
    GhAuthenticationError,
    GHUnknownException,
    GitHubRepository,
    GitHubUser,
    SuggestedTask,
)
from openhands.server.auth import get_github_token, get_idp_token, get_user_id

app = APIRouter(prefix='/api/github')


@app.get('/repositories', response_model=list[GitHubRepository])
async def get_github_repositories(
    page: int = 1,
    per_page: int = 10,
    sort: str = 'pushed',
    installation_id: int | None = None,
    github_user_id: str | None = Depends(get_user_id),
    github_user_token: SecretStr | None = Depends(get_github_token),
<<<<<<< HEAD
) -> list[GitHubRepository] | JSONResponse:
    client = GithubServiceImpl(user_id=github_user_id, token=github_user_token)
=======
    idp_token: SecretStr | None = Depends(get_idp_token),
):
    client = GithubServiceImpl(
        user_id=github_user_id, idp_token=idp_token, token=github_user_token
    )
>>>>>>> 959fa3ed
    try:
        repos: list[GitHubRepository] = await client.get_repositories(
            page, per_page, sort, installation_id
        )
        return repos

    except GhAuthenticationError as e:
        return JSONResponse(
            content=str(e),
            status_code=status.HTTP_401_UNAUTHORIZED,
        )

    except GHUnknownException as e:
        return JSONResponse(
            content=str(e),
            status_code=status.HTTP_500_INTERNAL_SERVER_ERROR,
        )


@app.get('/user', response_model=GitHubUser)
async def get_github_user(
    github_user_id: str | None = Depends(get_user_id),
    github_user_token: SecretStr | None = Depends(get_github_token),
<<<<<<< HEAD
) -> GitHubUser | JSONResponse:
    client = GithubServiceImpl(user_id=github_user_id, token=github_user_token)
=======
    idp_token: SecretStr | None = Depends(get_idp_token),
):
    client = GithubServiceImpl(
        user_id=github_user_id, idp_token=idp_token, token=github_user_token
    )
>>>>>>> 959fa3ed
    try:
        user: GitHubUser = await client.get_user()
        return user

    except GhAuthenticationError as e:
        return JSONResponse(
            content=str(e),
            status_code=status.HTTP_401_UNAUTHORIZED,
        )

    except GHUnknownException as e:
        return JSONResponse(
            content=str(e),
            status_code=status.HTTP_500_INTERNAL_SERVER_ERROR,
        )


@app.get('/installations', response_model=list[int])
async def get_github_installation_ids(
    github_user_id: str | None = Depends(get_user_id),
    github_user_token: SecretStr | None = Depends(get_github_token),
<<<<<<< HEAD
) -> list[int] | JSONResponse:
    client = GithubServiceImpl(user_id=github_user_id, token=github_user_token)
=======
    idp_token: SecretStr | None = Depends(get_idp_token),
):
    client = GithubServiceImpl(
        user_id=github_user_id, idp_token=idp_token, token=github_user_token
    )
>>>>>>> 959fa3ed
    try:
        installations_ids: list[int] = await client.get_installation_ids()
        return installations_ids

    except GhAuthenticationError as e:
        return JSONResponse(
            content=str(e),
            status_code=status.HTTP_401_UNAUTHORIZED,
        )

    except GHUnknownException as e:
        return JSONResponse(
            content=str(e),
            status_code=status.HTTP_500_INTERNAL_SERVER_ERROR,
        )


@app.get('/search/repositories', response_model=list[GitHubRepository])
async def search_github_repositories(
    query: str,
    per_page: int = 5,
    sort: str = 'stars',
    order: str = 'desc',
    github_user_id: str | None = Depends(get_user_id),
    github_user_token: SecretStr | None = Depends(get_github_token),
<<<<<<< HEAD
) -> list[GitHubRepository] | JSONResponse:
    client = GithubServiceImpl(user_id=github_user_id, token=github_user_token)
=======
    idp_token: SecretStr | None = Depends(get_idp_token),
):
    client = GithubServiceImpl(
        user_id=github_user_id, idp_token=idp_token, token=github_user_token
    )
>>>>>>> 959fa3ed
    try:
        repos: list[GitHubRepository] = await client.search_repositories(
            query, per_page, sort, order
        )
        return repos

    except GhAuthenticationError as e:
        return JSONResponse(
            content=str(e),
            status_code=status.HTTP_401_UNAUTHORIZED,
        )

    except GHUnknownException as e:
        return JSONResponse(
            content=str(e),
            status_code=status.HTTP_500_INTERNAL_SERVER_ERROR,
        )


@app.get('/suggested-tasks')
async def get_suggested_tasks(
    github_user_id: str | None = Depends(get_user_id),
    github_user_token: SecretStr | None = Depends(get_github_token),
    idp_token: SecretStr | None = Depends(get_idp_token),
):
    """Get suggested tasks for the authenticated user across their most recently pushed repositories.

    Returns:
    - PRs owned by the user
    - Issues assigned to the user.
    """
    client = GithubServiceImpl(
        user_id=github_user_id, idp_token=idp_token, token=github_user_token
    )
    try:
        tasks: list[SuggestedTask] = await client.get_suggested_tasks()
        return tasks

    except GhAuthenticationError as e:
        return JSONResponse(
            content=str(e),
            status_code=401,
        )

    except GHUnknownException as e:
        return JSONResponse(
            content=str(e),
            status_code=500,
        )<|MERGE_RESOLUTION|>--- conflicted
+++ resolved
@@ -23,16 +23,11 @@
     installation_id: int | None = None,
     github_user_id: str | None = Depends(get_user_id),
     github_user_token: SecretStr | None = Depends(get_github_token),
-<<<<<<< HEAD
-) -> list[GitHubRepository] | JSONResponse:
-    client = GithubServiceImpl(user_id=github_user_id, token=github_user_token)
-=======
     idp_token: SecretStr | None = Depends(get_idp_token),
 ):
     client = GithubServiceImpl(
         user_id=github_user_id, idp_token=idp_token, token=github_user_token
     )
->>>>>>> 959fa3ed
     try:
         repos: list[GitHubRepository] = await client.get_repositories(
             page, per_page, sort, installation_id
@@ -56,16 +51,11 @@
 async def get_github_user(
     github_user_id: str | None = Depends(get_user_id),
     github_user_token: SecretStr | None = Depends(get_github_token),
-<<<<<<< HEAD
-) -> GitHubUser | JSONResponse:
-    client = GithubServiceImpl(user_id=github_user_id, token=github_user_token)
-=======
     idp_token: SecretStr | None = Depends(get_idp_token),
 ):
     client = GithubServiceImpl(
         user_id=github_user_id, idp_token=idp_token, token=github_user_token
     )
->>>>>>> 959fa3ed
     try:
         user: GitHubUser = await client.get_user()
         return user
@@ -87,16 +77,11 @@
 async def get_github_installation_ids(
     github_user_id: str | None = Depends(get_user_id),
     github_user_token: SecretStr | None = Depends(get_github_token),
-<<<<<<< HEAD
-) -> list[int] | JSONResponse:
-    client = GithubServiceImpl(user_id=github_user_id, token=github_user_token)
-=======
     idp_token: SecretStr | None = Depends(get_idp_token),
 ):
     client = GithubServiceImpl(
         user_id=github_user_id, idp_token=idp_token, token=github_user_token
     )
->>>>>>> 959fa3ed
     try:
         installations_ids: list[int] = await client.get_installation_ids()
         return installations_ids
@@ -122,16 +107,11 @@
     order: str = 'desc',
     github_user_id: str | None = Depends(get_user_id),
     github_user_token: SecretStr | None = Depends(get_github_token),
-<<<<<<< HEAD
-) -> list[GitHubRepository] | JSONResponse:
-    client = GithubServiceImpl(user_id=github_user_id, token=github_user_token)
-=======
     idp_token: SecretStr | None = Depends(get_idp_token),
 ):
     client = GithubServiceImpl(
         user_id=github_user_id, idp_token=idp_token, token=github_user_token
     )
->>>>>>> 959fa3ed
     try:
         repos: list[GitHubRepository] = await client.search_repositories(
             query, per_page, sort, order
@@ -151,7 +131,7 @@
         )
 
 
-@app.get('/suggested-tasks')
+@app.get('/suggested-tasks', response_model=list[SuggestedTask])
 async def get_suggested_tasks(
     github_user_id: str | None = Depends(get_user_id),
     github_user_token: SecretStr | None = Depends(get_github_token),
