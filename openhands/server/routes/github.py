--- conflicted
+++ resolved
@@ -15,14 +15,10 @@
     UnknownException,
     User,
 )
-<<<<<<< HEAD
-from openhands.server.auth import get_idp_token, get_provider_tokens
+from openhands.server.auth import get_access_token, get_provider_tokens
 
 app = APIRouter(prefix='/api/user')
 
-=======
-from openhands.server.auth import get_access_token, get_provider_tokens
->>>>>>> e7b3d442
 
 from pydantic import BaseModel
 
@@ -31,33 +27,17 @@
     has_more: bool
     provider_cursors: dict[str, str]
 
-<<<<<<< HEAD
 class RepositoryResponse(BaseModel):
     repositories: list[Repository]
     pagination: PaginationInfo
 
 @app.get('/repositories', response_model=RepositoryResponse)
-=======
-@app.get('/repositories', response_model=list[Repository])
->>>>>>> e7b3d442
 async def get_github_repositories(
     page: int = 1,
     per_page: int = 10,
     sort: str = 'pushed',
     installation_id: int | None = None,
     provider_tokens: PROVIDER_TOKEN_TYPE | None = Depends(get_provider_tokens),
-<<<<<<< HEAD
-    idp_token: SecretStr | None = Depends(get_idp_token),
-):
-    if provider_tokens:
-        client = ProviderHandler(provider_tokens=provider_tokens, idp_token=idp_token)
-
-        try:
-            result = await client.get_repositories(
-                page, per_page, sort, installation_id
-            )
-            return RepositoryResponse(**result)
-=======
     access_token: SecretStr | None = Depends(get_access_token),
 ):
     if provider_tokens and ProviderType.GITHUB in provider_tokens:
@@ -70,36 +50,26 @@
             repos: list[Repository] = await client.get_repositories(
                 page, per_page, sort, installation_id
             )
-            return repos
->>>>>>> e7b3d442
-
-        except AuthenticationError as e:
-            return JSONResponse(
-                content=str(e),
-                status_code=status.HTTP_401_UNAUTHORIZED,
-            )
-
-        except UnknownException as e:
-            return JSONResponse(
-                content=str(e),
-                status_code=status.HTTP_500_INTERNAL_SERVER_ERROR,
-            )
-
-    return JSONResponse(
-        content='GitHub token required.',
-        status_code=status.HTTP_401_UNAUTHORIZED,
-    )
-
-
-<<<<<<< HEAD
-@app.get('/info', response_model=User)
-async def get_github_user(
-    provider_tokens: PROVIDER_TOKEN_TYPE | None = Depends(get_provider_tokens),
-    idp_token: SecretStr | None = Depends(get_idp_token),
-):
-    if provider_tokens:
-        client = ProviderHandler(provider_tokens=provider_tokens, idp_token=idp_token)
-=======
+            return RepositoryResponse(**repos)
+
+        except AuthenticationError as e:
+            return JSONResponse(
+                content=str(e),
+                status_code=status.HTTP_401_UNAUTHORIZED,
+            )
+
+        except UnknownException as e:
+            return JSONResponse(
+                content=str(e),
+                status_code=status.HTTP_500_INTERNAL_SERVER_ERROR,
+            )
+
+    return JSONResponse(
+        content='GitHub token required.',
+        status_code=status.HTTP_401_UNAUTHORIZED,
+    )
+
+
 @app.get('/user', response_model=User)
 async def get_github_user(
     provider_tokens: PROVIDER_TOKEN_TYPE | None = Depends(get_provider_tokens),
@@ -109,7 +79,6 @@
         client = ProviderHandler(
             provider_tokens=provider_tokens, external_auth_token=access_token
         )
->>>>>>> e7b3d442
 
         try:
             user: User = await client.get_user()
@@ -136,21 +105,13 @@
 @app.get('/installations', response_model=list[int])
 async def get_github_installation_ids(
     provider_tokens: PROVIDER_TOKEN_TYPE | None = Depends(get_provider_tokens),
-<<<<<<< HEAD
-    idp_token: SecretStr | None = Depends(get_idp_token),
-=======
-    access_token: SecretStr | None = Depends(get_access_token),
->>>>>>> e7b3d442
-):
-    if provider_tokens and ProviderType.GITHUB in provider_tokens:
-        token = provider_tokens[ProviderType.GITHUB]
-
-        client = GithubServiceImpl(
-<<<<<<< HEAD
-            user_id=token.user_id, idp_token=idp_token, token=token.token
-=======
-            user_id=token.user_id, external_auth_token=access_token, token=token.token
->>>>>>> e7b3d442
+    access_token: SecretStr | None = Depends(get_access_token),
+):
+    if provider_tokens and ProviderType.GITHUB in provider_tokens:
+        token = provider_tokens[ProviderType.GITHUB]
+
+        client = GithubServiceImpl(
+            user_id=token.user_id, external_auth_token=access_token, token=token.token
         )
         try:
             installations_ids: list[int] = await client.get_installation_ids()
@@ -181,21 +142,13 @@
     sort: str = 'stars',
     order: str = 'desc',
     provider_tokens: PROVIDER_TOKEN_TYPE | None = Depends(get_provider_tokens),
-<<<<<<< HEAD
-    idp_token: SecretStr | None = Depends(get_idp_token),
-=======
-    access_token: SecretStr | None = Depends(get_access_token),
->>>>>>> e7b3d442
-):
-    if provider_tokens and ProviderType.GITHUB in provider_tokens:
-        token = provider_tokens[ProviderType.GITHUB]
-
-        client = GithubServiceImpl(
-<<<<<<< HEAD
-            user_id=token.user_id, idp_token=idp_token, token=token.token
-=======
-            user_id=token.user_id, external_auth_token=access_token, token=token.token
->>>>>>> e7b3d442
+    access_token: SecretStr | None = Depends(get_access_token),
+):
+    if provider_tokens and ProviderType.GITHUB in provider_tokens:
+        token = provider_tokens[ProviderType.GITHUB]
+
+        client = GithubServiceImpl(
+            user_id=token.user_id, external_auth_token=access_token, token=token.token
         )
         try:
             repos: list[Repository] = await client.search_repositories(
@@ -224,11 +177,7 @@
 @app.get('/suggested-tasks', response_model=list[SuggestedTask])
 async def get_suggested_tasks(
     provider_tokens: PROVIDER_TOKEN_TYPE | None = Depends(get_provider_tokens),
-<<<<<<< HEAD
-    idp_token: SecretStr | None = Depends(get_idp_token),
-=======
-    access_token: SecretStr | None = Depends(get_access_token),
->>>>>>> e7b3d442
+    access_token: SecretStr | None = Depends(get_access_token),
 ):
     """Get suggested tasks for the authenticated user across their most recently pushed repositories.
 
@@ -241,11 +190,7 @@
         token = provider_tokens[ProviderType.GITHUB]
 
         client = GithubServiceImpl(
-<<<<<<< HEAD
-            user_id=token.user_id, idp_token=idp_token, token=token.token
-=======
-            user_id=token.user_id, external_auth_token=access_token, token=token.token
->>>>>>> e7b3d442
+            user_id=token.user_id, external_auth_token=access_token, token=token.token
         )
         try:
             tasks: list[SuggestedTask] = await client.get_suggested_tasks()
