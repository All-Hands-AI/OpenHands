--- conflicted
+++ resolved
@@ -120,22 +120,15 @@
         connection_id: str,
         settings: Settings,
         user_id: str | None,
-<<<<<<< HEAD
         github_user_id: str | None,
     ) -> ConversationInfo:
-=======
-    ) -> EventStore:
->>>>>>> 8d2ac599
         logger.info(
             f'join_conversation:{sid}:{connection_id}',
             extra={'session_id': sid, 'user_id': user_id},
         )
         await self.sio.enter_room(connection_id, ROOM_KEY.format(sid=sid))
         self._local_connection_id_to_session_id[connection_id] = sid
-<<<<<<< HEAD
-        conversation_info = await self.maybe_start_agent_loop(
-            sid, settings, user_id, github_user_id=github_user_id
-        )
+        conversation_info = await self.maybe_start_agent_loop(sid, settings, user_id)
         #if not event_stream:
         #    logger.error(
         #        f'No event stream after joining conversation: {sid}',
@@ -143,16 +136,6 @@
         #    )
         #    raise RuntimeError(f'no_event_stream:{sid}')
         return conversation_info
-=======
-        event_stream = await self.maybe_start_agent_loop(sid, settings, user_id)
-        if not event_stream:
-            logger.error(
-                f'No event stream after joining conversation: {sid}',
-                extra={'session_id': sid},
-            )
-            raise RuntimeError(f'no_event_stream:{sid}')
-        return event_stream
->>>>>>> 8d2ac599
 
     async def detach_from_conversation(self, conversation: Conversation):
         sid = conversation.sid
@@ -270,7 +253,7 @@
         user_id: str | None,
         initial_user_msg: MessageAction | None = None,
         replay_json: str | None = None,
-    ) -> EventStore:
+    ) -> ConversationInfo:
         logger.info(f'maybe_start_agent_loop:{sid}', extra={'session_id': sid})
         if not await self.is_agent_loop_running(sid):
             await self._start_agent_loop(
