import asyncio
import time
from dataclasses import dataclass, field
from datetime import datetime, timezone
from typing import Callable, Iterable, Type

import socketio

from openhands.core.config.app_config import AppConfig
from openhands.core.exceptions import AgentRuntimeUnavailableError
from openhands.core.logger import openhands_logger as logger
from openhands.core.schema.agent import AgentState
from openhands.events.action import MessageAction
from openhands.events.observation.agent import AgentStateChangedObservation
from openhands.events.stream import EventStream, EventStreamSubscriber, session_exists
from openhands.server.config.server_config import ServerConfig
from openhands.server.monitoring import MonitoringListener
from openhands.server.session.agent_session import WAIT_TIME_BEFORE_CLOSE
from openhands.server.session.conversation import Conversation
from openhands.server.session.session import ROOM_KEY, Session
from openhands.server.settings import Settings
from openhands.storage.conversation.conversation_store import ConversationStore
from openhands.storage.data_models.conversation_metadata import ConversationMetadata
from openhands.storage.files import FileStore
from openhands.utils.async_utils import GENERAL_TIMEOUT, call_async_from_sync, wait_all
from openhands.utils.import_utils import get_impl
from openhands.utils.shutdown_listener import should_continue

from .conversation_manager import ConversationManager

_CLEANUP_INTERVAL = 15
UPDATED_AT_CALLBACK_ID = 'updated_at_callback_id'


@dataclass
class StandaloneConversationManager(ConversationManager):
    """Manages conversations in standalone mode (single server instance)."""

    sio: socketio.AsyncServer
    config: AppConfig
    file_store: FileStore
    server_config: ServerConfig
    # Defaulting monitoring_listener for temp backward compatibility.
    monitoring_listener: MonitoringListener = MonitoringListener()
    _local_agent_loops_by_sid: dict[str, Session] = field(default_factory=dict)
    _local_connection_id_to_session_id: dict[str, str] = field(default_factory=dict)
    _active_conversations: dict[str, tuple[Conversation, int]] = field(
        default_factory=dict
    )
    _detached_conversations: dict[str, tuple[Conversation, float]] = field(
        default_factory=dict
    )
    _conversations_lock: asyncio.Lock = field(default_factory=asyncio.Lock)
    _cleanup_task: asyncio.Task | None = None
    _conversation_store_class: Type | None = None

    async def __aenter__(self):
        self._cleanup_task = asyncio.create_task(self._cleanup_stale())
        return self

    async def __aexit__(self, exc_type, exc_value, traceback):
        if self._cleanup_task:
            self._cleanup_task.cancel()
            self._cleanup_task = None

    async def attach_to_conversation(
        self, sid: str, user_id: str | None = None
    ) -> Conversation | None:
        start_time = time.time()
        if not await session_exists(sid, self.file_store, user_id=user_id):
            return None

        async with self._conversations_lock:
            # Check if we have an active conversation we can reuse
            if sid in self._active_conversations:
                conversation, count = self._active_conversations[sid]
                self._active_conversations[sid] = (conversation, count + 1)
                logger.info(
                    f'Reusing active conversation {sid}', extra={'session_id': sid}
                )
                return conversation

            # Check if we have a detached conversation we can reuse
            if sid in self._detached_conversations:
                conversation, _ = self._detached_conversations.pop(sid)
                self._active_conversations[sid] = (conversation, 1)
                logger.info(
                    f'Reusing detached conversation {sid}', extra={'session_id': sid}
                )
                return conversation

            # Create new conversation if none exists
            c = Conversation(
                sid, file_store=self.file_store, config=self.config, user_id=user_id
            )
            try:
                await c.connect()
            except AgentRuntimeUnavailableError as e:
                logger.error(
                    f'Error connecting to conversation {c.sid}: {e}',
                    extra={'session_id': sid},
                )
                await c.disconnect()
                return None
            end_time = time.time()
            logger.info(
                f'Conversation {c.sid} connected in {end_time - start_time} seconds'
            )
            self._active_conversations[sid] = (c, 1)
            return c

    async def join_conversation(
        self,
        sid: str,
        connection_id: str,
        settings: Settings,
        user_id: str | None,
        github_user_id: str | None,
    ):
        logger.info(
            f'join_conversation:{sid}:{connection_id}',
            extra={'session_id': sid, 'user_id': user_id},
        )
        await self.sio.enter_room(connection_id, ROOM_KEY.format(sid=sid))
        self._local_connection_id_to_session_id[connection_id] = sid
        event_stream = await self._get_event_stream(sid, user_id)
        if not event_stream:
            return await self.maybe_start_agent_loop(
                sid, settings, user_id, github_user_id=github_user_id
            )
        for event in event_stream.get_events(reverse=True):
            if isinstance(event, AgentStateChangedObservation):
                if event.agent_state in (
                    AgentState.STOPPED.value,
                    AgentState.ERROR.value,
                ):
                    await self.close_session(sid)
                    return await self.maybe_start_agent_loop(sid, settings, user_id)
                break
        return event_stream

    async def detach_from_conversation(self, conversation: Conversation):
        sid = conversation.sid
        async with self._conversations_lock:
            if sid in self._active_conversations:
                conv, count = self._active_conversations[sid]
                if count > 1:
                    self._active_conversations[sid] = (conv, count - 1)
                    return
                else:
                    self._active_conversations.pop(sid)
                    self._detached_conversations[sid] = (conversation, time.time())

    async def _cleanup_stale(self):
        while should_continue():
            try:
                async with self._conversations_lock:
                    # Create a list of items to process to avoid modifying dict during iteration
                    items = list(self._detached_conversations.items())
                    for sid, (conversation, detach_time) in items:
                        await conversation.disconnect()
                        self._detached_conversations.pop(sid, None)

                close_threshold = time.time() - self.config.sandbox.close_delay
                running_loops = list(self._local_agent_loops_by_sid.items())
                running_loops.sort(key=lambda item: item[1].last_active_ts)
                sid_to_close: list[str] = []
                for sid, session in running_loops:
                    state = session.agent_session.get_state()
                    if session.last_active_ts < close_threshold and state not in [
                        AgentState.RUNNING,
                        None,
                    ]:
                        sid_to_close.append(sid)

                connections = await self.get_connections(
                    filter_to_sids=set(sid_to_close)  # get_connections expects a set
                )
                connected_sids = {sid for _, sid in connections.items()}
                sid_to_close = [
                    sid for sid in sid_to_close if sid not in connected_sids
                ]
                await wait_all(
                    (self._close_session(sid) for sid in sid_to_close),
                    timeout=WAIT_TIME_BEFORE_CLOSE,
                )
                await asyncio.sleep(_CLEANUP_INTERVAL)
            except asyncio.CancelledError:
                async with self._conversations_lock:
                    for conversation, _ in self._detached_conversations.values():
                        await conversation.disconnect()
                    self._detached_conversations.clear()
                await wait_all(
                    self._close_session(sid) for sid in self._local_agent_loops_by_sid
                )
                return
            except Exception:
                logger.error('error_cleaning_stale')
                await asyncio.sleep(_CLEANUP_INTERVAL)

    async def _get_conversation_store(
        self, user_id: str | None, github_user_id: str | None
    ) -> ConversationStore:
        conversation_store_class = self._conversation_store_class
        if not conversation_store_class:
            self._conversation_store_class = conversation_store_class = get_impl(
                ConversationStore,  # type: ignore
                self.server_config.conversation_store_class,
            )
        store = await conversation_store_class.get_instance(
            self.config, user_id, github_user_id
        )
        return store

    async def get_running_agent_loops(
        self, user_id: str | None = None, filter_to_sids: set[str] | None = None
    ) -> set[str]:
        """Get the running session ids in chronological order (oldest first).

        If a user is supplied, then the results are limited to session ids for that user.
        If a set of filter_to_sids is supplied, then results are limited to these ids of interest.

        Returns:
            A set of session IDs
        """
        # Get all items and convert to list for sorting
        items: Iterable[tuple[str, Session]] = self._local_agent_loops_by_sid.items()

        # Filter items if needed
        if filter_to_sids is not None:
            items = (item for item in items if item[0] in filter_to_sids)
        if user_id:
            items = (item for item in items if item[1].user_id == user_id)

        sids = {sid for sid, _ in items}
        return sids

    async def get_connections(
        self, user_id: str | None = None, filter_to_sids: set[str] | None = None
    ) -> dict[str, str]:
        connections = dict(**self._local_connection_id_to_session_id)
        if filter_to_sids is not None:
            connections = {
                connection_id: sid
                for connection_id, sid in connections.items()
                if sid in filter_to_sids
            }
        if user_id:
            for connection_id, sid in list(connections.items()):
                session = self._local_agent_loops_by_sid.get(sid)
                if not session or session.user_id != user_id:
                    connections.pop(connection_id)
        return connections

    async def maybe_start_agent_loop(
        self,
        sid: str,
        settings: Settings,
        user_id: str | None,
        initial_user_msg: MessageAction | None = None,
<<<<<<< HEAD
        replay_json: str | None = None,
=======
        github_user_id: str | None = None,
>>>>>>> 3e3b2aaa
    ) -> EventStream:
        logger.info(f'maybe_start_agent_loop:{sid}', extra={'session_id': sid})
        session: Session | None = None
        if not await self.is_agent_loop_running(sid):
            logger.info(f'start_agent_loop:{sid}', extra={'session_id': sid})

            response_ids = await self.get_running_agent_loops(user_id)
            if len(response_ids) >= self.config.max_concurrent_conversations:
                logger.info(
                    'too_many_sessions_for:{user_id}',
                    extra={'session_id': sid, 'user_id': user_id},
                )
                # Get the conversations sorted (oldest first)
                conversation_store = await self._get_conversation_store(
                    user_id, github_user_id
                )
                conversations = await conversation_store.get_all_metadata(response_ids)
                conversations.sort(key=_last_updated_at_key, reverse=True)

                while len(conversations) >= self.config.max_concurrent_conversations:
                    oldest_conversation_id = conversations.pop().conversation_id
                    await self.close_session(oldest_conversation_id)

            session = Session(
                sid=sid,
                file_store=self.file_store,
                config=self.config,
                sio=self.sio,
                user_id=user_id,
            )
            self._local_agent_loops_by_sid[sid] = session
<<<<<<< HEAD
            asyncio.create_task(
                session.initialize_agent(settings, initial_user_msg, replay_json)
            )
=======
            asyncio.create_task(session.initialize_agent(settings, initial_user_msg))
            # This does not get added when resuming an existing conversation
            try:
                session.agent_session.event_stream.subscribe(
                    EventStreamSubscriber.SERVER,
                    self._create_conversation_update_callback(
                        user_id, github_user_id, sid
                    ),
                    UPDATED_AT_CALLBACK_ID,
                )
            except ValueError:
                pass  # Already subscribed - take no action
>>>>>>> 3e3b2aaa

        event_stream = await self._get_event_stream(sid, user_id)
        if not event_stream:
            logger.error(
                f'No event stream after starting agent loop: {sid}',
                extra={'session_id': sid},
            )
            raise RuntimeError(f'no_event_stream:{sid}')
        return event_stream

    async def _get_event_stream(
        self, sid: str, user_id: str | None
    ) -> EventStream | None:
        logger.info(f'_get_event_stream:{sid}', extra={'session_id': sid})
        session = self._local_agent_loops_by_sid.get(sid)
        if session:
            logger.info(f'found_local_agent_loop:{sid}', extra={'session_id': sid})
            return session.agent_session.event_stream
        return None

    async def send_to_event_stream(self, connection_id: str, data: dict):
        # If there is a local session running, send to that
        sid = self._local_connection_id_to_session_id.get(connection_id)
        if not sid:
            raise RuntimeError(f'no_connected_session:{connection_id}')

        session = self._local_agent_loops_by_sid.get(sid)
        if session:
            await session.dispatch(data)
            return

        raise RuntimeError(f'no_connected_session:{connection_id}:{sid}')

    async def disconnect_from_session(self, connection_id: str):
        sid = self._local_connection_id_to_session_id.pop(connection_id, None)
        logger.info(
            f'disconnect_from_session:{connection_id}:{sid}', extra={'session_id': sid}
        )
        if not sid:
            # This can occur if the init action was never run.
            logger.warning(
                f'disconnect_from_uninitialized_session:{connection_id}',
                extra={'session_id': sid},
            )
            return

    async def close_session(self, sid: str):
        session = self._local_agent_loops_by_sid.get(sid)
        if session:
            await self._close_session(sid)

    async def _close_session(self, sid: str):
        logger.info(f'_close_session:{sid}', extra={'session_id': sid})

        # Clear up local variables
        connection_ids_to_remove = list(
            connection_id
            for connection_id, conn_sid in self._local_connection_id_to_session_id.items()
            if sid == conn_sid
        )
        logger.info(
            f'removing connections: {connection_ids_to_remove}',
            extra={'session_id': sid},
        )
        for connnnection_id in connection_ids_to_remove:
            self._local_connection_id_to_session_id.pop(connnnection_id, None)

        session = self._local_agent_loops_by_sid.pop(sid, None)
        if not session:
            logger.warning(f'no_session_to_close:{sid}', extra={'session_id': sid})
            return

        logger.info(f'closing_session:{session.sid}', extra={'session_id': sid})
        await session.close()
        logger.info(f'closed_session:{session.sid}', extra={'session_id': sid})

    @classmethod
    def get_instance(
        cls,
        sio: socketio.AsyncServer,
        config: AppConfig,
        file_store: FileStore,
        server_config: ServerConfig,
        monitoring_listener: MonitoringListener | None,
    ) -> ConversationManager:
        return StandaloneConversationManager(
            sio,
            config,
            file_store,
            server_config,
            monitoring_listener or MonitoringListener(),
        )

    def _create_conversation_update_callback(
        self, user_id: str | None, github_user_id: str | None, conversation_id: str
    ) -> Callable:
        def callback(*args, **kwargs):
            call_async_from_sync(
                self._update_timestamp_for_conversation,
                GENERAL_TIMEOUT,
                user_id,
                github_user_id,
                conversation_id,
            )

        return callback

    async def _update_timestamp_for_conversation(
        self, user_id: str, github_user_id: str, conversation_id: str
    ):
        conversation_store = await self._get_conversation_store(user_id, github_user_id)
        conversation = await conversation_store.get_metadata(conversation_id)
        conversation.last_updated_at = datetime.now(timezone.utc)
        await conversation_store.save_metadata(conversation)


def _last_updated_at_key(conversation: ConversationMetadata) -> float:
    last_updated_at = conversation.last_updated_at
    if last_updated_at is None:
        return 0.0
    return last_updated_at.timestamp()<|MERGE_RESOLUTION|>--- conflicted
+++ resolved
@@ -258,11 +258,8 @@
         settings: Settings,
         user_id: str | None,
         initial_user_msg: MessageAction | None = None,
-<<<<<<< HEAD
         replay_json: str | None = None,
-=======
         github_user_id: str | None = None,
->>>>>>> 3e3b2aaa
     ) -> EventStream:
         logger.info(f'maybe_start_agent_loop:{sid}', extra={'session_id': sid})
         session: Session | None = None
@@ -294,12 +291,9 @@
                 user_id=user_id,
             )
             self._local_agent_loops_by_sid[sid] = session
-<<<<<<< HEAD
             asyncio.create_task(
                 session.initialize_agent(settings, initial_user_msg, replay_json)
             )
-=======
-            asyncio.create_task(session.initialize_agent(settings, initial_user_msg))
             # This does not get added when resuming an existing conversation
             try:
                 session.agent_session.event_stream.subscribe(
@@ -311,7 +305,6 @@
                 )
             except ValueError:
                 pass  # Already subscribed - take no action
->>>>>>> 3e3b2aaa
 
         event_stream = await self._get_event_stream(sid, user_id)
         if not event_stream:
