--- conflicted
+++ resolved
@@ -116,12 +116,8 @@
         settings: Settings,
         user_id: str | None,
         github_user_id: str | None,
-<<<<<<< HEAD
-        mnemonic: str | None,
-    ) -> EventStream:
-=======
+        mnemonic: str | None = None,
     ) -> EventStore:
->>>>>>> b66e04d0
         logger.info(
             f'join_conversation:{sid}:{connection_id}',
             extra={'session_id': sid, 'user_id': user_id},
@@ -260,12 +256,8 @@
         initial_user_msg: MessageAction | None = None,
         replay_json: str | None = None,
         github_user_id: str | None = None,
-<<<<<<< HEAD
         mnemonic: str | None = None,
-    ) -> EventStream:
-=======
     ) -> EventStore:
->>>>>>> b66e04d0
         logger.info(f'maybe_start_agent_loop:{sid}', extra={'session_id': sid})
         session: Session | None = None
         if not await self.is_agent_loop_running(sid):
@@ -294,11 +286,12 @@
                 config=self.config,
                 sio=self.sio,
                 user_id=user_id,
-                mnemonic=mnemonic,
             )
             self._local_agent_loops_by_sid[sid] = session
             asyncio.create_task(
-                session.initialize_agent(settings, initial_user_msg, replay_json)
+                session.initialize_agent(
+                    settings, initial_user_msg, replay_json, mnemonic
+                )
             )
             # This does not get added when resuming an existing conversation
             try:
