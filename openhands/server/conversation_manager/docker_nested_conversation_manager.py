--- conflicted
+++ resolved
@@ -167,16 +167,6 @@
             # check that the container already exists...
             if await self._start_existing_container(runtime):
                 self._starting_conversation_ids.discard(sid)
-<<<<<<< HEAD
-                # Return the agent loop info for the existing container
-=======
->>>>>>> 321af8d8
-                return AgentLoopInfo(
-                    conversation_id=sid,
-                    url=f'/api/conversations/{sid}',
-                    session_api_key=self._get_session_api_key_for_conversation(sid),
-                    event_store=None,
-                )
 
             # initialize the container but dont wait for it to start
             await call_sync_from_async(runtime.init_container)
@@ -213,11 +203,7 @@
         initial_user_msg: MessageAction | None,
         replay_json: str | None,
         api_url: str,
-<<<<<<< HEAD
     ) -> None:
-=======
-    ) -> AgentLoopInfo:
->>>>>>> 321af8d8
         try:
             await call_sync_from_async(runtime.wait_until_alive)
             await call_sync_from_async(runtime.setup_initial_env)
@@ -296,18 +282,8 @@
                 )
                 assert response.status_code == status.HTTP_200_OK
 
-<<<<<<< HEAD
                 # Conversation created successfully
                 pass
-=======
-                # Return the agent loop info
-                return AgentLoopInfo(
-                    conversation_id=sid,
-                    url=f'/api/conversations/{sid}',
-                    session_api_key=self._get_session_api_key_for_conversation(sid),
-                    event_store=None,
-                )
->>>>>>> 321af8d8
         finally:
             self._starting_conversation_ids.discard(sid)
 
