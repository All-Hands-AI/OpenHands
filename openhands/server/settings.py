--- conflicted
+++ resolved
@@ -21,11 +21,8 @@
     llm_api_key: SecretStr | None = None
     llm_base_url: str | None = None
     remote_runtime_resource_factor: int | None = None
-<<<<<<< HEAD
     github_token: str | None = None
-=======
     enable_default_condenser: bool = False
->>>>>>> 60453490
 
     @field_serializer('llm_api_key')
     def llm_api_key_serializer(self, llm_api_key: SecretStr, info: SerializationInfo):
