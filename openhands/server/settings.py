from __future__ import annotations

from pydantic import BaseModel, SecretStr, SerializationInfo, field_serializer
from pydantic.json import pydantic_encoder

from openhands.core.config.llm_config import LLMConfig
from openhands.core.config.utils import load_app_config


class Settings(BaseModel):
    """
    Persisted settings for OpenHands sessions
    """

    language: str | None = None
    agent: str | None = None
    max_iterations: int | None = None
    security_analyzer: str | None = None
    confirmation_mode: bool | None = None
    llm_model: str | None = None
    llm_api_key: SecretStr | None = None
    llm_base_url: str | None = None
    remote_runtime_resource_factor: int | None = None
<<<<<<< HEAD
    unset_github_token: bool | None = None
    github_token: str | None = None
    github_token_is_set: bool = False
=======

    @field_serializer('llm_api_key')
    def llm_api_key_serializer(self, llm_api_key: SecretStr, info: SerializationInfo):
        """Custom serializer for the LLM API key.

        To serialize the API key instead of ********, set expose_secrets to True in the serialization context.
        """
        context = info.context
        if context and context.get('expose_secrets', False):
            return llm_api_key.get_secret_value()

        return pydantic_encoder(llm_api_key)

    @staticmethod
    def from_config() -> Settings | None:
        app_config = load_app_config()
        llm_config: LLMConfig = app_config.get_llm_config()
        if llm_config.api_key is None:
            # If no api key has been set, we take this to mean that there is no reasonable default
            return None
        security = app_config.security
        settings = Settings(
            language='en',
            agent=app_config.default_agent,
            max_iterations=app_config.max_iterations,
            security_analyzer=security.security_analyzer,
            confirmation_mode=security.confirmation_mode,
            llm_model=llm_config.model,
            llm_api_key=llm_config.api_key,
            llm_base_url=llm_config.base_url,
            remote_runtime_resource_factor=app_config.sandbox.remote_runtime_resource_factor,
        )
        return settings
>>>>>>> 509892cf
<|MERGE_RESOLUTION|>--- conflicted
+++ resolved
@@ -21,11 +21,9 @@
     llm_api_key: SecretStr | None = None
     llm_base_url: str | None = None
     remote_runtime_resource_factor: int | None = None
-<<<<<<< HEAD
     unset_github_token: bool | None = None
     github_token: str | None = None
     github_token_is_set: bool = False
-=======
 
     @field_serializer('llm_api_key')
     def llm_api_key_serializer(self, llm_api_key: SecretStr, info: SerializationInfo):
@@ -58,5 +56,4 @@
             llm_base_url=llm_config.base_url,
             remote_runtime_resource_factor=app_config.sandbox.remote_runtime_resource_factor,
         )
-        return settings
->>>>>>> 509892cf
+        return settings