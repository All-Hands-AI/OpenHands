from __future__ import annotations

from pydantic import (
    BaseModel,
    SecretStr,
)

<<<<<<< HEAD
from openhands.integrations.provider import ProviderToken
=======
>>>>>>> 08171eaf
from openhands.integrations.service_types import ProviderType
from openhands.storage.data_models.settings import Settings


class POSTSettingsModel(Settings):
    """
    Settings for POST requests
    """

    provider_tokens: dict[ProviderType, ProviderToken] = {}


class POSTSettingsCustomSecrets(BaseModel):
    """
    Adding new custom secret
    """

    custom_secrets: dict[str, str | SecretStr] = {}


class GETSettingsModel(Settings):
    """
    Settings with additional token data for the frontend
    """

    provider_tokens_set: dict[ProviderType, str | None] | None = (
        None  # provider + base_domain key-value pair
    )
    llm_api_key_set: bool


class GETSettingsCustomSecrets(BaseModel):
    """
    Custom secrets names
    """

    custom_secrets: list[str] | None = None<|MERGE_RESOLUTION|>--- conflicted
+++ resolved
@@ -5,10 +5,7 @@
     SecretStr,
 )
 
-<<<<<<< HEAD
 from openhands.integrations.provider import ProviderToken
-=======
->>>>>>> 08171eaf
 from openhands.integrations.service_types import ProviderType
 from openhands.storage.data_models.settings import Settings
 
