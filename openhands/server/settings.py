--- conflicted
+++ resolved
@@ -2,10 +2,7 @@
 
 from pydantic import (
     BaseModel,
-<<<<<<< HEAD
-=======
     Field,
->>>>>>> e7b3d442
     SecretStr,
     SerializationInfo,
     field_serializer,
@@ -15,11 +12,7 @@
 
 from openhands.core.config.llm_config import LLMConfig
 from openhands.core.config.utils import load_app_config
-<<<<<<< HEAD
-from openhands.integrations.provider import ProviderToken, ProviderType, SecretStore
-=======
 from openhands.integrations.provider import SecretStore
->>>>>>> e7b3d442
 
 
 class Settings(BaseModel):
@@ -36,11 +29,7 @@
     llm_api_key: SecretStr | None = None
     llm_base_url: str | None = None
     remote_runtime_resource_factor: int | None = None
-<<<<<<< HEAD
-    secrets_store: SecretStore = SecretStore()
-=======
     secrets_store: SecretStore = Field(default_factory=SecretStore, frozen=True)
->>>>>>> e7b3d442
     enable_default_condenser: bool = False
     enable_sound_notifications: bool = False
     user_consents_to_analytics: bool | None = None
@@ -61,26 +50,6 @@
 
         return pydantic_encoder(llm_api_key) if llm_api_key else None
 
-<<<<<<< HEAD
-    @staticmethod
-    def _convert_token_value(
-        token_type: ProviderType, token_value: str | dict
-    ) -> ProviderToken | None:
-        """Convert a token value to a ProviderToken object."""
-        if isinstance(token_value, dict):
-            token_str = token_value.get('token')
-            if not token_str:
-                return None
-            return ProviderToken(
-                token=SecretStr(token_str),
-                user_id=token_value.get('user_id'),
-            )
-        if isinstance(token_value, str) and token_value:
-            return ProviderToken(token=SecretStr(token_value), user_id=None)
-        return None
-
-=======
->>>>>>> e7b3d442
     @model_validator(mode='before')
     @classmethod
     def convert_provider_tokens(cls, data: dict | object) -> dict | object:
@@ -96,25 +65,7 @@
         if not isinstance(tokens, dict):
             return data
 
-<<<<<<< HEAD
-        converted_tokens = {}
-        for token_type_str, token_value in tokens.items():
-            if not token_value:
-                continue
-
-            try:
-                token_type = ProviderType(token_type_str)
-            except ValueError:
-                continue
-
-            provider_token = cls._convert_token_value(token_type, token_value)
-            if provider_token:
-                converted_tokens[token_type] = provider_token
-
-        data['secrets_store'] = SecretStore(provider_tokens=converted_tokens)
-=======
         data['secrets_store'] = SecretStore(provider_tokens=tokens)
->>>>>>> e7b3d442
         return data
 
     @field_serializer('secrets_store')
@@ -154,11 +105,7 @@
     Settings for POST requests
     """
 
-<<<<<<< HEAD
     unset_tokens: bool | None = None
-=======
-    unset_github_token: bool | None = None
->>>>>>> e7b3d442
     # Override provider_tokens to accept string tokens from frontend
     provider_tokens: dict[str, str] = {}
 
