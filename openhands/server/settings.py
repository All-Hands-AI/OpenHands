from __future__ import annotations

from pydantic import (
    BaseModel,
    Field,
    SecretStr,
    SerializationInfo,
    field_serializer,
    model_validator,
)
from pydantic.json import pydantic_encoder

from openhands.core.config.llm_config import LLMConfig
from openhands.core.config.utils import load_app_config
from openhands.integrations.provider import SecretStore


class Settings(BaseModel):
    """
    Persisted settings for OpenHands sessions
    """

    language: str | None = None
    agent: str | None = None
    max_iterations: int | None = None
    security_analyzer: str | None = None
    confirmation_mode: bool | None = None
    llm_model: str | None = None
    llm_api_key: SecretStr | None = None
    llm_base_url: str | None = None
    remote_runtime_resource_factor: int | None = None
    secrets_store: SecretStore = Field(default_factory=SecretStore, frozen=True)
    enable_default_condenser: bool = False
    enable_sound_notifications: bool = False
    user_consents_to_analytics: bool | None = None
    sandbox_base_container_image: str | None = None
    sandbox_runtime_container_image: str | None = None

    model_config = {
        'validate_assignment': True,
    }

    @field_serializer('llm_api_key')
    def llm_api_key_serializer(self, llm_api_key: SecretStr, info: SerializationInfo):
        """Custom serializer for the LLM API key.

        To serialize the API key instead of ********, set expose_secrets to True in the serialization context.
        """
        context = info.context
        if context and context.get('expose_secrets', False):
            return llm_api_key.get_secret_value()

        return pydantic_encoder(llm_api_key) if llm_api_key else None

    @model_validator(mode='before')
    @classmethod
    def convert_provider_tokens(cls, data: dict | object) -> dict | object:
        """Convert provider tokens from JSON format to SecretStore format."""
        if not isinstance(data, dict):
            return data

        secrets_store = data.get('secrets_store')
        if not isinstance(secrets_store, dict):
            return data

        tokens = secrets_store.get('provider_tokens')
        if not isinstance(tokens, dict):
            return data

        data['secrets_store'] = SecretStore(provider_tokens=tokens)
        return data

    @field_serializer('secrets_store')
    def secrets_store_serializer(self, secrets: SecretStore, info: SerializationInfo):
        """Custom serializer for secrets store."""
        return {
            'provider_tokens': secrets.provider_tokens_serializer(
                secrets.provider_tokens, info
            )
        }

    @staticmethod
    def from_config() -> Settings | None:
        app_config = load_app_config()
        llm_config: LLMConfig = app_config.get_llm_config()
        if llm_config.api_key is None:
            # If no api key has been set, we take this to mean that there is no reasonable default
            return None
        security = app_config.security
        settings = Settings(
            language='en',
            agent=app_config.default_agent,
            max_iterations=app_config.max_iterations,
            security_analyzer=security.security_analyzer,
            confirmation_mode=security.confirmation_mode,
            llm_model=llm_config.model,
            llm_api_key=llm_config.api_key,
            llm_base_url=llm_config.base_url,
            remote_runtime_resource_factor=app_config.sandbox.remote_runtime_resource_factor,
            provider_tokens={},
        )
        return settings


class POSTSettingsModel(Settings):
    """
    Settings for POST requests
    """

    # Override provider_tokens to accept string tokens or objects from frontend
    provider_tokens: dict[str, str | dict[str, str]] = {}

    @field_serializer('provider_tokens')
    def provider_tokens_serializer(
        self, provider_tokens: dict[str, str | dict[str, str]]
    ):
        return provider_tokens


class GETSettingsModel(Settings):
    """
    Settings with additional token data for the frontend
    """

<<<<<<< HEAD
    github_token_is_set: bool | None = None
    provider_tokens: dict[str, dict[str, str]] | None = None
=======
    provider_tokens_set: dict[str, bool] | None = None
>>>>>>> 68512154
<|MERGE_RESOLUTION|>--- conflicted
+++ resolved
@@ -122,9 +122,6 @@
     Settings with additional token data for the frontend
     """
 
-<<<<<<< HEAD
     github_token_is_set: bool | None = None
     provider_tokens: dict[str, dict[str, str]] | None = None
-=======
-    provider_tokens_set: dict[str, bool] | None = None
->>>>>>> 68512154
+    provider_tokens_set: dict[str, bool] | None = None