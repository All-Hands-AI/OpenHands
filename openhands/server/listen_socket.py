--- conflicted
+++ resolved
@@ -77,13 +77,9 @@
         # Headers in WSGI/ASGI are prefixed with 'HTTP_' and have dashes replaced with underscores
         authorization_header = environ.get('HTTP_AUTHORIZATION', None)
         conversation_validator = create_conversation_validator()
-<<<<<<< HEAD
-        user_id = await conversation_validator.validate(conversation_id, cookies_str)
-=======
-        user_id, github_user_id = await conversation_validator.validate(
+        user_id = await conversation_validator.validate(
             conversation_id, cookies_str, authorization_header
         )
->>>>>>> c36cbf65
 
         settings_store = await SettingsStoreImpl.get_instance(config, user_id)
         settings = await settings_store.load()
