--- conflicted
+++ resolved
@@ -18,27 +18,16 @@
     AgentStateChangedObservation,
 )
 from openhands.events.serialization import event_to_dict
-<<<<<<< HEAD
-from openhands.events.stream import AsyncEventStreamWrapper
+from openhands.integrations.provider import PROVIDER_TOKEN_TYPE, ProviderToken
+from openhands.integrations.service_types import ProviderType
 from openhands.server.db import database
 from openhands.server.models import User
 from openhands.server.routes.auth import JWT_ALGORITHM, JWT_SECRET
-=======
-from openhands.integrations.provider import PROVIDER_TOKEN_TYPE, ProviderToken
-from openhands.integrations.service_types import ProviderType
-from openhands.server.session.conversation_init_data import ConversationInitData
->>>>>>> b66e04d0
 from openhands.server.shared import (
     conversation_manager,
     sio,
 )
-<<<<<<< HEAD
 from openhands.utils.get_user_setting import get_user_setting
-=======
-from openhands.storage.conversation.conversation_validator import (
-    create_conversation_validator,
-)
->>>>>>> b66e04d0
 
 
 def create_provider_tokens_object(
@@ -65,7 +54,6 @@
         logger.error('No conversation_id in query params')
         raise ConnectionRefusedError('No conversation_id in query params')
 
-<<<<<<< HEAD
     # Get JWT token from query params
     jwt_token = query_params.get('auth', [None])[0]
     if not jwt_token:
@@ -96,13 +84,13 @@
     except Exception as e:
         logger.error(f'Error processing JWT token: {str(e)}')
         raise ConnectionRefusedError('Authentication failed')
-=======
-    cookies_str = environ.get('HTTP_COOKIE', '')
-    conversation_validator = create_conversation_validator()
-    user_id, github_user_id = await conversation_validator.validate(
-        conversation_id, cookies_str
-    )
->>>>>>> b66e04d0
+
+    # TODO FIXME: Logic from upstream. Temporarily comment out. Need to check if they are useful
+    # cookies_str = environ.get('HTTP_COOKIE', '')
+    # conversation_validator = create_conversation_validator()
+    # user_id, github_user_id = await conversation_validator.validate(
+    #     conversation_id, cookies_str
+    # )
 
     settings = await get_user_setting(user_id)
 
@@ -110,22 +98,20 @@
         raise ConnectionRefusedError(
             'Settings not found', {'msg_id': 'CONFIGURATION$SETTINGS_NOT_FOUND'}
         )
-    session_init_args: dict = {}
-    if settings:
-        session_init_args = {**settings.__dict__, **session_init_args}
 
-    session_init_args['git_provider_tokens'] = create_provider_tokens_object(
-        providers_set
-    )
-    conversation_init_data = ConversationInitData(**session_init_args)
+    # TODO FIXME: code from upstream. Should consider checking if do we need to use this.
+    # session_init_args: dict = {}
+    # if settings:
+    #     session_init_args = {**settings.__dict__, **session_init_args}
+
+    # session_init_args['git_provider_tokens'] = create_provider_tokens_object(
+    #     providers_set
+    # )
+    # conversation_init_data = ConversationInitData(**session_init_args)
 
     github_user_id = ''
     event_stream = await conversation_manager.join_conversation(
-<<<<<<< HEAD
         conversation_id, connection_id, settings, user_id, github_user_id, mnemonic
-=======
-        conversation_id, connection_id, conversation_init_data, user_id, github_user_id
->>>>>>> b66e04d0
     )
     logger.info(
         f'Connected to conversation {conversation_id} with connection_id {connection_id}. Replaying event stream...'
@@ -133,13 +119,8 @@
     agent_state_changed = None
     if event_stream is None:
         raise ConnectionRefusedError('Failed to join conversation')
-<<<<<<< HEAD
-    async_stream = AsyncEventStreamWrapper(event_stream, latest_event_id + 1)
-    async for event in async_stream:
-=======
     async_store = AsyncEventStoreWrapper(event_stream, latest_event_id + 1)
     async for event in async_store:
->>>>>>> b66e04d0
         logger.debug(f'oh_event: {event.__class__.__name__}')
         if isinstance(
             event,
