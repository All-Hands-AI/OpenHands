import asyncio
import os
from types import MappingProxyType
from typing import Any
from urllib.parse import parse_qs

from socketio.exceptions import ConnectionRefusedError

from openhands.core.logger import openhands_logger as logger
from openhands.events.action import (
    NullAction,
)
from openhands.events.action.agent import RecallAction
from openhands.events.async_event_store_wrapper import AsyncEventStoreWrapper
from openhands.events.event_store import EventStore
from openhands.events.observation import (
    NullObservation,
)
from openhands.events.observation.agent import (
    AgentStateChangedObservation,
)
from openhands.events.serialization import event_to_dict
from openhands.experiments.experiment_manager import ExperimentManagerImpl
from openhands.integrations.provider import PROVIDER_TOKEN_TYPE, ProviderToken
from openhands.integrations.service_types import ProviderType
from openhands.server.session.conversation_init_data import ConversationInitData
from openhands.server.shared import (
    SecretsStoreImpl,
    SettingsStoreImpl,
    config,
    conversation_manager,
    server_config,
    sio,
)
from openhands.server.types import AppMode
from openhands.storage.conversation.conversation_validator import (
    create_conversation_validator,
)
from openhands.storage.data_models.user_secrets import UserSecrets


def create_provider_tokens_object(
    providers_set: list[ProviderType],
) -> PROVIDER_TOKEN_TYPE:
    provider_information: dict[ProviderType, ProviderToken] = {}

    for provider in providers_set:
        provider_information[provider] = ProviderToken(token=None, user_id=None)

    return MappingProxyType(provider_information)


async def setup_init_convo_settings(
    user_id: str | None, conversation_id: str, providers_set: list[ProviderType]
) -> ConversationInitData:
    settings_store = await SettingsStoreImpl.get_instance(config, user_id)
    settings = await settings_store.load()

    secrets_store = await SecretsStoreImpl.get_instance(config, user_id)
    user_secrets: UserSecrets | None = await secrets_store.load()

    if not settings:
        raise ConnectionRefusedError(
            'Settings not found', {'msg_id': 'CONFIGURATION$SETTINGS_NOT_FOUND'}
        )

    session_init_args: dict = {}
    session_init_args = {**settings.__dict__, **session_init_args}

    git_provider_tokens = create_provider_tokens_object(providers_set)
    if server_config.app_mode != AppMode.SAAS and user_secrets:
        git_provider_tokens = user_secrets.provider_tokens

    session_init_args['git_provider_tokens'] = git_provider_tokens
    if user_secrets:
        session_init_args['custom_secrets'] = user_secrets.custom_secrets

    convo_init_data = ConversationInitData(**session_init_args)
    # We should recreate the same experiment conditions when restarting a conversation
    return ExperimentManagerImpl.run_conversation_variant_test(
        user_id, conversation_id, convo_init_data
    )


@sio.event
async def connect(connection_id: str, environ: dict) -> None:
    try:
        logger.info(f'sio:connect: {connection_id}')
        query_params = parse_qs(environ.get('QUERY_STRING', ''))
        latest_event_id_str = query_params.get('latest_event_id', [-1])[0]
        try:
            latest_event_id = int(latest_event_id_str)
        except ValueError:
            logger.debug(
                f'Invalid latest_event_id value: {latest_event_id_str}, defaulting to -1'
            )
            latest_event_id = -1
        conversation_id = query_params.get('conversation_id', [None])[0]
        logger.info(
            f'Socket request for conversation {conversation_id} with connection_id {connection_id}'
        )
        raw_list = query_params.get('providers_set', [])
        providers_list = []
        for item in raw_list:
            providers_list.extend(item.split(',') if isinstance(item, str) else [])
        providers_list = [p for p in providers_list if p]
        providers_set = [ProviderType(p) for p in providers_list]

        if not conversation_id:
            logger.error('No conversation_id in query params')
            raise ConnectionRefusedError('No conversation_id in query params')

        if _invalid_session_api_key(query_params):
            raise ConnectionRefusedError('invalid_session_api_key')

        cookies_str = environ.get('HTTP_COOKIE', '')
        # Get Authorization header from the environment
        # Headers in WSGI/ASGI are prefixed with 'HTTP_' and have dashes replaced with underscores
        authorization_header = environ.get('HTTP_AUTHORIZATION', None)
        conversation_validator = create_conversation_validator()
        user_id = await conversation_validator.validate(
            conversation_id, cookies_str, authorization_header
        )
        logger.info(
            f'User {user_id} is allowed to connect to conversation {conversation_id}'
        )

<<<<<<< HEAD
        # First, get the conversation initialization data
        conversation_init_data = await setup_init_convo_settings(user_id, providers_set)

        # Create an EventStore to access the events before joining the conversation
        try:
            event_store = EventStore(
                conversation_id, conversation_manager.file_store, user_id
            )
        except FileNotFoundError as e:
            logger.error(
                f'Failed to create EventStore for conversation {conversation_id}: {e}'
            )
            raise ConnectionRefusedError(f'Failed to access conversation events: {e}')

=======
        conversation_init_data = await setup_init_convo_settings(
            user_id, conversation_id, providers_set
        )
        agent_loop_info = await conversation_manager.join_conversation(
            conversation_id,
            connection_id,
            conversation_init_data,
            user_id,
        )
>>>>>>> afd8ee61
        logger.info(
            f'Replaying event stream for conversation {conversation_id} with connection_id {connection_id}...'
        )
        agent_state_changed = None

        # Create an async store to replay events
        async_store = AsyncEventStoreWrapper(event_store, latest_event_id + 1)

        # Process all available events
        async for event in async_store:
            logger.debug(f'oh_event: {event.__class__.__name__}')

            if isinstance(
                event,
                (NullAction, NullObservation, RecallAction),
            ):
                continue
            elif isinstance(event, AgentStateChangedObservation):
                agent_state_changed = event
            else:
                await sio.emit('oh_event', event_to_dict(event), to=connection_id)

        # Send the agent state changed event last if we have one
        if agent_state_changed:
            await sio.emit(
                'oh_event', event_to_dict(agent_state_changed), to=connection_id
            )

        logger.info(
            f'Finished replaying event stream for conversation {conversation_id}'
        )

        # Now join the conversation after replaying the event stream
        agent_loop_info = await conversation_manager.join_conversation(
            conversation_id,
            connection_id,
            conversation_init_data,
            user_id,
        )

        if agent_loop_info is None:
            raise ConnectionRefusedError('Failed to join conversation')

        logger.info(
            f'Successfully joined conversation {conversation_id} with connection_id {connection_id}'
        )
    except ConnectionRefusedError:
        # Close the broken connection after sending an error message
        asyncio.create_task(sio.disconnect(connection_id))
        raise


@sio.event
async def oh_user_action(connection_id: str, data: dict[str, Any]) -> None:
    await conversation_manager.send_to_event_stream(connection_id, data)


@sio.event
async def oh_action(connection_id: str, data: dict[str, Any]) -> None:
    # TODO: Remove this handler once all clients are updated to use oh_user_action
    # Keeping for backward compatibility with in-progress sessions
    await conversation_manager.send_to_event_stream(connection_id, data)


@sio.event
async def disconnect(connection_id: str) -> None:
    logger.info(f'sio:disconnect:{connection_id}')
    await conversation_manager.disconnect_from_session(connection_id)


def _invalid_session_api_key(query_params: dict[str, list[Any]]):
    session_api_key = os.getenv('SESSION_API_KEY')
    if not session_api_key:
        return False
    query_api_keys = query_params['session_api_key']
    if not query_api_keys:
        return True
    return query_api_keys[0] != session_api_key<|MERGE_RESOLUTION|>--- conflicted
+++ resolved
@@ -125,11 +125,6 @@
             f'User {user_id} is allowed to connect to conversation {conversation_id}'
         )
 
-<<<<<<< HEAD
-        # First, get the conversation initialization data
-        conversation_init_data = await setup_init_convo_settings(user_id, providers_set)
-
-        # Create an EventStore to access the events before joining the conversation
         try:
             event_store = EventStore(
                 conversation_id, conversation_manager.file_store, user_id
@@ -140,17 +135,6 @@
             )
             raise ConnectionRefusedError(f'Failed to access conversation events: {e}')
 
-=======
-        conversation_init_data = await setup_init_convo_settings(
-            user_id, conversation_id, providers_set
-        )
-        agent_loop_info = await conversation_manager.join_conversation(
-            conversation_id,
-            connection_id,
-            conversation_init_data,
-            user_id,
-        )
->>>>>>> afd8ee61
         logger.info(
             f'Replaying event stream for conversation {conversation_id} with connection_id {connection_id}...'
         )
@@ -183,7 +167,9 @@
             f'Finished replaying event stream for conversation {conversation_id}'
         )
 
-        # Now join the conversation after replaying the event stream
+        conversation_init_data = await setup_init_convo_settings(
+            user_id, conversation_id, providers_set
+        )
         agent_loop_info = await conversation_manager.join_conversation(
             conversation_id,
             connection_id,
