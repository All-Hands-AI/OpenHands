--- conflicted
+++ resolved
@@ -799,7 +799,6 @@
     )
 
 
-<<<<<<< HEAD
 class User(BaseModel):
     login: str  # GitHub login handle
 
@@ -829,7 +828,4 @@
     )
 
 
-app.mount('/', StaticFiles(directory='./frontend/build', html=True), name='dist')
-=======
-app.mount('/', StaticFiles(directory='./frontend/build/client', html=True), name='dist')
->>>>>>> 6cb174b7
+app.mount('/', StaticFiles(directory='./frontend/build/client', html=True), name='dist')