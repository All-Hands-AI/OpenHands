import asyncio
import time
from logging import LoggerAdapter
from typing import Callable

from openhands.controller import AgentController
from openhands.controller.agent import Agent
from openhands.controller.state.state import State
from openhands.core.config import AgentConfig, AppConfig, LLMConfig
from openhands.core.exceptions import AgentRuntimeUnavailableError
from openhands.core.logger import OpenHandsLoggerAdapter
from openhands.core.schema.agent import AgentState
from openhands.events.action import ChangeAgentStateAction, MessageAction
from openhands.events.event import EventSource
from openhands.events.stream import EventStream
<<<<<<< HEAD
from openhands.integrations.provider import PROVIDER_TOKEN_TYPE, ProviderHandler
from openhands.microagent import BaseMicroAgent
=======
from openhands.memory.memory import Memory
from openhands.microagent.microagent import BaseMicroAgent
>>>>>>> 1a755c3f
from openhands.runtime import get_runtime_cls
from openhands.runtime.base import Runtime
from openhands.runtime.impl.remote.remote_runtime import RemoteRuntime
from openhands.security import SecurityAnalyzer, options
from openhands.storage.files import FileStore
from openhands.utils.async_utils import call_sync_from_async
from openhands.utils.shutdown_listener import should_continue

WAIT_TIME_BEFORE_CLOSE = 90
WAIT_TIME_BEFORE_CLOSE_INTERVAL = 5


class AgentSession:
    """Represents a session with an Agent

    Attributes:
        controller: The AgentController instance for controlling the agent.
    """

    sid: str
    event_stream: EventStream
    file_store: FileStore
    controller: AgentController | None = None
    runtime: Runtime | None = None
    security_analyzer: SecurityAnalyzer | None = None
    _starting: bool = False
    _started_at: float = 0
    _closed: bool = False
    loop: asyncio.AbstractEventLoop | None = None
    logger: LoggerAdapter

    def __init__(
        self,
        sid: str,
        file_store: FileStore,
        status_callback: Callable | None = None,
        user_id: str | None = None,
    ):
        """Initializes a new instance of the Session class

        Parameters:
        - sid: The session ID
        - file_store: Instance of the FileStore
        """

        self.sid = sid
        self.event_stream = EventStream(sid, file_store)
        self.file_store = file_store
        self._status_callback = status_callback
        self.user_id = user_id
        self.logger = OpenHandsLoggerAdapter(
            extra={'session_id': sid, 'user_id': user_id}
        )

    async def start(
        self,
        runtime_name: str,
        config: AppConfig,
        agent: Agent,
        max_iterations: int,
        provider_tokens: PROVIDER_TOKEN_TYPE,
        max_budget_per_task: float | None = None,
        agent_to_llm_config: dict[str, LLMConfig] | None = None,
        agent_configs: dict[str, AgentConfig] | None = None,
        selected_repository: str | None = None,
        selected_branch: str | None = None,
        initial_message: MessageAction | None = None,
    ):
        """Starts the Agent session
        Parameters:
        - runtime_name: The name of the runtime associated with the session
        - config:
        - agent:
        - max_iterations:
        - max_budget_per_task:
        - agent_to_llm_config:
        - agent_configs:
        """
        if self.controller or self.runtime:
            raise RuntimeError(
                'Session already started. You need to close this session and start a new one.'
            )

        if self._closed:
            self.logger.warning('Session closed before starting')
            return
        self._starting = True
        started_at = time.time()
        self._started_at = started_at
        finished = False  # For monitoring
        runtime_connected = False
        try:
            self._create_security_analyzer(config.security.security_analyzer)
            runtime_connected = await self._create_runtime(
                runtime_name=runtime_name,
                config=config,
                agent=agent,
                provider_tokens=provider_tokens,
                selected_repository=selected_repository,
                selected_branch=selected_branch,
            )

            self.controller = self._create_controller(
                agent,
                config.security.confirmation_mode,
                max_iterations,
                max_budget_per_task=max_budget_per_task,
                agent_to_llm_config=agent_to_llm_config,
                agent_configs=agent_configs,
            )

<<<<<<< HEAD
            if provider_tokens:
                ProviderHandler.set_or_update_event_stream_secrets(
                    self.event_stream, provider_tokens
=======
            repo_directory = None
            if self.runtime and runtime_connected and selected_repository:
                repo_directory = selected_repository.split('/')[-1]
            self.memory = await self._create_memory(
                selected_repository=selected_repository,
                repo_directory=repo_directory,
            )

            if github_token:
                self.event_stream.set_secrets(
                    {
                        'github_token': github_token.get_secret_value(),
                    }
>>>>>>> 1a755c3f
                )

            if not self._closed:
                if initial_message:
                    self.event_stream.add_event(initial_message, EventSource.USER)
                    self.event_stream.add_event(
                        ChangeAgentStateAction(AgentState.RUNNING),
                        EventSource.ENVIRONMENT,
                    )
                else:
                    self.event_stream.add_event(
                        ChangeAgentStateAction(AgentState.AWAITING_USER_INPUT),
                        EventSource.ENVIRONMENT,
                    )
            finished = True
        finally:
            self._starting = False
            success = finished and runtime_connected
            self.logger.info(
                'Agent session start',
                extra={
                    'signal': 'agent_session_start',
                    'success': success,
                    'duration': (time.time() - started_at),
                },
            )

    async def close(self):
        """Closes the Agent session"""
        if self._closed:
            return
        self._closed = True
        while self._starting and should_continue():
            self.logger.debug(
                f'Waiting for initialization to finish before closing session {self.sid}'
            )
            await asyncio.sleep(WAIT_TIME_BEFORE_CLOSE_INTERVAL)
            if time.time() <= self._started_at + WAIT_TIME_BEFORE_CLOSE:
                self.logger.error(
                    f'Waited too long for initialization to finish before closing session {self.sid}'
                )
                break
        if self.event_stream is not None:
            self.event_stream.close()
        if self.controller is not None:
            end_state = self.controller.get_state()
            end_state.save_to_session(self.sid, self.file_store)
            await self.controller.close()
        if self.runtime is not None:
            self.runtime.close()
        if self.security_analyzer is not None:
            await self.security_analyzer.close()

    def _create_security_analyzer(self, security_analyzer: str | None):
        """Creates a SecurityAnalyzer instance that will be used to analyze the agent actions

        Parameters:
        - security_analyzer: The name of the security analyzer to use
        """

        if security_analyzer:
            self.logger.debug(f'Using security analyzer: {security_analyzer}')
            self.security_analyzer = options.SecurityAnalyzers.get(
                security_analyzer, SecurityAnalyzer
            )(self.event_stream)

    async def _create_runtime(
        self,
        runtime_name: str,
        config: AppConfig,
        agent: Agent,
        provider_tokens: PROVIDER_TOKEN_TYPE,
        selected_repository: str | None = None,
        selected_branch: str | None = None,
    ) -> bool:
        """Creates a runtime instance

        Parameters:
        - runtime_name: The name of the runtime associated with the session
        - config:
        - agent:

        Return True on successfully connected, False if could not connect.
        Raises if already created, possibly in other situations.
        """

        if self.runtime is not None:
            raise RuntimeError('Runtime already created')

        self.logger.debug(f'Initializing runtime `{runtime_name}` now...')
        runtime_cls = get_runtime_cls(runtime_name)

        provider_handler = ProviderHandler(provider_tokens)
        raw_env_vars = await provider_handler.get_env_vars(expose_secrets=True)
        # Convert to dict[str, str] as required by Runtime
        env_vars: dict[str, str] = {}
        for key, value in raw_env_vars.items():
            if hasattr(value, 'get_secret_value'):
                env_vars[str(key)] = value.get_secret_value()
            else:
                env_vars[str(key)] = str(value)

        kwargs = {}
        if runtime_cls == RemoteRuntime:
<<<<<<< HEAD
            kwargs['provider_tokens'] = provider_tokens
=======
            kwargs['user_id'] = self.user_id
>>>>>>> 1a755c3f

        self.runtime = runtime_cls(
            config=config,
            event_stream=self.event_stream,
            sid=self.sid,
            plugins=agent.sandbox_plugins,
            status_callback=self._status_callback,
            headless_mode=False,
            attach_to_existing=False,
            env_vars=env_vars,
            **kwargs,
        )

        # FIXME: this sleep is a terrible hack.
        # This is to give the websocket a second to connect, so that
        # the status messages make it through to the frontend.
        # We should find a better way to plumb status messages through.
        await asyncio.sleep(1)
        try:
            await self.runtime.connect()
        except AgentRuntimeUnavailableError as e:
            self.logger.error(f'Runtime initialization failed: {e}')
            if self._status_callback:
                self._status_callback(
                    'error', 'STATUS$ERROR_RUNTIME_DISCONNECTED', str(e)
                )
            return False

        if selected_repository:
            await call_sync_from_async(
                self.runtime.clone_repo,
                provider_tokens,
                selected_repository,
                selected_branch,
            )

        self.logger.debug(
            f'Runtime initialized with plugins: {[plugin.name for plugin in self.runtime.plugins]}'
        )
        return True

    def _create_controller(
        self,
        agent: Agent,
        confirmation_mode: bool,
        max_iterations: int,
        max_budget_per_task: float | None = None,
        agent_to_llm_config: dict[str, LLMConfig] | None = None,
        agent_configs: dict[str, AgentConfig] | None = None,
    ) -> AgentController:
        """Creates an AgentController instance

        Parameters:
        - agent:
        - confirmation_mode: Whether to use confirmation mode
        - max_iterations:
        - max_budget_per_task:
        - agent_to_llm_config:
        - agent_configs:
        """

        if self.controller is not None:
            raise RuntimeError('Controller already created')
        if self.runtime is None:
            raise RuntimeError(
                'Runtime must be initialized before the agent controller'
            )

        msg = (
            '\n--------------------------------- OpenHands Configuration ---------------------------------\n'
            f'LLM: {agent.llm.config.model}\n'
            f'Base URL: {agent.llm.config.base_url}\n'
        )

        msg += (
            f'Agent: {agent.name}\n'
            f'Runtime: {self.runtime.__class__.__name__}\n'
            f'Plugins: {agent.sandbox_plugins}\n'
            '-------------------------------------------------------------------------------------------'
        )
        self.logger.debug(msg)

        controller = AgentController(
            sid=self.sid,
            event_stream=self.event_stream,
            agent=agent,
            max_iterations=int(max_iterations),
            max_budget_per_task=max_budget_per_task,
            agent_to_llm_config=agent_to_llm_config,
            agent_configs=agent_configs,
            confirmation_mode=confirmation_mode,
            headless_mode=False,
            status_callback=self._status_callback,
            initial_state=self._maybe_restore_state(),
        )

        return controller

    async def _create_memory(
        self, selected_repository: str | None, repo_directory: str | None
    ) -> Memory:
        memory = Memory(
            event_stream=self.event_stream,
            sid=self.sid,
            status_callback=self._status_callback,
        )

        if self.runtime:
            # sets available hosts and other runtime info
            memory.set_runtime_info(self.runtime)

            # loads microagents from repo/.openhands/microagents
            microagents: list[BaseMicroAgent] = await call_sync_from_async(
                self.runtime.get_microagents_from_selected_repo, selected_repository
            )
            memory.load_user_workspace_microagents(microagents)

            if selected_repository and repo_directory:
                memory.set_repository_info(selected_repository, repo_directory)
        return memory

    def _maybe_restore_state(self) -> State | None:
        """Helper method to handle state restore logic."""
        restored_state = None

        # Attempt to restore the state from session.
        # Use a heuristic to figure out if we should have a state:
        # if we have events in the stream.
        try:
            restored_state = State.restore_from_session(self.sid, self.file_store)
            self.logger.debug(f'Restored state from session, sid: {self.sid}')
        except Exception as e:
            if self.event_stream.get_latest_event_id() > 0:
                # if we have events, we should have a state
                self.logger.warning(f'State could not be restored: {e}')
            else:
                self.logger.debug('No events found, no state to restore')
        return restored_state

    def get_state(self) -> AgentState | None:
        controller = self.controller
        if controller:
            return controller.state.agent_state
        if time.time() > self._started_at + WAIT_TIME_BEFORE_CLOSE:
            # If 5 minutes have elapsed and we still don't have a controller, something has gone wrong
            return AgentState.ERROR
        return None

    def is_closed(self) -> bool:
        return self._closed<|MERGE_RESOLUTION|>--- conflicted
+++ resolved
@@ -13,13 +13,10 @@
 from openhands.events.action import ChangeAgentStateAction, MessageAction
 from openhands.events.event import EventSource
 from openhands.events.stream import EventStream
-<<<<<<< HEAD
 from openhands.integrations.provider import PROVIDER_TOKEN_TYPE, ProviderHandler
 from openhands.microagent import BaseMicroAgent
-=======
 from openhands.memory.memory import Memory
 from openhands.microagent.microagent import BaseMicroAgent
->>>>>>> 1a755c3f
 from openhands.runtime import get_runtime_cls
 from openhands.runtime.base import Runtime
 from openhands.runtime.impl.remote.remote_runtime import RemoteRuntime
@@ -131,11 +128,7 @@
                 agent_configs=agent_configs,
             )
 
-<<<<<<< HEAD
-            if provider_tokens:
-                ProviderHandler.set_or_update_event_stream_secrets(
-                    self.event_stream, provider_tokens
-=======
+
             repo_directory = None
             if self.runtime and runtime_connected and selected_repository:
                 repo_directory = selected_repository.split('/')[-1]
@@ -144,12 +137,9 @@
                 repo_directory=repo_directory,
             )
 
-            if github_token:
-                self.event_stream.set_secrets(
-                    {
-                        'github_token': github_token.get_secret_value(),
-                    }
->>>>>>> 1a755c3f
+            if provider_tokens:
+                ProviderHandler.set_or_update_event_stream_secrets(
+                    self.event_stream, provider_tokens
                 )
 
             if not self._closed:
@@ -254,11 +244,8 @@
 
         kwargs = {}
         if runtime_cls == RemoteRuntime:
-<<<<<<< HEAD
             kwargs['provider_tokens'] = provider_tokens
-=======
             kwargs['user_id'] = self.user_id
->>>>>>> 1a755c3f
 
         self.runtime = runtime_cls(
             config=config,
