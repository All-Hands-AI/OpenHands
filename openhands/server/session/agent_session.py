--- conflicted
+++ resolved
@@ -121,14 +121,11 @@
             self.event_stream.add_event(
                 ChangeAgentStateAction(AgentState.RUNNING), EventSource.ENVIRONMENT
             )
-<<<<<<< HEAD
-=======
         else:
             self.event_stream.add_event(
                 ChangeAgentStateAction(AgentState.AWAITING_USER_INPUT),
                 EventSource.ENVIRONMENT,
             )
->>>>>>> ed680344
 
         self._starting = False
 
