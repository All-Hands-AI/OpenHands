import asyncio
import json
import time
from logging import LoggerAdapter
from types import MappingProxyType
from typing import Callable, cast

from openhands.controller import AgentController
from openhands.controller.agent import Agent
from openhands.controller.replay import ReplayManager
from openhands.controller.state.state import State
from openhands.core.config import AgentConfig, AppConfig, LLMConfig
from openhands.core.exceptions import AgentRuntimeUnavailableError
from openhands.core.logger import OpenHandsLoggerAdapter
from openhands.core.schema.agent import AgentState
from openhands.events.action import ChangeAgentStateAction, MessageAction
from openhands.events.event import Event, EventSource
from openhands.events.stream import EventStream
from openhands.integrations.provider import PROVIDER_TOKEN_TYPE, ProviderHandler
from openhands.memory.memory import Memory
from openhands.microagent.microagent import BaseMicroAgent
from openhands.runtime import get_runtime_cls
from openhands.runtime.base import Runtime
from openhands.runtime.impl.remote.remote_runtime import RemoteRuntime
from openhands.security import SecurityAnalyzer, options
from openhands.storage.files import FileStore
from openhands.utils.async_utils import call_sync_from_async
from openhands.utils.shutdown_listener import should_continue

WAIT_TIME_BEFORE_CLOSE = 90
WAIT_TIME_BEFORE_CLOSE_INTERVAL = 5


class AgentSession:
    """Represents a session with an Agent

    Attributes:
        controller: The AgentController instance for controlling the agent.
    """

    sid: str
    user_id: str | None
    event_stream: EventStream
    file_store: FileStore
    controller: AgentController | None = None
    runtime: Runtime | None = None
    security_analyzer: SecurityAnalyzer | None = None
    _starting: bool = False
    _started_at: float = 0
    _closed: bool = False
    loop: asyncio.AbstractEventLoop | None = None
    logger: LoggerAdapter

    def __init__(
        self,
        sid: str,
        file_store: FileStore,
        status_callback: Callable | None = None,
        user_id: str | None = None,
    ):
        """Initializes a new instance of the Session class

        Parameters:
        - sid: The session ID
        - file_store: Instance of the FileStore
        """

        self.sid = sid
        self.event_stream = EventStream(sid, file_store, user_id)
        self.file_store = file_store
        self._status_callback = status_callback
        self.user_id = user_id
        self.logger = OpenHandsLoggerAdapter(
            extra={'session_id': sid, 'user_id': user_id}
        )

    async def start(
        self,
        runtime_name: str,
        config: AppConfig,
        agent: Agent,
        max_iterations: int,
        git_provider_tokens: PROVIDER_TOKEN_TYPE | None = None,
        max_budget_per_task: float | None = None,
        agent_to_llm_config: dict[str, LLMConfig] | None = None,
        agent_configs: dict[str, AgentConfig] | None = None,
        selected_repository: str | None = None,
        selected_branch: str | None = None,
        initial_message: MessageAction | None = None,
        replay_json: str | None = None,
    ):
        """Starts the Agent session
        Parameters:
        - runtime_name: The name of the runtime associated with the session
        - config:
        - agent:
        - max_iterations:
        - max_budget_per_task:
        - agent_to_llm_config:
        - agent_configs:
        """
        if self.controller or self.runtime:
            raise RuntimeError(
                'Session already started. You need to close this session and start a new one.'
            )

        if self._closed:
            self.logger.warning('Session closed before starting')
            return
        self._starting = True
        started_at = time.time()
        self._started_at = started_at
        finished = False  # For monitoring
        runtime_connected = False
        try:
            self._create_security_analyzer(config.security.security_analyzer)
            runtime_connected = await self._create_runtime(
                runtime_name=runtime_name,
                config=config,
                agent=agent,
                git_provider_tokens=git_provider_tokens,
                selected_repository=selected_repository,
                selected_branch=selected_branch,
            )

            if replay_json:
                initial_message = self._run_replay(
                    initial_message,
                    replay_json,
                    agent,
                    config,
                    max_iterations,
                    max_budget_per_task,
                    agent_to_llm_config,
                    agent_configs,
                )
            else:
                self.controller = self._create_controller(
                    agent,
                    config.security.confirmation_mode,
                    max_iterations,
                    max_budget_per_task=max_budget_per_task,
                    agent_to_llm_config=agent_to_llm_config,
                    agent_configs=agent_configs,
                )

            repo_directory = None
            if self.runtime and runtime_connected and selected_repository:
                repo_directory = selected_repository.split('/')[-1]
            self.memory = await self._create_memory(
                selected_repository=selected_repository,
                repo_directory=repo_directory,
            )

            if git_provider_tokens:
                provider_handler = ProviderHandler(provider_tokens=git_provider_tokens)
                await provider_handler.set_event_stream_secrets(self.event_stream)

            if not self._closed:
                if initial_message:
                    self.event_stream.add_event(initial_message, EventSource.USER)
                    self.event_stream.add_event(
                        ChangeAgentStateAction(AgentState.RUNNING),
                        EventSource.ENVIRONMENT,
                    )
                else:
                    self.event_stream.add_event(
                        ChangeAgentStateAction(AgentState.AWAITING_USER_INPUT),
                        EventSource.ENVIRONMENT,
                    )
            finished = True
        finally:
            self._starting = False
            success = finished and runtime_connected
            self.logger.info(
                'Agent session start',
                extra={
                    'signal': 'agent_session_start',
                    'success': success,
                    'duration': (time.time() - started_at),
                },
            )

    async def close(self):
        """Closes the Agent session"""
        if self._closed:
            return
        self._closed = True
        while self._starting and should_continue():
            self.logger.debug(
                f'Waiting for initialization to finish before closing session {self.sid}'
            )
            await asyncio.sleep(WAIT_TIME_BEFORE_CLOSE_INTERVAL)
            if time.time() <= self._started_at + WAIT_TIME_BEFORE_CLOSE:
                self.logger.error(
                    f'Waited too long for initialization to finish before closing session {self.sid}'
                )
                break
        if self.event_stream is not None:
            self.event_stream.close()
        if self.controller is not None:
            end_state = self.controller.get_state()
            end_state.save_to_session(self.sid, self.file_store, self.user_id)
            await self.controller.close()
        if self.runtime is not None:
            self.runtime.close()
        if self.security_analyzer is not None:
            await self.security_analyzer.close()

    def _run_replay(
        self,
        initial_message: MessageAction | None,
        replay_json: str,
        agent: Agent,
        config: AppConfig,
        max_iterations: int,
        max_budget_per_task: float | None,
        agent_to_llm_config: dict[str, LLMConfig] | None,
        agent_configs: dict[str, AgentConfig] | None,
    ) -> MessageAction:
        """
        Replays a trajectory from a JSON file. Note that once the replay session
        finishes, the controller will continue to run with further user instructions,
        so we still need to pass llm configs, budget, etc., even though the replay
        itself does not call LLM or cost money.
        """
        assert initial_message is None
        replay_events = ReplayManager.get_replay_events(json.loads(replay_json))
        self.controller = self._create_controller(
            agent,
            config.security.confirmation_mode,
            max_iterations,
            max_budget_per_task=max_budget_per_task,
            agent_to_llm_config=agent_to_llm_config,
            agent_configs=agent_configs,
            replay_events=replay_events[1:],
        )
        assert isinstance(replay_events[0], MessageAction)
        return replay_events[0]

    def _create_security_analyzer(self, security_analyzer: str | None):
        """Creates a SecurityAnalyzer instance that will be used to analyze the agent actions

        Parameters:
        - security_analyzer: The name of the security analyzer to use
        """

        if security_analyzer:
            self.logger.debug(f'Using security analyzer: {security_analyzer}')
            self.security_analyzer = options.SecurityAnalyzers.get(
                security_analyzer, SecurityAnalyzer
            )(self.event_stream)

    async def _create_runtime(
        self,
        runtime_name: str,
        config: AppConfig,
        agent: Agent,
        git_provider_tokens: PROVIDER_TOKEN_TYPE | None = None,
        selected_repository: str | None = None,
        selected_branch: str | None = None,
    ) -> bool:
        """Creates a runtime instance

        Parameters:
        - runtime_name: The name of the runtime associated with the session
        - config:
        - agent:

        Return True on successfully connected, False if could not connect.
        Raises if already created, possibly in other situations.
        """

        if self.runtime is not None:
            raise RuntimeError('Runtime already created')

        self.logger.debug(f'Initializing runtime `{runtime_name}` now...')
        runtime_cls = get_runtime_cls(runtime_name)

        if runtime_cls == RemoteRuntime:
            self.runtime = runtime_cls(
                config=config,
                event_stream=self.event_stream,
                sid=self.sid,
                plugins=agent.sandbox_plugins,
                status_callback=self._status_callback,
                headless_mode=False,
                attach_to_existing=False,
                git_provider_tokens=git_provider_tokens,
                user_id=self.user_id,
            )
        else:
            provider_handler = ProviderHandler(
                provider_tokens=git_provider_tokens
                or cast(PROVIDER_TOKEN_TYPE, MappingProxyType({}))
            )
            env_vars = await provider_handler.get_env_vars(expose_secrets=True)

            self.runtime = runtime_cls(
                config=config,
                event_stream=self.event_stream,
                sid=self.sid,
                plugins=agent.sandbox_plugins,
                status_callback=self._status_callback,
                headless_mode=False,
                attach_to_existing=False,
                env_vars=env_vars,
            )

        # FIXME: this sleep is a terrible hack.
        # This is to give the websocket a second to connect, so that
        # the status messages make it through to the frontend.
        # We should find a better way to plumb status messages through.
        await asyncio.sleep(1)
        try:
            await self.runtime.connect()
        except AgentRuntimeUnavailableError as e:
            self.logger.error(f'Runtime initialization failed: {e}')
            if self._status_callback:
                self._status_callback(
                    'error', 'STATUS$ERROR_RUNTIME_DISCONNECTED', str(e)
                )
            return False

        if selected_repository and git_provider_tokens:
<<<<<<< HEAD
            await self.runtime.clone_repo(git_provider_tokens,
                                          selected_repository,
                                          selected_branch)
=======
            await call_sync_from_async(
                self.runtime.clone_repo,
                git_provider_tokens,
                selected_repository,
                selected_branch,
            )
            await call_sync_from_async(self.runtime.maybe_run_setup_script)
>>>>>>> f7d3516d

        self.logger.debug(
            f'Runtime initialized with plugins: {[plugin.name for plugin in self.runtime.plugins]}'
        )
        return True

    def _create_controller(
        self,
        agent: Agent,
        confirmation_mode: bool,
        max_iterations: int,
        max_budget_per_task: float | None = None,
        agent_to_llm_config: dict[str, LLMConfig] | None = None,
        agent_configs: dict[str, AgentConfig] | None = None,
        replay_events: list[Event] | None = None,
    ) -> AgentController:
        """Creates an AgentController instance

        Parameters:
        - agent:
        - confirmation_mode: Whether to use confirmation mode
        - max_iterations:
        - max_budget_per_task:
        - agent_to_llm_config:
        - agent_configs:
        """

        if self.controller is not None:
            raise RuntimeError('Controller already created')
        if self.runtime is None:
            raise RuntimeError(
                'Runtime must be initialized before the agent controller'
            )

        msg = (
            '\n--------------------------------- OpenHands Configuration ---------------------------------\n'
            f'LLM: {agent.llm.config.model}\n'
            f'Base URL: {agent.llm.config.base_url}\n'
        )

        msg += (
            f'Agent: {agent.name}\n'
            f'Runtime: {self.runtime.__class__.__name__}\n'
            f'Plugins: {agent.sandbox_plugins}\n'
            '-------------------------------------------------------------------------------------------'
        )
        self.logger.debug(msg)

        controller = AgentController(
            sid=self.sid,
            event_stream=self.event_stream,
            agent=agent,
            max_iterations=int(max_iterations),
            max_budget_per_task=max_budget_per_task,
            agent_to_llm_config=agent_to_llm_config,
            agent_configs=agent_configs,
            confirmation_mode=confirmation_mode,
            headless_mode=False,
            status_callback=self._status_callback,
            initial_state=self._maybe_restore_state(),
            replay_events=replay_events,
        )

        return controller

    async def _create_memory(
        self, selected_repository: str | None, repo_directory: str | None
    ) -> Memory:
        memory = Memory(
            event_stream=self.event_stream,
            sid=self.sid,
            status_callback=self._status_callback,
        )

        if self.runtime:
            # sets available hosts and other runtime info
            memory.set_runtime_info(self.runtime)

            # loads microagents from repo/.openhands/microagents
            microagents: list[BaseMicroAgent] = await call_sync_from_async(
                self.runtime.get_microagents_from_selected_repo, selected_repository
            )
            memory.load_user_workspace_microagents(microagents)

            if selected_repository and repo_directory:
                memory.set_repository_info(selected_repository, repo_directory)
        return memory

    def _maybe_restore_state(self) -> State | None:
        """Helper method to handle state restore logic."""
        restored_state = None

        # Attempt to restore the state from session.
        # Use a heuristic to figure out if we should have a state:
        # if we have events in the stream.
        try:
            restored_state = State.restore_from_session(
                self.sid, self.file_store, self.user_id
            )
            self.logger.debug(f'Restored state from session, sid: {self.sid}')
        except Exception as e:
            if self.event_stream.get_latest_event_id() > 0:
                # if we have events, we should have a state
                self.logger.warning(f'State could not be restored: {e}')
            else:
                self.logger.debug('No events found, no state to restore')
        return restored_state

    def get_state(self) -> AgentState | None:
        controller = self.controller
        if controller:
            return controller.state.agent_state
        if time.time() > self._started_at + WAIT_TIME_BEFORE_CLOSE:
            # If 5 minutes have elapsed and we still don't have a controller, something has gone wrong
            return AgentState.ERROR
        return None

    def is_closed(self) -> bool:
        return self._closed<|MERGE_RESOLUTION|>--- conflicted
+++ resolved
@@ -323,19 +323,10 @@
             return False
 
         if selected_repository and git_provider_tokens:
-<<<<<<< HEAD
             await self.runtime.clone_repo(git_provider_tokens,
                                           selected_repository,
                                           selected_branch)
-=======
-            await call_sync_from_async(
-                self.runtime.clone_repo,
-                git_provider_tokens,
-                selected_repository,
-                selected_branch,
-            )
             await call_sync_from_async(self.runtime.maybe_run_setup_script)
->>>>>>> f7d3516d
 
         self.logger.debug(
             f'Runtime initialized with plugins: {[plugin.name for plugin in self.runtime.plugins]}'
