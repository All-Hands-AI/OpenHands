import asyncio
import time
from typing import Callable, Optional

from pydantic import SecretStr

from openhands.controller import AgentController
from openhands.controller.agent import Agent
from openhands.controller.state.state import State
from openhands.core.config import AgentConfig, AppConfig, LLMConfig
from openhands.core.exceptions import AgentRuntimeUnavailableError
from openhands.core.logger import openhands_logger as logger
from openhands.core.schema.agent import AgentState
from openhands.events.action import ChangeAgentStateAction, MessageAction
from openhands.events.event import EventSource
from openhands.events.stream import EventStream
from openhands.microagent import BaseMicroAgent
from openhands.runtime import get_runtime_cls
from openhands.runtime.base import Runtime
from openhands.runtime.impl.remote.remote_runtime import RemoteRuntime
from openhands.security import SecurityAnalyzer, options
from openhands.storage.files import FileStore
from openhands.utils.async_utils import call_sync_from_async
from openhands.utils.shutdown_listener import should_continue

WAIT_TIME_BEFORE_CLOSE = 90
WAIT_TIME_BEFORE_CLOSE_INTERVAL = 5


class AgentSession:
    """Represents a session with an Agent

    Attributes:
        controller: The AgentController instance for controlling the agent.
    """

    sid: str
    event_stream: EventStream
    file_store: FileStore
    controller: AgentController | None = None
    runtime: Runtime | None = None
    security_analyzer: SecurityAnalyzer | None = None
    _starting: bool = False
    _started_at: float = 0
    _closed: bool = False
    loop: asyncio.AbstractEventLoop | None = None

    def __init__(
        self,
        sid: str,
        file_store: FileStore,
        status_callback: Optional[Callable] = None,
        github_user_id: str | None = None,
    ):
        """Initializes a new instance of the Session class

        Parameters:
        - sid: The session ID
        - file_store: Instance of the FileStore
        """

        self.sid = sid
        self.event_stream = EventStream(sid, file_store)
        self.file_store = file_store
        self._status_callback = status_callback
        self.github_user_id = github_user_id

    async def start(
        self,
        runtime_name: str,
        config: AppConfig,
        agent: Agent,
        max_iterations: int,
        max_budget_per_task: float | None = None,
        agent_to_llm_config: dict[str, LLMConfig] | None = None,
        agent_configs: dict[str, AgentConfig] | None = None,
        github_token: SecretStr | None = None,
        selected_repository: str | None = None,
        selected_branch: str | None = None,
        initial_message: MessageAction | None = None,
    ):
        """Starts the Agent session
        Parameters:
        - runtime_name: The name of the runtime associated with the session
        - config:
        - agent:
        - max_iterations:
        - max_budget_per_task:
        - agent_to_llm_config:
        - agent_configs:
        """
        if self.controller or self.runtime:
            raise RuntimeError(
                'Session already started. You need to close this session and start a new one.'
            )

        if self._closed:
            logger.warning('Session closed before starting')
            return
        self._starting = True
<<<<<<< HEAD
        try:
            self._started_at = time.time()
            self._create_security_analyzer(config.security.security_analyzer)
            await self._create_runtime(
                runtime_name=runtime_name,
                config=config,
                agent=agent,
                github_token=github_token,
                selected_repository=selected_repository,
=======
        self._started_at = time.time()
        self._create_security_analyzer(config.security.security_analyzer)
        await self._create_runtime(
            runtime_name=runtime_name,
            config=config,
            agent=agent,
            github_token=github_token,
            selected_repository=selected_repository,
            selected_branch=selected_branch,
        )

        self.controller = self._create_controller(
            agent,
            config.security.confirmation_mode,
            max_iterations,
            max_budget_per_task=max_budget_per_task,
            agent_to_llm_config=agent_to_llm_config,
            agent_configs=agent_configs,
        )
        if github_token:
            self.event_stream.set_secrets(
                {
                    'github_token': github_token.get_secret_value(),
                }
            )
        if initial_message:
            self.event_stream.add_event(initial_message, EventSource.USER)
            self.event_stream.add_event(
                ChangeAgentStateAction(AgentState.RUNNING), EventSource.ENVIRONMENT
            )
        else:
            self.event_stream.add_event(
                ChangeAgentStateAction(AgentState.AWAITING_USER_INPUT),
                EventSource.ENVIRONMENT,
>>>>>>> 312b9fbf
            )

            self.controller = self._create_controller(
                agent,
                config.security.confirmation_mode,
                max_iterations,
                max_budget_per_task=max_budget_per_task,
                agent_to_llm_config=agent_to_llm_config,
                agent_configs=agent_configs,
            )
            if github_token:
                self.event_stream.set_secrets(
                    {
                        'github_token': github_token.get_secret_value(),
                    }
                )
            if initial_message:
                self.event_stream.add_event(initial_message, EventSource.USER)
                self.event_stream.add_event(
                    ChangeAgentStateAction(AgentState.RUNNING), EventSource.ENVIRONMENT
                )
            else:
                self.event_stream.add_event(
                    ChangeAgentStateAction(AgentState.AWAITING_USER_INPUT),
                    EventSource.ENVIRONMENT,
                )
        finally:
            self._starting = False

    async def close(self):
        """Closes the Agent session"""
        if self._closed:
            return
        self._closed = True
        while self._starting and should_continue():
            logger.debug(
                f'Waiting for initialization to finish before closing session {self.sid}'
            )
            await asyncio.sleep(WAIT_TIME_BEFORE_CLOSE_INTERVAL)
            if time.time() <= self._started_at + WAIT_TIME_BEFORE_CLOSE:
                logger.error(
                    f'Waited too long for initialization to finish before closing session {self.sid}'
                )
                break
        if self.event_stream is not None:
            self.event_stream.close()
        if self.controller is not None:
            end_state = self.controller.get_state()
            end_state.save_to_session(self.sid, self.file_store)
            await self.controller.close()
        if self.runtime is not None:
            self.runtime.close()
        if self.security_analyzer is not None:
            await self.security_analyzer.close()

    async def stop_agent_loop_for_error(self):
        if self.controller is not None:
            await self.controller.set_agent_state_to(AgentState.ERROR)

    def _create_security_analyzer(self, security_analyzer: str | None):
        """Creates a SecurityAnalyzer instance that will be used to analyze the agent actions

        Parameters:
        - security_analyzer: The name of the security analyzer to use
        """

        if security_analyzer:
            logger.debug(f'Using security analyzer: {security_analyzer}')
            self.security_analyzer = options.SecurityAnalyzers.get(
                security_analyzer, SecurityAnalyzer
            )(self.event_stream)

    async def _create_runtime(
        self,
        runtime_name: str,
        config: AppConfig,
        agent: Agent,
        github_token: SecretStr | None = None,
        selected_repository: str | None = None,
        selected_branch: str | None = None,
    ):
        """Creates a runtime instance

        Parameters:
        - runtime_name: The name of the runtime associated with the session
        - config:
        - agent:
        """

        if self.runtime is not None:
            raise RuntimeError('Runtime already created')

        logger.debug(f'Initializing runtime `{runtime_name}` now...')
        runtime_cls = get_runtime_cls(runtime_name)
        env_vars = (
            {
                'GITHUB_TOKEN': github_token.get_secret_value(),
            }
            if github_token
            else None
        )

        kwargs = {}
        if runtime_cls == RemoteRuntime:
            kwargs['github_user_id'] = self.github_user_id

        self.runtime = runtime_cls(
            config=config,
            event_stream=self.event_stream,
            sid=self.sid,
            plugins=agent.sandbox_plugins,
            status_callback=self._status_callback,
            headless_mode=False,
            env_vars=env_vars,
            **kwargs,
        )

        # FIXME: this sleep is a terrible hack.
        # This is to give the websocket a second to connect, so that
        # the status messages make it through to the frontend.
        # We should find a better way to plumb status messages through.
        await asyncio.sleep(1)
        try:
            await self.runtime.connect()
        except AgentRuntimeUnavailableError as e:
            logger.error(f'Runtime initialization failed: {e}')
            if self._status_callback:
                self._status_callback(
                    'error', 'STATUS$ERROR_RUNTIME_DISCONNECTED', str(e)
                )
            return

        repo_directory = None
        if selected_repository:
            repo_directory = await call_sync_from_async(
                self.runtime.clone_repo,
                github_token,
                selected_repository,
                selected_branch,
            )

        if agent.prompt_manager:
            agent.prompt_manager.set_runtime_info(self.runtime)
            microagents: list[BaseMicroAgent] = await call_sync_from_async(
                self.runtime.get_microagents_from_selected_repo, selected_repository
            )
            agent.prompt_manager.load_microagents(microagents)
            if selected_repository and repo_directory:
                agent.prompt_manager.set_repository_info(
                    selected_repository, repo_directory
                )

        logger.debug(
            f'Runtime initialized with plugins: {[plugin.name for plugin in self.runtime.plugins]}'
        )

    def _create_controller(
        self,
        agent: Agent,
        confirmation_mode: bool,
        max_iterations: int,
        max_budget_per_task: float | None = None,
        agent_to_llm_config: dict[str, LLMConfig] | None = None,
        agent_configs: dict[str, AgentConfig] | None = None,
    ) -> AgentController:
        """Creates an AgentController instance

        Parameters:
        - agent:
        - confirmation_mode: Whether to use confirmation mode
        - max_iterations:
        - max_budget_per_task:
        - agent_to_llm_config:
        - agent_configs:
        """

        if self.controller is not None:
            raise RuntimeError('Controller already created')
        if self.runtime is None:
            raise RuntimeError(
                'Runtime must be initialized before the agent controller'
            )

        msg = (
            '\n--------------------------------- OpenHands Configuration ---------------------------------\n'
            f'LLM: {agent.llm.config.model}\n'
            f'Base URL: {agent.llm.config.base_url}\n'
        )

        msg += (
            f'Agent: {agent.name}\n'
            f'Runtime: {self.runtime.__class__.__name__}\n'
            f'Plugins: {agent.sandbox_plugins}\n'
            '-------------------------------------------------------------------------------------------'
        )
        logger.debug(msg)

        controller = AgentController(
            sid=self.sid,
            event_stream=self.event_stream,
            agent=agent,
            max_iterations=int(max_iterations),
            max_budget_per_task=max_budget_per_task,
            agent_to_llm_config=agent_to_llm_config,
            agent_configs=agent_configs,
            confirmation_mode=confirmation_mode,
            headless_mode=False,
            status_callback=self._status_callback,
            initial_state=self._maybe_restore_state(),
        )

        return controller

    def _maybe_restore_state(self) -> State | None:
        """Helper method to handle state restore logic."""
        restored_state = None

        # Attempt to restore the state from session.
        # Use a heuristic to figure out if we should have a state:
        # if we have events in the stream.
        try:
            restored_state = State.restore_from_session(self.sid, self.file_store)
            logger.debug(f'Restored state from session, sid: {self.sid}')
        except Exception as e:
            if self.event_stream.get_latest_event_id() > 0:
                # if we have events, we should have a state
                logger.warning(f'State could not be restored: {e}')
            else:
                logger.debug('No events found, no state to restore')
        return restored_state

    def get_state(self) -> AgentState | None:
        controller = self.controller
        if controller:
            return controller.state.agent_state
        if time.time() > self._started_at + WAIT_TIME_BEFORE_CLOSE:
            # If 5 minutes have elapsed and we still don't have a controller, something has gone wrong
            return AgentState.ERROR
        return None<|MERGE_RESOLUTION|>--- conflicted
+++ resolved
@@ -98,9 +98,8 @@
             logger.warning('Session closed before starting')
             return
         self._starting = True
-<<<<<<< HEAD
+        self._started_at = time.time()
         try:
-            self._started_at = time.time()
             self._create_security_analyzer(config.security.security_analyzer)
             await self._create_runtime(
                 runtime_name=runtime_name,
@@ -108,42 +107,7 @@
                 agent=agent,
                 github_token=github_token,
                 selected_repository=selected_repository,
-=======
-        self._started_at = time.time()
-        self._create_security_analyzer(config.security.security_analyzer)
-        await self._create_runtime(
-            runtime_name=runtime_name,
-            config=config,
-            agent=agent,
-            github_token=github_token,
-            selected_repository=selected_repository,
-            selected_branch=selected_branch,
-        )
-
-        self.controller = self._create_controller(
-            agent,
-            config.security.confirmation_mode,
-            max_iterations,
-            max_budget_per_task=max_budget_per_task,
-            agent_to_llm_config=agent_to_llm_config,
-            agent_configs=agent_configs,
-        )
-        if github_token:
-            self.event_stream.set_secrets(
-                {
-                    'github_token': github_token.get_secret_value(),
-                }
-            )
-        if initial_message:
-            self.event_stream.add_event(initial_message, EventSource.USER)
-            self.event_stream.add_event(
-                ChangeAgentStateAction(AgentState.RUNNING), EventSource.ENVIRONMENT
-            )
-        else:
-            self.event_stream.add_event(
-                ChangeAgentStateAction(AgentState.AWAITING_USER_INPUT),
-                EventSource.ENVIRONMENT,
->>>>>>> 312b9fbf
+                selected_branch=selected_branch,
             )
 
             self.controller = self._create_controller(
