import asyncio
import json
import time
from logging import LoggerAdapter
from types import MappingProxyType
from typing import Callable, cast

from openhands.controller import AgentController
from openhands.controller.agent import Agent
from openhands.controller.replay import ReplayManager
from openhands.controller.state.state import State
from openhands.core.config import AgentConfig, AppConfig, LLMConfig
from openhands.core.exceptions import AgentRuntimeUnavailableError
from openhands.core.logger import OpenHandsLoggerAdapter
from openhands.core.schema.agent import AgentState
from openhands.events.action import ChangeAgentStateAction, MessageAction
from openhands.events.event import Event, EventSource
from openhands.events.stream import EventStream
from openhands.integrations.provider import PROVIDER_TOKEN_TYPE, ProviderHandler
from openhands.integrations.service_types import Repository
from openhands.mcp import add_mcp_tools_to_agent
from openhands.memory.memory import Memory
from openhands.microagent.microagent import BaseMicroagent
from openhands.runtime import get_runtime_cls
from openhands.runtime.base import Runtime
from openhands.runtime.impl.remote.remote_runtime import RemoteRuntime
from openhands.security import SecurityAnalyzer, options
from openhands.storage.files import FileStore
from openhands.utils.async_utils import EXECUTOR, call_sync_from_async
from openhands.utils.shutdown_listener import should_continue

WAIT_TIME_BEFORE_CLOSE = 90
WAIT_TIME_BEFORE_CLOSE_INTERVAL = 5


class AgentSession:
    """Represents a session with an Agent

    Attributes:
        controller: The AgentController instance for controlling the agent.
    """

    sid: str
    user_id: str | None
    event_stream: EventStream
    file_store: FileStore
    controller: AgentController | None = None
    runtime: Runtime | None = None
    security_analyzer: SecurityAnalyzer | None = None
    _starting: bool = False
    _started_at: float = 0
    _closed: bool = False
    loop: asyncio.AbstractEventLoop | None = None
    logger: LoggerAdapter

    def __init__(
        self,
        sid: str,
        file_store: FileStore,
        status_callback: Callable | None = None,
        user_id: str | None = None,
    ):
        """Initializes a new instance of the Session class

        Parameters:
        - sid: The session ID
        - file_store: Instance of the FileStore
        """

        self.sid = sid
        self.event_stream = EventStream(sid, file_store, user_id)
        self.file_store = file_store
        self._status_callback = status_callback
        self.user_id = user_id
        self.logger = OpenHandsLoggerAdapter(
            extra={'session_id': sid, 'user_id': user_id}
        )

    async def start(
        self,
        runtime_name: str,
        config: AppConfig,
        agent: Agent,
        max_iterations: int,
        git_provider_tokens: PROVIDER_TOKEN_TYPE | None = None,
        max_budget_per_task: float | None = None,
        agent_to_llm_config: dict[str, LLMConfig] | None = None,
        agent_configs: dict[str, AgentConfig] | None = None,
        selected_repository: str | None = None,
        selected_branch: str | None = None,
        initial_message: MessageAction | None = None,
        replay_json: str | None = None,
    ):
        """Starts the Agent session
        Parameters:
        - runtime_name: The name of the runtime associated with the session
        - config:
        - agent:
        - max_iterations:
        - max_budget_per_task:
        - agent_to_llm_config:
        - agent_configs:
        """
        if self.controller or self.runtime:
            raise RuntimeError(
                'Session already started. You need to close this session and start a new one.'
            )

        if self._closed:
            self.logger.warning('Session closed before starting')
            return
        self._starting = True
        started_at = time.time()
        self._started_at = started_at
        finished = False  # For monitoring
        runtime_connected = False
        try:
            self._create_security_analyzer(config.security.security_analyzer)
            runtime_connected = await self._create_runtime(
                runtime_name=runtime_name,
                config=config,
                agent=agent,
                git_provider_tokens=git_provider_tokens,
                selected_repository=selected_repository,
                selected_branch=selected_branch,
            )

            # NOTE: this needs to happen before controller is created
            # so MCP tools can be included into the SystemMessageAction
            if self.runtime and runtime_connected:
                await add_mcp_tools_to_agent(agent, self.runtime, config.mcp)

            if replay_json:
                initial_message = self._run_replay(
                    initial_message,
                    replay_json,
                    agent,
                    config,
                    max_iterations,
                    max_budget_per_task,
                    agent_to_llm_config,
                    agent_configs,
                )
            else:
                self.controller = self._create_controller(
                    agent,
                    config.security.confirmation_mode,
                    max_iterations,
                    max_budget_per_task=max_budget_per_task,
                    agent_to_llm_config=agent_to_llm_config,
                    agent_configs=agent_configs,
                )

            repo_directory = None
            if self.runtime and runtime_connected and selected_repository:
<<<<<<< HEAD
                repo_directory = selected_repository.split('/')[-1]
=======
                repo_directory = selected_repository.full_name.split('/')[-1]

>>>>>>> 7244e5df
            self.memory = await self._create_memory(
                selected_repository=selected_repository,
                repo_directory=repo_directory,
            )

            if git_provider_tokens:
                provider_handler = ProviderHandler(provider_tokens=git_provider_tokens)
                await provider_handler.set_event_stream_secrets(self.event_stream)

            if not self._closed:
                if initial_message:
                    self.event_stream.add_event(initial_message, EventSource.USER)
                    self.event_stream.add_event(
                        ChangeAgentStateAction(AgentState.RUNNING),
                        EventSource.ENVIRONMENT,
                    )
                else:
                    self.event_stream.add_event(
                        ChangeAgentStateAction(AgentState.AWAITING_USER_INPUT),
                        EventSource.ENVIRONMENT,
                    )
            finished = True
        finally:
            self._starting = False
            success = finished and runtime_connected
            self.logger.info(
                'Agent session start',
                extra={
                    'signal': 'agent_session_start',
                    'success': success,
                    'duration': (time.time() - started_at),
                },
            )

    async def close(self):
        """Closes the Agent session"""
        if self._closed:
            return
        self._closed = True
        while self._starting and should_continue():
            self.logger.debug(
                f'Waiting for initialization to finish before closing session {self.sid}'
            )
            await asyncio.sleep(WAIT_TIME_BEFORE_CLOSE_INTERVAL)
            if time.time() <= self._started_at + WAIT_TIME_BEFORE_CLOSE:
                self.logger.error(
                    f'Waited too long for initialization to finish before closing session {self.sid}'
                )
                break
        if self.event_stream is not None:
            self.event_stream.close()
        if self.controller is not None:
            end_state = self.controller.get_state()
            end_state.save_to_session(self.sid, self.file_store, self.user_id)
            await self.controller.close()
        if self.runtime is not None:
            EXECUTOR.submit(self.runtime.close)
        if self.security_analyzer is not None:
            await self.security_analyzer.close()

    def _run_replay(
        self,
        initial_message: MessageAction | None,
        replay_json: str,
        agent: Agent,
        config: AppConfig,
        max_iterations: int,
        max_budget_per_task: float | None,
        agent_to_llm_config: dict[str, LLMConfig] | None,
        agent_configs: dict[str, AgentConfig] | None,
    ) -> MessageAction:
        """
        Replays a trajectory from a JSON file. Note that once the replay session
        finishes, the controller will continue to run with further user instructions,
        so we still need to pass llm configs, budget, etc., even though the replay
        itself does not call LLM or cost money.
        """
        assert initial_message is None
        replay_events = ReplayManager.get_replay_events(json.loads(replay_json))
        self.controller = self._create_controller(
            agent,
            config.security.confirmation_mode,
            max_iterations,
            max_budget_per_task=max_budget_per_task,
            agent_to_llm_config=agent_to_llm_config,
            agent_configs=agent_configs,
            replay_events=replay_events[1:],
        )
        assert isinstance(replay_events[0], MessageAction)
        return replay_events[0]

    def _create_security_analyzer(self, security_analyzer: str | None):
        """Creates a SecurityAnalyzer instance that will be used to analyze the agent actions

        Parameters:
        - security_analyzer: The name of the security analyzer to use
        """

        if security_analyzer:
            self.logger.debug(f'Using security analyzer: {security_analyzer}')
            self.security_analyzer = options.SecurityAnalyzers.get(
                security_analyzer, SecurityAnalyzer
            )(self.event_stream)

    async def _create_runtime(
        self,
        runtime_name: str,
        config: AppConfig,
        agent: Agent,
        git_provider_tokens: PROVIDER_TOKEN_TYPE | None = None,
        selected_repository: str | None = None,
        selected_branch: str | None = None,
    ) -> bool:
        """Creates a runtime instance

        Parameters:
        - runtime_name: The name of the runtime associated with the session
        - config:
        - agent:

        Return True on successfully connected, False if could not connect.
        Raises if already created, possibly in other situations.
        """

        if self.runtime is not None:
            raise RuntimeError('Runtime already created')

        self.logger.debug(f'Initializing runtime `{runtime_name}` now...')
        runtime_cls = get_runtime_cls(runtime_name)

        if runtime_cls == RemoteRuntime:
            self.runtime = runtime_cls(
                config=config,
                event_stream=self.event_stream,
                sid=self.sid,
                plugins=agent.sandbox_plugins,
                status_callback=self._status_callback,
                headless_mode=False,
                attach_to_existing=False,
                git_provider_tokens=git_provider_tokens,
                user_id=self.user_id,
            )
        else:
            provider_handler = ProviderHandler(
                provider_tokens=git_provider_tokens
                or cast(PROVIDER_TOKEN_TYPE, MappingProxyType({}))
            )
            env_vars = await provider_handler.get_env_vars(expose_secrets=True)

            self.runtime = runtime_cls(
                config=config,
                event_stream=self.event_stream,
                sid=self.sid,
                plugins=agent.sandbox_plugins,
                status_callback=self._status_callback,
                headless_mode=False,
                attach_to_existing=False,
                env_vars=env_vars,
            )

        # FIXME: this sleep is a terrible hack.
        # This is to give the websocket a second to connect, so that
        # the status messages make it through to the frontend.
        # We should find a better way to plumb status messages through.
        await asyncio.sleep(1)
        try:
            await self.runtime.connect()
        except AgentRuntimeUnavailableError as e:
            self.logger.error(f'Runtime initialization failed: {e}')
            if self._status_callback:
                self._status_callback(
                    'error', 'STATUS$ERROR_RUNTIME_DISCONNECTED', str(e)
                )
            return False

        await self.runtime.clone_or_init_repo(
            git_provider_tokens, selected_repository, selected_branch
        )
        await call_sync_from_async(self.runtime.maybe_run_setup_script)

        self.logger.debug(
            f'Runtime initialized with plugins: {[plugin.name for plugin in self.runtime.plugins]}'
        )
        return True

    def _create_controller(
        self,
        agent: Agent,
        confirmation_mode: bool,
        max_iterations: int,
        max_budget_per_task: float | None = None,
        agent_to_llm_config: dict[str, LLMConfig] | None = None,
        agent_configs: dict[str, AgentConfig] | None = None,
        replay_events: list[Event] | None = None,
    ) -> AgentController:
        """Creates an AgentController instance

        Parameters:
        - agent:
        - confirmation_mode: Whether to use confirmation mode
        - max_iterations:
        - max_budget_per_task:
        - agent_to_llm_config:
        - agent_configs:
        """

        if self.controller is not None:
            raise RuntimeError('Controller already created')
        if self.runtime is None:
            raise RuntimeError(
                'Runtime must be initialized before the agent controller'
            )

        msg = (
            '\n--------------------------------- OpenHands Configuration ---------------------------------\n'
            f'LLM: {agent.llm.config.model}\n'
            f'Base URL: {agent.llm.config.base_url}\n'
        )

        msg += (
            f'Agent: {agent.name}\n'
            f'Runtime: {self.runtime.__class__.__name__}\n'
            f'Plugins: {agent.sandbox_plugins}\n'
            '-------------------------------------------------------------------------------------------'
        )
        self.logger.debug(msg)

        controller = AgentController(
            sid=self.sid,
            event_stream=self.event_stream,
            agent=agent,
            max_iterations=int(max_iterations),
            max_budget_per_task=max_budget_per_task,
            agent_to_llm_config=agent_to_llm_config,
            agent_configs=agent_configs,
            confirmation_mode=confirmation_mode,
            headless_mode=False,
            status_callback=self._status_callback,
            initial_state=self._maybe_restore_state(),
            replay_events=replay_events,
        )

        return controller

    async def _create_memory(
        self, selected_repository: str | None, repo_directory: str | None
    ) -> Memory:
        memory = Memory(
            event_stream=self.event_stream,
            sid=self.sid,
            status_callback=self._status_callback,
        )

        if self.runtime:
            # sets available hosts and other runtime info
            memory.set_runtime_info(self.runtime)

            # loads microagents from repo/.openhands/microagents
            microagents: list[BaseMicroagent] = await call_sync_from_async(
                self.runtime.get_microagents_from_selected_repo,
                selected_repository or None,
            )
            memory.load_user_workspace_microagents(microagents)

            if selected_repository and repo_directory:
                memory.set_repository_info(
                    selected_repository, repo_directory
                )
        return memory

    def _maybe_restore_state(self) -> State | None:
        """Helper method to handle state restore logic."""
        restored_state = None

        # Attempt to restore the state from session.
        # Use a heuristic to figure out if we should have a state:
        # if we have events in the stream.
        try:
            restored_state = State.restore_from_session(
                self.sid, self.file_store, self.user_id
            )
            self.logger.debug(f'Restored state from session, sid: {self.sid}')
        except Exception as e:
            if self.event_stream.get_latest_event_id() > 0:
                # if we have events, we should have a state
                self.logger.warning(f'State could not be restored: {e}')
            else:
                self.logger.debug('No events found, no state to restore')
        return restored_state

    def get_state(self) -> AgentState | None:
        controller = self.controller
        if controller:
            return controller.state.agent_state
        if time.time() > self._started_at + WAIT_TIME_BEFORE_CLOSE:
            # If 5 minutes have elapsed and we still don't have a controller, something has gone wrong
            return AgentState.ERROR
        return None

    def is_closed(self) -> bool:
        return self._closed<|MERGE_RESOLUTION|>--- conflicted
+++ resolved
@@ -153,12 +153,8 @@
 
             repo_directory = None
             if self.runtime and runtime_connected and selected_repository:
-<<<<<<< HEAD
                 repo_directory = selected_repository.split('/')[-1]
-=======
-                repo_directory = selected_repository.full_name.split('/')[-1]
-
->>>>>>> 7244e5df
+
             self.memory = await self._create_memory(
                 selected_repository=selected_repository,
                 repo_directory=repo_directory,
