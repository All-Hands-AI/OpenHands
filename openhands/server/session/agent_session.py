import asyncio
import json
import time
from logging import LoggerAdapter
from typing import Callable

from pydantic import SecretStr

from openhands.controller import AgentController
from openhands.controller.agent import Agent
from openhands.controller.state.state import State
from openhands.core.config import AgentConfig, AppConfig, LLMConfig
from openhands.core.exceptions import AgentRuntimeUnavailableError
from openhands.core.logger import OpenHandsLoggerAdapter
from openhands.core.schema.agent import AgentState
from openhands.events.action import ChangeAgentStateAction, MessageAction
from openhands.events.event import Event, EventSource
from openhands.events.serialization.event import event_from_dict
from openhands.events.stream import EventStream
from openhands.memory.memory import Memory
from openhands.microagent.microagent import BaseMicroAgent
from openhands.runtime import get_runtime_cls
from openhands.runtime.base import Runtime
from openhands.runtime.impl.remote.remote_runtime import RemoteRuntime
from openhands.security import SecurityAnalyzer, options
from openhands.storage.files import FileStore
from openhands.utils.async_utils import call_sync_from_async
from openhands.utils.shutdown_listener import should_continue

WAIT_TIME_BEFORE_CLOSE = 90
WAIT_TIME_BEFORE_CLOSE_INTERVAL = 5


class AgentSession:
    """Represents a session with an Agent

    Attributes:
        controller: The AgentController instance for controlling the agent.
    """

    sid: str
    user_id: str | None
    event_stream: EventStream
    file_store: FileStore
    controller: AgentController | None = None
    runtime: Runtime | None = None
    security_analyzer: SecurityAnalyzer | None = None
    _starting: bool = False
    _started_at: float = 0
    _closed: bool = False
    loop: asyncio.AbstractEventLoop | None = None
    logger: LoggerAdapter

    def __init__(
        self,
        sid: str,
        file_store: FileStore,
        status_callback: Callable | None = None,
        user_id: str | None = None,
    ):
        """Initializes a new instance of the Session class

        Parameters:
        - sid: The session ID
        - file_store: Instance of the FileStore
        """

        self.sid = sid
        self.event_stream = EventStream(sid, file_store, user_id)
        self.file_store = file_store
        self._status_callback = status_callback
        self.user_id = user_id
        self.logger = OpenHandsLoggerAdapter(
            extra={'session_id': sid, 'user_id': user_id}
        )

    async def start(
        self,
        runtime_name: str,
        config: AppConfig,
        agent: Agent,
        max_iterations: int,
        max_budget_per_task: float | None = None,
        agent_to_llm_config: dict[str, LLMConfig] | None = None,
        agent_configs: dict[str, AgentConfig] | None = None,
        github_token: SecretStr | None = None,
        selected_repository: str | None = None,
        selected_branch: str | None = None,
        initial_message: MessageAction | None = None,
        replay_json: str | None = None,
    ):
        """Starts the Agent session
        Parameters:
        - runtime_name: The name of the runtime associated with the session
        - config:
        - agent:
        - max_iterations:
        - max_budget_per_task:
        - agent_to_llm_config:
        - agent_configs:
        """
        if self.controller or self.runtime:
            raise RuntimeError(
                'Session already started. You need to close this session and start a new one.'
            )

        if self._closed:
            self.logger.warning('Session closed before starting')
            return
        self._starting = True
<<<<<<< HEAD
        self._started_at = time.time()
        self._create_security_analyzer(config.security.security_analyzer)
        await self._create_runtime(
            runtime_name=runtime_name,
            config=config,
            agent=agent,
            github_token=github_token,
            selected_repository=selected_repository,
        )

        replay_events = None
        if replay_json:
            assert initial_message is None
            data = json.loads(replay_json)
            if not isinstance(data, list):
                raise ValueError(
                    f'Expected a list in {replay_json}, got {type(data).__name__}'
                )
            replay_events = []
            for item in data:
                event = event_from_dict(item)
                if event.source == EventSource.ENVIRONMENT:
                    # ignore ENVIRONMENT events as they are not issued by
                    # the user or agent, and should not be replayed
                    continue
                # cannot add an event with _id to event stream
                event._id = None  # type: ignore[attr-defined]
                replay_events.append(event)
            self.controller = self._create_controller(
                agent,
                config.security.confirmation_mode,
                max_iterations,
                max_budget_per_task=max_budget_per_task,
                agent_to_llm_config=agent_to_llm_config,
                agent_configs=agent_configs,
                replay_events=replay_events[1:],
            )
            assert isinstance(replay_events[0], MessageAction)
            self.event_stream.add_event(replay_events[0], EventSource.USER)
            self._starting = True
            return

        self.controller = self._create_controller(
            agent,
            config.security.confirmation_mode,
            max_iterations,
            max_budget_per_task=max_budget_per_task,
            agent_to_llm_config=agent_to_llm_config,
            agent_configs=agent_configs,
        )
        if github_token:
            self.event_stream.set_secrets(
                {
                    'github_token': github_token,
                }
=======
        started_at = time.time()
        self._started_at = started_at
        finished = False  # For monitoring
        runtime_connected = False
        try:
            self._create_security_analyzer(config.security.security_analyzer)
            runtime_connected = await self._create_runtime(
                runtime_name=runtime_name,
                config=config,
                agent=agent,
                github_token=github_token,
                selected_repository=selected_repository,
                selected_branch=selected_branch,
>>>>>>> 3e3b2aaa
            )

            self.controller = self._create_controller(
                agent,
                config.security.confirmation_mode,
                max_iterations,
                max_budget_per_task=max_budget_per_task,
                agent_to_llm_config=agent_to_llm_config,
                agent_configs=agent_configs,
            )

            repo_directory = None
            if self.runtime and runtime_connected and selected_repository:
                repo_directory = selected_repository.split('/')[-1]
            self.memory = await self._create_memory(
                selected_repository=selected_repository,
                repo_directory=repo_directory,
            )

            if github_token:
                self.event_stream.set_secrets(
                    {
                        'github_token': github_token.get_secret_value(),
                    }
                )
            if not self._closed:
                if initial_message:
                    self.event_stream.add_event(initial_message, EventSource.USER)
                    self.event_stream.add_event(
                        ChangeAgentStateAction(AgentState.RUNNING),
                        EventSource.ENVIRONMENT,
                    )
                else:
                    self.event_stream.add_event(
                        ChangeAgentStateAction(AgentState.AWAITING_USER_INPUT),
                        EventSource.ENVIRONMENT,
                    )
            finished = True
        finally:
            self._starting = False
            success = finished and runtime_connected
            self.logger.info(
                'Agent session start',
                extra={
                    'signal': 'agent_session_start',
                    'success': success,
                    'duration': (time.time() - started_at),
                },
            )

    async def close(self):
        """Closes the Agent session"""
        if self._closed:
            return
        self._closed = True
        while self._starting and should_continue():
            self.logger.debug(
                f'Waiting for initialization to finish before closing session {self.sid}'
            )
            await asyncio.sleep(WAIT_TIME_BEFORE_CLOSE_INTERVAL)
            if time.time() <= self._started_at + WAIT_TIME_BEFORE_CLOSE:
                self.logger.error(
                    f'Waited too long for initialization to finish before closing session {self.sid}'
                )
                break
        if self.event_stream is not None:
            self.event_stream.close()
        if self.controller is not None:
            end_state = self.controller.get_state()
            end_state.save_to_session(self.sid, self.file_store, self.user_id)
            await self.controller.close()
        if self.runtime is not None:
            self.runtime.close()
        if self.security_analyzer is not None:
            await self.security_analyzer.close()

    def _create_security_analyzer(self, security_analyzer: str | None):
        """Creates a SecurityAnalyzer instance that will be used to analyze the agent actions

        Parameters:
        - security_analyzer: The name of the security analyzer to use
        """

        if security_analyzer:
            self.logger.debug(f'Using security analyzer: {security_analyzer}')
            self.security_analyzer = options.SecurityAnalyzers.get(
                security_analyzer, SecurityAnalyzer
            )(self.event_stream)

    async def _create_runtime(
        self,
        runtime_name: str,
        config: AppConfig,
        agent: Agent,
        github_token: SecretStr | None = None,
        selected_repository: str | None = None,
        selected_branch: str | None = None,
    ) -> bool:
        """Creates a runtime instance

        Parameters:
        - runtime_name: The name of the runtime associated with the session
        - config:
        - agent:

        Return True on successfully connected, False if could not connect.
        Raises if already created, possibly in other situations.
        """

        if self.runtime is not None:
            raise RuntimeError('Runtime already created')

        self.logger.debug(f'Initializing runtime `{runtime_name}` now...')
        runtime_cls = get_runtime_cls(runtime_name)
        env_vars = (
            {
                'GITHUB_TOKEN': github_token.get_secret_value(),
            }
            if github_token
            else None
        )

        kwargs = {}
        if runtime_cls == RemoteRuntime:
            kwargs['user_id'] = self.user_id

        self.runtime = runtime_cls(
            config=config,
            event_stream=self.event_stream,
            sid=self.sid,
            plugins=agent.sandbox_plugins,
            status_callback=self._status_callback,
            headless_mode=False,
            attach_to_existing=False,
            env_vars=env_vars,
            **kwargs,
        )

        # FIXME: this sleep is a terrible hack.
        # This is to give the websocket a second to connect, so that
        # the status messages make it through to the frontend.
        # We should find a better way to plumb status messages through.
        await asyncio.sleep(1)
        try:
            await self.runtime.connect()
        except AgentRuntimeUnavailableError as e:
            self.logger.error(f'Runtime initialization failed: {e}')
            if self._status_callback:
                self._status_callback(
                    'error', 'STATUS$ERROR_RUNTIME_DISCONNECTED', str(e)
                )
            return False

        if selected_repository:
            await call_sync_from_async(
                self.runtime.clone_repo,
                github_token,
                selected_repository,
                selected_branch,
            )

        self.logger.debug(
            f'Runtime initialized with plugins: {[plugin.name for plugin in self.runtime.plugins]}'
        )
        return True

    def _create_controller(
        self,
        agent: Agent,
        confirmation_mode: bool,
        max_iterations: int,
        max_budget_per_task: float | None = None,
        agent_to_llm_config: dict[str, LLMConfig] | None = None,
        agent_configs: dict[str, AgentConfig] | None = None,
        replay_events: list[Event] | None = None,
    ) -> AgentController:
        """Creates an AgentController instance

        Parameters:
        - agent:
        - confirmation_mode: Whether to use confirmation mode
        - max_iterations:
        - max_budget_per_task:
        - agent_to_llm_config:
        - agent_configs:
        """

        if self.controller is not None:
            raise RuntimeError('Controller already created')
        if self.runtime is None:
            raise RuntimeError(
                'Runtime must be initialized before the agent controller'
            )

        msg = (
            '\n--------------------------------- OpenHands Configuration ---------------------------------\n'
            f'LLM: {agent.llm.config.model}\n'
            f'Base URL: {agent.llm.config.base_url}\n'
        )

        msg += (
            f'Agent: {agent.name}\n'
            f'Runtime: {self.runtime.__class__.__name__}\n'
            f'Plugins: {agent.sandbox_plugins}\n'
            '-------------------------------------------------------------------------------------------'
        )
        self.logger.debug(msg)

        controller = AgentController(
            sid=self.sid,
            event_stream=self.event_stream,
            agent=agent,
            max_iterations=int(max_iterations),
            max_budget_per_task=max_budget_per_task,
            agent_to_llm_config=agent_to_llm_config,
            agent_configs=agent_configs,
            confirmation_mode=confirmation_mode,
            headless_mode=False,
            status_callback=self._status_callback,
            initial_state=self._maybe_restore_state(),
            replay_events=replay_events,
        )

        return controller

    async def _create_memory(
        self, selected_repository: str | None, repo_directory: str | None
    ) -> Memory:
        memory = Memory(
            event_stream=self.event_stream,
            sid=self.sid,
            status_callback=self._status_callback,
        )

        if self.runtime:
            # sets available hosts and other runtime info
            memory.set_runtime_info(self.runtime)

            # loads microagents from repo/.openhands/microagents
            microagents: list[BaseMicroAgent] = await call_sync_from_async(
                self.runtime.get_microagents_from_selected_repo, selected_repository
            )
            memory.load_user_workspace_microagents(microagents)

            if selected_repository and repo_directory:
                memory.set_repository_info(selected_repository, repo_directory)
        return memory

    def _maybe_restore_state(self) -> State | None:
        """Helper method to handle state restore logic."""
        restored_state = None

        # Attempt to restore the state from session.
        # Use a heuristic to figure out if we should have a state:
        # if we have events in the stream.
        try:
            restored_state = State.restore_from_session(
                self.sid, self.file_store, self.user_id
            )
            self.logger.debug(f'Restored state from session, sid: {self.sid}')
        except Exception as e:
            if self.event_stream.get_latest_event_id() > 0:
                # if we have events, we should have a state
                self.logger.warning(f'State could not be restored: {e}')
            else:
                self.logger.debug('No events found, no state to restore')
        return restored_state

    def get_state(self) -> AgentState | None:
        controller = self.controller
        if controller:
            return controller.state.agent_state
        if time.time() > self._started_at + WAIT_TIME_BEFORE_CLOSE:
            # If 5 minutes have elapsed and we still don't have a controller, something has gone wrong
            return AgentState.ERROR
        return None

    def is_closed(self) -> bool:
        return self._closed<|MERGE_RESOLUTION|>--- conflicted
+++ resolved
@@ -108,63 +108,6 @@
             self.logger.warning('Session closed before starting')
             return
         self._starting = True
-<<<<<<< HEAD
-        self._started_at = time.time()
-        self._create_security_analyzer(config.security.security_analyzer)
-        await self._create_runtime(
-            runtime_name=runtime_name,
-            config=config,
-            agent=agent,
-            github_token=github_token,
-            selected_repository=selected_repository,
-        )
-
-        replay_events = None
-        if replay_json:
-            assert initial_message is None
-            data = json.loads(replay_json)
-            if not isinstance(data, list):
-                raise ValueError(
-                    f'Expected a list in {replay_json}, got {type(data).__name__}'
-                )
-            replay_events = []
-            for item in data:
-                event = event_from_dict(item)
-                if event.source == EventSource.ENVIRONMENT:
-                    # ignore ENVIRONMENT events as they are not issued by
-                    # the user or agent, and should not be replayed
-                    continue
-                # cannot add an event with _id to event stream
-                event._id = None  # type: ignore[attr-defined]
-                replay_events.append(event)
-            self.controller = self._create_controller(
-                agent,
-                config.security.confirmation_mode,
-                max_iterations,
-                max_budget_per_task=max_budget_per_task,
-                agent_to_llm_config=agent_to_llm_config,
-                agent_configs=agent_configs,
-                replay_events=replay_events[1:],
-            )
-            assert isinstance(replay_events[0], MessageAction)
-            self.event_stream.add_event(replay_events[0], EventSource.USER)
-            self._starting = True
-            return
-
-        self.controller = self._create_controller(
-            agent,
-            config.security.confirmation_mode,
-            max_iterations,
-            max_budget_per_task=max_budget_per_task,
-            agent_to_llm_config=agent_to_llm_config,
-            agent_configs=agent_configs,
-        )
-        if github_token:
-            self.event_stream.set_secrets(
-                {
-                    'github_token': github_token,
-                }
-=======
         started_at = time.time()
         self._started_at = started_at
         finished = False  # For monitoring
@@ -178,8 +121,39 @@
                 github_token=github_token,
                 selected_repository=selected_repository,
                 selected_branch=selected_branch,
->>>>>>> 3e3b2aaa
-            )
+            )
+
+            replay_events = None
+            if replay_json:
+                assert initial_message is None
+                data = json.loads(replay_json)
+                if not isinstance(data, list):
+                    raise ValueError(
+                        f'Expected a list in {replay_json}, got {type(data).__name__}'
+                    )
+                replay_events = []
+                for item in data:
+                    event = event_from_dict(item)
+                    if event.source == EventSource.ENVIRONMENT:
+                        # ignore ENVIRONMENT events as they are not issued by
+                        # the user or agent, and should not be replayed
+                        continue
+                    # cannot add an event with _id to event stream
+                    event._id = None  # type: ignore[attr-defined]
+                    replay_events.append(event)
+                self.controller = self._create_controller(
+                    agent,
+                    config.security.confirmation_mode,
+                    max_iterations,
+                    max_budget_per_task=max_budget_per_task,
+                    agent_to_llm_config=agent_to_llm_config,
+                    agent_configs=agent_configs,
+                    replay_events=replay_events[1:],
+                )
+                assert isinstance(replay_events[0], MessageAction)
+                self.event_stream.add_event(replay_events[0], EventSource.USER)
+                self._starting = True
+                return
 
             self.controller = self._create_controller(
                 agent,
