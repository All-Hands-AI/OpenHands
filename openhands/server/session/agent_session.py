import asyncio
from typing import Callable, Optional

from openhands.controller import AgentController
from openhands.controller.agent import Agent
from openhands.controller.state.state import State
from openhands.core.config import AgentConfig, AppConfig, LLMConfig
from openhands.core.logger import openhands_logger as logger
from openhands.core.schema.agent import AgentState
from openhands.events.action.agent import ChangeAgentStateAction
from openhands.events.event import EventSource
from openhands.events.stream import EventStream
from openhands.runtime import get_runtime_cls
from openhands.runtime.base import Runtime
from openhands.security import SecurityAnalyzer, options
from openhands.storage.files import FileStore


class AgentSession:
    """Represents a session with an Agent

    Attributes:
        controller: The AgentController instance for controlling the agent.
    """

    sid: str
    event_stream: EventStream
    file_store: FileStore
    controller: AgentController | None = None
    secondary_event_stream: EventStream | None = None
    runtime: Runtime | None = None
    security_analyzer: SecurityAnalyzer | None = None
    _closed: bool = False
    loop: asyncio.AbstractEventLoop | None = None

    def __init__(self, sid: str, file_store: FileStore):
        """Initializes a new instance of the Session class

        Parameters:
        - sid: The session ID
        - file_store: Instance of the FileStore
        """

        self.sid = sid
        self.event_stream = EventStream(sid, file_store)
        self.secondary_event_stream = EventStream(sid + '-secondary', file_store)
        self.file_store = file_store

    async def start(
        self,
        runtime_name: str,
        config: AppConfig,
        agent: Agent,
        max_iterations: int,
        max_budget_per_task: float | None = None,
        agent_to_llm_config: dict[str, LLMConfig] | None = None,
        agent_configs: dict[str, AgentConfig] | None = None,
        status_message_callback: Optional[Callable] = None,
    ):
        """Starts the Agent session
        Parameters:
        - runtime_name: The name of the runtime associated with the session
        - config:
        - agent:
        - max_iterations:
        - max_budget_per_task:
        - agent_to_llm_config:
        - agent_configs:
        """
        if self.controller or self.runtime:
            raise RuntimeError(
                'Session already started. You need to close this session and start a new one.'
            )

        asyncio.get_event_loop().run_in_executor(
            None,
            self._start_thread,
            runtime_name,
            config,
            agent,
            max_iterations,
            max_budget_per_task,
            agent_to_llm_config,
            agent_configs,
            status_message_callback,
        )

    def _start_thread(self, *args):
        try:
            asyncio.run(self._start(*args), debug=True)
        except RuntimeError:
            logger.error(f'Error starting session: {RuntimeError}', exc_info=True)
            logger.info('Session Finished')

    async def _start(
        self,
        runtime_name: str,
        config: AppConfig,
        agent: Agent,
        max_iterations: int,
        max_budget_per_task: float | None = None,
        agent_to_llm_config: dict[str, LLMConfig] | None = None,
        agent_configs: dict[str, AgentConfig] | None = None,
        status_message_callback: Optional[Callable] = None,
    ):
        self.loop = asyncio.get_running_loop()
        self._create_security_analyzer(config.security.security_analyzer)
        await self._create_runtime(
            runtime_name=runtime_name,
            config=config,
            agent=agent,
            status_message_callback=status_message_callback,
        )
        self._create_controller(
            agent,
            config.security.confirmation_mode,
            max_iterations,
            max_budget_per_task=max_budget_per_task,
            agent_to_llm_config=agent_to_llm_config,
            agent_configs=agent_configs,
        )
        self.event_stream.add_event(
            ChangeAgentStateAction(AgentState.INIT), EventSource.USER
        )
        if self.controller:
            self.controller.agent_task = self.controller.start_step_loop()
            await self.controller.agent_task  # type: ignore

    async def close(self):
        """Closes the Agent session"""

        if self._closed:
            return
        if self.controller is not None:
            end_state = self.controller.get_state()
            end_state.save_to_session(self.sid, self.file_store)
            await self.controller.close()
        if self.runtime is not None:
            self.runtime.close()
        if self.security_analyzer is not None:
            await self.security_analyzer.close()

        if self.loop:
            self.loop.stop()

        self._closed = True

    def _create_security_analyzer(self, security_analyzer: str | None):
        """Creates a SecurityAnalyzer instance that will be used to analyze the agent actions

        Parameters:
        - security_analyzer: The name of the security analyzer to use
        """

        if security_analyzer:
            logger.debug(f'Using security analyzer: {security_analyzer}')
            self.security_analyzer = options.SecurityAnalyzers.get(
                security_analyzer, SecurityAnalyzer
            )(self.event_stream)

    async def _create_runtime(
        self,
        runtime_name: str,
        config: AppConfig,
        agent: Agent,
        status_message_callback: Optional[Callable] = None,
    ):
        """Creates a runtime instance

        Parameters:
        - runtime_name: The name of the runtime associated with the session
        - config:
        - agent:
        """

        if self.runtime is not None:
            raise RuntimeError('Runtime already created')

        logger.info(f'Initializing runtime `{runtime_name}` now...')
        runtime_cls = get_runtime_cls(runtime_name)
        self.runtime = runtime_cls(
            config=config,
            event_stream=self.event_stream,
            sid=self.sid,
            plugins=agent.sandbox_plugins,
            status_message_callback=status_message_callback,
        )

        try:
<<<<<<< HEAD
            self.runtime = runtime_cls(
                config=config,
                event_stream=self.event_stream,
                secondary_event_stream=self.secondary_event_stream,
                sid=self.sid,
                plugins=agent.sandbox_plugins,
                status_message_callback=status_message_callback,
            )
=======
            await self.runtime.connect()
>>>>>>> 8bfd2fcf
        except Exception as e:
            logger.error(f'Runtime initialization failed: {e}', exc_info=True)
            raise

        if self.runtime is not None:
            logger.debug(
                f'Runtime initialized with plugins: {[plugin.name for plugin in self.runtime.plugins]}'
            )
        else:
            logger.warning('Runtime initialization failed')

    def _create_controller(
        self,
        agent: Agent,
        confirmation_mode: bool,
        max_iterations: int,
        max_budget_per_task: float | None = None,
        agent_to_llm_config: dict[str, LLMConfig] | None = None,
        agent_configs: dict[str, AgentConfig] | None = None,
    ):
        """Creates an AgentController instance

        Parameters:
        - agent:
        - confirmation_mode: Whether to use confirmation mode
        - max_iterations:
        - max_budget_per_task:
        - agent_to_llm_config:
        - agent_configs:
        """

        if self.controller is not None:
            raise RuntimeError('Controller already created')
        if self.runtime is None:
            raise RuntimeError(
                'Runtime must be initialized before the agent controller'
            )

        msg = (
            '\n--------------------------------- OpenHands Configuration ---------------------------------\n'
            f'LLM: {agent.llm.config.model}\n'
            f'Base URL: {agent.llm.config.base_url}\n'
        )
        if agent.llm.config.draft_editor:
            msg += (
                f'Draft editor LLM (for file editing): {agent.llm.config.draft_editor.model}\n'
                f'Draft editor LLM (for file editing) Base URL: {agent.llm.config.draft_editor.base_url}\n'
            )
        msg += (
            f'Agent: {agent.name}\n'
            f'Runtime: {self.runtime.__class__.__name__}\n'
            f'Plugins: {agent.sandbox_plugins}\n'
            '-------------------------------------------------------------------------------------------'
        )
        logger.info(msg)

        self.controller = AgentController(
            sid=self.sid,
            event_stream=self.event_stream,
            secondary_event_stream=self.secondary_event_stream,
            agent=agent,
            max_iterations=int(max_iterations),
            max_budget_per_task=max_budget_per_task,
            agent_to_llm_config=agent_to_llm_config,
            agent_configs=agent_configs,
            confirmation_mode=confirmation_mode,
            # AgentSession is designed to communicate with the frontend, so we don't want to
            # run the agent in headless mode.
            headless_mode=False,
        )
        try:
            agent_state = State.restore_from_session(self.sid, self.file_store)
            self.controller.set_initial_state(
                agent_state, max_iterations, confirmation_mode
            )
            logger.info(f'Restored agent state from session, sid: {self.sid}')
        except Exception as e:
            logger.info(f'State could not be restored: {e}')
        logger.info('Agent controller initialized.')<|MERGE_RESOLUTION|>--- conflicted
+++ resolved
@@ -181,24 +181,14 @@
         self.runtime = runtime_cls(
             config=config,
             event_stream=self.event_stream,
+            secondary_event_stream=self.secondary_event_stream,
             sid=self.sid,
             plugins=agent.sandbox_plugins,
             status_message_callback=status_message_callback,
         )
 
         try:
-<<<<<<< HEAD
-            self.runtime = runtime_cls(
-                config=config,
-                event_stream=self.event_stream,
-                secondary_event_stream=self.secondary_event_stream,
-                sid=self.sid,
-                plugins=agent.sandbox_plugins,
-                status_message_callback=status_message_callback,
-            )
-=======
             await self.runtime.connect()
->>>>>>> 8bfd2fcf
         except Exception as e:
             logger.error(f'Runtime initialization failed: {e}', exc_info=True)
             raise
