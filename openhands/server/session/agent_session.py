import asyncio
from typing import Callable, Optional

from openhands.controller import AgentController
from openhands.controller.agent import Agent
from openhands.controller.state.state import State
from openhands.core.config import AgentConfig, LLMConfig
from openhands.core.exceptions import AgentRuntimeUnavailableError
from openhands.core.logger import openhands_logger as logger
from openhands.core.schema.agent import AgentState
from openhands.events.action import ChangeAgentStateAction
from openhands.events.event import EventSource
from openhands.events.stream import EventStream
<<<<<<< HEAD
=======
from openhands.microagent import BaseMicroAgent
from openhands.runtime import get_runtime_cls
>>>>>>> 825a9ba8
from openhands.runtime.base import Runtime
from openhands.security import SecurityAnalyzer, options
from openhands.server.shared import runtime_manager
from openhands.storage.files import FileStore
from openhands.utils.async_utils import call_async_from_sync, call_sync_from_async
from openhands.utils.shutdown_listener import should_continue

WAIT_TIME_BEFORE_CLOSE = 300
WAIT_TIME_BEFORE_CLOSE_INTERVAL = 5


class AgentSession:
    """Represents a session with an Agent

    Attributes:
        controller: The AgentController instance for controlling the agent.
    """

    sid: str
    event_stream: EventStream
    file_store: FileStore
    controller: AgentController | None = None
    runtime: Runtime | None = None
    security_analyzer: SecurityAnalyzer | None = None
    _initializing: bool = False
    _closed: bool = False
    loop: asyncio.AbstractEventLoop | None = None

    def __init__(
        self,
        sid: str,
        file_store: FileStore,
        status_callback: Optional[Callable] = None,
    ):
        """Initializes a new instance of the Session class

        Parameters:
        - sid: The session ID
        - file_store: Instance of the FileStore
        """

        self.sid = sid
        self.event_stream = EventStream(sid, file_store)
        self.file_store = file_store
        self._status_callback = status_callback

    async def start(
        self,
        agent: Agent,
        max_iterations: int,
        max_budget_per_task: float | None = None,
        agent_to_llm_config: dict[str, LLMConfig] | None = None,
        agent_configs: dict[str, AgentConfig] | None = None,
        github_token: str | None = None,
        selected_repository: str | None = None,
    ):
        """Starts the Agent session
        Parameters:
        - agent:
        - max_iterations:
        - max_budget_per_task:
        - agent_to_llm_config:
        - agent_configs:
        """
        if self.controller or self.runtime:
            raise RuntimeError(
                'Session already started. You need to close this session and start a new one.'
            )

<<<<<<< HEAD
        asyncio.get_event_loop().run_in_executor(
            None,
            self._start_thread,
            agent,
            max_iterations,
            max_budget_per_task,
            agent_to_llm_config,
            agent_configs,
            github_token,
            selected_repository,
        )

    def _start_thread(self, *args):
        try:
            asyncio.run(self._start(*args), debug=True)
        except RuntimeError:
            logger.error(f'Error starting session: {RuntimeError}', exc_info=True)
            logger.debug('Session Finished')

    async def _start(
        self,
        agent: Agent,
        max_iterations: int,
        max_budget_per_task: float | None = None,
        agent_to_llm_config: dict[str, LLMConfig] | None = None,
        agent_configs: dict[str, AgentConfig] | None = None,
        github_token: str | None = None,
        selected_repository: str | None = None,
    ):
=======
>>>>>>> 825a9ba8
        if self._closed:
            logger.warning('Session closed before starting')
            return
        self._initializing = True
        self._create_security_analyzer(
            runtime_manager.config.security.security_analyzer
        )
        await self._create_runtime(
            agent=agent,
            github_token=github_token,
            selected_repository=selected_repository,
        )

        self.controller = self._create_controller(
            agent,
            runtime_manager.config.security.confirmation_mode,
            max_iterations,
            max_budget_per_task=max_budget_per_task,
            agent_to_llm_config=agent_to_llm_config,
            agent_configs=agent_configs,
        )
        self.event_stream.add_event(
            ChangeAgentStateAction(AgentState.INIT), EventSource.ENVIRONMENT
        )
        self._initializing = False

    def close(self):
        """Closes the Agent session"""
        if self._closed:
            return
        self._closed = True
        call_async_from_sync(self._close)

    async def _close(self):
        seconds_waited = 0
        while self._initializing and should_continue():
            logger.debug(
                f'Waiting for initialization to finish before closing session {self.sid}'
            )
            await asyncio.sleep(WAIT_TIME_BEFORE_CLOSE_INTERVAL)
            seconds_waited += WAIT_TIME_BEFORE_CLOSE_INTERVAL
            if seconds_waited > WAIT_TIME_BEFORE_CLOSE:
                logger.error(
                    f'Waited too long for initialization to finish before closing session {self.sid}'
                )
                break
        if self.controller is not None:
            end_state = self.controller.get_state()
            end_state.save_to_session(self.sid, self.file_store)
            await self.controller.close()
        if self.runtime is not None:
            runtime_manager.destroy_runtime(self.sid)
        if self.security_analyzer is not None:
            await self.security_analyzer.close()

    async def stop_agent_loop_for_error(self):
        if self.controller is not None:
            await self.controller.set_agent_state_to(AgentState.ERROR)

    def _create_security_analyzer(self, security_analyzer: str | None):
        """Creates a SecurityAnalyzer instance that will be used to analyze the agent actions

        Parameters:
        - security_analyzer: The name of the security analyzer to use
        """

        if security_analyzer:
            logger.debug(f'Using security analyzer: {security_analyzer}')
            self.security_analyzer = options.SecurityAnalyzers.get(
                security_analyzer, SecurityAnalyzer
            )(self.event_stream)

    async def _create_runtime(
        self,
        agent: Agent,
        github_token: str | None = None,
        selected_repository: str | None = None,
    ):
        """Creates a runtime instance

        Parameters:
        - agent:
        """

        if self.runtime is not None:
            raise RuntimeError('Runtime already created')

        # FIXME: this sleep is a terrible hack.
        # This is to give the websocket a second to connect, so that
        # the status messages make it through to the frontend.
        # We should find a better way to plumb status messages through.
        await asyncio.sleep(1)

        try:
            self.runtime = await runtime_manager.create_runtime(
                event_stream=self.event_stream,
                sid=self.sid,
                plugins=agent.sandbox_plugins,
                status_callback=self._status_callback,
                headless_mode=False,
            )
        except AgentRuntimeUnavailableError as e:
            logger.error(f'Runtime initialization failed: {e}', exc_info=True)
            return

        self.runtime.clone_repo(github_token, selected_repository)
        if agent.prompt_manager:
            microagents: list[BaseMicroAgent] = await call_sync_from_async(
                self.runtime.get_microagents_from_selected_repo, selected_repository
            )
            agent.prompt_manager.load_microagents(microagents)

        logger.debug(
            f'Runtime initialized with plugins: {[plugin.name for plugin in self.runtime.plugins]}'
        )

    def _create_controller(
        self,
        agent: Agent,
        confirmation_mode: bool,
        max_iterations: int,
        max_budget_per_task: float | None = None,
        agent_to_llm_config: dict[str, LLMConfig] | None = None,
        agent_configs: dict[str, AgentConfig] | None = None,
    ) -> AgentController:
        """Creates an AgentController instance

        Parameters:
        - agent:
        - confirmation_mode: Whether to use confirmation mode
        - max_iterations:
        - max_budget_per_task:
        - agent_to_llm_config:
        - agent_configs:
        """

        if self.controller is not None:
            raise RuntimeError('Controller already created')
        if self.runtime is None:
            raise RuntimeError(
                'Runtime must be initialized before the agent controller'
            )

        msg = (
            '\n--------------------------------- OpenHands Configuration ---------------------------------\n'
            f'LLM: {agent.llm.config.model}\n'
            f'Base URL: {agent.llm.config.base_url}\n'
        )
        if agent.llm.config.draft_editor:
            msg += (
                f'Draft editor LLM (for file editing): {agent.llm.config.draft_editor.model}\n'
                f'Draft editor LLM (for file editing) Base URL: {agent.llm.config.draft_editor.base_url}\n'
            )
        msg += (
            f'Agent: {agent.name}\n'
            f'Runtime: {self.runtime.__class__.__name__}\n'
            f'Plugins: {agent.sandbox_plugins}\n'
            '-------------------------------------------------------------------------------------------'
        )
        logger.debug(msg)

        controller = AgentController(
            sid=self.sid,
            event_stream=self.event_stream,
            agent=agent,
            max_iterations=int(max_iterations),
            max_budget_per_task=max_budget_per_task,
            agent_to_llm_config=agent_to_llm_config,
            agent_configs=agent_configs,
            confirmation_mode=confirmation_mode,
            headless_mode=False,
            status_callback=self._status_callback,
        )

        # Note: We now attempt to restore the state from session here,
        # but if it fails, we fall back to None and still initialize the controller
        # with a fresh state. That way, the controller will always load events from the event stream
        # even if the state file was corrupt.

        restored_state = None
        try:
            restored_state = State.restore_from_session(self.sid, self.file_store)
        except Exception as e:
            if self.event_stream.get_latest_event_id() > 0:
                # if we have events, we should have a state
                logger.warning(f'State could not be restored: {e}')

        # Set the initial state through the controller.
        controller.set_initial_state(restored_state, max_iterations, confirmation_mode)
        if restored_state:
            logger.debug(f'Restored agent state from session, sid: {self.sid}')
        else:
            logger.debug('New session state created.')

        logger.debug('Agent controller initialized.')
        return controller<|MERGE_RESOLUTION|>--- conflicted
+++ resolved
@@ -11,11 +11,8 @@
 from openhands.events.action import ChangeAgentStateAction
 from openhands.events.event import EventSource
 from openhands.events.stream import EventStream
-<<<<<<< HEAD
-=======
 from openhands.microagent import BaseMicroAgent
 from openhands.runtime import get_runtime_cls
->>>>>>> 825a9ba8
 from openhands.runtime.base import Runtime
 from openhands.security import SecurityAnalyzer, options
 from openhands.server.shared import runtime_manager
@@ -85,38 +82,7 @@
                 'Session already started. You need to close this session and start a new one.'
             )
 
-<<<<<<< HEAD
-        asyncio.get_event_loop().run_in_executor(
-            None,
-            self._start_thread,
-            agent,
-            max_iterations,
-            max_budget_per_task,
-            agent_to_llm_config,
-            agent_configs,
-            github_token,
-            selected_repository,
-        )
-
-    def _start_thread(self, *args):
-        try:
-            asyncio.run(self._start(*args), debug=True)
-        except RuntimeError:
-            logger.error(f'Error starting session: {RuntimeError}', exc_info=True)
-            logger.debug('Session Finished')
-
-    async def _start(
-        self,
-        agent: Agent,
-        max_iterations: int,
-        max_budget_per_task: float | None = None,
-        agent_to_llm_config: dict[str, LLMConfig] | None = None,
-        agent_configs: dict[str, AgentConfig] | None = None,
-        github_token: str | None = None,
-        selected_repository: str | None = None,
-    ):
-=======
->>>>>>> 825a9ba8
+
         if self._closed:
             logger.warning('Session closed before starting')
             return
