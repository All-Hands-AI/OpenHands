import asyncio
import time
from typing import Callable, Optional

from openhands.controller import AgentController
from openhands.controller.agent import Agent
from openhands.controller.state.state import State
from openhands.core.config import AgentConfig, AppConfig, LLMConfig
from openhands.core.exceptions import AgentRuntimeUnavailableError
from openhands.core.logger import openhands_logger as logger
from openhands.core.schema.agent import AgentState
from openhands.events.action import ChangeAgentStateAction
from openhands.events.action.message import MessageAction
from openhands.events.event import EventSource
from openhands.events.stream import EventStream
from openhands.microagent import BaseMicroAgent
from openhands.runtime import get_runtime_cls
from openhands.runtime.base import Runtime
from openhands.security import SecurityAnalyzer, options
from openhands.storage.files import FileStore
from openhands.utils.async_utils import call_sync_from_async
from openhands.utils.shutdown_listener import should_continue

WAIT_TIME_BEFORE_CLOSE = 90
WAIT_TIME_BEFORE_CLOSE_INTERVAL = 5


class AgentSession:
    """Represents a session with an Agent

    Attributes:
        controller: The AgentController instance for controlling the agent.
    """

    sid: str
    event_stream: EventStream
    file_store: FileStore
    controller: AgentController | None = None
    runtime: Runtime | None = None
    security_analyzer: SecurityAnalyzer | None = None
    _starting: bool = False
    _started_at: float = 0
    _closed: bool = False
    loop: asyncio.AbstractEventLoop | None = None

    def __init__(
        self,
        sid: str,
        file_store: FileStore,
        status_callback: Optional[Callable] = None,
    ):
        """Initializes a new instance of the Session class

        Parameters:
        - sid: The session ID
        - file_store: Instance of the FileStore
        """

        self.sid = sid
        self.event_stream = EventStream(sid, file_store)
        self.file_store = file_store
        self._status_callback = status_callback

    async def start(
        self,
        runtime_name: str,
        config: AppConfig,
        agent: Agent,
        max_iterations: int,
        max_budget_per_task: float | None = None,
        agent_to_llm_config: dict[str, LLMConfig] | None = None,
        agent_configs: dict[str, AgentConfig] | None = None,
        github_token: str | None = None,
        selected_repository: str | None = None,
        initial_user_msg: str | None = None,
    ):
        """Starts the Agent session
        Parameters:
        - runtime_name: The name of the runtime associated with the session
        - config:
        - agent:
        - max_iterations:
        - max_budget_per_task:
        - agent_to_llm_config:
        - agent_configs:
        """
        if self.controller or self.runtime:
            raise RuntimeError(
                'Session already started. You need to close this session and start a new one.'
            )

        if self._closed:
            logger.warning('Session closed before starting')
            return
        self._starting = True
        self._started_at = time.time()
        self._create_security_analyzer(config.security.security_analyzer)
        await self._create_runtime(
            runtime_name=runtime_name,
            config=config,
            agent=agent,
            github_token=github_token,
            selected_repository=selected_repository,
        )

        self.controller = self._create_controller(
            agent,
            config.security.confirmation_mode,
            max_iterations,
            max_budget_per_task=max_budget_per_task,
            agent_to_llm_config=agent_to_llm_config,
            agent_configs=agent_configs,
        )
        self.event_stream.add_event(
            ChangeAgentStateAction(AgentState.INIT), EventSource.ENVIRONMENT
        )
<<<<<<< HEAD

        if initial_user_msg:
            self.event_stream.add_event(
                MessageAction(content=initial_user_msg), EventSource.USER
            )
        self._initializing = False
=======
        self._starting = False
>>>>>>> 2edb2337

    async def close(self):
        """Closes the Agent session"""
        if self._closed:
            return
        self._closed = True
        while self._starting and should_continue():
            logger.debug(
                f'Waiting for initialization to finish before closing session {self.sid}'
            )
            await asyncio.sleep(WAIT_TIME_BEFORE_CLOSE_INTERVAL)
            if time.time() <= self._started_at + WAIT_TIME_BEFORE_CLOSE:
                logger.error(
                    f'Waited too long for initialization to finish before closing session {self.sid}'
                )
                break
        if self.event_stream is not None:
            self.event_stream.close()
        if self.controller is not None:
            end_state = self.controller.get_state()
            end_state.save_to_session(self.sid, self.file_store)
            await self.controller.close()
        if self.runtime is not None:
            self.runtime.close()
        if self.security_analyzer is not None:
            await self.security_analyzer.close()

    async def stop_agent_loop_for_error(self):
        if self.controller is not None:
            await self.controller.set_agent_state_to(AgentState.ERROR)

    def _create_security_analyzer(self, security_analyzer: str | None):
        """Creates a SecurityAnalyzer instance that will be used to analyze the agent actions

        Parameters:
        - security_analyzer: The name of the security analyzer to use
        """

        if security_analyzer:
            logger.debug(f'Using security analyzer: {security_analyzer}')
            self.security_analyzer = options.SecurityAnalyzers.get(
                security_analyzer, SecurityAnalyzer
            )(self.event_stream)

    async def _create_runtime(
        self,
        runtime_name: str,
        config: AppConfig,
        agent: Agent,
        github_token: str | None = None,
        selected_repository: str | None = None,
    ):
        """Creates a runtime instance

        Parameters:
        - runtime_name: The name of the runtime associated with the session
        - config:
        - agent:
        """

        if self.runtime is not None:
            raise RuntimeError('Runtime already created')

        logger.debug(f'Initializing runtime `{runtime_name}` now...')
        runtime_cls = get_runtime_cls(runtime_name)
        env_vars = (
            {
                'GITHUB_TOKEN': github_token,
            }
            if github_token
            else None
        )
        self.runtime = runtime_cls(
            config=config,
            event_stream=self.event_stream,
            sid=self.sid,
            plugins=agent.sandbox_plugins,
            status_callback=self._status_callback,
            headless_mode=False,
            env_vars=env_vars,
        )

        # FIXME: this sleep is a terrible hack.
        # This is to give the websocket a second to connect, so that
        # the status messages make it through to the frontend.
        # We should find a better way to plumb status messages through.
        await asyncio.sleep(1)
        try:
            await self.runtime.connect()
        except AgentRuntimeUnavailableError as e:
            logger.error(f'Runtime initialization failed: {e}')
            if self._status_callback:
                self._status_callback(
                    'error', 'STATUS$ERROR_RUNTIME_DISCONNECTED', str(e)
                )
            return

        repo_directory = None
        if selected_repository:
            repo_directory = await call_sync_from_async(
                self.runtime.clone_repo, github_token, selected_repository
            )

        if agent.prompt_manager:
            agent.prompt_manager.set_runtime_info(self.runtime)
            microagents: list[BaseMicroAgent] = await call_sync_from_async(
                self.runtime.get_microagents_from_selected_repo, selected_repository
            )
            agent.prompt_manager.load_microagents(microagents)
            if selected_repository and repo_directory:
                agent.prompt_manager.set_repository_info(
                    selected_repository, repo_directory
                )

        logger.debug(
            f'Runtime initialized with plugins: {[plugin.name for plugin in self.runtime.plugins]}'
        )

    def _create_controller(
        self,
        agent: Agent,
        confirmation_mode: bool,
        max_iterations: int,
        max_budget_per_task: float | None = None,
        agent_to_llm_config: dict[str, LLMConfig] | None = None,
        agent_configs: dict[str, AgentConfig] | None = None,
    ) -> AgentController:
        """Creates an AgentController instance

        Parameters:
        - agent:
        - confirmation_mode: Whether to use confirmation mode
        - max_iterations:
        - max_budget_per_task:
        - agent_to_llm_config:
        - agent_configs:
        """

        if self.controller is not None:
            raise RuntimeError('Controller already created')
        if self.runtime is None:
            raise RuntimeError(
                'Runtime must be initialized before the agent controller'
            )

        msg = (
            '\n--------------------------------- OpenHands Configuration ---------------------------------\n'
            f'LLM: {agent.llm.config.model}\n'
            f'Base URL: {agent.llm.config.base_url}\n'
        )
        if agent.llm.config.draft_editor:
            msg += (
                f'Draft editor LLM (for file editing): {agent.llm.config.draft_editor.model}\n'
                f'Draft editor LLM (for file editing) Base URL: {agent.llm.config.draft_editor.base_url}\n'
            )
        msg += (
            f'Agent: {agent.name}\n'
            f'Runtime: {self.runtime.__class__.__name__}\n'
            f'Plugins: {agent.sandbox_plugins}\n'
            '-------------------------------------------------------------------------------------------'
        )
        logger.debug(msg)

        controller = AgentController(
            sid=self.sid,
            event_stream=self.event_stream,
            agent=agent,
            max_iterations=int(max_iterations),
            max_budget_per_task=max_budget_per_task,
            agent_to_llm_config=agent_to_llm_config,
            agent_configs=agent_configs,
            confirmation_mode=confirmation_mode,
            headless_mode=False,
            status_callback=self._status_callback,
            initial_state=self._maybe_restore_state(),
        )

        return controller

    def _maybe_restore_state(self) -> State | None:
        """Helper method to handle state restore logic."""
        restored_state = None

        # Attempt to restore the state from session.
        # Use a heuristic to figure out if we should have a state:
        # if we have events in the stream.
        try:
            restored_state = State.restore_from_session(self.sid, self.file_store)
            logger.debug(f'Restored state from session, sid: {self.sid}')
        except Exception as e:
            if self.event_stream.get_latest_event_id() > 0:
                # if we have events, we should have a state
                logger.warning(f'State could not be restored: {e}')
            else:
                logger.debug('No events found, no state to restore')
        return restored_state

    def get_state(self) -> AgentState | None:
        controller = self.controller
        if controller:
            return controller.state.agent_state
        if time.time() > self._started_at + WAIT_TIME_BEFORE_CLOSE:
            # If 5 minutes have elapsed and we still don't have a controller, something has gone wrong
            return AgentState.ERROR
        return None<|MERGE_RESOLUTION|>--- conflicted
+++ resolved
@@ -114,16 +114,13 @@
         self.event_stream.add_event(
             ChangeAgentStateAction(AgentState.INIT), EventSource.ENVIRONMENT
         )
-<<<<<<< HEAD
 
         if initial_user_msg:
             self.event_stream.add_event(
                 MessageAction(content=initial_user_msg), EventSource.USER
             )
-        self._initializing = False
-=======
+            
         self._starting = False
->>>>>>> 2edb2337
 
     async def close(self):
         """Closes the Agent session"""
