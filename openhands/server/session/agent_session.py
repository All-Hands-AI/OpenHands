--- conflicted
+++ resolved
@@ -165,19 +165,6 @@
                     agent_configs=agent_configs,
                 )
 
-<<<<<<< HEAD
-=======
-            repo_directory = None
-            if self.runtime and runtime_connected and selected_repository:
-                repo_directory = selected_repository.split('/')[-1]
-
-            self.memory = await self._create_memory(
-                selected_repository=selected_repository,
-                repo_directory=repo_directory,
-                custom_secrets_descriptions=custom_secrets_handler.get_custom_secrets_descriptions()
-            )
->>>>>>> 819bad07
-
             if git_provider_tokens:
                 provider_handler = ProviderHandler(provider_tokens=git_provider_tokens)
                 await provider_handler.set_event_stream_secrets(self.event_stream)
