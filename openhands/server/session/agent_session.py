import asyncio
import time
from logging import LoggerAdapter
from types import MappingProxyType
from typing import Callable, cast

from openhands.controller import AgentController
from openhands.controller.agent import Agent
from openhands.controller.state.state import State
from openhands.core.config import AgentConfig, AppConfig, LLMConfig
from openhands.core.exceptions import AgentRuntimeUnavailableError
from openhands.core.logger import OpenHandsLoggerAdapter
from openhands.core.schema.agent import AgentState
from openhands.events.action import ChangeAgentStateAction, MessageAction
from openhands.events.event import EventSource
from openhands.events.stream import EventStream
from openhands.integrations.provider import PROVIDER_TOKEN_TYPE, ProviderHandler
from openhands.memory.memory import Memory
from openhands.microagent.microagent import BaseMicroAgent
from openhands.runtime import get_runtime_cls
from openhands.runtime.base import Runtime
from openhands.runtime.impl.remote.remote_runtime import RemoteRuntime
from openhands.security import SecurityAnalyzer, options
from openhands.storage.files import FileStore
from openhands.utils.async_utils import call_sync_from_async
from openhands.utils.shutdown_listener import should_continue

WAIT_TIME_BEFORE_CLOSE = 90
WAIT_TIME_BEFORE_CLOSE_INTERVAL = 5


class AgentSession:
    """Represents a session with an Agent

    Attributes:
        controller: The AgentController instance for controlling the agent.
    """

    sid: str
    user_id: str | None
    event_stream: EventStream
    file_store: FileStore
    controller: AgentController | None = None
    runtime: Runtime | None = None
    security_analyzer: SecurityAnalyzer | None = None
    _starting: bool = False
    _started_at: float = 0
    _closed: bool = False
    loop: asyncio.AbstractEventLoop | None = None
    logger: LoggerAdapter

    def __init__(
        self,
        sid: str,
        file_store: FileStore,
        status_callback: Callable | None = None,
        user_id: str | None = None,
    ):
        """Initializes a new instance of the Session class

        Parameters:
        - sid: The session ID
        - file_store: Instance of the FileStore
        """

        self.sid = sid
        self.event_stream = EventStream(sid, file_store, user_id)
        self.file_store = file_store
        self._status_callback = status_callback
        self.user_id = user_id
        self.logger = OpenHandsLoggerAdapter(
            extra={'session_id': sid, 'user_id': user_id}
        )

    async def start(
        self,
        runtime_name: str,
        config: AppConfig,
        agent: Agent,
        max_iterations: int,
        git_provider_tokens: PROVIDER_TOKEN_TYPE | None = None,
        max_budget_per_task: float | None = None,
        agent_to_llm_config: dict[str, LLMConfig] | None = None,
        agent_configs: dict[str, AgentConfig] | None = None,
        selected_repository: str | None = None,
        selected_branch: str | None = None,
        initial_message: MessageAction | None = None,
    ):
        """Starts the Agent session
        Parameters:
        - runtime_name: The name of the runtime associated with the session
        - config:
        - agent:
        - max_iterations:
        - max_budget_per_task:
        - agent_to_llm_config:
        - agent_configs:
        """
        if self.controller or self.runtime:
            raise RuntimeError(
                'Session already started. You need to close this session and start a new one.'
            )

        if self._closed:
            self.logger.warning('Session closed before starting')
            return
        self._starting = True
        started_at = time.time()
        self._started_at = started_at
        finished = False  # For monitoring
        runtime_connected = False
        try:
            self._create_security_analyzer(config.security.security_analyzer)
            runtime_connected = await self._create_runtime(
                runtime_name=runtime_name,
                config=config,
                agent=agent,
                git_provider_tokens=git_provider_tokens,
                selected_repository=selected_repository,
                selected_branch=selected_branch,
            )

            self.controller = self._create_controller(
                agent,
                config.security.confirmation_mode,
                max_iterations,
                max_budget_per_task=max_budget_per_task,
                agent_to_llm_config=agent_to_llm_config,
                agent_configs=agent_configs,
            )

            repo_directory = None
            if self.runtime and runtime_connected and selected_repository:
                repo_directory = selected_repository.split('/')[-1]
            self.memory = await self._create_memory(
                selected_repository=selected_repository,
                repo_directory=repo_directory,
            )

            if git_provider_tokens:
                provider_handler = ProviderHandler(provider_tokens=git_provider_tokens)
                await provider_handler.set_event_stream_secrets(
                    self.event_stream
                )

            if not self._closed:
                if initial_message:
                    self.event_stream.add_event(initial_message, EventSource.USER)
                    self.event_stream.add_event(
                        ChangeAgentStateAction(AgentState.RUNNING),
                        EventSource.ENVIRONMENT,
                    )
                else:
                    self.event_stream.add_event(
                        ChangeAgentStateAction(AgentState.AWAITING_USER_INPUT),
                        EventSource.ENVIRONMENT,
                    )
            finished = True
        finally:
            self._starting = False
            success = finished and runtime_connected
            self.logger.info(
                'Agent session start',
                extra={
                    'signal': 'agent_session_start',
                    'success': success,
                    'duration': (time.time() - started_at),
                },
            )
<<<<<<< HEAD

        self._starting = False
=======
>>>>>>> d343e4ed

    async def close(self):
        """Closes the Agent session"""
        if self._closed:
            return
        self._closed = True
        while self._starting and should_continue():
            self.logger.debug(
                f'Waiting for initialization to finish before closing session {self.sid}'
            )
            await asyncio.sleep(WAIT_TIME_BEFORE_CLOSE_INTERVAL)
            if time.time() <= self._started_at + WAIT_TIME_BEFORE_CLOSE:
                self.logger.error(
                    f'Waited too long for initialization to finish before closing session {self.sid}'
                )
                break
        if self.event_stream is not None:
            self.event_stream.close()
        if self.controller is not None:
            end_state = self.controller.get_state()
            end_state.save_to_session(self.sid, self.file_store, self.user_id)
            await self.controller.close()
        if self.runtime is not None:
            self.runtime.close()
        if self.security_analyzer is not None:
            await self.security_analyzer.close()

    def _create_security_analyzer(self, security_analyzer: str | None):
        """Creates a SecurityAnalyzer instance that will be used to analyze the agent actions

        Parameters:
        - security_analyzer: The name of the security analyzer to use
        """

        if security_analyzer:
            self.logger.debug(f'Using security analyzer: {security_analyzer}')
            self.security_analyzer = options.SecurityAnalyzers.get(
                security_analyzer, SecurityAnalyzer
            )(self.event_stream)

    async def _create_runtime(
        self,
        runtime_name: str,
        config: AppConfig,
        agent: Agent,
        git_provider_tokens: PROVIDER_TOKEN_TYPE | None = None,
        selected_repository: str | None = None,
        selected_branch: str | None = None,
    ) -> bool:
        """Creates a runtime instance

        Parameters:
        - runtime_name: The name of the runtime associated with the session
        - config:
        - agent:

        Return True on successfully connected, False if could not connect.
        Raises if already created, possibly in other situations.
        """

        if self.runtime is not None:
            raise RuntimeError('Runtime already created')

        self.logger.debug(f'Initializing runtime `{runtime_name}` now...')
        runtime_cls = get_runtime_cls(runtime_name)

        if runtime_cls == RemoteRuntime:
            self.runtime = runtime_cls(
                config=config,
                event_stream=self.event_stream,
                sid=self.sid,
                plugins=agent.sandbox_plugins,
                status_callback=self._status_callback,
                headless_mode=False,
                attach_to_existing=False,
                git_provider_tokens=git_provider_tokens,
                user_id=self.user_id
            )
        else:
            provider_handler = ProviderHandler(provider_tokens=git_provider_tokens or cast(PROVIDER_TOKEN_TYPE, MappingProxyType({})))
            env_vars = await provider_handler.get_env_vars(expose_secrets=True)
        
            self.runtime = runtime_cls(
                config=config,
                event_stream=self.event_stream,
                sid=self.sid,
                plugins=agent.sandbox_plugins,
                status_callback=self._status_callback,
                headless_mode=False,
                attach_to_existing=False,
                env_vars=env_vars
            )

        # FIXME: this sleep is a terrible hack.
        # This is to give the websocket a second to connect, so that
        # the status messages make it through to the frontend.
        # We should find a better way to plumb status messages through.
        await asyncio.sleep(1)
        try:
            await self.runtime.connect()
        except AgentRuntimeUnavailableError as e:
            self.logger.error(f'Runtime initialization failed: {e}')
            if self._status_callback:
                self._status_callback(
                    'error', 'STATUS$ERROR_RUNTIME_DISCONNECTED', str(e)
                )
            return False

        if selected_repository and git_provider_tokens:
            await call_sync_from_async(
                self.runtime.clone_repo,
                git_provider_tokens,
                selected_repository,
                selected_branch,
            )
            await call_sync_from_async(self.runtime.maybe_run_setup_script)

        self.logger.debug(
            f'Runtime initialized with plugins: {[plugin.name for plugin in self.runtime.plugins]}'
        )
        return True

    def _create_controller(
        self,
        agent: Agent,
        confirmation_mode: bool,
        max_iterations: int,
        max_budget_per_task: float | None = None,
        agent_to_llm_config: dict[str, LLMConfig] | None = None,
        agent_configs: dict[str, AgentConfig] | None = None,
    ) -> AgentController:
        """Creates an AgentController instance

        Parameters:
        - agent:
        - confirmation_mode: Whether to use confirmation mode
        - max_iterations:
        - max_budget_per_task:
        - agent_to_llm_config:
        - agent_configs:
        """

        if self.controller is not None:
            raise RuntimeError('Controller already created')
        if self.runtime is None:
            raise RuntimeError(
                'Runtime must be initialized before the agent controller'
            )

        msg = (
            '\n--------------------------------- OpenHands Configuration ---------------------------------\n'
            f'LLM: {agent.llm.config.model}\n'
            f'Base URL: {agent.llm.config.base_url}\n'
        )

        msg += (
            f'Agent: {agent.name}\n'
            f'Runtime: {self.runtime.__class__.__name__}\n'
            f'Plugins: {agent.sandbox_plugins}\n'
            '-------------------------------------------------------------------------------------------'
        )
        self.logger.debug(msg)

        controller = AgentController(
            sid=self.sid,
            event_stream=self.event_stream,
            agent=agent,
            max_iterations=int(max_iterations),
            max_budget_per_task=max_budget_per_task,
            agent_to_llm_config=agent_to_llm_config,
            agent_configs=agent_configs,
            confirmation_mode=confirmation_mode,
            headless_mode=False,
            status_callback=self._status_callback,
            initial_state=self._maybe_restore_state(),
        )

        return controller

    async def _create_memory(
        self, selected_repository: str | None, repo_directory: str | None
    ) -> Memory:
        memory = Memory(
            event_stream=self.event_stream,
            sid=self.sid,
            status_callback=self._status_callback,
        )

        if self.runtime:
            # sets available hosts and other runtime info
            memory.set_runtime_info(self.runtime)

            # loads microagents from repo/.openhands/microagents
            microagents: list[BaseMicroAgent] = await call_sync_from_async(
                self.runtime.get_microagents_from_selected_repo, selected_repository
            )
            memory.load_user_workspace_microagents(microagents)

            if selected_repository and repo_directory:
                memory.set_repository_info(selected_repository, repo_directory)
        return memory

    def _maybe_restore_state(self) -> State | None:
        """Helper method to handle state restore logic."""
        restored_state = None

        # Attempt to restore the state from session.
        # Use a heuristic to figure out if we should have a state:
        # if we have events in the stream.
        try:
            restored_state = State.restore_from_session(
                self.sid, self.file_store, self.user_id
            )
            self.logger.debug(f'Restored state from session, sid: {self.sid}')
        except Exception as e:
            if self.event_stream.get_latest_event_id() > 0:
                # if we have events, we should have a state
                self.logger.warning(f'State could not be restored: {e}')
            else:
                self.logger.debug('No events found, no state to restore')
        return restored_state

    def get_state(self) -> AgentState | None:
        controller = self.controller
        if controller:
            return controller.state.agent_state
        if time.time() > self._started_at + WAIT_TIME_BEFORE_CLOSE:
            # If 5 minutes have elapsed and we still don't have a controller, something has gone wrong
            return AgentState.ERROR
        return None

    def is_closed(self) -> bool:
        return self._closed<|MERGE_RESOLUTION|>--- conflicted
+++ resolved
@@ -167,11 +167,6 @@
                     'duration': (time.time() - started_at),
                 },
             )
-<<<<<<< HEAD
-
-        self._starting = False
-=======
->>>>>>> d343e4ed
 
     async def close(self):
         """Closes the Agent session"""
