from pydantic import Field

from openhands.integrations.provider import CUSTOM_SECRETS_TYPE, PROVIDER_TOKEN_TYPE
from openhands.integrations.service_types import ProviderType
from openhands.storage.data_models.settings import Settings


class ConversationInitData(Settings):
    """
    Session initialization data for the web environment - a deep copy of the global config is made and then overridden with this data.
    """

    git_provider_tokens: PROVIDER_TOKEN_TYPE | None = Field(default=None, frozen=True)
    custom_secrets: CUSTOM_SECRETS_TYPE | None = Field(default=None, frozen=True)
    selected_repository: str | None = Field(default=None)
    replay_json: str | None = Field(default=None)
    selected_branch: str | None = Field(default=None)
<<<<<<< HEAD
    git_provider: ProviderType | None = Field(default=None)
=======
    conversation_instructions: str | None = Field(default=None)
>>>>>>> 3280f450

    model_config = {
        'arbitrary_types_allowed': True,
    }<|MERGE_RESOLUTION|>--- conflicted
+++ resolved
@@ -15,11 +15,8 @@
     selected_repository: str | None = Field(default=None)
     replay_json: str | None = Field(default=None)
     selected_branch: str | None = Field(default=None)
-<<<<<<< HEAD
+    conversation_instructions: str | None = Field(default=None)
     git_provider: ProviderType | None = Field(default=None)
-=======
-    conversation_instructions: str | None = Field(default=None)
->>>>>>> 3280f450
 
     model_config = {
         'arbitrary_types_allowed': True,
