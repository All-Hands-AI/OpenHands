import asyncio
import time
from copy import deepcopy
from logging import LoggerAdapter

import socketio

from openhands.controller.agent import Agent
from openhands.core.config import AppConfig
from openhands.core.config.condenser_config import (
    BrowserOutputCondenserConfig,
    CondenserPipelineConfig,
    LLMSummarizingCondenserConfig,
)
from openhands.core.logger import OpenHandsLoggerAdapter
from openhands.core.schema import AgentState
from openhands.events.action import MessageAction, NullAction
from openhands.events.event import Event, EventSource
from openhands.events.observation import (
    AgentStateChangedObservation,
    CmdOutputObservation,
    NullObservation,
)
from openhands.events.observation.error import ErrorObservation
from openhands.events.serialization import event_from_dict, event_to_dict
from openhands.events.stream import EventStreamSubscriber
from openhands.llm.llm import LLM
from openhands.mcp import fetch_mcp_tools_from_config
from openhands.server.session.agent_session import AgentSession
from openhands.server.session.conversation_init_data import ConversationInitData
from openhands.server.settings import Settings
from openhands.storage.files import FileStore

ROOM_KEY = 'room:{sid}'


class Session:
    sid: str
    sio: socketio.AsyncServer | None
    last_active_ts: int = 0
    is_alive: bool = True
    agent_session: AgentSession
    loop: asyncio.AbstractEventLoop
    config: AppConfig
    file_store: FileStore
    user_id: str | None
    logger: LoggerAdapter

    def __init__(
        self,
        sid: str,
        config: AppConfig,
        file_store: FileStore,
        sio: socketio.AsyncServer | None,
        user_id: str | None = None,
    ):
        self.sid = sid
        self.sio = sio
        self.last_active_ts = int(time.time())
        self.file_store = file_store
        self.logger = OpenHandsLoggerAdapter(extra={'session_id': sid})
        self.agent_session = AgentSession(
            sid,
            file_store,
            status_callback=self.queue_status_message,
            user_id=user_id,
        )
        self.agent_session.event_stream.subscribe(
            EventStreamSubscriber.SERVER, self.on_event, self.sid
        )
        # Copying this means that when we update variables they are not applied to the shared global configuration!
        self.config = deepcopy(config)
        self.loop = asyncio.get_event_loop()
        self.user_id = user_id

    async def close(self):
        if self.sio:
            await self.sio.emit(
                'oh_event',
                event_to_dict(
                    AgentStateChangedObservation('', AgentState.STOPPED.value)
                ),
                to=ROOM_KEY.format(sid=self.sid),
            )
        self.is_alive = False
        await self.agent_session.close()

    async def initialize_agent(
        self,
        settings: Settings,
        initial_message: MessageAction | None,
        replay_json: str | None,
    ):
        self.agent_session.event_stream.add_event(
            AgentStateChangedObservation('', AgentState.LOADING),
            EventSource.ENVIRONMENT,
        )
        agent_cls = settings.agent or self.config.default_agent
        self.config.security.confirmation_mode = (
            self.config.security.confirmation_mode
            if settings.confirmation_mode is None
            else settings.confirmation_mode
        )
        self.config.security.security_analyzer = (
            settings.security_analyzer or self.config.security.security_analyzer
        )
        self.config.sandbox.base_container_image = (
            settings.sandbox_base_container_image
            or self.config.sandbox.base_container_image
        )
        self.config.sandbox.runtime_container_image = (
            settings.sandbox_runtime_container_image
            if settings.sandbox_base_container_image
            or settings.sandbox_runtime_container_image
            else self.config.sandbox.runtime_container_image
        )
        max_iterations = settings.max_iterations or self.config.max_iterations

        # This is a shallow copy of the default LLM config, so changes here will
        # persist if we retrieve the default LLM config again when constructing
        # the agent
        default_llm_config = self.config.get_llm_config()
        default_llm_config.model = settings.llm_model or ''
        default_llm_config.api_key = settings.llm_api_key
        default_llm_config.base_url = settings.llm_base_url

        # TODO: override other LLM config & agent config groups (#2075)

        llm = self._create_llm(agent_cls)
        agent_config = self.config.get_agent_config(agent_cls)

        if settings.enable_default_condenser:
<<<<<<< HEAD
            default_condenser_config = LLMSummarizingCondenserConfig(
                llm_config=llm.config, keep_first=4, max_size=80
=======
            # Default condenser chains a condenser that limits browser the total
            # size of browser observations with a condenser that limits the size
            # of the view given to the LLM. The order matters: with the browser
            # output first, the summarizer will only see the most recent browser
            # output, which should keep the summarization cost down.
            default_condenser_config = CondenserPipelineConfig(
                condensers=[
                    BrowserOutputCondenserConfig(),
                    LLMSummarizingCondenserConfig(
                        llm_config=llm.config, keep_first=3, max_size=80
                    ),
                ]
>>>>>>> 4de8c4d6
            )

            self.logger.info(f'Enabling default condenser: {default_condenser_config}')
            agent_config.condenser = default_condenser_config

        mcp_tools = await fetch_mcp_tools_from_config(self.config.mcp)
        agent = Agent.get_cls(agent_cls)(llm, agent_config)
        agent.set_mcp_tools(mcp_tools)

        git_provider_tokens = None
        selected_repository = None
        selected_branch = None
        if isinstance(settings, ConversationInitData):
            git_provider_tokens = settings.git_provider_tokens
            selected_repository = settings.selected_repository
            selected_branch = settings.selected_branch

        try:
            await self.agent_session.start(
                runtime_name=self.config.runtime,
                config=self.config,
                agent=agent,
                max_iterations=max_iterations,
                max_budget_per_task=self.config.max_budget_per_task,
                agent_to_llm_config=self.config.get_agent_to_llm_config_map(),
                agent_configs=self.config.get_agent_configs(),
                git_provider_tokens=git_provider_tokens,
                selected_repository=selected_repository,
                selected_branch=selected_branch,
                initial_message=initial_message,
                replay_json=replay_json,
            )
        except Exception as e:
            self.logger.exception(f'Error creating agent_session: {e}')
            err_class = e.__class__.__name__
            await self.send_error(f'Failed to create agent session: {err_class}')
            return

    def _create_llm(self, agent_cls: str | None) -> LLM:
        """
        Initialize LLM, extracted for testing.
        """
        agent_name = agent_cls if agent_cls is not None else 'agent'
        return LLM(
            config=self.config.get_llm_config_from_agent(agent_name),
            retry_listener=self._notify_on_llm_retry,
        )

    def _notify_on_llm_retry(self, retries: int, max: int) -> None:
        msg_id = 'STATUS$LLM_RETRY'
        self.queue_status_message(
            'info', msg_id, f'Retrying LLM request, {retries} / {max}'
        )

    def on_event(self, event: Event):
        asyncio.get_event_loop().run_until_complete(self._on_event(event))

    async def _on_event(self, event: Event):
        """Callback function for events that mainly come from the agent.
        Event is the base class for any agent action and observation.

        Args:
            event: The agent event (Observation or Action).
        """
        if isinstance(event, NullAction):
            return
        if isinstance(event, NullObservation):
            return
        if event.source == EventSource.AGENT:
            await self.send(event_to_dict(event))
        elif event.source == EventSource.USER:
            await self.send(event_to_dict(event))
        # NOTE: ipython observations are not sent here currently
        elif event.source == EventSource.ENVIRONMENT and isinstance(
            event, (CmdOutputObservation, AgentStateChangedObservation)
        ):
            # feedback from the environment to agent actions is understood as agent events by the UI
            event_dict = event_to_dict(event)
            event_dict['source'] = EventSource.AGENT
            await self.send(event_dict)
            if (
                isinstance(event, AgentStateChangedObservation)
                and event.agent_state == AgentState.ERROR
            ):
                self.logger.info(
                    'Agent status error',
                    extra={'signal': 'agent_status_error'},
                )
        elif isinstance(event, ErrorObservation):
            # send error events as agent events to the UI
            event_dict = event_to_dict(event)
            event_dict['source'] = EventSource.AGENT
            await self.send(event_dict)

    async def dispatch(self, data: dict):
        event = event_from_dict(data.copy())
        # This checks if the model supports images
        if isinstance(event, MessageAction) and event.image_urls:
            controller = self.agent_session.controller
            if controller:
                if controller.agent.llm.config.disable_vision:
                    await self.send_error(
                        'Support for images is disabled for this model, try without an image.'
                    )
                    return
                if not controller.agent.llm.vision_is_active():
                    await self.send_error(
                        'Model does not support image upload, change to a different model or try without an image.'
                    )
                    return
        self.agent_session.event_stream.add_event(event, EventSource.USER)

    async def send(self, data: dict[str, object]):
        if asyncio.get_running_loop() != self.loop:
            self.loop.create_task(self._send(data))
            return
        await self._send(data)

    async def _send(self, data: dict[str, object]) -> bool:
        try:
            if not self.is_alive:
                return False
            if self.sio:
                await self.sio.emit('oh_event', data, to=ROOM_KEY.format(sid=self.sid))
            await asyncio.sleep(0.001)  # This flushes the data to the client
            self.last_active_ts = int(time.time())
            return True
        except RuntimeError as e:
            self.logger.error(f'Error sending data to websocket: {str(e)}')
            self.is_alive = False
            return False

    async def send_error(self, message: str):
        """Sends an error message to the client."""
        await self.send({'error': True, 'message': message})

    async def _send_status_message(self, msg_type: str, id: str, message: str):
        """Sends a status message to the client."""
        if msg_type == 'error':
            agent_session = self.agent_session
            controller = self.agent_session.controller
            if controller is not None and not agent_session.is_closed():
                await controller.set_agent_state_to(AgentState.ERROR)
            self.logger.info(
                'Agent status error',
                extra={'signal': 'agent_status_error'},
            )
        await self.send(
            {'status_update': True, 'type': msg_type, 'id': id, 'message': message}
        )

    def queue_status_message(self, msg_type: str, id: str, message: str):
        """Queues a status message to be sent asynchronously."""
        asyncio.run_coroutine_threadsafe(
            self._send_status_message(msg_type, id, message), self.loop
        )<|MERGE_RESOLUTION|>--- conflicted
+++ resolved
@@ -130,10 +130,6 @@
         agent_config = self.config.get_agent_config(agent_cls)
 
         if settings.enable_default_condenser:
-<<<<<<< HEAD
-            default_condenser_config = LLMSummarizingCondenserConfig(
-                llm_config=llm.config, keep_first=4, max_size=80
-=======
             # Default condenser chains a condenser that limits browser the total
             # size of browser observations with a condenser that limits the size
             # of the view given to the LLM. The order matters: with the browser
@@ -143,10 +139,9 @@
                 condensers=[
                     BrowserOutputCondenserConfig(),
                     LLMSummarizingCondenserConfig(
-                        llm_config=llm.config, keep_first=3, max_size=80
+                        llm_config=llm.config, keep_first=4, max_size=80
                     ),
                 ]
->>>>>>> 4de8c4d6
             )
 
             self.logger.info(f'Enabling default condenser: {default_condenser_config}')
