--- conflicted
+++ resolved
@@ -153,12 +153,8 @@
                 max_budget_per_task=self.config.max_budget_per_task,
                 agent_to_llm_config=self.config.get_agent_to_llm_config_map(),
                 agent_configs=self.config.get_agent_configs(),
-<<<<<<< HEAD
-                github_token=provider_token,
                 custom_secrets=custom_secrets,
-=======
                 git_provider_tokens=git_provider_tokens,
->>>>>>> 932c7243
                 selected_repository=selected_repository,
                 selected_branch=selected_branch,
                 initial_message=initial_message,
