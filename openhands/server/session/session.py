--- conflicted
+++ resolved
@@ -76,11 +76,10 @@
         await self.agent_session.close()
 
     async def initialize_agent(
-<<<<<<< HEAD
-        self, settings: Settings, initial_user_msg: str | None, replay_json: str | None
-=======
-        self, settings: Settings, initial_message: MessageAction | None
->>>>>>> feccd5ed
+        self,
+        settings: Settings,
+        initial_message: MessageAction | None,
+        replay_json: str | None,
     ):
         self.agent_session.event_stream.add_event(
             AgentStateChangedObservation('', AgentState.LOADING),
@@ -137,12 +136,8 @@
                 agent_configs=self.config.get_agent_configs(),
                 github_token=github_token,
                 selected_repository=selected_repository,
-<<<<<<< HEAD
-                initial_user_msg=initial_user_msg,
+                initial_message=initial_message,
                 replay_json=replay_json,
-=======
-                initial_message=initial_message,
->>>>>>> feccd5ed
             )
         except Exception as e:
             logger.exception(f'Error creating agent_session: {e}')
