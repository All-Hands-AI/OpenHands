import asyncio
import time
from copy import deepcopy
from logging import LoggerAdapter

import socketio

from openhands.controller.agent import Agent
from openhands.core.config import AppConfig
from openhands.core.config.condenser_config import (
    LLMSummarizingCondenserConfig,
)
from openhands.core.const.guide_url import TROUBLESHOOTING_URL
from openhands.core.logger import OpenHandsLoggerAdapter
from openhands.core.schema import AgentState
from openhands.events.action import MessageAction, NullAction
from openhands.events.event import Event, EventSource
from openhands.events.observation import (
    AgentStateChangedObservation,
    CmdOutputObservation,
    NullObservation,
)
from openhands.events.observation.error import ErrorObservation
from openhands.events.serialization import event_from_dict, event_to_dict
from openhands.events.stream import EventStreamSubscriber
from openhands.llm.llm import LLM
from openhands.server.session.agent_session import AgentSession
from openhands.server.session.conversation_init_data import ConversationInitData
from openhands.server.settings import Settings
from openhands.storage.files import FileStore

ROOM_KEY = 'room:{sid}'


class Session:
    sid: str
    sio: socketio.AsyncServer | None
    last_active_ts: int = 0
    is_alive: bool = True
    agent_session: AgentSession
    loop: asyncio.AbstractEventLoop
    config: AppConfig
    file_store: FileStore
    user_id: str | None
    logger: LoggerAdapter
    mnemonic: str | None

    def __init__(
        self,
        sid: str,
        config: AppConfig,
        file_store: FileStore,
        sio: socketio.AsyncServer | None,
        user_id: str | None = None,
        mnemonic: str | None = None,
    ):
        self.sid = sid
        self.sio = sio
        self.last_active_ts = int(time.time())
        self.file_store = file_store
        self.logger = OpenHandsLoggerAdapter(extra={'session_id': sid})
        self.agent_session = AgentSession(
            sid,
            file_store,
            status_callback=self.queue_status_message,
            user_id=user_id,
            mnemonic=mnemonic,
        )
        self.agent_session.event_stream.subscribe(
            EventStreamSubscriber.SERVER, self.on_event, self.sid
        )
        # Copying this means that when we update variables they are not applied to the shared global configuration!
        self.config = deepcopy(config)
        self.loop = asyncio.get_event_loop()
        self.user_id = user_id

    async def close(self):
        if self.sio:
            await self.sio.emit(
                'oh_event',
                event_to_dict(
                    AgentStateChangedObservation('', AgentState.STOPPED.value)
                ),
                to=ROOM_KEY.format(sid=self.sid),
            )
        self.is_alive = False
        await self.agent_session.close()

    async def initialize_agent(
        self,
        settings: Settings,
        initial_message: MessageAction | None,
        replay_json: str | None,
    ):
        self.agent_session.event_stream.add_event(
            AgentStateChangedObservation('', AgentState.LOADING),
            EventSource.ENVIRONMENT,
        )
        agent_cls = settings.agent or self.config.default_agent
        self.config.security.confirmation_mode = (
            self.config.security.confirmation_mode
            if settings.confirmation_mode is None
            else settings.confirmation_mode
        )
        self.config.security.security_analyzer = (
            settings.security_analyzer or self.config.security.security_analyzer
        )
        self.config.sandbox.base_container_image = (
            settings.sandbox_base_container_image
            or self.config.sandbox.base_container_image
        )
        self.config.sandbox.runtime_container_image = (
            settings.sandbox_runtime_container_image
            if settings.sandbox_base_container_image
            or settings.sandbox_runtime_container_image
            else self.config.sandbox.runtime_container_image
        )
        max_iterations = settings.max_iterations or self.config.max_iterations

        # This is a shallow copy of the default LLM config, so changes here will
        # persist if we retrieve the default LLM config again when constructing
        # the agent
        default_llm_config = self.config.get_llm_config()
        default_llm_config.model = settings.llm_model or ''
        default_llm_config.api_key = settings.llm_api_key
        default_llm_config.base_url = settings.llm_base_url

        # TODO: override other LLM config & agent config groups (#2075)

        llm = self._create_llm(agent_cls)
        agent_config = self.config.get_agent_config(agent_cls)

        if settings.enable_default_condenser:
            default_condenser_config = LLMSummarizingCondenserConfig(
                llm_config=llm.config, keep_first=3, max_size=40
            )
            self.logger.info(f'Enabling default condenser: {default_condenser_config}')
            agent_config.condenser = default_condenser_config

<<<<<<< HEAD
        agent = Agent.get_cls(agent_cls)(
            llm,
            agent_config,
            None,
            self.config.workspace_mount_path_in_sandbox_store_in_session,
        )
=======
        agent = Agent.get_cls(agent_cls)(llm, agent_config, None, self.config.workspace_mount_path_in_sandbox_store_in_session)
>>>>>>> 9aa151b5

        git_provider_tokens = None
        selected_repository = None
        selected_branch = None
        if isinstance(settings, ConversationInitData):
            git_provider_tokens = settings.git_provider_tokens
            selected_repository = settings.selected_repository
            selected_branch = settings.selected_branch

        try:
            await self.agent_session.start(
                runtime_name=self.config.runtime,
                config=self.config,
                agent=agent,
                max_iterations=max_iterations,
                max_budget_per_task=self.config.max_budget_per_task,
                agent_to_llm_config=self.config.get_agent_to_llm_config_map(),
                agent_configs=self.config.get_agent_configs(),
                git_provider_tokens=git_provider_tokens,
                selected_repository=selected_repository,
                selected_branch=selected_branch,
                initial_message=initial_message,
                replay_json=replay_json,
            )
        except Exception as e:
            self.logger.exception(f'Error creating agent_session: {e}')
            await self.send_error(
                f'Error creating agent_session. Please check Docker is running and visit `{TROUBLESHOOTING_URL}` for more debugging information..'
            )
            return

    def _create_llm(self, agent_cls: str | None) -> LLM:
        """
        Initialize LLM, extracted for testing.
        """
        return LLM(
            config=self.config.get_llm_config_from_agent(agent_cls),
            retry_listener=self._notify_on_llm_retry,
        )

    def _notify_on_llm_retry(self, retries: int, max: int) -> None:
        msg_id = 'STATUS$LLM_RETRY'
        self.queue_status_message(
            'info', msg_id, f'Retrying LLM request, {retries} / {max}'
        )

    def on_event(self, event: Event):
        asyncio.get_event_loop().run_until_complete(self._on_event(event))

    async def _on_event(self, event: Event):
        """Callback function for events that mainly come from the agent.
        Event is the base class for any agent action and observation.

        Args:
            event: The agent event (Observation or Action).
        """
        if isinstance(event, NullAction):
            return
        if isinstance(event, NullObservation):
            return
        if event.source == EventSource.AGENT:
            await self.send(event_to_dict(event))
        elif event.source == EventSource.USER:
            await self.send(event_to_dict(event))
        # NOTE: ipython observations are not sent here currently
        elif event.source == EventSource.ENVIRONMENT and isinstance(
            event, (CmdOutputObservation, AgentStateChangedObservation)
        ):
            # feedback from the environment to agent actions is understood as agent events by the UI
            event_dict = event_to_dict(event)
            event_dict['source'] = EventSource.AGENT
            await self.send(event_dict)
            if (
                isinstance(event, AgentStateChangedObservation)
                and event.agent_state == AgentState.ERROR
            ):
                self.logger.info(
                    'Agent status error',
                    extra={'signal': 'agent_status_error'},
                )
        elif isinstance(event, ErrorObservation):
            # send error events as agent events to the UI
            event_dict = event_to_dict(event)
            event_dict['source'] = EventSource.AGENT
            await self.send(event_dict)

    async def dispatch(self, data: dict):
        event = event_from_dict(data.copy())
        # This checks if the model supports images
        if isinstance(event, MessageAction) and event.image_urls:
            controller = self.agent_session.controller
            if controller:
                if controller.agent.llm.config.disable_vision:
                    await self.send_error(
                        'Support for images is disabled for this model, try without an image.'
                    )
                    return
                if not controller.agent.llm.vision_is_active():
                    await self.send_error(
                        'Model does not support image upload, change to a different model or try without an image.'
                    )
                    return
        self.agent_session.event_stream.add_event(event, EventSource.USER)

    async def send(self, data: dict[str, object]):
        if asyncio.get_running_loop() != self.loop:
            self.loop.create_task(self._send(data))
            return
        await self._send(data)

    async def _send(self, data: dict[str, object]) -> bool:
        try:
            if not self.is_alive:
                return False
            if self.sio:
                await self.sio.emit('oh_event', data, to=ROOM_KEY.format(sid=self.sid))
            await asyncio.sleep(0.001)  # This flushes the data to the client
            self.last_active_ts = int(time.time())
            return True
        except RuntimeError as e:
            self.logger.error(f'Error sending data to websocket: {str(e)}')
            self.is_alive = False
            return False

    async def send_error(self, message: str):
        """Sends an error message to the client."""
        await self.send({'error': True, 'message': message})

    async def _send_status_message(self, msg_type: str, id: str, message: str):
        """Sends a status message to the client."""
        if msg_type == 'error':
            agent_session = self.agent_session
            controller = self.agent_session.controller
            if controller is not None and not agent_session.is_closed():
                await controller.set_agent_state_to(AgentState.ERROR)
            self.logger.info(
                'Agent status error',
                extra={'signal': 'agent_status_error'},
            )
        await self.send(
            {'status_update': True, 'type': msg_type, 'id': id, 'message': message}
        )

    def queue_status_message(self, msg_type: str, id: str, message: str):
        """Queues a status message to be sent asynchronously."""
        asyncio.run_coroutine_threadsafe(
            self._send_status_message(msg_type, id, message), self.loop
        )<|MERGE_RESOLUTION|>--- conflicted
+++ resolved
@@ -137,16 +137,7 @@
             self.logger.info(f'Enabling default condenser: {default_condenser_config}')
             agent_config.condenser = default_condenser_config
 
-<<<<<<< HEAD
-        agent = Agent.get_cls(agent_cls)(
-            llm,
-            agent_config,
-            None,
-            self.config.workspace_mount_path_in_sandbox_store_in_session,
-        )
-=======
         agent = Agent.get_cls(agent_cls)(llm, agent_config, None, self.config.workspace_mount_path_in_sandbox_store_in_session)
->>>>>>> 9aa151b5
 
         git_provider_tokens = None
         selected_repository = None
