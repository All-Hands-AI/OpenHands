--- conflicted
+++ resolved
@@ -134,14 +134,19 @@
             self.logger.info(f'Enabling default condenser: {default_condenser_config}')
             agent_config.condenser = default_condenser_config
 
-<<<<<<< HEAD
         mcp_tools = await fetch_mcp_tools_from_config(
             self.config.dict_mcp_config, sid=self.sid, mnemonic=mnemonic
         )
-=======
-        mcp_tools = await fetch_mcp_tools_from_config(self.config.mcp)
->>>>>>> fddbfce5
-        agent = Agent.get_cls(agent_cls)(llm, agent_config)
+
+        workspace_mount_path_in_sandbox_store_in_session = (
+            self.config.workspace_mount_path_in_sandbox_store_in_session
+        )
+        if self.config.runtime == 'local':
+            workspace_mount_path_in_sandbox_store_in_session = False
+
+        agent = Agent.get_cls(agent_cls)(
+            llm, agent_config, workspace_mount_path_in_sandbox_store_in_session
+        )
         agent.set_mcp_tools(mcp_tools)
 
         git_provider_tokens = None
