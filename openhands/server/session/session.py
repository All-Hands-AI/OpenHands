import asyncio
import time

from fastapi import WebSocket, WebSocketDisconnect

from openhands.controller.agent import Agent
from openhands.core.config import AppConfig
from openhands.core.const.guide_url import TROUBLESHOOTING_URL
from openhands.core.logger import openhands_logger as logger
from openhands.core.schema import AgentState
from openhands.core.schema.action import ActionType
from openhands.core.schema.config import ConfigType
from openhands.events.action import ChangeAgentStateAction, MessageAction, NullAction
from openhands.events.event import Event, EventSource
from openhands.events.observation import (
    AgentStateChangedObservation,
    CmdOutputObservation,
    NullObservation,
)
from openhands.events.observation.error import ErrorObservation
from openhands.events.serialization import event_from_dict, event_to_dict
from openhands.events.stream import EventStreamSubscriber
from openhands.llm.llm import LLM
from openhands.runtime.utils.shutdown_listener import should_continue
from openhands.server.session.agent_session import AgentSession
from openhands.storage.files import FileStore


class Session:
    sid: str
    websocket: WebSocket | None
    last_active_ts: int = 0
    is_alive: bool = True
    agent_session: AgentSession
    loop: asyncio.AbstractEventLoop

    def __init__(
        self, sid: str, ws: WebSocket | None, config: AppConfig, file_store: FileStore
    ):
        self.sid = sid
        self.websocket = ws
        self.last_active_ts = int(time.time())
        self.agent_session = AgentSession(
            sid, file_store, status_callback=self.queue_status_message
        )
        self.agent_session.event_stream.subscribe(
            EventStreamSubscriber.SERVER, self.on_event
        )
        self.config = config
        self.loop = asyncio.get_event_loop()

    async def close(self):
        self.is_alive = False
        await self.agent_session.close()

    async def loop_recv(self):
        try:
            if self.websocket is None:
                return
            while should_continue():
                try:
                    data = await self.websocket.receive_json()
                except ValueError:
                    await self.send_error('Invalid JSON')
                    continue
                await self.dispatch(data)
        except WebSocketDisconnect:
            await self.close()
            logger.debug('WebSocket disconnected, sid: %s', self.sid)
        except RuntimeError as e:
            await self.close()
            logger.exception('Error in loop_recv: %s', e)

    async def _initialize_agent(self, data: dict):
        self.agent_session.event_stream.add_event(
            ChangeAgentStateAction(AgentState.LOADING), EventSource.ENVIRONMENT
        )
        self.agent_session.event_stream.add_event(
            AgentStateChangedObservation('', AgentState.LOADING),
            EventSource.ENVIRONMENT,
        )
        # Extract the agent-relevant arguments from the request
        args = {key: value for key, value in data.get('args', {}).items()}
        agent_cls = args.get(ConfigType.AGENT, self.config.default_agent)
        self.config.security.confirmation_mode = args.get(
            ConfigType.CONFIRMATION_MODE, self.config.security.confirmation_mode
        )
        self.config.security.security_analyzer = data.get('args', {}).get(
            ConfigType.SECURITY_ANALYZER, self.config.security.security_analyzer
        )
        max_iterations = args.get(ConfigType.MAX_ITERATIONS, self.config.max_iterations)
        # override default LLM config
        default_llm_config = self.config.get_llm_config()
        default_llm_config.model = args.get(
            ConfigType.LLM_MODEL, default_llm_config.model
        )
        default_llm_config.api_key = args.get(
            ConfigType.LLM_API_KEY, default_llm_config.api_key
        )
        default_llm_config.base_url = args.get(
            ConfigType.LLM_BASE_URL, default_llm_config.base_url
        )

        # TODO: override other LLM config & agent config groups (#2075)

        llm = LLM(config=self.config.get_llm_config_from_agent(agent_cls))
        agent_config = self.config.get_agent_config(agent_cls)
        agent = Agent.get_cls(agent_cls)(llm, agent_config)

        # Create the agent session
        try:
            await self.agent_session.start(
                runtime_name=self.config.runtime,
                config=self.config,
                agent=agent,
                max_iterations=max_iterations,
                max_budget_per_task=self.config.max_budget_per_task,
                agent_to_llm_config=self.config.get_agent_to_llm_config_map(),
                agent_configs=self.config.get_agent_configs(),
            )
        except Exception as e:
            logger.exception(f'Error creating controller: {e}')
            await self.send_error(
                f'Error creating controller. Please check Docker is running and visit `{TROUBLESHOOTING_URL}` for more debugging information..'
            )
            return

    async def on_event(self, event: Event):
        """Callback function for events that mainly come from the agent.
        Event is the base class for any agent action and observation.

        Args:
            event: The agent event (Observation or Action).
        """
        if isinstance(event, NullAction):
            return
        if isinstance(event, NullObservation):
            return
        if event.source == EventSource.AGENT:
            await self.send(event_to_dict(event))
        # NOTE: ipython observations are not sent here currently
        elif event.source == EventSource.ENVIRONMENT and isinstance(
            event, (CmdOutputObservation, AgentStateChangedObservation)
        ):
            # feedback from the environment to agent actions is understood as agent events by the UI
            event_dict = event_to_dict(event)
            event_dict['source'] = EventSource.AGENT
            await self.send(event_dict)
        elif isinstance(event, ErrorObservation):
            # send error events as agent events to the UI
            event_dict = event_to_dict(event)
            event_dict['source'] = EventSource.AGENT
            await self.send(event_dict)

    async def dispatch(self, data: dict):
        action = data.get('action', '')
        if action == ActionType.INIT:
            await self._initialize_agent(data)
            return
        event = event_from_dict(data.copy())
        # This checks if the model supports images
        if isinstance(event, MessageAction) and event.images_urls:
            controller = self.agent_session.controller
            if controller:
                if controller.agent.llm.config.disable_vision:
                    await self.send_error(
                        'Support for images is disabled for this model, try without an image.'
                    )
                    return
                if not controller.agent.llm.vision_is_active():
                    await self.send_error(
                        'Model does not support image upload, change to a different model or try without an image.'
                    )
                    return
        if self.agent_session.loop:
            asyncio.run_coroutine_threadsafe(
                self.agent_session.event_stream.async_add_event(
                    event, EventSource.USER
                ),
                self.agent_session.loop,
            )  # type: ignore

    async def send(self, data: dict[str, object]) -> bool:
        try:
            if self.websocket is None or not self.is_alive:
                return False
            await self.websocket.send_json(data)
            await asyncio.sleep(0.001)  # This flushes the data to the client
            self.last_active_ts = int(time.time())
            return True
        except RuntimeError:
            self.is_alive = False
            return False
        except WebSocketDisconnect:
            self.is_alive = False
            return False

    async def send_error(self, message: str) -> bool:
        """Sends an error message to the client."""
        return await self.send({'error': True, 'message': message})

<<<<<<< HEAD
    async def send_message(self, message: str) -> bool:
        """Sends a message to the client."""
        return await self.send({'message': message})

    async def _send_status_message(self, msg_type: str, id: str, message: str) -> bool:
=======
    async def send_status_message(self, message: str) -> bool:
>>>>>>> dd55290f
        """Sends a status message to the client."""
        if msg_type == 'error':
            await self.agent_session.stop_agent_loop_for_error()

        return await self.send(
            {'status_update': True, 'type': msg_type, 'id': id, 'message': message}
        )

<<<<<<< HEAD
    def update_connection(self, ws: WebSocket):
        self.websocket = ws
        self.is_alive = True
        self.last_active_ts = int(time.time())

    def load_from_data(self, data: dict) -> bool:
        self.last_active_ts = data.get('last_active_ts', 0)
        if self.last_active_ts < int(time.time()) - DEL_DELT_SEC:
            return False
        self.is_alive = data.get('is_alive', False)
        return True

    def queue_status_message(self, msg_type: str, id: str, message: str):
=======
    def queue_status_message(self, message: str):
>>>>>>> dd55290f
        """Queues a status message to be sent asynchronously."""
        asyncio.run_coroutine_threadsafe(
            self._send_status_message(msg_type, id, message), self.loop
        )<|MERGE_RESOLUTION|>--- conflicted
+++ resolved
@@ -199,15 +199,7 @@
         """Sends an error message to the client."""
         return await self.send({'error': True, 'message': message})
 
-<<<<<<< HEAD
-    async def send_message(self, message: str) -> bool:
-        """Sends a message to the client."""
-        return await self.send({'message': message})
-
     async def _send_status_message(self, msg_type: str, id: str, message: str) -> bool:
-=======
-    async def send_status_message(self, message: str) -> bool:
->>>>>>> dd55290f
         """Sends a status message to the client."""
         if msg_type == 'error':
             await self.agent_session.stop_agent_loop_for_error()
@@ -216,23 +208,7 @@
             {'status_update': True, 'type': msg_type, 'id': id, 'message': message}
         )
 
-<<<<<<< HEAD
-    def update_connection(self, ws: WebSocket):
-        self.websocket = ws
-        self.is_alive = True
-        self.last_active_ts = int(time.time())
-
-    def load_from_data(self, data: dict) -> bool:
-        self.last_active_ts = data.get('last_active_ts', 0)
-        if self.last_active_ts < int(time.time()) - DEL_DELT_SEC:
-            return False
-        self.is_alive = data.get('is_alive', False)
-        return True
-
     def queue_status_message(self, msg_type: str, id: str, message: str):
-=======
-    def queue_status_message(self, message: str):
->>>>>>> dd55290f
         """Queues a status message to be sent asynchronously."""
         asyncio.run_coroutine_threadsafe(
             self._send_status_message(msg_type, id, message), self.loop
