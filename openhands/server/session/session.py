--- conflicted
+++ resolved
@@ -124,7 +124,6 @@
 
         agent = Agent.get_cls(agent_cls)(llm, agent_config)
 
-<<<<<<< HEAD
         provider_tokens: PROVIDER_TOKEN_TYPE = {}
         selected_repository = None
         selected_branch = None
@@ -132,13 +131,6 @@
             isinstance(settings, ConversationInitData)
         ):
             provider_tokens = settings.provider_tokens
-=======
-        provider_token = None
-        selected_repository = None
-        selected_branch = None
-        if isinstance(settings, ConversationInitData):
-            provider_token = settings.provider_token
->>>>>>> 1a755c3f
             selected_repository = settings.selected_repository
             selected_branch = settings.selected_branch
 
@@ -151,11 +143,7 @@
                 max_budget_per_task=self.config.max_budget_per_task,
                 agent_to_llm_config=self.config.get_agent_to_llm_config_map(),
                 agent_configs=self.config.get_agent_configs(),
-<<<<<<< HEAD
                 provider_tokens=provider_tokens,
-=======
-                github_token=provider_token,
->>>>>>> 1a755c3f
                 selected_repository=selected_repository,
                 selected_branch=selected_branch,
                 initial_message=initial_message,
