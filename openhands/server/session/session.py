import asyncio
import time
from copy import deepcopy
from logging import LoggerAdapter

import socketio

from openhands.controller.agent import Agent
from openhands.core.config import OpenHandsConfig
from openhands.core.config.condenser_config import (
    BrowserOutputCondenserConfig,
    CondenserPipelineConfig,
    ConversationWindowCondenserConfig,
    LLMSummarizingCondenserConfig,
)
from openhands.core.config.mcp_config import MCPConfig, OpenHandsMCPConfigImpl
from openhands.core.exceptions import MicroagentValidationError
from openhands.core.logger import OpenHandsLoggerAdapter
from openhands.core.schema import AgentState
from openhands.events.action import MessageAction, NullAction
from openhands.events.event import Event, EventSource
from openhands.events.observation import (
    AgentStateChangedObservation,
    CmdOutputObservation,
    NullObservation,
)
from openhands.events.observation.agent import RecallObservation
from openhands.events.observation.error import ErrorObservation
from openhands.events.serialization import event_from_dict, event_to_dict
from openhands.events.stream import EventStreamSubscriber
from openhands.llm.llm import LLM
from openhands.runtime.runtime_status import RuntimeStatus
from openhands.server.session.agent_session import AgentSession
from openhands.server.session.conversation_init_data import ConversationInitData
from openhands.storage.data_models.settings import Settings
from openhands.storage.files import FileStore

ROOM_KEY = 'room:{sid}'


class Session:
    sid: str
    sio: socketio.AsyncServer | None
    last_active_ts: int = 0
    is_alive: bool = True
    agent_session: AgentSession
    loop: asyncio.AbstractEventLoop
    config: OpenHandsConfig
    file_store: FileStore
    user_id: str | None
    logger: LoggerAdapter

    def __init__(
        self,
        sid: str,
        config: OpenHandsConfig,
        file_store: FileStore,
        sio: socketio.AsyncServer | None,
        user_id: str | None = None,
    ):
        self.sid = sid
        self.sio = sio
        self.last_active_ts = int(time.time())
        self.file_store = file_store
        self.logger = OpenHandsLoggerAdapter(extra={'session_id': sid})
        self.agent_session = AgentSession(
            sid,
            file_store,
            status_callback=self.queue_status_message,
            user_id=user_id,
        )
        self.agent_session.event_stream.subscribe(
            EventStreamSubscriber.SERVER, self.on_event, self.sid
        )
        # Copying this means that when we update variables they are not applied to the shared global configuration!
        self.config = deepcopy(config)
        self.loop = asyncio.get_event_loop()
        self.user_id = user_id

    async def close(self) -> None:
        if self.sio:
            await self.sio.emit(
                'oh_event',
                event_to_dict(
                    AgentStateChangedObservation('', AgentState.STOPPED.value)
                ),
                to=ROOM_KEY.format(sid=self.sid),
            )
        self.is_alive = False
        await self.agent_session.close()

    async def initialize_agent(
        self,
        settings: Settings,
        initial_message: MessageAction | None,
        replay_json: str | None,
    ) -> None:
        self.agent_session.event_stream.add_event(
            AgentStateChangedObservation('', AgentState.LOADING),
            EventSource.ENVIRONMENT,
        )
        agent_cls = settings.agent or self.config.default_agent
        self.config.security.confirmation_mode = (
            self.config.security.confirmation_mode
            if settings.confirmation_mode is None
            else settings.confirmation_mode
        )
        self.config.security.security_analyzer = (
            settings.security_analyzer or self.config.security.security_analyzer
        )
        self.config.sandbox.base_container_image = (
            settings.sandbox_base_container_image
            or self.config.sandbox.base_container_image
        )
        self.config.sandbox.runtime_container_image = (
            settings.sandbox_runtime_container_image
            if settings.sandbox_base_container_image
            or settings.sandbox_runtime_container_image
            else self.config.sandbox.runtime_container_image
        )
        max_iterations = settings.max_iterations or self.config.max_iterations

        # Prioritize settings over config for max_budget_per_task
        max_budget_per_task = (
            settings.max_budget_per_task
            if settings.max_budget_per_task is not None
            else self.config.max_budget_per_task
        )

        # This is a shallow copy of the default LLM config, so changes here will
        # persist if we retrieve the default LLM config again when constructing
        # the agent
        default_llm_config = self.config.get_llm_config()
        default_llm_config.model = settings.llm_model or ''
        default_llm_config.api_key = settings.llm_api_key
        default_llm_config.base_url = settings.llm_base_url
        self.config.search_api_key = settings.search_api_key
        if settings.sandbox_api_key:
            self.config.sandbox.api_key = settings.sandbox_api_key.get_secret_value()

        # NOTE: this need to happen AFTER the config is updated with the search_api_key
        self.config.mcp = settings.mcp_config or MCPConfig(
            sse_servers=[], stdio_servers=[]
        )
        # Add OpenHands' MCP server by default
        openhands_mcp_server, openhands_mcp_stdio_servers = (
            OpenHandsMCPConfigImpl.create_default_mcp_server_config(
                self.config.mcp_host, self.config, self.user_id
            )
        )
        if openhands_mcp_server:
            self.config.mcp.shttp_servers.append(openhands_mcp_server)
        self.config.mcp.stdio_servers.extend(openhands_mcp_stdio_servers)

        # TODO: override other LLM config & agent config groups (#2075)

        llm = self._create_llm(agent_cls)
        agent_config = self.config.get_agent_config(agent_cls)

        if settings.enable_default_condenser:
            # Default condenser chains three condensers together:
            # 1. a conversation window condenser that handles explicit
            # condensation requests,
            # 2. a condenser that limits the total size of browser observations,
            # and
            # 3. a condenser that limits the size of the view given to the LLM.
            # The order matters: with the browser output first, the summarizer
            # will only see the most recent browser output, which should keep
            # the summarization cost down.
            default_condenser_config = CondenserPipelineConfig(
                condensers=[
                    ConversationWindowCondenserConfig(),
                    BrowserOutputCondenserConfig(attention_window=2),
                    LLMSummarizingCondenserConfig(
                        llm_config=llm.config, keep_first=4, max_size=120
                    ),
                ]
            )

            self.logger.info(
                f'Enabling pipeline condenser with:'
                f' browser_output_masking(attention_window=2), '
                f' llm(model="{llm.config.model}", '
                f' base_url="{llm.config.base_url}", '
                f' keep_first=4, max_size=80)'
            )
            agent_config.condenser = default_condenser_config
        agent = Agent.get_cls(agent_cls)(llm, agent_config)

        git_provider_tokens = None
        selected_repository = None
        selected_branch = None
        custom_secrets = None
        conversation_instructions = None
        if isinstance(settings, ConversationInitData):
            git_provider_tokens = settings.git_provider_tokens
            selected_repository = settings.selected_repository
            selected_branch = settings.selected_branch
            custom_secrets = settings.custom_secrets
            conversation_instructions = settings.conversation_instructions

        try:
            await self.agent_session.start(
                runtime_name=self.config.runtime,
                config=self.config,
                agent=agent,
                max_iterations=max_iterations,
                max_budget_per_task=max_budget_per_task,
                agent_to_llm_config=self.config.get_agent_to_llm_config_map(),
                agent_configs=self.config.get_agent_configs(),
                git_provider_tokens=git_provider_tokens,
                custom_secrets=custom_secrets,
                selected_repository=selected_repository,
                selected_branch=selected_branch,
                initial_message=initial_message,
                conversation_instructions=conversation_instructions,
                replay_json=replay_json,
            )
        except MicroagentValidationError as e:
            self.logger.exception(f'Error creating agent_session: {e}')
            # For microagent validation errors, provide more helpful information
            await self.send_error(f'Failed to create agent session: {str(e)}')
            return
        except ValueError as e:
            self.logger.exception(f'Error creating agent_session: {e}')
            error_message = str(e)
            # For ValueError related to microagents, provide more helpful information
            if 'microagent' in error_message.lower():
                await self.send_error(
                    f'Failed to create agent session: {error_message}'
                )
            else:
                # For other ValueErrors, just show the error class
                await self.send_error('Failed to create agent session: ValueError')
            return
        except Exception as e:
            self.logger.exception(f'Error creating agent_session: {e}')
            # For other errors, just show the error class to avoid exposing sensitive information
            await self.send_error(
                f'Failed to create agent session: {e.__class__.__name__}'
            )
            return

    def _create_llm(self, agent_cls: str | None) -> LLM:
        """Initialize LLM, extracted for testing."""
        agent_name = agent_cls if agent_cls is not None else 'agent'
        return LLM(
            config=self.config.get_llm_config_from_agent(agent_name),
            retry_listener=self._notify_on_llm_retry,
        )

    def _notify_on_llm_retry(self, retries: int, max: int) -> None:
        self.queue_status_message(
            'info', RuntimeStatus.LLM_RETRY, f'Retrying LLM request, {retries} / {max}'
        )

    def on_event(self, event: Event) -> None:
        asyncio.get_event_loop().run_until_complete(self._on_event(event))

    async def _on_event(self, event: Event) -> None:
        """Callback function for events that mainly come from the agent.
        Event is the base class for any agent action and observation.

        Args:
            event: The agent event (Observation or Action).
        """
        if isinstance(event, NullAction):
            return
        if isinstance(event, NullObservation):
            return
        if event.source == EventSource.AGENT:
            await self.send(event_to_dict(event))
        elif event.source == EventSource.USER:
            await self.send(event_to_dict(event))
        # NOTE: ipython observations are not sent here currently
        elif event.source == EventSource.ENVIRONMENT and isinstance(
            event,
            (CmdOutputObservation, AgentStateChangedObservation, RecallObservation),
        ):
            # feedback from the environment to agent actions is understood as agent events by the UI
            event_dict = event_to_dict(event)
            event_dict['source'] = EventSource.AGENT
            await self.send(event_dict)
            if (
                isinstance(event, AgentStateChangedObservation)
                and event.agent_state == AgentState.ERROR
            ):
                self.logger.error(
                    f'Agent status error: {event.reason}',
                    extra={'signal': 'agent_status_error'},
                )
        elif isinstance(event, ErrorObservation):
            # send error events as agent events to the UI
            event_dict = event_to_dict(event)
            event_dict['source'] = EventSource.AGENT
            await self.send(event_dict)

    async def dispatch(self, data: dict) -> None:
        event = event_from_dict(data.copy())
        # This checks if the model supports images
        if isinstance(event, MessageAction) and event.image_urls:
            controller = self.agent_session.controller
            if controller:
                if controller.agent.llm.config.disable_vision:
                    await self.send_error(
                        'Support for images is disabled for this model, try without an image.'
                    )
                    return
                if not controller.agent.llm.vision_is_active():
                    await self.send_error(
                        'Model does not support image upload, change to a different model or try without an image.'
                    )
                    return
        self.agent_session.event_stream.add_event(event, EventSource.USER)

    async def send(self, data: dict[str, object]) -> None:
        if asyncio.get_running_loop() != self.loop:
            self.loop.create_task(self._send(data))
            return
        await self._send(data)

    async def _send(self, data: dict[str, object]) -> bool:
        try:
            if not self.is_alive:
                return False
            if self.sio:
                await self.sio.emit('oh_event', data, to=ROOM_KEY.format(sid=self.sid))
            await asyncio.sleep(0.001)  # This flushes the data to the client
            self.last_active_ts = int(time.time())
            return True
        except RuntimeError as e:
            self.logger.error(f'Error sending data to websocket: {str(e)}')
            self.is_alive = False
            return False

    async def send_error(self, message: str) -> None:
        """Sends an error message to the client."""
        await self.send({'error': True, 'message': message})

    async def _send_status_message(
        self, msg_type: str, runtime_status: RuntimeStatus, message: str
    ) -> None:
        """Sends a status message to the client."""
        if msg_type == 'error':
            agent_session = self.agent_session
            controller = self.agent_session.controller
            if controller is not None and not agent_session.is_closed():
                await controller.set_agent_state_to(AgentState.ERROR)
            self.logger.error(
                f'Agent status error: {message}',
                extra={'signal': 'agent_status_error'},
            )
        await self.send(
            {
                'status_update': True,
                'type': msg_type,
                'id': runtime_status.value,
<<<<<<< HEAD
                'message': message
=======
                'message': message,
>>>>>>> 8636aa49
            }
        )

    def queue_status_message(
        self, msg_type: str, runtime_status: RuntimeStatus, message: str
    ) -> None:
        """Queues a status message to be sent asynchronously."""
        asyncio.run_coroutine_threadsafe(
            self._send_status_message(msg_type, runtime_status, message), self.loop
        )<|MERGE_RESOLUTION|>--- conflicted
+++ resolved
@@ -355,11 +355,7 @@
                 'status_update': True,
                 'type': msg_type,
                 'id': runtime_status.value,
-<<<<<<< HEAD
-                'message': message
-=======
                 'message': message,
->>>>>>> 8636aa49
             }
         )
 
