--- conflicted
+++ resolved
@@ -170,9 +170,23 @@
             self._active_conversations[sid] = (c, 1)
             return c
 
-<<<<<<< HEAD
     async def join_conversation(self, sid: str, connection_id: str):
-=======
+        await self.sio.enter_room(connection_id, ROOM_KEY.format(sid=sid))
+        self.local_connection_id_to_session_id[connection_id] = sid
+
+        # If we have a local session running, use that
+        session = self.local_sessions_by_sid.get(sid)
+        if session:
+            logger.info(f'found_local_session:{sid}')
+            return session.agent_session.event_stream
+
+        # If there is a remote session running, retrieve existing events for that
+        redis_client = self._get_redis_client()
+        if redis_client and await self._is_session_running_in_cluster(sid):
+            return EventStream(sid, self.file_store)
+
+        raise RuntimeError(f'no_connected_session:{connection_id}:{sid}')
+
     async def detach_from_conversation(self, conversation: Conversation):
         sid = conversation.sid
         async with self._conversations_lock:
@@ -205,25 +219,6 @@
             except Exception:
                 logger.warning('error_cleaning_detached_conversations', exc_info=True)
                 await asyncio.sleep(15)
-    async def init_or_join_session(
-        self, sid: str, connection_id: str, session_init_data: SessionInitData
-    ):
->>>>>>> bd3e38fe
-        await self.sio.enter_room(connection_id, ROOM_KEY.format(sid=sid))
-        self.local_connection_id_to_session_id[connection_id] = sid
-
-        # If we have a local session running, use that
-        session = self.local_sessions_by_sid.get(sid)
-        if session:
-            logger.info(f'found_local_session:{sid}')
-            return session.agent_session.event_stream
-
-        # If there is a remote session running, retrieve existing events for that
-        redis_client = self._get_redis_client()
-        if redis_client and await self._is_session_running_in_cluster(sid):
-            return EventStream(sid, self.file_store)
-
-        raise RuntimeError(f'no_connected_session:{connection_id}:{sid}')
 
     async def _is_session_running_in_cluster(self, sid: str) -> bool:
         """As the rest of the cluster if a session is running. Wait a for a short timeout for a reply"""
