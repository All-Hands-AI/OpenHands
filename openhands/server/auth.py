--- conflicted
+++ resolved
@@ -1,3 +1,4 @@
+import jwt
 from fastapi import Request
 
 
@@ -6,48 +7,9 @@
 
 
 def get_user_id(request: Request) -> str | None:
-<<<<<<< HEAD
     return getattr(request.state, 'github_user_id', None)
-
-
-def get_sid_from_token(token: str, jwt_secret: str) -> str:
-    """Retrieves the session id from a JWT token.
-
-    Parameters:
-        token (str): The JWT token from which the session id is to be extracted.
-
-    Returns:
-        str: The session id if found and valid, otherwise an empty string.
-    """
-    try:
-        # Decode the JWT using the specified secret and algorithm
-        payload = jwt.decode(token, jwt_secret, algorithms=['HS256'])
-
-        # Ensure the payload contains 'sid'
-        if 'sid' in payload:
-            return payload['sid']
-        else:
-            logger.error('SID not found in token')
-            return ''
-    except InvalidTokenError:
-        logger.error('Invalid token')
-    except Exception as e:
-        logger.exception('Unexpected error decoding token: %s', e)
-    return ''
-
-
-def sign_token(payload: dict[str, object], jwt_secret: str, algorithm='HS256') -> str:
-    """Signs a JWT token."""
-    # payload = {
-    #     "sid": sid,
-    #     # "exp": datetime.now(timezone.utc) + timedelta(minutes=15),
-    # }
-    return jwt.encode(payload, jwt_secret, algorithm=algorithm)
 
 
 def decode_token(token: str, jwt_secret: str) -> dict[str, object]:
     """Decodes a JWT token."""
-    return jwt.decode(token, jwt_secret, algorithms=['HS256'])
-=======
-    return getattr(request.state, 'github_user_id', None)
->>>>>>> 5a6dbac5
+    return jwt.decode(token, jwt_secret, algorithms=['HS256'])