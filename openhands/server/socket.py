from openhands.core.logger import openhands_logger as logger
from openhands.core.schema.action import ActionType
from openhands.events.action import (
    NullAction,
)
from openhands.events.observation import (
    NullObservation,
)
from openhands.events.observation.agent import AgentStateChangedObservation
from openhands.events.serialization import event_to_dict
from openhands.events.stream import AsyncEventStreamWrapper
from openhands.server.auth import get_sid_from_token, sign_token
<<<<<<< HEAD
from openhands.server.shared import config, openhands_config, session_manager, sio
=======
from openhands.server.github_utils import authenticate_github_user
from openhands.server.session.session_init_data import SessionInitData
from openhands.server.shared import config, session_manager, sio
>>>>>>> 22292f72


@sio.event
async def connect(connection_id: str, environ):
    logger.info(f'sio:connect: {connection_id}')


@sio.event
async def oh_action(connection_id: str, data: dict):
    # If it's an init, we do it here.
    action = data.get('action', '')
    if action == ActionType.INIT:
<<<<<<< HEAD
        await openhands_config.github_auth(data)
        await init_connection(connection_id, data)
=======
        token = data.pop('token', None)
        github_token = data.pop('github_token', None)
        latest_event_id = int(data.pop('latest_event_id', -1))
        kwargs = {k.lower(): v for k, v in (data.get('args') or {}).items()}
        session_init_data = SessionInitData(**kwargs)
        await init_connection(
            connection_id, token, github_token, session_init_data, latest_event_id
        )
>>>>>>> 22292f72
        return

    logger.info(f'sio:oh_action:{connection_id}')
    await session_manager.send_to_event_stream(connection_id, data)


<<<<<<< HEAD
async def init_connection(connection_id: str, data: dict):
    token = data.pop('token', None)
=======
async def init_connection(
    connection_id: str,
    token: str | None,
    gh_token: str | None,
    session_init_data: SessionInitData,
    latest_event_id: int,
):
    if not await authenticate_github_user(gh_token):
        raise RuntimeError(status.WS_1008_POLICY_VIOLATION)

>>>>>>> 22292f72
    if token:
        sid = get_sid_from_token(token, config.jwt_secret)
        if sid == '':
            await sio.emit('oh_event', {'error': 'Invalid token', 'error_code': 401})
            return
        logger.info(f'Existing session: {sid}')
    else:
        sid = connection_id
        logger.info(f'New session: {sid}')

    token = sign_token({'sid': sid}, config.jwt_secret)
    await sio.emit('oh_event', {'token': token, 'status': 'ok'}, to=connection_id)

    # The session in question should exist, but may not actually be running locally...
    event_stream = await session_manager.init_or_join_session(
        sid, connection_id, session_init_data
    )

    # Send events
    agent_state_changed = None
    async_stream = AsyncEventStreamWrapper(event_stream, latest_event_id + 1)
    async for event in async_stream:
        if isinstance(
            event,
            (
                NullAction,
                NullObservation,
            ),
        ):
            continue
        elif isinstance(event, AgentStateChangedObservation):
            agent_state_changed = event
            continue
        await sio.emit('oh_event', event_to_dict(event), to=connection_id)
    if agent_state_changed:
        await sio.emit('oh_event', event_to_dict(agent_state_changed), to=connection_id)


@sio.event
async def disconnect(connection_id: str):
    logger.info(f'sio:disconnect:{connection_id}')
    await session_manager.disconnect_from_session(connection_id)<|MERGE_RESOLUTION|>--- conflicted
+++ resolved
@@ -10,13 +10,8 @@
 from openhands.events.serialization import event_to_dict
 from openhands.events.stream import AsyncEventStreamWrapper
 from openhands.server.auth import get_sid_from_token, sign_token
-<<<<<<< HEAD
+from openhands.server.session.session_init_data import SessionInitData
 from openhands.server.shared import config, openhands_config, session_manager, sio
-=======
-from openhands.server.github_utils import authenticate_github_user
-from openhands.server.session.session_init_data import SessionInitData
-from openhands.server.shared import config, session_manager, sio
->>>>>>> 22292f72
 
 
 @sio.event
@@ -29,40 +24,24 @@
     # If it's an init, we do it here.
     action = data.get('action', '')
     if action == ActionType.INIT:
-<<<<<<< HEAD
         await openhands_config.github_auth(data)
-        await init_connection(connection_id, data)
-=======
         token = data.pop('token', None)
-        github_token = data.pop('github_token', None)
         latest_event_id = int(data.pop('latest_event_id', -1))
         kwargs = {k.lower(): v for k, v in (data.get('args') or {}).items()}
         session_init_data = SessionInitData(**kwargs)
-        await init_connection(
-            connection_id, token, github_token, session_init_data, latest_event_id
-        )
->>>>>>> 22292f72
+        await init_connection(connection_id, token, session_init_data, latest_event_id)
         return
 
     logger.info(f'sio:oh_action:{connection_id}')
     await session_manager.send_to_event_stream(connection_id, data)
 
 
-<<<<<<< HEAD
-async def init_connection(connection_id: str, data: dict):
-    token = data.pop('token', None)
-=======
 async def init_connection(
     connection_id: str,
     token: str | None,
-    gh_token: str | None,
     session_init_data: SessionInitData,
     latest_event_id: int,
 ):
-    if not await authenticate_github_user(gh_token):
-        raise RuntimeError(status.WS_1008_POLICY_VIOLATION)
-
->>>>>>> 22292f72
     if token:
         sid = get_sid_from_token(token, config.jwt_secret)
         if sid == '':
