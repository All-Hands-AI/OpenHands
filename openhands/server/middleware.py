import asyncio
from collections import defaultdict
from datetime import datetime, timedelta
from typing import Callable
from urllib.parse import urlparse

import jwt
from fastapi import Request, status
from fastapi.middleware.cors import CORSMiddleware
from fastapi.responses import JSONResponse
from starlette.middleware.base import BaseHTTPMiddleware
from starlette.requests import Request as StarletteRequest
from starlette.types import ASGIApp

from openhands.core.logger import openhands_logger as logger
from openhands.server import shared
from openhands.server.auth import get_user_id
from openhands.server.routes.auth import JWT_SECRET
from openhands.server.types import SessionMiddlewareInterface


class LocalhostCORSMiddleware(CORSMiddleware):
    """
    Custom CORS middleware that allows any request from localhost/127.0.0.1 domains,
    while using standard CORS rules for other origins.
    """

    def __init__(self, app: ASGIApp, **kwargs) -> None:
        super().__init__(app, **kwargs)

    def is_allowed_origin(self, origin: str) -> bool:
        if origin:
            parsed = urlparse(origin)
            hostname = parsed.hostname or ''

            # Allow any localhost/127.0.0.1 origin regardless of port
            if hostname in ['localhost', '127.0.0.1']:
                return True

        # For missing origin or other origins, use the parent class's logic
        return super().is_allowed_origin(origin)


class CacheControlMiddleware(BaseHTTPMiddleware):
    """
    Middleware to disable caching for all routes by adding appropriate headers
    """

    async def dispatch(self, request, call_next):
        response = await call_next(request)
        if request.url.path.startswith('/assets'):
            # The content of the assets directory has fingerprinted file names so we cache aggressively
            response.headers['Cache-Control'] = 'public, max-age=2592000, immutable'
        else:
            response.headers['Cache-Control'] = (
                'no-cache, no-store, must-revalidate, max-age=0'
            )
            response.headers['Pragma'] = 'no-cache'
            response.headers['Expires'] = '0'
        return response


class InMemoryRateLimiter:
    history: dict
    requests: int
    seconds: int
    sleep_seconds: int

    def __init__(self, requests: int = 2, seconds: int = 1, sleep_seconds: int = 1):
        self.requests = requests
        self.seconds = seconds
        self.sleep_seconds = sleep_seconds
        self.history = defaultdict(list)
        self.sleep_seconds = sleep_seconds

    def _clean_old_requests(self, key: str) -> None:
        now = datetime.now()
        cutoff = now - timedelta(seconds=self.seconds)
        self.history[key] = [ts for ts in self.history[key] if ts > cutoff]

    async def __call__(self, request: Request) -> bool:
        if request.client is None:
            return True
        key = request.client.host
        now = datetime.now()

        self._clean_old_requests(key)

        self.history[key].append(now)

        if len(self.history[key]) > self.requests * 2:
            return False
        elif len(self.history[key]) > self.requests:
            if self.sleep_seconds > 0:
                await asyncio.sleep(self.sleep_seconds)
                return True
            else:
                return False

        return True


class RateLimitMiddleware(BaseHTTPMiddleware):
    def __init__(self, app: ASGIApp, rate_limiter: InMemoryRateLimiter):
        super().__init__(app)
        self.rate_limiter = rate_limiter

    async def dispatch(self, request: StarletteRequest, call_next):
        if not self.is_rate_limited_request(request):
            return await call_next(request)
        ok = await self.rate_limiter(request)
        if not ok:
            return JSONResponse(
                status_code=429,
                content={'message': 'Too many requests'},
                headers={'Retry-After': '1'},
            )
        return await call_next(request)

    def is_rate_limited_request(self, request: StarletteRequest):
        if request.url.path.startswith('/assets'):
            return False
        # Put Other non rate limited checks here
        return True


class AttachConversationMiddleware(SessionMiddlewareInterface):
    def __init__(self, app):
        self.app = app

    def _should_attach(self, request) -> bool:
        """
        Determine if the middleware should attach a session for the given request.
        """
        if request.method == 'OPTIONS':
            return False

        conversation_id = ''
        if request.url.path.startswith('/api/conversation'):
            # FIXME: we should be able to use path_params
            path_parts = request.url.path.split('/')
            if len(path_parts) > 4:
                conversation_id = request.url.path.split('/')[3]
        if not conversation_id:
            return False

        request.state.sid = conversation_id

        return True

    async def _attach_conversation(self, request: Request) -> JSONResponse | None:
        """
        Attach the user's session based on the provided authentication token.
        """
        request.state.conversation = (
            await shared.conversation_manager.attach_to_conversation(
                request.state.sid, get_user_id(request)
            )
        )
        if not request.state.conversation:
            return JSONResponse(
                status_code=status.HTTP_404_NOT_FOUND,
                content={'error': 'Session not found'},
            )
        return None

    async def _detach_session(self, request: Request) -> None:
        """
        Detach the user's session.
        """
        await shared.conversation_manager.detach_from_conversation(
            request.state.conversation
        )

    async def __call__(self, request: Request, call_next: Callable):
        if not self._should_attach(request):
            return await call_next(request)

        response = await self._attach_conversation(request)
        if response:
            return response

        try:
            # Continue processing the request
            response = await call_next(request)
        finally:
            # Ensure the session is detached
            await self._detach_session(request)

        return response


class ProviderTokenMiddleware(SessionMiddlewareInterface):
    def __init__(self, app):
        self.app = app

    async def __call__(self, request: Request, call_next: Callable):
        settings_store = await shared.SettingsStoreImpl.get_instance(
            shared.config, get_user_id(request)
        )
        settings = await settings_store.load()

        # TODO: To avoid checks like this we should re-add the abilty to have completely different middleware in SAAS as in OSS
        if getattr(request.state, 'provider_tokens', None) is None:
            if (
                settings
                and settings.secrets_store
                and settings.secrets_store.provider_tokens
            ):
                request.state.provider_tokens = settings.secrets_store.provider_tokens
            else:
                request.state.provider_tokens = None

        return await call_next(request)


class JWTAuthMiddleware(BaseHTTPMiddleware):
    def __init__(self, app: ASGIApp):
        super().__init__(app)
        # TODO: update this to include all public paths "/api/settings",
        self.public_paths = [
            '/api/auth/signup',
            '/alive',
            '/server_info',
            '/api/options/config',
            '/api/options/models',
            '/api/options/agents',
            '/api/options/security-analyzers',
            '/api/options/use-cases',
            '/api/options/use-cases/conversations',
        ]

        self.public_path_patterns = [
            '/api/options/use-cases/conversations/',
        ]

    async def dispatch(self, request: Request, call_next):
        if request.url.path in self.public_paths:
            return await call_next(request)

<<<<<<< HEAD
=======
        for pattern in self.public_path_patterns:
            if request.url.path.startswith(pattern):
                remaining = request.url.path[len(pattern) :]
                if remaining and '/' not in remaining:
                    return await call_next(request)

>>>>>>> 6c13e64a
        for pattern in self.public_path_patterns:
            if request.url.path.startswith(pattern):
                remaining = request.url.path[len(pattern) :]
                if remaining and '/' not in remaining:
                    return await call_next(request)

        auth_header = request.headers.get('Authorization')
        if not auth_header or not auth_header.startswith('Bearer '):
            return JSONResponse(
                status_code=status.HTTP_401_UNAUTHORIZED,
                content={'detail': 'Missing or invalid authorization header'},
            )

        token = auth_header.split(' ')[1]
        try:
            payload = jwt.decode(token, JWT_SECRET, algorithms=['HS256'])
            request.state.user_id = payload['sub']
            return await call_next(request)
        except jwt.ExpiredSignatureError:
            return JSONResponse(
                status_code=status.HTTP_401_UNAUTHORIZED,
                content={'detail': 'Token has expired'},
            )
        except jwt.InvalidTokenError:
            return JSONResponse(
                status_code=status.HTTP_401_UNAUTHORIZED,
                content={'detail': 'Invalid token'},
            )
        except Exception as e:
            logger.error(f'Error processing JWT token: {str(e)}')
            return JSONResponse(
                status_code=status.HTTP_500_INTERNAL_SERVER_ERROR,
                content={'detail': 'Internal server error'},
            )<|MERGE_RESOLUTION|>--- conflicted
+++ resolved
@@ -238,15 +238,12 @@
         if request.url.path in self.public_paths:
             return await call_next(request)
 
-<<<<<<< HEAD
-=======
         for pattern in self.public_path_patterns:
             if request.url.path.startswith(pattern):
                 remaining = request.url.path[len(pattern) :]
                 if remaining and '/' not in remaining:
                     return await call_next(request)
 
->>>>>>> 6c13e64a
         for pattern in self.public_path_patterns:
             if request.url.path.startswith(pattern):
                 remaining = request.url.path[len(pattern) :]
