--- conflicted
+++ resolved
@@ -11,11 +11,7 @@
 from starlette.requests import Request as StarletteRequest
 from starlette.types import ASGIApp
 
-<<<<<<< HEAD
-from openhands.server.shared import conversation_manager
-=======
 from openhands.server import shared
->>>>>>> 21d4ba0b
 from openhands.server.types import SessionMiddlewareInterface
 
 
@@ -150,13 +146,8 @@
         """
         Attach the user's session based on the provided authentication token.
         """
-<<<<<<< HEAD
-        request.state.conversation = await conversation_manager.attach_to_conversation(
-            request.state.sid
-=======
         request.state.conversation = (
-            await shared.session_manager.attach_to_conversation(request.state.sid)
->>>>>>> 21d4ba0b
+            await shared.conversation_manager.attach_to_conversation(request.state.sid)
         )
         if not request.state.conversation:
             return JSONResponse(
@@ -169,13 +160,9 @@
         """
         Detach the user's session.
         """
-<<<<<<< HEAD
-        await conversation_manager.detach_from_conversation(request.state.conversation)
-=======
-        await shared.session_manager.detach_from_conversation(
+        await shared.conversation_manager.detach_from_conversation(
             request.state.conversation
         )
->>>>>>> 21d4ba0b
 
     async def __call__(self, request: Request, call_next: Callable):
         if not self._should_attach(request):
