--- conflicted
+++ resolved
@@ -4,24 +4,13 @@
 from typing import Callable
 from urllib.parse import urlparse
 
-<<<<<<< HEAD
-import jwt
 from fastapi import Request, status
-=======
-from fastapi import APIRouter, Request, status
->>>>>>> 8488dd2a
 from fastapi.middleware.cors import CORSMiddleware
 from fastapi.responses import JSONResponse
 from starlette.middleware.base import BaseHTTPMiddleware
 from starlette.types import ASGIApp
 
-from openhands.core.logger import openhands_logger as logger
-<<<<<<< HEAD
-from openhands.server.github_utils import UserVerifier
-=======
-from openhands.server.auth import get_sid_from_token
->>>>>>> 8488dd2a
-from openhands.server.shared import config, session_manager
+from openhands.server.shared import session_manager
 from openhands.server.types import SessionMiddlewareInterface
 
 
@@ -117,72 +106,32 @@
         return await call_next(request)
 
 
-<<<<<<< HEAD
-class AttachConversationMiddleware:
+class AttachSessionMiddleware(SessionMiddlewareInterface):
     def __init__(self, app):
-=======
-class AttachSessionMiddleware(SessionMiddlewareInterface):
-    def __init__(self, app, target_router: APIRouter):
->>>>>>> 8488dd2a
         self.app = app
 
-<<<<<<< HEAD
-    async def __call__(self, request: Request, call_next: Callable):
-        conversation_id = None
+    def _should_attach(self, request) -> bool:
+        """
+        Determine if the middleware should attach a session for the given request.
+        """
+        if request.method == 'OPTIONS':
+            return False
         if request.url.path.startswith('/api/conversation'):
             # FIXME: we should be able to use path_params
             path_parts = request.url.path.split('/')
             if len(path_parts) > 3:
                 conversation_id = request.url.path.split('/')[3]
         if not conversation_id:
-            return await call_next(request)
+            return False
 
         request.state.sid = conversation_id
 
-        user_verifier = UserVerifier()
-        if user_verifier.is_active():
-            signed_token = request.cookies.get('github_auth')
-            if not signed_token:
-                return JSONResponse(
-                    status_code=status.HTTP_401_UNAUTHORIZED,
-                    content={'error': 'Not authenticated'},
-                )
-            try:
-                jwt.decode(signed_token, config.jwt_secret, algorithms=['HS256'])
-            except Exception as e:
-                logger.warning(f'Invalid token: {e}')
-                return JSONResponse(
-                    status_code=status.HTTP_401_UNAUTHORIZED,
-                    content={'error': 'Invalid token'},
-                )
-=======
-    def _should_attach(self, request) -> bool:
-        """
-        Determine if the middleware should attach a session for the given request.
-        """
-        if request.method == 'OPTIONS':
-            return False
-        if request.url.path not in self.target_paths:
-            return False
         return True
 
     async def _attach_session(self, request: Request) -> JSONResponse | None:
         """
         Attach the user's session based on the provided authentication token.
         """
-        auth_token = request.headers.get('Authorization', '')
-        if 'Bearer' in auth_token:
-            auth_token = auth_token.split('Bearer')[1].strip()
-
-        request.state.sid = get_sid_from_token(auth_token, config.jwt_secret)
-        if not request.state.sid:
-            logger.warning('Invalid token')
-            return JSONResponse(
-                status_code=status.HTTP_401_UNAUTHORIZED,
-                content={'error': 'Invalid token'},
-            )
->>>>>>> 8488dd2a
-
         request.state.conversation = await session_manager.attach_to_conversation(
             request.state.sid
         )
