import os
import uuid
from typing import Any

from openhands.core.logger import openhands_logger as logger
from openhands.events.action.message import MessageAction
from openhands.experiments.experiment_manager import ExperimentManagerImpl
from openhands.integrations.provider import (
    CUSTOM_SECRETS_TYPE_WITH_JSON_SCHEMA,
    PROVIDER_TOKEN_TYPE,
)
from openhands.integrations.service_types import ProviderType
from openhands.server.data_models.agent_loop_info import AgentLoopInfo
from openhands.server.session.conversation_init_data import ConversationInitData
from openhands.server.shared import (
    ConversationStoreImpl,
    SettingsStoreImpl,
    config,
    conversation_manager,
)
from openhands.server.types import LLMAuthenticationError, MissingSettingsError
from openhands.storage.data_models.conversation_metadata import (
    ConversationMetadata,
    ConversationTrigger,
)
from openhands.utils.conversation_summary import get_default_conversation_title


async def create_new_conversation(
    user_id: str | None,
    git_provider_tokens: PROVIDER_TOKEN_TYPE | None,
    custom_secrets: CUSTOM_SECRETS_TYPE_WITH_JSON_SCHEMA | None,
    selected_repository: str | None,
    selected_branch: str | None,
    initial_user_msg: str | None,
    image_urls: list[str] | None,
    replay_json: str | None,
    conversation_instructions: str | None = None,
    conversation_trigger: ConversationTrigger = ConversationTrigger.GUI,
    attach_convo_id: bool = False,
    git_provider: ProviderType | None = None,
    conversation_id: str | None = None,
) -> AgentLoopInfo:
    logger.info(
        'Creating conversation',
        extra={
            'signal': 'create_conversation',
            'user_id': user_id,
            'trigger': conversation_trigger.value,
        },
    )
    logger.info('Loading settings')
    settings_store = await SettingsStoreImpl.get_instance(config, user_id)
    settings = await settings_store.load()
    logger.info('Settings loaded')

    session_init_args: dict[str, Any] = {}
    if settings:
        session_init_args = {**settings.__dict__, **session_init_args}
        # We could use litellm.check_valid_key for a more accurate check,
        # but that would run a tiny inference.
        if (
            not settings.llm_api_key
            or settings.llm_api_key.get_secret_value().isspace()
        ):
            logger.warning(f'Missing api key for model {settings.llm_model}')
            raise LLMAuthenticationError(
                'Error authenticating with the LLM provider. Please check your API key'
            )

    else:
        logger.warning('Settings not present, not starting conversation')
        raise MissingSettingsError('Settings not found')

    session_init_args['git_provider_tokens'] = git_provider_tokens
    session_init_args['selected_repository'] = selected_repository
    session_init_args['custom_secrets'] = custom_secrets
    session_init_args['selected_branch'] = selected_branch
    session_init_args['git_provider'] = git_provider
    session_init_args['conversation_instructions'] = conversation_instructions
    conversation_init_data = ConversationInitData(**session_init_args)


    logger.info('Loading conversation store')
    conversation_store = await ConversationStoreImpl.get_instance(config, user_id)
    logger.info('ServerConversation store loaded')

    # For nested runtimes, we allow a single conversation id, passed in on container creation
    if conversation_id is None:
        conversation_id = uuid.uuid4().hex

<<<<<<< HEAD
    conversation_init_data = ExperimentManagerImpl.run_conversation_variant_test(conversation_id, conversation_init_data)
    conversation_title = get_default_conversation_title(conversation_id)

    logger.info(f'Saving metadata for conversation {conversation_id}')
    await conversation_store.save_metadata(
        ConversationMetadata(
            trigger=conversation_trigger,
            conversation_id=conversation_id,
            title=conversation_title,
            user_id=user_id,
            selected_repository=selected_repository,
            selected_branch=selected_branch,
            git_provider=git_provider,
            llm_model=settings.llm_model,
=======
    if not await conversation_store.exists(conversation_id):

        logger.info(
            f'New conversation ID: {conversation_id}',
            extra={'user_id': user_id, 'session_id': conversation_id},
        )

        conversation_title = get_default_conversation_title(conversation_id)

        logger.info(f'Saving metadata for conversation {conversation_id}')
        await conversation_store.save_metadata(
            ConversationMetadata(
                trigger=conversation_trigger,
                conversation_id=conversation_id,
                title=conversation_title,
                user_id=user_id,
                selected_repository=selected_repository,
                selected_branch=selected_branch,
                git_provider=git_provider,
            )
>>>>>>> d03efa28
        )

    logger.info(
        f'Starting agent loop for conversation {conversation_id}',
        extra={'user_id': user_id, 'session_id': conversation_id},
    )
    initial_message_action = None
    if initial_user_msg or image_urls:
        initial_message_action = MessageAction(
            content=initial_user_msg or '',
            image_urls=image_urls or [],
        )

    if attach_convo_id and conversation_instructions:
        conversation_instructions = conversation_instructions.format(conversation_id)

    agent_loop_info = await conversation_manager.maybe_start_agent_loop(
        conversation_id,
        conversation_init_data,
        user_id,
        initial_user_msg=initial_message_action,
        replay_json=replay_json,
    )
    logger.info(f'Finished initializing conversation {agent_loop_info.conversation_id}')
    return agent_loop_info<|MERGE_RESOLUTION|>--- conflicted
+++ resolved
@@ -89,22 +89,6 @@
     if conversation_id is None:
         conversation_id = uuid.uuid4().hex
 
-<<<<<<< HEAD
-    conversation_init_data = ExperimentManagerImpl.run_conversation_variant_test(conversation_id, conversation_init_data)
-    conversation_title = get_default_conversation_title(conversation_id)
-
-    logger.info(f'Saving metadata for conversation {conversation_id}')
-    await conversation_store.save_metadata(
-        ConversationMetadata(
-            trigger=conversation_trigger,
-            conversation_id=conversation_id,
-            title=conversation_title,
-            user_id=user_id,
-            selected_repository=selected_repository,
-            selected_branch=selected_branch,
-            git_provider=git_provider,
-            llm_model=settings.llm_model,
-=======
     if not await conversation_store.exists(conversation_id):
 
         logger.info(
@@ -112,6 +96,7 @@
             extra={'user_id': user_id, 'session_id': conversation_id},
         )
 
+        conversation_init_data = ExperimentManagerImpl.run_conversation_variant_test(conversation_id, conversation_init_data)
         conversation_title = get_default_conversation_title(conversation_id)
 
         logger.info(f'Saving metadata for conversation {conversation_id}')
@@ -124,8 +109,8 @@
                 selected_repository=selected_repository,
                 selected_branch=selected_branch,
                 git_provider=git_provider,
+                llm_model=settings.llm_model,
             )
->>>>>>> d03efa28
         )
 
     logger.info(
