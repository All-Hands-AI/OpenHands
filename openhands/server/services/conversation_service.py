--- conflicted
+++ resolved
@@ -82,17 +82,9 @@
     initial_user_msg: str | None,
     image_urls: list[str] | None,
     replay_json: str | None,
-<<<<<<< HEAD
     conversation_id: str,
     convo_metadata: ConversationMetadata,
     conversation_instructions: str | None,
-):
-=======
-    conversation_instructions: str | None = None,
-    conversation_trigger: ConversationTrigger = ConversationTrigger.GUI,
-    attach_convo_id: bool = False,
-    git_provider: ProviderType | None = None,
-    conversation_id: str | None = None,
     mcp_config: MCPConfig | None = None,
 ) -> AgentLoopInfo:
     logger.info(
@@ -100,10 +92,9 @@
         extra={
             'signal': 'create_conversation',
             'user_id': user_id,
-            'trigger': conversation_trigger.value,
+            'trigger': convo_metadata.trigger,
         },
     )
->>>>>>> ed711318
     logger.info('Loading settings')
     settings_store = await SettingsStoreImpl.get_instance(config, user_id)
     settings = await settings_store.load()
@@ -178,6 +169,7 @@
     conversation_trigger: ConversationTrigger = ConversationTrigger.GUI,
     git_provider: ProviderType | None = None,
     conversation_id: str | None = None,
+    mcp_config: MCPConfig | None = None,
 ) -> AgentLoopInfo:
     conversation_metadata = await initialize_conversation(
         user_id,
@@ -201,6 +193,7 @@
         conversation_metadata.conversation_id,
         conversation_metadata,
         conversation_instructions,
+        mcp_config,
     )
 
 
