--- conflicted
+++ resolved
@@ -53,7 +53,6 @@
         self._settings = settings
         return settings
 
-<<<<<<< HEAD
     @abstractmethod
     async def get_secrets_store(self) -> SecretsStore:
         """Get secrets store"""
@@ -61,10 +60,9 @@
     @abstractmethod
     async def get_user_secrets(self) -> UserSecrets | None:
         """Get the user's secrets"""
-=======
+        
     def get_auth_type(self) -> AuthType | None:
         return None
->>>>>>> 709b6ff3
 
     @classmethod
     @abstractmethod
