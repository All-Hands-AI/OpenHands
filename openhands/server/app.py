--- conflicted
+++ resolved
@@ -12,11 +12,8 @@
 from openhands import __version__
 from openhands.server.middleware import (
     AttachConversationMiddleware,
-<<<<<<< HEAD
+    CacheControlMiddleware,
     GitHubTokenMiddleware,
-=======
-    CacheControlMiddleware,
->>>>>>> 509892cf
     InMemoryRateLimiter,
     LocalhostCORSMiddleware,
     RateLimitMiddleware,
