from datetime import datetime
from enum import Enum
from uuid import uuid4

from pydantic import BaseModel, Field

from openhands.agent_server.models import SendMessageRequest
from openhands.agent_server.utils import OpenHandsUUID, utc_now
from openhands.app_server.event_callback.event_callback_models import (
    EventCallbackProcessor,
)
from openhands.app_server.sandbox.sandbox_models import SandboxStatus
from openhands.integrations.service_types import ProviderType
from openhands.sdk.conversation.state import ConversationExecutionStatus
from openhands.sdk.llm import MetricsSnapshot
from openhands.storage.data_models.conversation_metadata import ConversationTrigger


class AgentType(Enum):
    """Agent type for conversation."""

    DEFAULT = 'default'
    PLAN = 'plan'


class AppConversationInfo(BaseModel):
    """Conversation info which does not contain status."""

    id: OpenHandsUUID = Field(default_factory=uuid4)

    created_by_user_id: str | None
    sandbox_id: str

    selected_repository: str | None = None
    selected_branch: str | None = None
    git_provider: ProviderType | None = None
    title: str | None = None
    trigger: ConversationTrigger | None = None
    pr_number: list[int] = Field(default_factory=list)
    llm_model: str | None = None

    metrics: MetricsSnapshot | None = None

    parent_conversation_id: OpenHandsUUID | None = None
    sub_conversation_ids: list[OpenHandsUUID] = Field(default_factory=list)

    created_at: datetime = Field(default_factory=utc_now)
    updated_at: datetime = Field(default_factory=utc_now)


class AppConversationSortOrder(Enum):
    CREATED_AT = 'CREATED_AT'
    CREATED_AT_DESC = 'CREATED_AT_DESC'
    UPDATED_AT = 'UPDATED_AT'
    UPDATED_AT_DESC = 'UPDATED_AT_DESC'
    TITLE = 'TITLE'
    TITLE_DESC = 'TITLE_DESC'


class AppConversationInfoPage(BaseModel):
    items: list[AppConversationInfo]
    next_page_id: str | None = None


class AppConversation(AppConversationInfo):  # type: ignore
    sandbox_status: SandboxStatus = Field(
        default=SandboxStatus.MISSING,
        description='Current sandbox status. Will be MISSING if the sandbox does not exist.',
    )
<<<<<<< HEAD
    conversation_status: ConversationExecutionStatus | None = Field(
=======
    execution_status: ConversationExecutionStatus | None = Field(
>>>>>>> b43f7439
        default=None,
        description='Current agent status. Will be None if the sandbox_status is not RUNNING',
    )
    conversation_url: str | None = Field(
        default=None, description='The URL where the conversation may be accessed'
    )
    session_api_key: str | None = Field(
        default=None, description='The Session Api Key for REST operations.'
    )

    # JSON fields for complex data types
    pr_number: list[int] = Field(default_factory=list)
    metrics: MetricsSnapshot | None = Field(default=None)


class AppConversationPage(BaseModel):
    items: list[AppConversation]
    next_page_id: str | None = None


class AppConversationStartRequest(BaseModel):
    """Start conversation request object.

    Although a user can go directly to the sandbox and start conversations, they
    would need to manually supply required startup parameters such as LLM key. Starting
    from the app server copies these from the user info.
    """

    sandbox_id: str | None = Field(default=None)
    initial_message: SendMessageRequest | None = None
    processors: list[EventCallbackProcessor] | None = Field(default=None)
    llm_model: str | None = None

    # Git parameters
    selected_repository: str | None = None
    selected_branch: str | None = None
    git_provider: ProviderType | None = None
    title: str | None = None
    trigger: ConversationTrigger | None = None
    pr_number: list[int] = Field(default_factory=list)
    parent_conversation_id: OpenHandsUUID | None = None
    agent_type: AgentType = Field(default=AgentType.DEFAULT)


class AppConversationStartTaskStatus(Enum):
    WORKING = 'WORKING'
    WAITING_FOR_SANDBOX = 'WAITING_FOR_SANDBOX'
    PREPARING_REPOSITORY = 'PREPARING_REPOSITORY'
    RUNNING_SETUP_SCRIPT = 'RUNNING_SETUP_SCRIPT'
    SETTING_UP_GIT_HOOKS = 'SETTING_UP_GIT_HOOKS'
    STARTING_CONVERSATION = 'STARTING_CONVERSATION'
    READY = 'READY'
    ERROR = 'ERROR'


class AppConversationStartTaskSortOrder(Enum):
    CREATED_AT = 'CREATED_AT'
    CREATED_AT_DESC = 'CREATED_AT_DESC'
    UPDATED_AT = 'UPDATED_AT'
    UPDATED_AT_DESC = 'UPDATED_AT_DESC'


class AppConversationStartTask(BaseModel):
    """Object describing the start process for an app conversation.

    Because starting an app conversation can be slow (And can involve starting a sandbox),
    we kick off a background task for it. Once the conversation is started, the app_conversation_id
    is populated."""

    id: OpenHandsUUID = Field(default_factory=uuid4)
    created_by_user_id: str | None
    status: AppConversationStartTaskStatus = AppConversationStartTaskStatus.WORKING
    detail: str | None = None
    app_conversation_id: OpenHandsUUID | None = Field(
        default=None, description='The id of the app_conversation, if READY'
    )
    sandbox_id: str | None = Field(
        default=None, description='The id of the sandbox, if READY'
    )
    agent_server_url: str | None = Field(
        default=None, description='The agent server url, if READY'
    )
    request: AppConversationStartRequest
    created_at: datetime = Field(default_factory=utc_now)
    updated_at: datetime = Field(default_factory=utc_now)


class AppConversationStartTaskPage(BaseModel):
    items: list[AppConversationStartTask]
    next_page_id: str | None = None<|MERGE_RESOLUTION|>--- conflicted
+++ resolved
@@ -67,11 +67,7 @@
         default=SandboxStatus.MISSING,
         description='Current sandbox status. Will be MISSING if the sandbox does not exist.',
     )
-<<<<<<< HEAD
     conversation_status: ConversationExecutionStatus | None = Field(
-=======
-    execution_status: ConversationExecutionStatus | None = Field(
->>>>>>> b43f7439
         default=None,
         description='Current agent status. Will be None if the sandbox_status is not RUNNING',
     )
