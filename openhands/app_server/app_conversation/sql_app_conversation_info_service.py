--- conflicted
+++ resolved
@@ -24,11 +24,7 @@
 from typing import AsyncGenerator
 from uuid import UUID
 
-<<<<<<< HEAD
-from fastapi import Depends
-=======
 from fastapi import Request
->>>>>>> 41d01be3
 from sqlalchemy import Column, DateTime, Float, Integer, Select, String, func, select
 from sqlalchemy.ext.asyncio import AsyncSession
 
@@ -48,14 +44,9 @@
     Base,
     create_json_type_decorator,
 )
-<<<<<<< HEAD
-from openhands.llm.metrics import TokenUsage
-from openhands.sdk.llm import MetricsSnapshot
-=======
 from openhands.integrations.provider import ProviderType
 from openhands.sdk.llm import MetricsSnapshot
 from openhands.sdk.llm.utils.metrics import TokenUsage
->>>>>>> 41d01be3
 from openhands.storage.data_models.conversation_metadata import ConversationTrigger
 
 logger = logging.getLogger(__name__)
@@ -294,15 +285,9 @@
         usage = metrics.accumulated_token_usage or TokenUsage()
 
         stored = StoredConversationMetadata(
-<<<<<<< HEAD
-            conversation_id=info.id,
-            github_user_id=None,  # TODO: Should we add this to the conversation info?
-            user_id=info.created_by_user_id,
-=======
             conversation_id=str(info.id),
             github_user_id=None,  # TODO: Should we add this to the conversation info?
             user_id=info.created_by_user_id or '',
->>>>>>> 41d01be3
             selected_repository=info.selected_repository,
             selected_branch=info.selected_branch,
             git_provider=info.git_provider.value if info.git_provider else None,
@@ -337,12 +322,7 @@
         user_id = await self.user_context.get_user_id()
         if user_id:
             query = query.where(
-<<<<<<< HEAD
-                StoredConversationMetadata.user_id == self.user_id,
-                StoredConversationMetadata.conversation_version == 'V1',
-=======
                 StoredConversationMetadata.user_id == user_id,
->>>>>>> 41d01be3
             )
         return query
 
@@ -386,13 +366,8 @@
             pr_number=stored.pr_number,
             llm_model=stored.llm_model,
             metrics=metrics,
-<<<<<<< HEAD
-            created_at=stored.created_at,
-            updated_at=stored.last_updated_at,
-=======
             created_at=created_at,
             updated_at=updated_at,
->>>>>>> 41d01be3
         )
 
     def _fix_timezone(self, value: datetime) -> datetime:
