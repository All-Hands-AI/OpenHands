"""SQL implementation of AppConversationService.

This implementation provides CRUD operations for sandboxed conversations focused purely
on SQL operations:
- Direct database access without permission checks
- Batch operations for efficient data retrieval
- Integration with SandboxService for sandbox information
- HTTP client integration for agent status retrieval
- Full async/await support using SQL async db_sessions

Security and permission checks are handled by wrapper services.

Key components:
- SQLAppConversationService: Main service class implementing all operations
- SQLAppConversationInfoServiceInjector: Dependency injection resolver for FastAPI
"""

from __future__ import annotations

import logging
import uuid
from dataclasses import dataclass
from datetime import UTC, datetime
from typing import AsyncGenerator
from uuid import UUID

from fastapi import Request
from sqlalchemy import (
    Column,
    DateTime,
    Float,
    Integer,
    Select,
    String,
    func,
    select,
)
from sqlalchemy.ext.asyncio import AsyncSession

from openhands.agent_server.utils import utc_now
from openhands.app_server.app_conversation.app_conversation_info_service import (
    AppConversationInfoService,
    AppConversationInfoServiceInjector,
)
from openhands.app_server.app_conversation.app_conversation_models import (
    AppConversationInfo,
    AppConversationInfoPage,
    AppConversationSortOrder,
)
from openhands.app_server.services.injector import InjectorState
from openhands.app_server.user.user_context import UserContext
from openhands.app_server.utils.sql_utils import (
    Base,
    create_json_type_decorator,
)
from openhands.integrations.provider import ProviderType
from openhands.sdk.llm import MetricsSnapshot
from openhands.sdk.llm.utils.metrics import TokenUsage
from openhands.storage.data_models.conversation_metadata import ConversationTrigger

logger = logging.getLogger(__name__)


class StoredConversationMetadata(Base):  # type: ignore
    __tablename__ = 'conversation_metadata'
    conversation_id = Column(
        String, primary_key=True, default=lambda: str(uuid.uuid4())
    )
    selected_repository = Column(String, nullable=True)
    selected_branch = Column(String, nullable=True)
    git_provider = Column(
        String, nullable=True
    )  # The git provider (GitHub, GitLab, etc.)
    title = Column(String, nullable=True)
    last_updated_at = Column(DateTime(timezone=True), default=utc_now)  # type: ignore[attr-defined]
    created_at = Column(DateTime(timezone=True), default=utc_now)  # type: ignore[attr-defined]

    trigger = Column(String, nullable=True)
    pr_number = Column(create_json_type_decorator(list[int]))

    # Cost and token metrics
    accumulated_cost = Column(Float, default=0.0)
    prompt_tokens = Column(Integer, default=0)
    completion_tokens = Column(Integer, default=0)
    total_tokens = Column(Integer, default=0)
    max_budget_per_task = Column(Float, nullable=True)
    cache_read_tokens = Column(Integer, default=0)
    cache_write_tokens = Column(Integer, default=0)
    reasoning_tokens = Column(Integer, default=0)
    context_window = Column(Integer, default=0)
    per_turn_token = Column(Integer, default=0)

    # LLM model used for the conversation
    llm_model = Column(String, nullable=True)

    conversation_version = Column(String, nullable=False, default='V0', index=True)
    sandbox_id = Column(String, nullable=True, index=True)
    parent_conversation_id = Column(String, nullable=True, index=True)


@dataclass
class SQLAppConversationInfoService(AppConversationInfoService):
    """SQL implementation of AppConversationInfoService focused on db operations.

    This allows storing a record of a conversation even after its sandbox ceases to exist
    """

    db_session: AsyncSession
    user_context: UserContext

    async def search_app_conversation_info(
        self,
        title__contains: str | None = None,
        created_at__gte: datetime | None = None,
        created_at__lt: datetime | None = None,
        updated_at__gte: datetime | None = None,
        updated_at__lt: datetime | None = None,
        sort_order: AppConversationSortOrder = AppConversationSortOrder.CREATED_AT_DESC,
        page_id: str | None = None,
        limit: int = 100,
        include_sub_conversations: bool = False,
    ) -> AppConversationInfoPage:
        """Search for sandboxed conversations without permission checks."""
        query = await self._secure_select()

        # Conditionally exclude sub-conversations based on the parameter
        if not include_sub_conversations:
            # Exclude sub-conversations (only include top-level conversations)
            query = query.where(
                StoredConversationMetadata.parent_conversation_id.is_(None)
            )

        query = self._apply_filters(
            query=query,
            title__contains=title__contains,
            created_at__gte=created_at__gte,
            created_at__lt=created_at__lt,
            updated_at__gte=updated_at__gte,
            updated_at__lt=updated_at__lt,
        )

        # Add sort order
        if sort_order == AppConversationSortOrder.CREATED_AT:
            query = query.order_by(StoredConversationMetadata.created_at)
        elif sort_order == AppConversationSortOrder.CREATED_AT_DESC:
            query = query.order_by(StoredConversationMetadata.created_at.desc())
        elif sort_order == AppConversationSortOrder.UPDATED_AT:
            query = query.order_by(StoredConversationMetadata.last_updated_at)
        elif sort_order == AppConversationSortOrder.UPDATED_AT_DESC:
            query = query.order_by(StoredConversationMetadata.last_updated_at.desc())
        elif sort_order == AppConversationSortOrder.TITLE:
            query = query.order_by(StoredConversationMetadata.title)
        elif sort_order == AppConversationSortOrder.TITLE_DESC:
            query = query.order_by(StoredConversationMetadata.title.desc())

        # Apply pagination
        if page_id is not None:
            try:
                offset = int(page_id)
                query = query.offset(offset)
            except ValueError:
                # If page_id is not a valid integer, start from beginning
                offset = 0
        else:
            offset = 0

        # Apply limit and get one extra to check if there are more results
        query = query.limit(limit + 1)

        result = await self.db_session.execute(query)
        rows = result.scalars().all()

        # Check if there are more results
        has_more = len(rows) > limit
        if has_more:
            rows = rows[:limit]

        items = [self._to_info(row) for row in rows]

        # Calculate next page ID
        next_page_id = None
        if has_more:
            next_page_id = str(offset + limit)

        return AppConversationInfoPage(items=items, next_page_id=next_page_id)

    async def count_app_conversation_info(
        self,
        title__contains: str | None = None,
        created_at__gte: datetime | None = None,
        created_at__lt: datetime | None = None,
        updated_at__gte: datetime | None = None,
        updated_at__lt: datetime | None = None,
    ) -> int:
        """Count sandboxed conversations matching the given filters."""
        query = select(func.count(StoredConversationMetadata.conversation_id)).where(
            StoredConversationMetadata.conversation_version == 'V1'
        )

        query = self._apply_filters(
            query=query,
            title__contains=title__contains,
            created_at__gte=created_at__gte,
            created_at__lt=created_at__lt,
            updated_at__gte=updated_at__gte,
            updated_at__lt=updated_at__lt,
        )

        result = await self.db_session.execute(query)
        count = result.scalar()
        return count or 0

    def _apply_filters(
        self,
        query: Select,
        title__contains: str | None = None,
        created_at__gte: datetime | None = None,
        created_at__lt: datetime | None = None,
        updated_at__gte: datetime | None = None,
        updated_at__lt: datetime | None = None,
    ) -> Select:
        # Apply the same filters as search_app_conversations
        conditions = []
        if title__contains is not None:
            conditions.append(
                StoredConversationMetadata.title.like(f'%{title__contains}%')
            )

        if created_at__gte is not None:
            conditions.append(StoredConversationMetadata.created_at >= created_at__gte)

        if created_at__lt is not None:
            conditions.append(StoredConversationMetadata.created_at < created_at__lt)

        if updated_at__gte is not None:
            conditions.append(
                StoredConversationMetadata.last_updated_at >= updated_at__gte
            )

        if updated_at__lt is not None:
            conditions.append(
                StoredConversationMetadata.last_updated_at < updated_at__lt
            )

        if conditions:
            query = query.where(*conditions)
        return query

    async def _get_sub_conversation_ids(
        self, parent_conversation_id: UUID
    ) -> list[UUID]:
        """Get all sub-conversation IDs for a given parent conversation.

        Args:
            parent_conversation_id: The ID of the parent conversation

        Returns:
            List of sub-conversation IDs
        """
        query = await self._secure_select()
        query = query.where(
            StoredConversationMetadata.parent_conversation_id
            == str(parent_conversation_id)
        )
        result_set = await self.db_session.execute(query)
        rows = result_set.scalars().all()
        return [UUID(row.conversation_id) for row in rows]

    async def get_app_conversation_info(
        self, conversation_id: UUID
    ) -> AppConversationInfo | None:
        query = await self._secure_select()
        query = query.where(
            StoredConversationMetadata.conversation_id == str(conversation_id)
        )
        result_set = await self.db_session.execute(query)
        result = result_set.scalar_one_or_none()
        if result:
            # Fetch sub-conversation IDs
            sub_conversation_ids = await self._get_sub_conversation_ids(conversation_id)
            return self._to_info(result, sub_conversation_ids=sub_conversation_ids)
        return None

    async def batch_get_app_conversation_info(
        self, conversation_ids: list[UUID]
    ) -> list[AppConversationInfo | None]:
        conversation_id_strs = [
            str(conversation_id) for conversation_id in conversation_ids
        ]
        query = await self._secure_select()
        query = query.where(
            StoredConversationMetadata.conversation_id.in_(conversation_id_strs)
        )
        result = await self.db_session.execute(query)
        rows = result.scalars().all()
        info_by_id = {info.conversation_id: info for info in rows if info}
        results: list[AppConversationInfo | None] = []
        for conversation_id in conversation_id_strs:
            info = info_by_id.get(conversation_id)
            sub_conversation_ids = await self._get_sub_conversation_ids(
                UUID(conversation_id)
            )
            if info:
                results.append(
                    self._to_info(info, sub_conversation_ids=sub_conversation_ids)
                )
            else:
                results.append(None)

        return results

    async def save_app_conversation_info(
        self, info: AppConversationInfo
    ) -> AppConversationInfo:
<<<<<<< HEAD
=======
        user_id = await self.user_context.get_user_id()
        if user_id:
            query = select(StoredConversationMetadata).where(
                StoredConversationMetadata.conversation_id == str(info.id)
            )
            result = await self.db_session.execute(query)
            existing = result.scalar_one_or_none()
            assert existing is None or existing.user_id == user_id

>>>>>>> 192a8e6d
        metrics = info.metrics or MetricsSnapshot()
        usage = metrics.accumulated_token_usage or TokenUsage()

        stored = StoredConversationMetadata(
            conversation_id=str(info.id),
            selected_repository=info.selected_repository,
            selected_branch=info.selected_branch,
            git_provider=info.git_provider.value if info.git_provider else None,
            title=info.title,
            last_updated_at=info.updated_at,
            created_at=info.created_at,
            trigger=info.trigger.value if info.trigger else None,
            pr_number=info.pr_number or [],
            # Cost and token metrics
            accumulated_cost=metrics.accumulated_cost,
            prompt_tokens=usage.prompt_tokens,
            completion_tokens=usage.completion_tokens,
            total_tokens=0,
            max_budget_per_task=metrics.max_budget_per_task,
            cache_read_tokens=usage.cache_read_tokens,
            cache_write_tokens=usage.cache_write_tokens,
            context_window=usage.context_window,
            per_turn_token=usage.per_turn_token,
            llm_model=info.llm_model,
            conversation_version='V1',
            sandbox_id=info.sandbox_id,
            parent_conversation_id=(
                str(info.parent_conversation_id)
                if info.parent_conversation_id
                else None
            ),
        )

        await self.db_session.merge(stored)
        await self.db_session.commit()
        return info

    async def _secure_select(self):
        query = select(StoredConversationMetadata).where(
            StoredConversationMetadata.conversation_version == 'V1'
        )
        return query

    def _to_info(
        self,
        stored: StoredConversationMetadata,
        sub_conversation_ids: list[UUID] | None = None,
    ) -> AppConversationInfo:
        # V1 conversations should always have a sandbox_id
        sandbox_id = stored.sandbox_id
        assert sandbox_id is not None

        # Rebuild token usage
        token_usage = TokenUsage(
            prompt_tokens=stored.prompt_tokens,
            completion_tokens=stored.completion_tokens,
            cache_read_tokens=stored.cache_read_tokens,
            cache_write_tokens=stored.cache_write_tokens,
            context_window=stored.context_window,
            per_turn_token=stored.per_turn_token,
        )

        # Rebuild metrics object
        metrics = MetricsSnapshot(
            accumulated_cost=stored.accumulated_cost,
            max_budget_per_task=stored.max_budget_per_task,
            accumulated_token_usage=token_usage,
        )

        # Get timestamps
        created_at = self._fix_timezone(stored.created_at)
        updated_at = self._fix_timezone(stored.last_updated_at)

        return AppConversationInfo(
            id=UUID(stored.conversation_id),
            created_by_user_id=None,  # User ID is now stored in ConversationMetadataSaas
            sandbox_id=stored.sandbox_id,
            selected_repository=stored.selected_repository,
            selected_branch=stored.selected_branch,
            git_provider=(
                ProviderType(stored.git_provider) if stored.git_provider else None
            ),
            title=stored.title,
            trigger=ConversationTrigger(stored.trigger) if stored.trigger else None,
            pr_number=stored.pr_number,
            llm_model=stored.llm_model,
            metrics=metrics,
            parent_conversation_id=(
                UUID(stored.parent_conversation_id)
                if stored.parent_conversation_id
                else None
            ),
            sub_conversation_ids=sub_conversation_ids or [],
            created_at=created_at,
            updated_at=updated_at,
        )

    def _fix_timezone(self, value: datetime) -> datetime:
        """Sqlite does not stpre timezones - and since we can't update the existing models
        we assume UTC if the timezone is missing."""
        if not value.tzinfo:
            value = value.replace(tzinfo=UTC)
        return value

    async def delete_app_conversation_info(self, conversation_id: UUID) -> bool:
        """Delete a conversation info from the database.

        Args:
            conversation_id: The ID of the conversation to delete.

        Returns True if the conversation was deleted successfully, False otherwise.
        """
        from sqlalchemy import delete

        # Build secure delete query with user context filtering
        delete_query = delete(StoredConversationMetadata).where(
            StoredConversationMetadata.conversation_id == str(conversation_id)
        )

        # Execute the secure delete query
        result = await self.db_session.execute(delete_query)

        return result.rowcount > 0


class SQLAppConversationInfoServiceInjector(AppConversationInfoServiceInjector):
    async def inject(
        self, state: InjectorState, request: Request | None = None
    ) -> AsyncGenerator[AppConversationInfoService, None]:
        # Define inline to prevent circular lookup
        from openhands.app_server.config import (
            get_db_session,
            get_user_context,
        )

        async with (
            get_user_context(state, request) as user_context,
            get_db_session(state, request) as db_session,
        ):
            service = SQLAppConversationInfoService(
                db_session=db_session, user_context=user_context
            )
            yield service<|MERGE_RESOLUTION|>--- conflicted
+++ resolved
@@ -312,18 +312,6 @@
     async def save_app_conversation_info(
         self, info: AppConversationInfo
     ) -> AppConversationInfo:
-<<<<<<< HEAD
-=======
-        user_id = await self.user_context.get_user_id()
-        if user_id:
-            query = select(StoredConversationMetadata).where(
-                StoredConversationMetadata.conversation_id == str(info.id)
-            )
-            result = await self.db_session.execute(query)
-            existing = result.scalar_one_or_none()
-            assert existing is None or existing.user_id == user_id
-
->>>>>>> 192a8e6d
         metrics = info.metrics or MetricsSnapshot()
         usage = metrics.accumulated_token_usage or TokenUsage()
 
