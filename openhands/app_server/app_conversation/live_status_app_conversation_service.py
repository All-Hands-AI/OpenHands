--- conflicted
+++ resolved
@@ -230,12 +230,9 @@
                     sandbox_spec.working_dir,
                     request.agent_type,
                     request.llm_model,
-<<<<<<< HEAD
                     request.conversation_id,
-=======
                     remote_workspace=remote_workspace,
                     selected_repository=request.selected_repository,
->>>>>>> 790b7c6e
                 )
             )
 
@@ -523,12 +520,9 @@
         working_dir: str,
         agent_type: AgentType = AgentType.DEFAULT,
         llm_model: str | None = None,
-<<<<<<< HEAD
         conversation_id: UUID | None = None,
-=======
         remote_workspace: AsyncRemoteWorkspace | None = None,
         selected_repository: str | None = None,
->>>>>>> 790b7c6e
     ) -> StartConversationRequest:
         user = await self.user_context.get_user_info()
 
