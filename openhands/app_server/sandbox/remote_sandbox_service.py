--- conflicted
+++ resolved
@@ -115,8 +115,6 @@
     async def _to_sandbox_info(
         self, stored: StoredRemoteSandbox, runtime: dict[str, Any] | None = None
     ) -> SandboxInfo:
-<<<<<<< HEAD
-=======
         # If we did not get passsed runtime data, load some
         if runtime is None:
             try:
@@ -124,7 +122,6 @@
             except Exception:
                 _logger.exception('Error getting runtime: {stored.id}', stack_info=True)
 
->>>>>>> c8eef5e6
         if runtime:
             # Translate status
             status = None
@@ -145,19 +142,8 @@
             if status == SandboxStatus.RUNNING:
                 exposed_urls = []
                 url = runtime.get('url', None)
-<<<<<<< HEAD
-                if url is None:
-                    # TODO: Update the runtime API and remove this
-                    # Hack - the RuntimeAPI is inconsistent, so we rebuild the url...
-                    # https://runtime.staging.all-hands.dev
-                    url = self.agent_server_url_pattern.format(
-                        runtime_id=runtime['runtime_id']
-                    )
-                exposed_urls.append(ExposedUrl(name=AGENT_SERVER, url=url))
-=======
                 if url:
                     exposed_urls.append(ExposedUrl(name=AGENT_SERVER, url=url))
->>>>>>> c8eef5e6
             else:
                 exposed_urls = None
         else:
@@ -249,26 +235,12 @@
             next_page_id = str(offset + limit)
 
         # Convert stored callbacks to domain models
-<<<<<<< HEAD
-        items = []
-        for stored_sandbox in stored_sandboxes:
-            try:
-                sandbox_info = self._to_sandbox_info(
-                    runtimes_by_session_id.get(stored_sandbox.id), stored_sandbox
-                )
-                items.append(sandbox_info)
-            except Exception as exc:
-                _logger.exception(
-                    f'Error loading sandbox {stored_sandbox.id}: {exc}', stack_info=True
-                )
-=======
         items = await asyncio.gather(
             *[
                 self._to_sandbox_info(stored_sandbox)
                 for stored_sandbox in stored_sandboxes
             ]
         )
->>>>>>> c8eef5e6
 
         return SandboxPage(items=items, next_page_id=next_page_id)
 
@@ -314,68 +286,12 @@
             # Prepare environment variables
             environment = await self._init_environment(sandbox_spec, sandbox_id)
 
-<<<<<<< HEAD
-            # TODO: This is all legacy and should be removed
-            environment['CONVERSATION_MANAGER_CLASS'] = (
-                'openhands.server.conversation_manager.standalone_conversation_manager.StandaloneConversationManager'
-            )
-            environment['LOG_JSON'] = '1'
-            environment['SERVE_FRONTEND'] = '0'
-            environment['RUNTIME'] = 'local'
-            environment['USER'] = 'openhands'
-            environment['PERMITTED_CORS_ORIGINS'] = 'http://localhost:3001'
-            environment['port'] = '60000'
-            environment['VSCODE_PORT'] = '60001'
-            environment['WORK_PORT_1'] = '12000'
-            environment['WORK_PORT_2'] = '12001'
-            environment['ALLOW_SET_CONVERSATION_ID'] = '1'
-            environment['FILE_STORE_PATH'] = '/workspace/.openhands/file_store'
-            environment['WORKSPACE_BASE'] = '/workspace/project'
-            environment['WORKSPACE_MOUNT_PATH_IN_SANDBOX'] = '/workspace/project'
-            environment['SANDBOX_CLOSE_DELAY'] = '0'
-            environment['SKIP_DEPENDENCY_CHECK'] = '1'
-            environment['INITIAL_NUM_WARM_SERVERS'] = '1'
-            environment['INIT_GIT_IN_EMPTY_WORKSPACE'] = '1'
-            environment['WEB_HOST'] = 'http://localhost:3001'
-
-            # Prepare start request
-            start_request: dict[str, Any] = {
-                'image': sandbox_spec.id,  # Use sandbox_spec.id as the container image
-                # TODO: I need to import the agent server image into runtime api - this is a hack
-                #'command': sandbox_spec.command,
-                #'working_dir': sandbox_spec.working_dir,
-                'command': [
-                    '/openhands/micromamba/bin/micromamba',
-                    'run',
-                    '-n',
-                    'openhands',
-                    'poetry',
-                    'run',
-                    'python',
-                    '-u',
-                    '-m',
-                    'openhands.server',
-                    '60000',
-                    '--working-dir',
-                    '/workspace',
-                    '--plugins',
-                    'agent_skills',
-                    'jupyter',
-                    'vscode',
-                    '--username',
-                    'root',
-                    '--user-id',
-                    '0',
-                ],
-                'working_dir': '/openhands/code/',
-=======
             # Prepare start request
             start_request: dict[str, Any] = {
                 'image': sandbox_spec.id,  # Use sandbox_spec.id as the container image
                 'command': sandbox_spec.command,
                 #'command': ['python', '-c', 'import time; time.sleep(300)'],
                 'working_dir': sandbox_spec.working_dir,
->>>>>>> c8eef5e6
                 'environment': environment,
                 'session_id': sandbox_id,  # Use sandbox_id as session_id
                 'resource_factor': self.resource_factor,
@@ -592,13 +508,9 @@
         )
         page_id: str | None = None
         while True:
-<<<<<<< HEAD
-            params = {'page_id': page_id} if page_id is not None else {}
-=======
             params: dict[str, str] = {}
             if page_id:
                 params['page_id'] = page_id  # type: ignore[unreachable]
->>>>>>> c8eef5e6
             response = await httpx_client.get(
                 event_url,
                 params=params,
@@ -653,14 +565,8 @@
     start_sandbox_timeout: int = Field(
         default=120,
         description=(
-<<<<<<< HEAD
-            'As of writing, the RuntimeAPI is unconsitent on what it returns. This '
-            'pattern allows us to reconstruct an agent server url when the API does '
-            'not return one.'
-=======
             'The max time to wait for a sandbox to start before considering it to '
             'be in an error state.'
->>>>>>> c8eef5e6
         ),
     )
 
