import asyncio
import logging
import os
import sys

from prompt_toolkit.shortcuts import clear

import openhands.agenthub  # noqa F401 (we import this to get the agents registered)
from openhands.cli.commands import (
    check_folder_security_agreement,
    handle_commands,
)
from openhands.cli.tui import (
    UsageMetrics,
    display_agent_running_message,
    display_banner,
    display_event,
    display_initial_user_prompt,
    display_initialization_animation,
    display_runtime_initialization_message,
    display_welcome_message,
    process_agent_pause,
    read_confirmation_input,
    read_prompt_input,
    update_streaming_output,
)
from openhands.cli.utils import (
    update_usage_metrics,
)
from openhands.controller import AgentController
from openhands.controller.agent import Agent
from openhands.core.config import (
    AppConfig,
    parse_arguments,
    setup_config_from_args,
)
from openhands.core.config.condenser_config import NoOpCondenserConfig
from openhands.core.logger import openhands_logger as logger
from openhands.core.loop import run_agent_until_done
from openhands.core.schema import AgentState
from openhands.core.setup import (
    create_agent,
    create_controller,
    create_memory,
    create_runtime,
    generate_sid,
    initialize_repository_for_runtime,
)
from openhands.events import EventSource, EventStreamSubscriber
from openhands.events.action import (
    ChangeAgentStateAction,
    MessageAction,
)
from openhands.events.event import Event
from openhands.events.observation import (
    AgentStateChangedObservation,
)
from openhands.io import read_task
from openhands.mcp import add_mcp_tools_to_agent
from openhands.memory.condenser.impl.llm_summarizing_condenser import (
    LLMSummarizingCondenserConfig,
)
from openhands.microagent.microagent import BaseMicroagent
from openhands.runtime.base import Runtime
from openhands.storage.settings.file_settings_store import FileSettingsStore


async def cleanup_session(
    loop: asyncio.AbstractEventLoop,
    agent: Agent,
    runtime: Runtime,
    controller: AgentController,
) -> None:
    """Clean up all resources from the current session."""
    try:
        # Cancel all running tasks except the current one
        current_task = asyncio.current_task(loop)
        pending = [task for task in asyncio.all_tasks(loop) if task is not current_task]
        for task in pending:
            task.cancel()

        # Wait for all tasks to complete with a timeout
        if pending:
            await asyncio.wait(pending, timeout=5.0)

        event_stream = runtime.event_stream

        # Save the final state
        end_state = controller.get_state()
        end_state.save_to_session(
            event_stream.sid,
            event_stream.file_store,
            event_stream.user_id,
        )

        # Reset agent, close runtime and controller
        agent.reset()
        runtime.close()
        await controller.close()
    except Exception as e:
        logger.error(f'Error during session cleanup: {e}')


async def run_session(
    loop: asyncio.AbstractEventLoop,
    config: AppConfig,
    settings_store: FileSettingsStore,
    current_dir: str,
    task_content: str | None = None,
    session_name: str | None = None,
) -> bool:
    reload_microagents = False
    new_session_requested = False

    sid = generate_sid(config, session_name)
    is_loaded = asyncio.Event()
    is_paused = asyncio.Event()  # Event to track agent pause requests
    always_confirm_mode = False  # Flag to enable always confirm mode

    # Show runtime initialization message
    display_runtime_initialization_message(config.runtime)

    # Show Initialization loader
    loop.run_in_executor(
        None, display_initialization_animation, 'Initializing...', is_loaded
    )

    agent = create_agent(config)
    runtime = create_runtime(
        config,
        sid=sid,
        headless_mode=True,
        agent=agent,
    )

<<<<<<< HEAD
    def stream_to_console(output: str) -> None:
        # Instead of printing to stdout, pass the string to the TUI module
        update_streaming_output(output)

    runtime.subscribe_to_shell_stream(stream_to_console)

    controller, _ = create_controller(agent, runtime, config)
=======
    controller, initial_state = create_controller(agent, runtime, config)
>>>>>>> feb04dc6

    event_stream = runtime.event_stream

    usage_metrics = UsageMetrics()

    async def prompt_for_next_task(agent_state: str) -> None:
        nonlocal reload_microagents, new_session_requested
        while True:
            next_message = await read_prompt_input(
                agent_state, multiline=config.cli_multiline_input
            )

            if not next_message.strip():
                continue

            (
                close_repl,
                reload_microagents,
                new_session_requested,
            ) = await handle_commands(
                next_message,
                event_stream,
                usage_metrics,
                sid,
                config,
                current_dir,
                settings_store,
            )

            if close_repl:
                return

    async def on_event_async(event: Event) -> None:
        nonlocal reload_microagents, is_paused, always_confirm_mode
        display_event(event, config)
        update_usage_metrics(event, usage_metrics)

        if isinstance(event, AgentStateChangedObservation):
            if event.agent_state in [
                AgentState.AWAITING_USER_INPUT,
                AgentState.FINISHED,
            ]:
                # If the agent is paused, do not prompt for input as it's already handled by PAUSED state change
                if is_paused.is_set():
                    return

                # Reload microagents after initialization of repo.md
                if reload_microagents:
                    microagents: list[BaseMicroagent] = (
                        runtime.get_microagents_from_selected_repo(None)
                    )
                    memory.load_user_workspace_microagents(microagents)
                    reload_microagents = False
                await prompt_for_next_task(event.agent_state)

            if event.agent_state == AgentState.AWAITING_USER_CONFIRMATION:
                # If the agent is paused, do not prompt for confirmation
                # The confirmation step will re-run after the agent has been resumed
                if is_paused.is_set():
                    return

                if always_confirm_mode:
                    event_stream.add_event(
                        ChangeAgentStateAction(AgentState.USER_CONFIRMED),
                        EventSource.USER,
                    )
                    return

                confirmation_status = await read_confirmation_input()
                if confirmation_status == 'yes' or confirmation_status == 'always':
                    event_stream.add_event(
                        ChangeAgentStateAction(AgentState.USER_CONFIRMED),
                        EventSource.USER,
                    )
                else:
                    event_stream.add_event(
                        ChangeAgentStateAction(AgentState.USER_REJECTED),
                        EventSource.USER,
                    )

                # Set the always_confirm_mode flag if the user wants to always confirm
                if confirmation_status == 'always':
                    always_confirm_mode = True

            if event.agent_state == AgentState.PAUSED:
                is_paused.clear()  # Revert the event state before prompting for user input
                await prompt_for_next_task(event.agent_state)

            if event.agent_state == AgentState.RUNNING:
                display_agent_running_message()
                loop.create_task(
                    process_agent_pause(is_paused, event_stream)
                )  # Create a task to track agent pause requests from the user

    def on_event(event: Event) -> None:
        loop.create_task(on_event_async(event))

    event_stream.subscribe(EventStreamSubscriber.MAIN, on_event, sid)

    await runtime.connect()
    await add_mcp_tools_to_agent(agent, runtime, config.mcp)

    # Initialize repository if needed
    repo_directory = None
    if config.sandbox.selected_repo:
        repo_directory = initialize_repository_for_runtime(
            runtime,
            selected_repository=config.sandbox.selected_repo,
        )

    # when memory is created, it will load the microagents from the selected repository
    memory = create_memory(
        runtime=runtime,
        event_stream=event_stream,
        sid=sid,
        selected_repository=config.sandbox.selected_repo,
        repo_directory=repo_directory,
    )

    # Clear loading animation
    is_loaded.set()

    # Clear the terminal
    clear()

    # Show OpenHands banner and session ID
    display_banner(session_id=sid)

    welcome_message = 'What do you want to build?'  # from the application
    initial_message = ''  # from the user

    if task_content:
        initial_message = task_content

    # If we loaded a state, we are resuming a previous session
    if initial_state is not None:
        logger.info(f'Resuming session: {sid}')

        if initial_state.last_error:
            # If the last session ended in an error, provide a message.
            initial_message = (
                'NOTE: the last session ended with an error.'
                "Let's get back on track. Do NOT resume your task. Ask me about it."
            )
        else:
            # If we are resuming, we already have a task
            initial_message = ''
            welcome_message += '\nLoading previous conversation.'

    # Show OpenHands welcome
    display_welcome_message(welcome_message)

    # The prompt_for_next_task will be triggered if the agent enters AWAITING_USER_INPUT.
    # If the restored state is already AWAITING_USER_INPUT, on_event_async will handle it.

    if initial_message:
        display_initial_user_prompt(initial_message)
        event_stream.add_event(MessageAction(content=initial_message), EventSource.USER)
    else:
        # No session restored, no initial action: prompt for the user's first message
        asyncio.create_task(prompt_for_next_task(''))

    await run_agent_until_done(
        controller, runtime, memory, [AgentState.STOPPED, AgentState.ERROR]
    )

    await cleanup_session(loop, agent, runtime, controller)

    return new_session_requested


async def main(loop: asyncio.AbstractEventLoop) -> None:
    """Runs the agent in CLI mode."""
    args = parse_arguments()

    logger.setLevel(logging.WARNING)

    # Load config from toml and override with command line arguments
    config: AppConfig = setup_config_from_args(args)

    # Load settings from Settings Store
    # TODO: Make this generic?
    settings_store = await FileSettingsStore.get_instance(config=config, user_id=None)
    settings = await settings_store.load()

    # Use settings from settings store if available and override with command line arguments
    if settings:
        if args.agent_cls:
            config.default_agent = str(args.agent_cls)
        else:
            # settings.agent is not None because we check for it in setup_config_from_args
            assert settings.agent is not None
            config.default_agent = settings.agent
        if not args.llm_config and settings.llm_model and settings.llm_api_key:
            llm_config = config.get_llm_config()
            llm_config.model = settings.llm_model
            llm_config.api_key = settings.llm_api_key
            llm_config.base_url = settings.llm_base_url
            config.set_llm_config(llm_config)
        config.security.confirmation_mode = (
            settings.confirmation_mode if settings.confirmation_mode else False
        )

        if settings.enable_default_condenser:
            # TODO: Make this generic?
            llm_config = config.get_llm_config()
            agent_config = config.get_agent_config(config.default_agent)
            agent_config.condenser = LLMSummarizingCondenserConfig(
                llm_config=llm_config,
                type='llm',
            )
            config.set_agent_config(agent_config)
            config.enable_default_condenser = True
        else:
            agent_config = config.get_agent_config(config.default_agent)
            agent_config.condenser = NoOpCondenserConfig(type='noop')
            config.set_agent_config(agent_config)
            config.enable_default_condenser = False

    # Determine if CLI defaults should be overridden
    val_override = args.override_cli_mode
    should_override_cli_defaults = (
        val_override is True
        or (isinstance(val_override, str) and val_override.lower() in ('true', '1'))
        or (isinstance(val_override, int) and val_override == 1)
    )

    if not should_override_cli_defaults:
        config.runtime = 'cli'
        if not config.workspace_base:
            config.workspace_base = os.getcwd()
        config.security.confirmation_mode = True

    # TODO: Set working directory from config or use current working directory?
    current_dir = config.workspace_base

    if not current_dir:
        raise ValueError('Workspace base directory not specified')

    if not check_folder_security_agreement(config, current_dir):
        # User rejected, exit application
        return

    # Read task from file, CLI args, or stdin
    task_str = read_task(args, config.cli_multiline_input)

    # Run the first session
    new_session_requested = await run_session(
        loop,
        config,
        settings_store,
        current_dir,
        task_str,
        session_name=args.name,
    )

    # If a new session was requested, run it
    while new_session_requested:
        new_session_requested = await run_session(
            loop, config, settings_store, current_dir, None
        )


if __name__ == '__main__':
    loop = asyncio.new_event_loop()
    asyncio.set_event_loop(loop)
    try:
        loop.run_until_complete(main(loop))
    except KeyboardInterrupt:
        print('Received keyboard interrupt, shutting down...')
    except ConnectionRefusedError as e:
        print(f'Connection refused: {e}')
        sys.exit(1)
    except Exception as e:
        print(f'An error occurred: {e}')
        sys.exit(1)
    finally:
        try:
            # Cancel all running tasks
            pending = asyncio.all_tasks(loop)
            for task in pending:
                task.cancel()

            # Wait for all tasks to complete with a timeout
            loop.run_until_complete(asyncio.gather(*pending, return_exceptions=True))
            loop.close()
        except Exception as e:
            print(f'Error during cleanup: {e}')
            sys.exit(1)<|MERGE_RESOLUTION|>--- conflicted
+++ resolved
@@ -133,17 +133,13 @@
         agent=agent,
     )
 
-<<<<<<< HEAD
     def stream_to_console(output: str) -> None:
         # Instead of printing to stdout, pass the string to the TUI module
         update_streaming_output(output)
 
     runtime.subscribe_to_shell_stream(stream_to_console)
 
-    controller, _ = create_controller(agent, runtime, config)
-=======
     controller, initial_state = create_controller(agent, runtime, config)
->>>>>>> feb04dc6
 
     event_stream = runtime.event_stream
 
