--- conflicted
+++ resolved
@@ -330,7 +330,6 @@
     return new_session_requested
 
 
-<<<<<<< HEAD
 async def run_setup_flow(config: OpenHandsConfig, settings_store: FileSettingsStore):
     """Run the setup flow to configure initial settings.
 
@@ -348,10 +347,7 @@
     await modify_llm_settings_basic(config, settings_store)
 
 
-async def main(loop: asyncio.AbstractEventLoop) -> None:
-=======
 async def main_with_loop(loop: asyncio.AbstractEventLoop) -> None:
->>>>>>> c2a0e525
     """Runs the agent in CLI mode."""
     args = parse_arguments()
 
