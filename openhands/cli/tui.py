# CLI TUI input and output functions
# Handles all input and output to the console
# CLI Settings are handled separately in cli_settings.py

import asyncio
import contextlib
import datetime
import html
import json
<<<<<<< HEAD
import logging
=======
import re
>>>>>>> 5fcc648d
import sys
import threading
import time
from contextlib import contextmanager
from typing import Generator

from prompt_toolkit import PromptSession, print_formatted_text
from prompt_toolkit.application import Application
from prompt_toolkit.completion import CompleteEvent, Completer, Completion
from prompt_toolkit.document import Document
from prompt_toolkit.formatted_text import HTML, FormattedText, StyleAndTextTuples
from prompt_toolkit.input import create_input
from prompt_toolkit.key_binding import KeyBindings
from prompt_toolkit.key_binding.key_processor import KeyPressEvent
from prompt_toolkit.keys import Keys
from prompt_toolkit.layout.containers import HSplit, Window
from prompt_toolkit.layout.controls import FormattedTextControl
from prompt_toolkit.layout.dimension import Dimension
from prompt_toolkit.layout.layout import Layout
from prompt_toolkit.lexers import Lexer
from prompt_toolkit.patch_stdout import patch_stdout
from prompt_toolkit.shortcuts import print_container
from prompt_toolkit.widgets import Frame, TextArea

from openhands import __version__
from openhands.cli.pt_style import (
    COLOR_AGENT_BLUE,
    COLOR_GOLD,
    COLOR_GREY,
    get_cli_style,
)
from openhands.core.config import OpenHandsConfig
from openhands.core.schema import AgentState
from openhands.events import EventSource, EventStream
from openhands.events.action import (
    Action,
    ActionConfirmationStatus,
    ActionSecurityRisk,
    ChangeAgentStateAction,
    CmdRunAction,
    MCPAction,
    MessageAction,
    TaskTrackingAction,
)
from openhands.events.event import Event
from openhands.events.observation import (
    AgentStateChangedObservation,
    CmdOutputObservation,
    ErrorObservation,
    FileEditObservation,
    FileReadObservation,
    MCPObservation,
    TaskTrackingObservation,
)
from openhands.llm.metrics import Metrics
from openhands.mcp.error_collector import mcp_error_collector

ENABLE_STREAMING = False  # FIXME: this doesn't work

# Global TextArea for streaming output
streaming_output_text_area: TextArea | None = None

# Track recent thoughts to prevent duplicate display
recent_thoughts: list[str] = []
MAX_RECENT_THOUGHTS = 5

# Color and styling constants
DEFAULT_STYLE = get_cli_style()

COMMANDS = {
    '/exit': 'Exit the application',
    '/help': 'Display available commands',
    '/init': 'Initialize a new repository',
    '/status': 'Display conversation details and usage metrics',
    '/new': 'Create a new conversation',
    '/settings': 'Display and modify current settings',
    '/resume': 'Resume the agent when paused',
    '/mcp': 'Manage MCP server configuration and view errors',
    '/sleeptime': 'Run Tom sleeptime computation to process recent sessions',
    '/tom_improve_instruction': 'Improve the instruction for the current task',
}

print_lock = threading.Lock()

pause_task: asyncio.Task | None = None  # No more than one pause task


class UsageMetrics:
    def __init__(self) -> None:
        self.metrics: Metrics = Metrics()
        self.session_init_time: float = time.time()


class CustomDiffLexer(Lexer):
    """Custom lexer for the specific diff format."""

    def lex_document(self, document: Document) -> StyleAndTextTuples:
        lines = document.lines

        def get_line(lineno: int) -> StyleAndTextTuples:
            line = lines[lineno]
            if line.startswith('+'):
                return [('ansigreen', line)]
            elif line.startswith('-'):
                return [('ansired', line)]
            elif line.startswith('[') or line.startswith('('):
                # Style for metadata lines like [Existing file...] or (content...)
                return [('bold', line)]
            else:
                # Default style for other lines
                return [('', line)]

        return get_line


# CLI initialization and startup display functions
def display_runtime_initialization_message(runtime: str) -> None:
    print_formatted_text('')
    if runtime == 'local':
        print_formatted_text(HTML('<grey>⚙️ Starting local runtime...</grey>'))
    elif runtime == 'docker':
        print_formatted_text(HTML('<grey>🐳 Starting Docker runtime...</grey>'))
    print_formatted_text('')


def display_initialization_animation(text: str, is_loaded: asyncio.Event) -> None:
    ANIMATION_FRAMES = ['⠋', '⠙', '⠹', '⠸', '⠼', '⠴', '⠦', '⠧', '⠇', '⠏']

    i = 0
    while not is_loaded.is_set():
        sys.stdout.write('\n')
        sys.stdout.write(
            f'\033[s\033[J\033[38;2;255;215;0m[{ANIMATION_FRAMES[i % len(ANIMATION_FRAMES)]}] {text}\033[0m\033[u\033[1A'
        )
        sys.stdout.flush()
        time.sleep(0.1)
        i += 1

    sys.stdout.write('\r' + ' ' * (len(text) + 10) + '\r')
    sys.stdout.flush()


def display_banner(session_id: str) -> None:
    print_formatted_text(
        HTML(r"""<gold>
     ___                    _   _                 _
    /  _ \ _ __   ___ _ __ | | | | __ _ _ __   __| |___
    | | | | '_ \ / _ \ '_ \| |_| |/ _` | '_ \ / _` / __|
    | |_| | |_) |  __/ | | |  _  | (_| | | | | (_| \__ \
    \___ /| .__/ \___|_| |_|_| |_|\__,_|_| |_|\__,_|___/
          |_|
    </gold>"""),
        style=DEFAULT_STYLE,
    )

    print_formatted_text(HTML(f'<grey>OpenHands CLI v{__version__}</grey>'))

    print_formatted_text('')
    print_formatted_text(HTML(f'<grey>Initialized conversation {session_id}</grey>'))
    print_formatted_text('')


def display_welcome_message(message: str = '') -> None:
    print_formatted_text(
        HTML("<gold>Let's start building!</gold>\n"), style=DEFAULT_STYLE
    )

    if message:
        print_formatted_text(
            HTML(f'{message} <grey>Type /help for help</grey>'),
            style=DEFAULT_STYLE,
        )
    else:
        print_formatted_text(
            HTML('What do you want to build? <grey>Type /help for help</grey>'),
            style=DEFAULT_STYLE,
        )


def display_initial_user_prompt(prompt: str) -> None:
    print_formatted_text(
        FormattedText(
            [
                ('', '\n'),
                (COLOR_GOLD, '> '),
                ('', prompt),
            ]
        )
    )


def display_mcp_errors() -> None:
    """Display collected MCP errors."""
    errors = mcp_error_collector.get_errors()

    if not errors:
        print_formatted_text(HTML('<ansigreen>✓ No MCP errors detected</ansigreen>\n'))
        return

    print_formatted_text(
        HTML(
            f'<ansired>✗ {len(errors)} MCP error(s) detected during startup:</ansired>\n'
        )
    )

    for i, error in enumerate(errors, 1):
        # Format timestamp
        timestamp = datetime.datetime.fromtimestamp(error.timestamp).strftime(
            '%H:%M:%S'
        )

        # Create error display text
        error_text = (
            f'[{timestamp}] {error.server_type.upper()} Server: {error.server_name}\n'
        )
        error_text += f'Error: {error.error_message}\n'
        if error.exception_details:
            error_text += f'Details: {error.exception_details}'

        container = Frame(
            TextArea(
                text=error_text,
                read_only=True,
                style='ansired',
                wrap_lines=True,
            ),
            title=f'MCP Error #{i}',
            style='ansired',
        )
        print_container(container)
        print_formatted_text('')  # Add spacing between errors


# Prompt output display functions
def display_thought_if_new(thought: str, is_agent_message: bool = False) -> None:
    """Display a thought only if it hasn't been displayed recently.

    Args:
        thought: The thought to display
        is_agent_message: If True, apply agent styling and markdown rendering
    """
    global recent_thoughts
    if thought and thought.strip():
        # Check if this thought was recently displayed
        if thought not in recent_thoughts:
            display_message(thought, is_agent_message=is_agent_message)
            recent_thoughts.append(thought)
            # Keep only the most recent thoughts
            if len(recent_thoughts) > MAX_RECENT_THOUGHTS:
                recent_thoughts.pop(0)


def display_event(event: Event, config: OpenHandsConfig) -> None:
    global streaming_output_text_area
    with print_lock:
        if isinstance(event, CmdRunAction):
            # For CmdRunAction, display thought first, then command
            if hasattr(event, 'thought') and event.thought:
                display_thought_if_new(event.thought)

            # Only display the command if it's not already confirmed
            # Commands are always shown when AWAITING_CONFIRMATION, so we don't need to show them again when CONFIRMED
            if event.confirmation_state != ActionConfirmationStatus.CONFIRMED:
                display_command(event)

            if event.confirmation_state == ActionConfirmationStatus.CONFIRMED:
                initialize_streaming_output()
        elif isinstance(event, MCPAction):
            display_mcp_action(event)
        elif isinstance(event, TaskTrackingAction):
            display_task_tracking_action(event)
        elif isinstance(event, Action):
            # For other actions, display thoughts normally
            if hasattr(event, 'thought') and event.thought:
                display_thought_if_new(event.thought)
            if hasattr(event, 'final_thought') and event.final_thought:
                # Display final thoughts with agent styling
                display_message(event.final_thought, is_agent_message=True)

        if isinstance(event, MessageAction):
            if event.source == EventSource.AGENT:
                # Display agent messages with styling and markdown rendering
                display_thought_if_new(event.content, is_agent_message=True)
        elif isinstance(event, CmdOutputObservation):
            display_command_output(event.content)
        elif isinstance(event, FileEditObservation):
            display_file_edit(event)
        elif isinstance(event, FileReadObservation):
            display_file_read(event)
        elif isinstance(event, MCPObservation):
            display_mcp_observation(event)
        elif isinstance(event, TaskTrackingObservation):
            display_task_tracking_observation(event)
        elif isinstance(event, AgentStateChangedObservation):
            display_agent_state_change_message(event.agent_state)
        elif isinstance(event, ErrorObservation):
            display_error(event.content)


def display_message(message: str, is_agent_message: bool = False) -> None:
    """Display a message in the terminal with markdown rendering.

    Args:
        message: The message to display
        is_agent_message: If True, apply agent styling (blue color)
    """
    message = message.strip()

    if message:
        # Add spacing before the message
        print_formatted_text('')

        try:
            # Render only basic markdown (bold/underline), escaping any HTML
            html_content = _render_basic_markdown(message)

            if is_agent_message:
                # Use prompt_toolkit's HTML renderer with the agent color
                print_formatted_text(
                    HTML(f'<style fg="{COLOR_AGENT_BLUE}">{html_content}</style>')
                )
            else:
                # Regular message display with HTML rendering but default color
                print_formatted_text(HTML(html_content))
        except Exception as e:
            # If HTML rendering fails, fall back to plain text
            print(f'Warning: HTML rendering failed: {str(e)}', file=sys.stderr)
            if is_agent_message:
                print_formatted_text(
                    FormattedText([('fg:' + COLOR_AGENT_BLUE, message)])
                )
            else:
                print_formatted_text(message)


def _render_basic_markdown(text: str | None) -> str | None:
    """Render a very small subset of markdown directly to prompt_toolkit HTML.

    Supported:
    - Bold: **text** -> <b>text</b>
    - Underline: __text__ -> <u>text</u>

    Any existing HTML in input is escaped to avoid injection into the renderer.
    If input is None, return None.
    """
    if text is None:
        return None
    if text == '':
        return ''

    safe = html.escape(text)
    # Bold: greedy within a line, non-overlapping
    safe = re.sub(r'\*\*(.+?)\*\*', r'<b>\1</b>', safe)
    # Underline: double underscore
    safe = re.sub(r'__(.+?)__', r'<u>\1</u>', safe)
    return safe


def display_error(error: str) -> None:
    error = error.strip()

    if error:
        container = Frame(
            TextArea(
                text=error,
                read_only=True,
                style='ansired',
                wrap_lines=True,
            ),
            title='Error',
            style='ansired',
        )
        print_formatted_text('')
        print_container(container)


def display_command(event: CmdRunAction) -> None:
    # Create simple command frame
    command_text = f'$ {event.command}'

    container = Frame(
        TextArea(
            text=command_text,
            read_only=True,
            style=COLOR_GREY,
            wrap_lines=True,
        ),
        title='Command',
        style='ansiblue',
    )
    print_formatted_text('')
    print_container(container)


def display_command_output(output: str) -> None:
    lines = output.split('\n')
    formatted_lines = []
    for line in lines:
        if line.startswith('[Python Interpreter') or line.startswith('openhands@'):
            # TODO: clean this up once we clean up terminal output
            continue
        formatted_lines.append(line)
        formatted_lines.append('\n')

    # Remove the last newline if it exists
    if formatted_lines:
        formatted_lines.pop()

    container = Frame(
        TextArea(
            text=''.join(formatted_lines),
            read_only=True,
            style=COLOR_GREY,
            wrap_lines=True,
        ),
        title='Command Output',
        style=f'fg:{COLOR_GREY}',
    )
    print_formatted_text('')
    print_container(container)


def display_file_edit(event: FileEditObservation) -> None:
    container = Frame(
        TextArea(
            text=event.visualize_diff(n_context_lines=4),
            read_only=True,
            wrap_lines=True,
            lexer=CustomDiffLexer(),
        ),
        title='File Edit',
        style=f'fg:{COLOR_GREY}',
    )
    print_formatted_text('')
    print_container(container)


def display_file_read(event: FileReadObservation) -> None:
    content = event.content.replace('\t', ' ')
    container = Frame(
        TextArea(
            text=content,
            read_only=True,
            style=COLOR_GREY,
            wrap_lines=True,
        ),
        title='File Read',
        style=f'fg:{COLOR_GREY}',
    )
    print_formatted_text('')
    print_container(container)


def display_mcp_action(event: MCPAction) -> None:
    """Display an MCP action in the CLI."""
    # Format the arguments for display
    args_text = ''
    if event.arguments:
        try:
            args_text = json.dumps(event.arguments, indent=2)
        except (TypeError, ValueError):
            args_text = str(event.arguments)

    # Create the display text
    display_text = f'Tool: {event.name}'
    if args_text:
        display_text += f'\n\nArguments:\n{args_text}'

    container = Frame(
        TextArea(
            text=display_text,
            read_only=True,
            style='ansiblue',
            wrap_lines=True,
        ),
        title='MCP Tool Call',
        style='ansiblue',
    )
    print_formatted_text('')
    print_container(container)


def display_mcp_observation(event: MCPObservation) -> None:
    """Display an MCP observation in the CLI."""
    # Format the content for display
    content = event.content.strip() if event.content else 'No output'

    # Add tool name and arguments info if available
    display_text = content
    if event.name:
        header = f'Tool: {event.name}'
        if event.arguments:
            try:
                args_text = json.dumps(event.arguments, indent=2)
                header += f'\nArguments: {args_text}'
            except (TypeError, ValueError):
                header += f'\nArguments: {event.arguments}'
        display_text = f'{header}\n\nResult:\n{content}'

    container = Frame(
        TextArea(
            text=display_text,
            read_only=True,
            style=COLOR_GREY,
            wrap_lines=True,
        ),
        title='MCP Tool Result',
        style=f'fg:{COLOR_GREY}',
    )
    print_formatted_text('')
    print_container(container)


def display_task_tracking_action(event: TaskTrackingAction) -> None:
    """Display a TaskTracking action in the CLI."""
    # Display thought first if present
    if hasattr(event, 'thought') and event.thought:
        display_message(event.thought)

    # Format the command and task list for display
    display_text = f'Command: {event.command}'

    if event.command == 'plan':
        if event.task_list:
            display_text += f'\n\nTask List ({len(event.task_list)} items):'
            for i, task in enumerate(event.task_list, 1):
                status = task.get('status', 'unknown')
                title = task.get('title', 'Untitled task')
                task_id = task.get('id', f'task-{i}')
                notes = task.get('notes', '')

                # Add status indicator with color
                status_indicator = {
                    'todo': '⏳',
                    'in_progress': '🔄',
                    'done': '✅',
                }.get(status, '❓')

                display_text += f'\n  {i}. {status_indicator} [{status.upper()}] {title} (ID: {task_id})'
                if notes:
                    display_text += f'\n     Notes: {notes}'
        else:
            display_text += '\n\nTask List: Empty'

    container = Frame(
        TextArea(
            text=display_text,
            read_only=True,
            style='ansigreen',
            wrap_lines=True,
        ),
        title='Task Tracking Action',
        style='ansigreen',
    )
    print_formatted_text('')
    print_container(container)


def display_task_tracking_observation(event: TaskTrackingObservation) -> None:
    """Display a TaskTracking observation in the CLI."""
    # Format the content and task list for display
    content = (
        event.content.strip() if event.content else 'Task tracking operation completed'
    )

    display_text = f'Result: {content}'

    container = Frame(
        TextArea(
            text=display_text,
            read_only=True,
            style=COLOR_GREY,
            wrap_lines=True,
        ),
        title='Task Tracking Result',
        style=f'fg:{COLOR_GREY}',
    )
    print_formatted_text('')
    print_container(container)


def initialize_streaming_output():
    """Initialize the streaming output TextArea."""
    if not ENABLE_STREAMING:
        return
    global streaming_output_text_area
    streaming_output_text_area = TextArea(
        text='',
        read_only=True,
        style=COLOR_GREY,
        wrap_lines=True,
    )
    container = Frame(
        streaming_output_text_area,
        title='Streaming Output',
        style=f'fg:{COLOR_GREY}',
    )
    print_formatted_text('')
    print_container(container)


def update_streaming_output(text: str):
    """Update the streaming output TextArea with new text."""
    global streaming_output_text_area

    # Append the new text to the existing content
    if streaming_output_text_area is not None:
        current_text = streaming_output_text_area.text
        streaming_output_text_area.text = current_text + text


# Interactive command output display functions
def display_help() -> None:
    # Version header and introduction
    print_formatted_text(
        HTML(
            f'\n<grey>OpenHands CLI v{__version__}</grey>\n'
            '<gold>OpenHands CLI lets you interact with the OpenHands agent from the command line.</gold>\n'
        )
    )

    # Usage examples
    print_formatted_text('Things that you can try:')
    print_formatted_text(
        HTML(
            '• Ask questions about the codebase <grey>> How does main.py work?</grey>\n'
            '• Edit files or add new features <grey>> Add a new function to ...</grey>\n'
            '• Find and fix issues <grey>> Fix the type error in ...</grey>\n'
        )
    )

    # Tips section
    print_formatted_text(
        'Some tips to get the most out of OpenHands:\n'
        '• Be as specific as possible about the desired outcome or the problem to be solved.\n'
        '• Provide context, including relevant file paths and line numbers if available.\n'
        '• Break large tasks into smaller, manageable prompts.\n'
        '• Include relevant error messages or logs.\n'
        '• Specify the programming language or framework, if not obvious.\n'
    )

    # Commands section
    print_formatted_text(HTML('Interactive commands:'))
    commands_html = ''
    for command, description in COMMANDS.items():
        commands_html += f'<gold><b>{command}</b></gold> - <grey>{description}</grey>\n'
    print_formatted_text(HTML(commands_html))

    # Footer
    print_formatted_text(
        HTML(
            '<grey>Learn more at: https://docs.all-hands.dev/usage/getting-started</grey>'
        )
    )


def display_usage_metrics(usage_metrics: UsageMetrics) -> None:
    cost_str = f'${usage_metrics.metrics.accumulated_cost:.6f}'
    input_tokens_str = (
        f'{usage_metrics.metrics.accumulated_token_usage.prompt_tokens:,}'
    )
    cache_read_str = (
        f'{usage_metrics.metrics.accumulated_token_usage.cache_read_tokens:,}'
    )
    cache_write_str = (
        f'{usage_metrics.metrics.accumulated_token_usage.cache_write_tokens:,}'
    )
    output_tokens_str = (
        f'{usage_metrics.metrics.accumulated_token_usage.completion_tokens:,}'
    )
    total_tokens_str = f'{usage_metrics.metrics.accumulated_token_usage.prompt_tokens + usage_metrics.metrics.accumulated_token_usage.completion_tokens:,}'

    labels_and_values = [
        ('   Total Cost (USD):', cost_str),
        ('', ''),
        ('   Total Input Tokens:', input_tokens_str),
        ('      Cache Hits:', cache_read_str),
        ('      Cache Writes:', cache_write_str),
        ('   Total Output Tokens:', output_tokens_str),
        ('', ''),
        ('   Total Tokens:', total_tokens_str),
    ]

    # Calculate max widths for alignment
    max_label_width = max(len(label) for label, _ in labels_and_values)
    max_value_width = max(len(value) for _, value in labels_and_values)

    # Construct the summary text with aligned columns
    summary_lines = [
        f'{label:<{max_label_width}} {value:<{max_value_width}}'
        for label, value in labels_and_values
    ]
    summary_text = '\n'.join(summary_lines)

    container = Frame(
        TextArea(
            text=summary_text,
            read_only=True,
            style=COLOR_GREY,
            wrap_lines=True,
        ),
        title='Usage Metrics',
        style=f'fg:{COLOR_GREY}',
    )

    print_container(container)


def get_session_duration(session_init_time: float) -> str:
    current_time = time.time()
    session_duration = current_time - session_init_time
    hours, remainder = divmod(session_duration, 3600)
    minutes, seconds = divmod(remainder, 60)

    return f'{int(hours)}h {int(minutes)}m {int(seconds)}s'


def display_shutdown_message(usage_metrics: UsageMetrics, session_id: str) -> None:
    duration_str = get_session_duration(usage_metrics.session_init_time)

    print_formatted_text(HTML('<grey>Closing current conversation...</grey>'))
    print_formatted_text('')
    display_usage_metrics(usage_metrics)
    print_formatted_text('')
    print_formatted_text(HTML(f'<grey>Conversation duration: {duration_str}</grey>'))
    print_formatted_text('')
    print_formatted_text(HTML(f'<grey>Closed conversation {session_id}</grey>'))
    print_formatted_text('')


def display_status(usage_metrics: UsageMetrics, session_id: str) -> None:
    duration_str = get_session_duration(usage_metrics.session_init_time)

    print_formatted_text('')
    print_formatted_text(HTML(f'<grey>Conversation ID: {session_id}</grey>'))
    print_formatted_text(HTML(f'<grey>Uptime:          {duration_str}</grey>'))
    print_formatted_text('')
    display_usage_metrics(usage_metrics)


def display_agent_running_message() -> None:
    print_formatted_text('')
    print_formatted_text(
        HTML('<gold>Agent running...</gold> <grey>(Press Ctrl-P to pause)</grey>')
    )


def display_agent_state_change_message(agent_state: str) -> None:
    if agent_state == AgentState.PAUSED:
        print_formatted_text('')
        print_formatted_text(
            HTML(
                '<gold>Agent paused...</gold> <grey>(Enter /resume to continue)</grey>'
            )
        )
    elif agent_state == AgentState.FINISHED:
        print_formatted_text('')
        print_formatted_text(HTML('<gold>Task completed...</gold>'))
    elif agent_state == AgentState.AWAITING_USER_INPUT:
        print_formatted_text('')
        print_formatted_text(HTML('<gold>Agent is waiting for your input...</gold>'))


# Common input functions
class CommandCompleter(Completer):
    """Custom completer for commands."""

    def __init__(self, agent_state: str) -> None:
        super().__init__()
        self.agent_state = agent_state

    def get_completions(
        self, document: Document, complete_event: CompleteEvent
    ) -> Generator[Completion, None, None]:
        text = document.text_before_cursor.lstrip()
        if text.startswith('/'):
            available_commands = dict(COMMANDS)
            if self.agent_state != AgentState.PAUSED:
                available_commands.pop('/resume', None)

            for command, description in available_commands.items():
                if command.startswith(text):
                    yield Completion(
                        command,
                        start_position=-len(text),
                        display_meta=description,
                        style='bg:ansidarkgray fg:gold',
                    )


def create_prompt_session(config: OpenHandsConfig) -> PromptSession[str]:
    """Creates a prompt session with VI mode enabled if specified in the config."""
    return PromptSession(style=DEFAULT_STYLE, vi_mode=config.cli.vi_mode)


async def read_prompt_input(
    config: OpenHandsConfig, agent_state: str, multiline: bool = False
) -> str:
    try:
        prompt_session = create_prompt_session(config)
        prompt_session.completer = (
            CommandCompleter(agent_state) if not multiline else None
        )

        if multiline:
            kb = KeyBindings()

            @kb.add('c-d')
            def _(event: KeyPressEvent) -> None:
                event.current_buffer.validate_and_handle()

            with patch_stdout():
                print_formatted_text('')
                message = await prompt_session.prompt_async(
                    HTML(
                        '<gold>Enter your message and press Ctrl-D to finish:</gold>\n'
                    ),
                    multiline=True,
                    key_bindings=kb,
                )
        else:
            with patch_stdout():
                print_formatted_text('')
                message = await prompt_session.prompt_async(
                    HTML('<gold>> </gold>'),
                )
        return message if message is not None else ''
    except (KeyboardInterrupt, EOFError):
        return '/exit'


async def read_confirmation_input(
    config: OpenHandsConfig, security_risk: ActionSecurityRisk
) -> str:
    try:
        if security_risk == ActionSecurityRisk.HIGH:
            question = 'HIGH RISK command detected.\nReview carefully before proceeding.\n\nChoose an option:'
            choices = [
                'Yes, proceed (HIGH RISK - Use with caution)',
                'No (and allow to enter instructions)',
                "Always proceed (don't ask again - NOT RECOMMENDED)",
            ]
            choice_mapping = {0: 'yes', 1: 'no', 2: 'always'}
        else:
            question = 'Choose an option:'
            choices = [
                'Yes, proceed',
                'No (and allow to enter instructions)',
                'Auto-confirm action with LOW/MEDIUM risk, ask for HIGH risk',
                "Always proceed (don't ask again)",
            ]
            choice_mapping = {0: 'yes', 1: 'no', 2: 'auto_highrisk', 3: 'always'}

        # keep the outer coroutine responsive by using asyncio.to_thread which puts the blocking call app.run() of cli_confirm() in a separate thread
        index = await asyncio.to_thread(
            cli_confirm, config, question, choices, 0, security_risk
        )

        return choice_mapping.get(index, 'no')

    except (KeyboardInterrupt, EOFError):
        return 'no'


def start_pause_listener(
    loop: asyncio.AbstractEventLoop,
    done_event: asyncio.Event,
    event_stream,
) -> None:
    global pause_task
    if pause_task is None or pause_task.done():
        pause_task = loop.create_task(
            process_agent_pause(done_event, event_stream)
        )  # Create a task to track agent pause requests from the user


async def stop_pause_listener() -> None:
    global pause_task
    if pause_task and not pause_task.done():
        pause_task.cancel()
        with contextlib.suppress(asyncio.CancelledError):
            await pause_task
        await asyncio.sleep(0)
    pause_task = None


async def process_agent_pause(done: asyncio.Event, event_stream: EventStream) -> None:
    input = create_input()

    def keys_ready() -> None:
        for key_press in input.read_keys():
            if (
                key_press.key == Keys.ControlP
                or key_press.key == Keys.ControlC
                or key_press.key == Keys.ControlD
            ):
                print_formatted_text('')
                print_formatted_text(HTML('<gold>Pausing the agent...</gold>'))
                event_stream.add_event(
                    ChangeAgentStateAction(AgentState.PAUSED),
                    EventSource.USER,
                )
                done.set()

    try:
        with input.raw_mode():
            with input.attach(keys_ready):
                await done.wait()
    finally:
        input.close()


def cli_confirm(
    config: OpenHandsConfig,
    question: str = 'Are you sure?',
    choices: list[str] | None = None,
    initial_selection: int = 0,
    security_risk: ActionSecurityRisk = ActionSecurityRisk.UNKNOWN,
) -> int:
    """Display a confirmation prompt with the given question and choices.

    Returns the index of the selected choice.
    """
    if choices is None:
        choices = ['Yes', 'No']
    selected = [initial_selection]  # Using list to allow modification in closure

    def get_choice_text() -> list:
        # Use red styling for HIGH risk questions
        question_style = (
            'class:risk-high'
            if security_risk == ActionSecurityRisk.HIGH
            else 'class:question'
        )

        return [
            (question_style, f'{question}\n\n'),
        ] + [
            (
                'class:selected' if i == selected[0] else 'class:unselected',
                f'{"> " if i == selected[0] else "  "}{choice}\n',
            )
            for i, choice in enumerate(choices)
        ]

    kb = KeyBindings()

    @kb.add('up')
    def _handle_up(event: KeyPressEvent) -> None:
        selected[0] = (selected[0] - 1) % len(choices)

    if config.cli.vi_mode:

        @kb.add('k')
        def _handle_k(event: KeyPressEvent) -> None:
            selected[0] = (selected[0] - 1) % len(choices)

    @kb.add('down')
    def _handle_down(event: KeyPressEvent) -> None:
        selected[0] = (selected[0] + 1) % len(choices)

    if config.cli.vi_mode:

        @kb.add('j')
        def _handle_j(event: KeyPressEvent) -> None:
            selected[0] = (selected[0] + 1) % len(choices)

    @kb.add('enter')
    def _handle_enter(event: KeyPressEvent) -> None:
        event.app.exit(result=selected[0])

    # Create layout with risk-based styling - full width but limited height
    content_window = Window(
        FormattedTextControl(get_choice_text),
        always_hide_cursor=True,
        height=Dimension(max=8),  # Limit height to prevent screen takeover
    )

    # Add frame for HIGH risk commands
    if security_risk == ActionSecurityRisk.HIGH:
        layout = Layout(
            HSplit(
                [
                    Frame(
                        content_window,
                        title='HIGH RISK',
                        style='fg:#FF0000 bold',  # Red color for HIGH risk
                    )
                ]
            )
        )
    else:
        layout = Layout(HSplit([content_window]))

    app = Application(
        layout=layout,
        key_bindings=kb,
        style=DEFAULT_STYLE,
        full_screen=False,
    )

    return app.run(in_thread=True)


def kb_cancel() -> KeyBindings:
    """Custom key bindings to handle ESC as a user cancellation."""
    bindings = KeyBindings()

    @bindings.add('escape')
    def _(event: KeyPressEvent) -> None:
        event.app.exit(exception=UserCancelledError, style='class:aborting')

    return bindings


class UserCancelledError(Exception):
    """Raised when the user cancels an operation via key binding."""

    pass


# Tom-SWE thinking process display functionality
CLI_DISPLAY_LEVEL = 25  # Between INFO (20) and WARNING (30)

# Add the custom logging level
logging.addLevelName(CLI_DISPLAY_LEVEL, 'CLI_DISPLAY')


def display_tom_thinking_step(message: str) -> None:
    """Display tom agent thinking step with proper CLI formatting."""
    if not message or not message.strip():
        return

    message = message.strip()

    # Determine color and styling based on emoji/content
    if message.startswith('🎯'):
        color = COLOR_GOLD
        prefix = 'Tom Analysis'
    elif message.startswith('⏱️') or 'time' in message.lower():
        color = COLOR_GREY
        prefix = 'Tom Performance'
    elif message.startswith('🔍'):
        color = '#32CD32'  # Lime green for search results
        prefix = 'Action Parameters/Results'
    elif message.startswith('🧠'):
        color = '#9370DB'  # Medium purple for reasoning
        prefix = 'Tom Reasoning'
    elif message.startswith('⚡'):
        color = '#FF6347'  # Tomato red for actions
        prefix = 'Tom Action'
    elif message.startswith('✅'):
        color = '#00FF7F'  # Spring green for completion
        prefix = 'Tom Complete'
    elif message.startswith('🔄'):
        color = COLOR_AGENT_BLUE
        prefix = 'Tom Progress'
    elif message.startswith('📁') or message.startswith('📊'):
        color = COLOR_GREY
        prefix = 'Tom Data'
    else:
        color = COLOR_AGENT_BLUE
        prefix = 'Tom'

    # Display with consistent formatting using FormattedText for better color support
    print_formatted_text(
        FormattedText([('fg:' + color, f'[{prefix}] '), ('', message)])
    )


class TomCliLogHandler(logging.Handler):
    """Simple handler for tom CLI_DISPLAY level messages only."""

    def emit(self, record):
        """Emit a log record for CLI display."""
        message = record.getMessage()
        try:
            if record.levelno == CLI_DISPLAY_LEVEL:
                # Special styling for our custom display level
                display_tom_thinking_step(message)
        except Exception:
            # Don't let display errors break tom functionality
            pass


class TomMessageFilter(logging.Filter):
    """Filter to suppress Tom-related messages from regular OpenHands logger."""

    def filter(self, record):
        message = record.getMessage()
        # Suppress messages that contain "Tom:" to avoid duplicates
        return not ('Tom:' in message or record.levelno == CLI_DISPLAY_LEVEL)


@contextmanager
def capture_tom_thinking():
    """Simple context manager to show tom progress and capture CLI_DISPLAY logs."""
    handler = TomCliLogHandler()
    tom_filter = TomMessageFilter()
    tom_logger = logging.getLogger('tom_swe')
    oh_logger = logging.getLogger('openhands')

    try:
        # Add Tom CLI handler for clean display
        tom_logger.setLevel(logging.INFO)
        tom_logger.addHandler(handler)
        tom_logger.propagate = False

        # Add filter to OpenHands logger to suppress Tom messages
        oh_logger.addFilter(tom_filter)

        yield
    finally:
        with contextlib.suppress(Exception):
            tom_logger.removeHandler(handler)
            oh_logger.removeFilter(tom_filter)


def display_instruction_improvement(
    original_instruction: str, improved_instruction: str
) -> dict:
    """Display improved instruction and get user choice with tri-state response.

    Args:
        improved_instruction: The improved instruction text

    Returns:
        dict: Response containing action ('accept', 'modify', 'reject'),
              value (1, 0.5, 0), and instruction (combined text if modified)
    """
    from openhands.core.config import OpenHandsConfig

    print_formatted_text('')
    print_formatted_text(HTML('<gold>🎯 Tom has improved your instruction:</gold>'))
    print_formatted_text('')

    # Extract content after the ToM Agent Analysis marker
    text = improved_instruction.strip()

    # Look for the ToM Agent Analysis marker and extract content after it
    marker = '*****************ToM Agent Analysis Start Here*****************'
    if marker in text:
        # Split on the marker and take everything after it
        parts = text.split(marker, 1)
        if len(parts) > 1:
            text = parts[1].strip()

    try:
        # Convert markdown to HTML and display with proper formatting
        html_content = convert_markdown_to_html(text)

        # Use HTML rendering in the TextArea for rich markdown display
        container = Frame(
            Window(
                FormattedTextControl(
                    HTML(html_content),
                    wrap_lines=True,
                ),
                wrap_lines=True,
            ),
            title='Instruction Proposal',
            style=f'fg:{COLOR_GREY}',
        )
    except Exception:
        # Fallback to plain text if HTML rendering fails
        container = Frame(
            TextArea(
                text=text,
                read_only=True,
                wrap_lines=True,
            ),
            title='Instruction Proposal',
            style=f'fg:{COLOR_GREY}',
        )
    print_container(container)

    print_formatted_text('')
    print_formatted_text('')
    print_formatted_text(HTML('<grey>Use ↑/↓ to select, then press Enter</grey>'))

    # Get user choice
    config = OpenHandsConfig()  # Create minimal config for cli_confirm
    choice = cli_confirm(
        config,
        'How would you like to proceed with this improved instruction?',
        ['Accept', 'Almost right, let me modify it', 'Reject'],
        initial_selection=0,
    )

    # Return structured response instead of boolean
    if choice == 0:
        return {'action': 'accept', 'value': 1, 'instruction': improved_instruction}
    elif choice == 1:
        # Return enhanced instruction that tells LLM to ask for modification
        enhanced_instruction = f"""Tom suggested this improvement to user's instruction:

{improved_instruction}

However, user indicated this needs modification. So given [Modification Request], ask the user: 'How would you like to modify Tom's suggestion?'"""

        return {
            'action': 'modify',
            'value': 0.5,
            'instruction': enhanced_instruction,
            'skip_next_tom': True,
        }
    else:
        original_instruction = original_instruction.replace(
            '\tom_improve_instruction', 'Guess what I want to do next'
        )
        enhanced_instruction = f"User rejected ToM agent's suggestion. Please proceed with user's original instruction (and not ask ToM agent for help this round): {original_instruction}"

        return {'action': 'reject', 'value': 0, 'instruction': enhanced_instruction}<|MERGE_RESOLUTION|>--- conflicted
+++ resolved
@@ -7,11 +7,8 @@
 import datetime
 import html
 import json
-<<<<<<< HEAD
 import logging
-=======
 import re
->>>>>>> 5fcc648d
 import sys
 import threading
 import time
@@ -1161,7 +1158,7 @@
 
     try:
         # Convert markdown to HTML and display with proper formatting
-        html_content = convert_markdown_to_html(text)
+        html_content = _render_basic_markdown(text)
 
         # Use HTML rendering in the TextArea for rich markdown display
         container = Frame(
