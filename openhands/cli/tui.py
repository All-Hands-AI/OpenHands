--- conflicted
+++ resolved
@@ -74,21 +74,7 @@
 MAX_RECENT_THOUGHTS = 5
 
 # Color and styling constants
-<<<<<<< HEAD
-COLOR_GOLD = '#FFD700'
-COLOR_GREY = '#808080'
-COLOR_AGENT_BLUE = '#4682B4'  # Steel blue - less saturated, works well on both light and dark backgrounds
-
-DEFAULT_STYLE = Style.from_dict(
-    {
-        'gold': COLOR_GOLD,
-        'grey': COLOR_GREY,
-        'prompt': f'{COLOR_GOLD} bold',
-    }
-)
-=======
 DEFAULT_STYLE = get_cli_style()
->>>>>>> bef6b1af
 
 COMMANDS = {
     '/exit': 'Exit the application',
