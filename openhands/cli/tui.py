# CLI TUI input and output functions
# Handles all input and output to the console
# CLI Settings are handled separately in cli_settings.py

import asyncio
import sys
import threading
import time

from prompt_toolkit import PromptSession, print_formatted_text
from prompt_toolkit.application import Application
from prompt_toolkit.completion import Completer, Completion
from prompt_toolkit.formatted_text import HTML, FormattedText, StyleAndTextTuples
from prompt_toolkit.input import create_input
from prompt_toolkit.key_binding import KeyBindings
from prompt_toolkit.keys import Keys
from prompt_toolkit.layout.containers import HSplit, Window
from prompt_toolkit.layout.controls import FormattedTextControl
from prompt_toolkit.layout.layout import Layout
from prompt_toolkit.lexers import Lexer
from prompt_toolkit.patch_stdout import patch_stdout
from prompt_toolkit.shortcuts import print_container
from prompt_toolkit.styles import Style
from prompt_toolkit.widgets import Frame, TextArea

from openhands import __version__
from openhands.core.config import AppConfig
from openhands.core.schema import AgentState
from openhands.events import EventSource, EventStream
from openhands.events.action import (
    Action,
    ActionConfirmationStatus,
    ChangeAgentStateAction,
    CmdRunAction,
    MessageAction,
)
from openhands.events.event import Event
from openhands.events.observation import (
    AgentStateChangedObservation,
    CmdOutputObservation,
    ErrorObservation,
    FileEditObservation,
    FileReadObservation,
)
from openhands.llm.metrics import Metrics

ENABLE_STREAMING = False  # FIXME: this doesn't really work

# Global TextArea for streaming output
streaming_output_text_area: TextArea | None = None

# Color and styling constants
COLOR_GOLD = '#FFD700'
COLOR_GREY = '#808080'
DEFAULT_STYLE = Style.from_dict(
    {
        'gold': COLOR_GOLD,
        'grey': COLOR_GREY,
        'prompt': f'{COLOR_GOLD} bold',
    }
)

COMMANDS = {
    '/exit': 'Exit the application',
    '/help': 'Display available commands',
    '/init': 'Initialize a new repository',
    '/status': 'Display conversation details and usage metrics',
    '/new': 'Create a new conversation',
    '/settings': 'Display and modify current settings',
    '/resume': 'Resume the agent when paused',
}

print_lock = threading.Lock()


class UsageMetrics:
    def __init__(self):
        self.metrics: Metrics = Metrics()
        self.session_init_time: float = time.time()


class CustomDiffLexer(Lexer):
    """Custom lexer for the specific diff format."""

    def lex_document(self, document) -> StyleAndTextTuples:
        lines = document.lines

        def get_line(lineno: int) -> StyleAndTextTuples:
            line = lines[lineno]
            if line.startswith('+'):
                return [('ansigreen', line)]
            elif line.startswith('-'):
                return [('ansired', line)]
            elif line.startswith('[') or line.startswith('('):
                # Style for metadata lines like [Existing file...] or (content...)
                return [('bold', line)]
            else:
                # Default style for other lines
                return [('', line)]

        return get_line


# CLI initialization and startup display functions
def display_runtime_initialization_message(runtime: str):
    print_formatted_text('')
    if runtime == 'local':
        print_formatted_text(HTML('<grey>⚙️ Starting local runtime...</grey>'))
    elif runtime == 'docker':
        print_formatted_text(HTML('<grey>🐳 Starting Docker runtime...</grey>'))
    print_formatted_text('')


def display_initialization_animation(text, is_loaded: asyncio.Event):
    ANIMATION_FRAMES = ['⠋', '⠙', '⠹', '⠸', '⠼', '⠴', '⠦', '⠧', '⠇', '⠏']

    i = 0
    while not is_loaded.is_set():
        sys.stdout.write('\n')
        sys.stdout.write(
            f'\033[s\033[J\033[38;2;255;215;0m[{ANIMATION_FRAMES[i % len(ANIMATION_FRAMES)]}] {text}\033[0m\033[u\033[1A'
        )
        sys.stdout.flush()
        time.sleep(0.1)
        i += 1

    sys.stdout.write('\r' + ' ' * (len(text) + 10) + '\r')
    sys.stdout.flush()


def display_banner(session_id: str):
    print_formatted_text(
        HTML(r"""<gold>
     ___                    _   _                 _
    /  _ \ _ __   ___ _ __ | | | | __ _ _ __   __| |___
    | | | | '_ \ / _ \ '_ \| |_| |/ _` | '_ \ / _` / __|
    | |_| | |_) |  __/ | | |  _  | (_| | | | | (_| \__ \
    \___ /| .__/ \___|_| |_|_| |_|\__,_|_| |_|\__,_|___/
          |_|
    </gold>"""),
        style=DEFAULT_STYLE,
    )

    print_formatted_text(HTML(f'<grey>OpenHands CLI v{__version__}</grey>'))

    print_formatted_text('')
    print_formatted_text(HTML(f'<grey>Initialized conversation {session_id}</grey>'))
    print_formatted_text('')


def display_welcome_message():
    print_formatted_text(
        HTML("<gold>Let's start building!</gold>\n"), style=DEFAULT_STYLE
    )
    print_formatted_text(
        HTML('What do you want to build? <grey>Type /help for help</grey>'),
        style=DEFAULT_STYLE,
    )


def display_initial_user_prompt(prompt: str):
    print_formatted_text(
        FormattedText(
            [
                ('', '\n'),
                (COLOR_GOLD, '> '),
                ('', prompt),
            ]
        )
    )


# Prompt output display functions
def display_event(event: Event, config: AppConfig) -> None:
    global streaming_output_text_area
    with print_lock:
        if isinstance(event, Action):
            if hasattr(event, 'thought'):
                display_message(event.thought)
            if hasattr(event, 'final_thought'):
                display_message(event.final_thought)
        if isinstance(event, MessageAction):
            if event.source == EventSource.AGENT:
                display_message(event.content)
        if isinstance(event, CmdRunAction):
            display_command(event)
            if event.confirmation_state == ActionConfirmationStatus.CONFIRMED:
                initialize_streaming_output()
        if isinstance(event, CmdOutputObservation):
            display_command_output(event.content)
        if isinstance(event, FileEditObservation):
            display_file_edit(event)
        if isinstance(event, FileReadObservation):
            display_file_read(event)
        if isinstance(event, AgentStateChangedObservation):
<<<<<<< HEAD
            display_agent_paused_message(event.agent_state)
        if isinstance(event, ErrorObservation):
            display_error(event.content)
=======
            display_agent_state_change_message(event.agent_state)
>>>>>>> 77f92ce0


def display_message(message: str):
    message = message.strip()

    if message:
        print_formatted_text(f'\n{message}')


def display_error(error: str):
    error = error.strip()

    if error:
        container = Frame(
            TextArea(
                text=error,
                read_only=True,
                style='ansired',
                wrap_lines=True,
            ),
            title='Error',
            style='ansired',
        )
        print_formatted_text('')
        print_container(container)


def display_command(event: CmdRunAction):
    container = Frame(
        TextArea(
            text=f'$ {event.command}',
            read_only=True,
            style=COLOR_GREY,
            wrap_lines=True,
        ),
        title='Command',
        style='ansiblue',
    )
    print_formatted_text('')
    print_container(container)


def display_command_output(output: str):
    lines = output.split('\n')
    formatted_lines = []
    for line in lines:
        if line.startswith('[Python Interpreter') or line.startswith('openhands@'):
            # TODO: clean this up once we clean up terminal output
            continue
        formatted_lines.append(line)
        formatted_lines.append('\n')

    # Remove the last newline if it exists
    if formatted_lines:
        formatted_lines.pop()

    container = Frame(
        TextArea(
            text=''.join(formatted_lines),
            read_only=True,
            style=COLOR_GREY,
            wrap_lines=True,
        ),
        title='Command Output',
        style=f'fg:{COLOR_GREY}',
    )
    print_formatted_text('')
    print_container(container)


def display_file_edit(event: FileEditObservation):
    container = Frame(
        TextArea(
            text=event.visualize_diff(n_context_lines=4),
            read_only=True,
            wrap_lines=True,
            lexer=CustomDiffLexer(),
        ),
        title='File Edit',
        style=f'fg:{COLOR_GREY}',
    )
    print_formatted_text('')
    print_container(container)


def display_file_read(event: FileReadObservation):
    content = event.content.replace('\t', ' ')
    container = Frame(
        TextArea(
<<<<<<< HEAD
            text=f'{event.content}',
=======
            text=content,
>>>>>>> 77f92ce0
            read_only=True,
            style=COLOR_GREY,
            wrap_lines=True,
        ),
        title='File Read',
        style=f'fg:{COLOR_GREY}',
    )
    print_formatted_text('')
    print_container(container)


def initialize_streaming_output():
    """Initialize the streaming output TextArea."""
    if not ENABLE_STREAMING:
        return
    global streaming_output_text_area
    streaming_output_text_area = TextArea(
        text='',
        read_only=True,
        style=COLOR_GREY,
        wrap_lines=True,
    )
    container = Frame(
        streaming_output_text_area,
        title='Streaming Output',
        style=f'fg:{COLOR_GREY}',
    )
    print_formatted_text('')
    print_container(container)


def update_streaming_output(text: str):
    """Update the streaming output TextArea with new text."""
    global streaming_output_text_area

    # Append the new text to the existing content
    if streaming_output_text_area is not None:
        current_text = streaming_output_text_area.text
        streaming_output_text_area.text = current_text + text


# Interactive command output display functions
def display_help():
    # Version header and introduction
    print_formatted_text(
        HTML(
            f'\n<grey>OpenHands CLI v{__version__}</grey>\n'
            '<gold>OpenHands CLI lets you interact with the OpenHands agent from the command line.</gold>\n'
        )
    )

    # Usage examples
    print_formatted_text('Things that you can try:')
    print_formatted_text(
        HTML(
            '• Ask questions about the codebase <grey>> How does main.py work?</grey>\n'
            '• Edit files or add new features <grey>> Add a new function to ...</grey>\n'
            '• Find and fix issues <grey>> Fix the type error in ...</grey>\n'
        )
    )

    # Tips section
    print_formatted_text(
        'Some tips to get the most out of OpenHands:\n'
        '• Be as specific as possible about the desired outcome or the problem to be solved.\n'
        '• Provide context, including relevant file paths and line numbers if available.\n'
        '• Break large tasks into smaller, manageable prompts.\n'
        '• Include relevant error messages or logs.\n'
        '• Specify the programming language or framework, if not obvious.\n'
    )

    # Commands section
    print_formatted_text(HTML('Interactive commands:'))
    commands_html = ''
    for command, description in COMMANDS.items():
        commands_html += f'<gold><b>{command}</b></gold> - <grey>{description}</grey>\n'
    print_formatted_text(HTML(commands_html))

    # Footer
    print_formatted_text(
        HTML(
            '<grey>Learn more at: https://docs.all-hands.dev/modules/usage/getting-started</grey>'
        )
    )


def display_usage_metrics(usage_metrics: UsageMetrics):
    cost_str = f'${usage_metrics.metrics.accumulated_cost:.6f}'
    input_tokens_str = (
        f'{usage_metrics.metrics.accumulated_token_usage.prompt_tokens:,}'
    )
    cache_read_str = (
        f'{usage_metrics.metrics.accumulated_token_usage.cache_read_tokens:,}'
    )
    cache_write_str = (
        f'{usage_metrics.metrics.accumulated_token_usage.cache_write_tokens:,}'
    )
    output_tokens_str = (
        f'{usage_metrics.metrics.accumulated_token_usage.completion_tokens:,}'
    )
    total_tokens_str = f'{usage_metrics.metrics.accumulated_token_usage.prompt_tokens + usage_metrics.metrics.accumulated_token_usage.completion_tokens:,}'

    labels_and_values = [
        ('   Total Cost (USD):', cost_str),
        ('', ''),
        ('   Total Input Tokens:', input_tokens_str),
        ('      Cache Hits:', cache_read_str),
        ('      Cache Writes:', cache_write_str),
        ('   Total Output Tokens:', output_tokens_str),
        ('', ''),
        ('   Total Tokens:', total_tokens_str),
    ]

    # Calculate max widths for alignment
    max_label_width = max(len(label) for label, _ in labels_and_values)
    max_value_width = max(len(value) for _, value in labels_and_values)

    # Construct the summary text with aligned columns
    summary_lines = [
        f'{label:<{max_label_width}} {value:<{max_value_width}}'
        for label, value in labels_and_values
    ]
    summary_text = '\n'.join(summary_lines)

    container = Frame(
        TextArea(
            text=summary_text,
            read_only=True,
            style=COLOR_GREY,
            wrap_lines=True,
        ),
        title='Usage Metrics',
        style=f'fg:{COLOR_GREY}',
    )

    print_container(container)


def get_session_duration(session_init_time: float) -> str:
    current_time = time.time()
    session_duration = current_time - session_init_time
    hours, remainder = divmod(session_duration, 3600)
    minutes, seconds = divmod(remainder, 60)

    return f'{int(hours)}h {int(minutes)}m {int(seconds)}s'


def display_shutdown_message(usage_metrics: UsageMetrics, session_id: str):
    duration_str = get_session_duration(usage_metrics.session_init_time)

    print_formatted_text(HTML('<grey>Closing current conversation...</grey>'))
    print_formatted_text('')
    display_usage_metrics(usage_metrics)
    print_formatted_text('')
    print_formatted_text(HTML(f'<grey>Conversation duration: {duration_str}</grey>'))
    print_formatted_text('')
    print_formatted_text(HTML(f'<grey>Closed conversation {session_id}</grey>'))
    print_formatted_text('')


def display_status(usage_metrics: UsageMetrics, session_id: str):
    duration_str = get_session_duration(usage_metrics.session_init_time)

    print_formatted_text('')
    print_formatted_text(HTML(f'<grey>Conversation ID: {session_id}</grey>'))
    print_formatted_text(HTML(f'<grey>Uptime:          {duration_str}</grey>'))
    print_formatted_text('')
    display_usage_metrics(usage_metrics)


def display_agent_running_message():
    print_formatted_text('')
    print_formatted_text(
        HTML('<gold>Agent running...</gold> <grey>(Press Ctrl-P to pause)</grey>')
    )


def display_agent_state_change_message(agent_state: str):
    if agent_state == AgentState.PAUSED:
        print_formatted_text('')
        print_formatted_text(
            HTML(
                '<gold>Agent paused...</gold> <grey>(Enter /resume to continue)</grey>'
            )
        )
    elif agent_state == AgentState.FINISHED:
        print_formatted_text('')
        print_formatted_text(HTML('<gold>Task completed...</gold>'))
    elif agent_state == AgentState.AWAITING_USER_INPUT:
        print_formatted_text('')
        print_formatted_text(HTML('<gold>Agent is waiting for your input...</gold>'))


# Common input functions
class CommandCompleter(Completer):
    """Custom completer for commands."""

    def __init__(self, agent_state: str):
        super().__init__()
        self.agent_state = agent_state

    def get_completions(self, document, complete_event):
        text = document.text_before_cursor.lstrip()
        if text.startswith('/'):
            available_commands = dict(COMMANDS)
            if self.agent_state != AgentState.PAUSED:
                available_commands.pop('/resume', None)

            for command, description in available_commands.items():
                if command.startswith(text):
                    yield Completion(
                        command,
                        start_position=-len(text),
                        display_meta=description,
                        style='bg:ansidarkgray fg:gold',
                    )


def create_prompt_session():
    return PromptSession(style=DEFAULT_STYLE)


async def read_prompt_input(agent_state: str, multiline=False):
    try:
        prompt_session = create_prompt_session()
        prompt_session.completer = (
            CommandCompleter(agent_state) if not multiline else None
        )

        if multiline:
            kb = KeyBindings()

            @kb.add('c-d')
            def _(event):
                event.current_buffer.validate_and_handle()

            with patch_stdout():
                print_formatted_text('')
                message = await prompt_session.prompt_async(
                    HTML(
                        '<gold>Enter your message and press Ctrl-D to finish:</gold>\n'
                    ),
                    multiline=True,
                    key_bindings=kb,
                )
        else:
            with patch_stdout():
                print_formatted_text('')
                message = await prompt_session.prompt_async(
                    HTML('<gold>> </gold>'),
                )
        return message if message is not None else ''
    except (KeyboardInterrupt, EOFError):
        return '/exit'


async def read_confirmation_input() -> str:
    try:
        prompt_session = create_prompt_session()

        with patch_stdout():
            print_formatted_text('')
            confirmation: str = await prompt_session.prompt_async(
                HTML('<gold>Proceed with action? (y)es/(n)o/(a)lways > </gold>'),
            )

            confirmation = '' if confirmation is None else confirmation.strip().lower()

            if confirmation in ['y', 'yes']:
                return 'yes'
            elif confirmation in ['n', 'no']:
                return 'no'
            elif confirmation in ['a', 'always']:
                return 'always'
            else:
                return 'no'
    except (KeyboardInterrupt, EOFError):
        return 'no'


async def process_agent_pause(done: asyncio.Event, event_stream: EventStream) -> None:
    input = create_input()

    def keys_ready():
        for key_press in input.read_keys():
            if (
                key_press.key == Keys.ControlP
                or key_press.key == Keys.ControlC
                or key_press.key == Keys.ControlD
            ):
                print_formatted_text('')
                print_formatted_text(HTML('<gold>Pausing the agent...</gold>'))
                event_stream.add_event(
                    ChangeAgentStateAction(AgentState.PAUSED),
                    EventSource.USER,
                )
                done.set()

    with input.raw_mode():
        with input.attach(keys_ready):
            await done.wait()


def cli_confirm(
    question: str = 'Are you sure?', choices: list[str] | None = None
) -> int:
    """
    Display a confirmation prompt with the given question and choices.
    Returns the index of the selected choice.
    """

    if choices is None:
        choices = ['Yes', 'No']
    selected = [0]  # Using list to allow modification in closure

    def get_choice_text():
        return [
            ('class:question', f'{question}\n\n'),
        ] + [
            (
                'class:selected' if i == selected[0] else 'class:unselected',
                f"{'> ' if i == selected[0] else '  '}{choice}\n",
            )
            for i, choice in enumerate(choices)
        ]

    kb = KeyBindings()

    @kb.add('up')
    def _(event):
        selected[0] = (selected[0] - 1) % len(choices)

    @kb.add('down')
    def _(event):
        selected[0] = (selected[0] + 1) % len(choices)

    @kb.add('enter')
    def _(event):
        event.app.exit(result=selected[0])

    style = Style.from_dict({'selected': COLOR_GOLD, 'unselected': ''})

    layout = Layout(
        HSplit(
            [
                Window(
                    FormattedTextControl(get_choice_text),
                    always_hide_cursor=True,
                )
            ]
        )
    )

    app = Application(
        layout=layout,
        key_bindings=kb,
        style=style,
        mouse_support=True,
        full_screen=False,
    )

    return app.run(in_thread=True)


def kb_cancel():
    """Custom key bindings to handle ESC as a user cancellation."""
    bindings = KeyBindings()

    @bindings.add('escape')
    def _(event):
        event.app.exit(exception=UserCancelledError, style='class:aborting')

    return bindings


class UserCancelledError(Exception):
    """Raised when the user cancels an operation via key binding."""

    pass<|MERGE_RESOLUTION|>--- conflicted
+++ resolved
@@ -193,13 +193,9 @@
         if isinstance(event, FileReadObservation):
             display_file_read(event)
         if isinstance(event, AgentStateChangedObservation):
-<<<<<<< HEAD
-            display_agent_paused_message(event.agent_state)
+            display_agent_state_change_message(event.agent_state)
         if isinstance(event, ErrorObservation):
             display_error(event.content)
-=======
-            display_agent_state_change_message(event.agent_state)
->>>>>>> 77f92ce0
 
 
 def display_message(message: str):
@@ -289,11 +285,7 @@
     content = event.content.replace('\t', ' ')
     container = Frame(
         TextArea(
-<<<<<<< HEAD
-            text=f'{event.content}',
-=======
             text=content,
->>>>>>> 77f92ce0
             read_only=True,
             style=COLOR_GREY,
             wrap_lines=True,
