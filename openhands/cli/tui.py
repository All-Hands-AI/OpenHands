--- conflicted
+++ resolved
@@ -207,15 +207,10 @@
         print_formatted_text(f'\n{message}')
 
 
-<<<<<<< HEAD
-def display_error(error: str):
+def display_error(error: str) -> None:
     error = error.strip()
 
     if error:
-=======
-def display_command(event: CmdRunAction) -> None:
-    if event.confirmation_state == ActionConfirmationStatus.AWAITING_CONFIRMATION:
->>>>>>> c8052475
         container = Frame(
             TextArea(
                 text=error,
@@ -230,8 +225,7 @@
         print_container(container)
 
 
-<<<<<<< HEAD
-def display_command(event: CmdRunAction):
+def display_command(event: CmdRunAction) -> None:
     container = Frame(
         TextArea(
             text=f'$ {event.command}',
@@ -246,10 +240,7 @@
     print_container(container)
 
 
-def display_command_output(output: str):
-=======
 def display_command_output(output: str) -> None:
->>>>>>> c8052475
     lines = output.split('\n')
     formatted_lines = []
     for line in lines:
