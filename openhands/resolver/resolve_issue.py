# flake8: noqa: E501

import asyncio

from openhands.resolver.issue_resolver import IssueResolver


def main() -> None:
    import argparse

    def int_or_none(value: str) -> int | None:
        if value.lower() == 'none':
            return None
        else:
            return int(value)

    parser = argparse.ArgumentParser(description='Resolve a single issue.')
    parser.add_argument(
        '--selected-repo',
        type=str,
        required=True,
        help='repository to resolve issues in form of `owner/repo`.',
    )
    parser.add_argument(
        '--token',
        type=str,
        default=None,
        help='token to access the repository.',
    )
    parser.add_argument(
        '--username',
        type=str,
        default=None,
        help='username to access the repository.',
    )
    parser.add_argument(
        '--base-container-image',
        type=str,
        default=None,
        help='base container image to use.',
    )
    parser.add_argument(
        '--runtime-container-image',
        type=str,
        default=None,
        help='Container image to use.',
    )
    parser.add_argument(
        '--max-iterations',
        type=int,
        default=50,
        help='Maximum number of iterations to run.',
    )
    parser.add_argument(
        '--issue-number',
        type=int,
        required=True,
        help='Issue number to resolve.',
    )
    parser.add_argument(
        '--comment-id',
        type=int_or_none,
        required=False,
        default=None,
        help='Resolve a specific comment',
    )
    parser.add_argument(
        '--output-dir',
        type=str,
        default='output',
        help='Output directory to write the results.',
    )
    parser.add_argument(
        '--llm-model',
        type=str,
        default=None,
        help='LLM model to use.',
    )
    parser.add_argument(
        '--llm-api-key',
        type=str,
        default=None,
        help='LLM API key to use.',
    )
    parser.add_argument(
        '--llm-base-url',
        type=str,
        default=None,
        help='LLM base URL to use.',
    )
    parser.add_argument(
        '--prompt-file',
        type=str,
        default=None,
        help='Path to the prompt template file in Jinja format.',
    )
    parser.add_argument(
        '--repo-instruction-file',
        type=str,
        default=None,
        help='Path to the repository instruction file in text format.',
    )
    parser.add_argument(
        '--issue-type',
        type=str,
        default='issue',
        choices=['issue', 'pr'],
        help='Type of issue to resolve, either open issue or pr comments.',
    )
    parser.add_argument(
        '--is-experimental',
        type=lambda x: x.lower() == 'true',
        help='Whether to run in experimental mode.',
    )
    parser.add_argument(
        '--base-domain',
        type=str,
        default=None,
<<<<<<< HEAD
        help='Base domain for the git server (defaults to "github.com" for GitHub, "gitlab.com" for GitLab, and "dev.azure.com" for Azure DevOps)',
=======
        help='Base domain for the git server (defaults to "github.com" for GitHub, "gitlab.com" for GitLab, and "bitbucket.org" for Bitbucket)',
>>>>>>> c2acf4e0
    )

    my_args = parser.parse_args()

    issue_resolver = IssueResolver(my_args)
    asyncio.run(issue_resolver.resolve_issue())


if __name__ == '__main__':
    main()<|MERGE_RESOLUTION|>--- conflicted
+++ resolved
@@ -116,11 +116,7 @@
         '--base-domain',
         type=str,
         default=None,
-<<<<<<< HEAD
-        help='Base domain for the git server (defaults to "github.com" for GitHub, "gitlab.com" for GitLab, and "dev.azure.com" for Azure DevOps)',
-=======
         help='Base domain for the git server (defaults to "github.com" for GitHub, "gitlab.com" for GitLab, and "bitbucket.org" for Bitbucket)',
->>>>>>> c2acf4e0
     )
 
     my_args = parser.parse_args()
