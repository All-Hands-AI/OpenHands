# flake8: noqa: E501

import asyncio
import dataclasses
import json
import os
import pathlib
import shutil
import subprocess
from argparse import Namespace
from typing import Any
from uuid import uuid4

from termcolor import colored

import openhands
from openhands.controller.state.state import State
from openhands.core.config import AgentConfig, OpenHandsConfig, SandboxConfig
from openhands.core.config.utils import load_openhands_config
from openhands.core.logger import openhands_logger as logger
from openhands.core.main import create_runtime, run_controller
from openhands.events.action import CmdRunAction, MessageAction
from openhands.events.event import Event
from openhands.events.observation import (
    CmdOutputObservation,
    ErrorObservation,
    Observation,
)
from openhands.events.stream import EventStreamSubscriber
from openhands.integrations.service_types import ProviderType
from openhands.resolver.interfaces.issue import Issue
from openhands.resolver.interfaces.issue_definitions import (
    ServiceContextIssue,
    ServiceContextPR,
)
from openhands.resolver.issue_handler_factory import IssueHandlerFactory
from openhands.resolver.resolver_output import ResolverOutput
from openhands.resolver.utils import (
    codeact_user_response,
    get_unique_uid,
    identify_token,
    reset_logger_for_multiprocessing,
)
from openhands.runtime.base import Runtime
from openhands.utils.async_utils import GENERAL_TIMEOUT, call_async_from_sync

# Don't make this configurable for now, unless we have other competitive agents
AGENT_CLASS = 'CodeActAgent'


class IssueResolver:
    GITLAB_CI = os.getenv('GITLAB_CI') == 'true'
    AZURE_DEVOPS_CI = os.getenv('TF_BUILD') == 'True'

    def __init__(self, args: Namespace) -> None:
        """Initialize the IssueResolver with the given parameters.
        Params initialized:
            owner: Owner of the repo.
            repo: Repository name.
            token: Token to access the repository.
            username: Username to access the repository.
            platform: Platform of the repository.
            runtime_container_image: Container image to use.
            max_iterations: Maximum number of iterations to run.
            output_dir: Output directory to write the results.
            llm_config: Configuration for the language model.
            prompt_template: Prompt template to use.
            issue_type: Type of issue to resolve (issue or pr).
            repo_instruction: Repository instruction to use.
            issue_number: Issue number to resolve.
            comment_id: Optional ID of a specific comment to focus on.
            base_domain: The base domain for the git server.
        """

        parts = args.selected_repo.rsplit('/', 1)
        if len(parts) < 2:
            raise ValueError('Invalid repository format. Expected owner/repo')
        owner, repo = parts

        token = (
            args.token
            or os.getenv('GITHUB_TOKEN')
            or os.getenv('GITLAB_TOKEN')
<<<<<<< HEAD
            or os.getenv('AZURE_DEVOPS_TOKEN')
=======
            or os.getenv('BITBUCKET_TOKEN')
>>>>>>> c2acf4e0
        )
        username = args.username if args.username else os.getenv('GIT_USERNAME')
        if not username:
            raise ValueError('Username is required.')

        if not token:
            raise ValueError('Token is required.')

        platform = call_async_from_sync(
            identify_token,
            GENERAL_TIMEOUT,
            token,
            args.base_domain,
        )

        repo_instruction = None
        if args.repo_instruction_file:
            with open(args.repo_instruction_file, 'r') as f:
                repo_instruction = f.read()

        issue_type = args.issue_type

        # Read the prompt template
        prompt_file = args.prompt_file
        if prompt_file is None:
            if issue_type == 'issue':
                prompt_file = os.path.join(
                    os.path.dirname(__file__), 'prompts/resolve/basic-with-tests.jinja'
                )
            else:
                prompt_file = os.path.join(
                    os.path.dirname(__file__), 'prompts/resolve/basic-followup.jinja'
                )
        with open(prompt_file, 'r') as f:
            user_instructions_prompt_template = f.read()

        with open(
            prompt_file.replace('.jinja', '-conversation-instructions.jinja')
        ) as f:
            conversation_instructions_prompt_template = f.read()

        base_domain = args.base_domain
        if base_domain is None:
            base_domain = (
                'github.com'
                if platform == ProviderType.GITHUB
                else 'gitlab.com'
                if platform == ProviderType.GITLAB
<<<<<<< HEAD
                else 'dev.azure.com'
=======
                else 'bitbucket.org'
>>>>>>> c2acf4e0
            )

        self.output_dir = args.output_dir
        self.issue_type = issue_type
        self.issue_number = args.issue_number

        self.workspace_base = self.build_workspace_base(
            self.output_dir, self.issue_type, self.issue_number
        )

        self.max_iterations = args.max_iterations

        self.app_config = self.update_openhands_config(
            load_openhands_config(),
            self.max_iterations,
            self.workspace_base,
            args.base_container_image,
            args.runtime_container_image,
            args.is_experimental,
        )

        self.owner = owner
        self.repo = repo
        self.platform = platform
        self.user_instructions_prompt_template = user_instructions_prompt_template
        self.conversation_instructions_prompt_template = (
            conversation_instructions_prompt_template
        )
        self.repo_instruction = repo_instruction
        self.comment_id = args.comment_id

        factory = IssueHandlerFactory(
            owner=self.owner,
            repo=self.repo,
            token=token,
            username=username,
            platform=self.platform,
            base_domain=base_domain,
            issue_type=self.issue_type,
            llm_config=self.app_config.get_llm_config(),
        )
        self.issue_handler = factory.create()

    @classmethod
    def update_openhands_config(
        cls,
        config: OpenHandsConfig,
        max_iterations: int,
        workspace_base: str,
        base_container_image: str | None,
        runtime_container_image: str | None,
        is_experimental: bool,
    ) -> OpenHandsConfig:
        config.default_agent = 'CodeActAgent'
        config.runtime = 'docker'
        config.max_budget_per_task = 4
        config.max_iterations = max_iterations

        # do not mount workspace
        config.workspace_base = workspace_base
        config.workspace_mount_path = workspace_base
        config.agents = {'CodeActAgent': AgentConfig(disabled_microagents=['github'])}

        cls.update_sandbox_config(
            config,
            base_container_image,
            runtime_container_image,
            is_experimental,
        )

        return config

    @classmethod
    def update_sandbox_config(
        cls,
        openhands_config: OpenHandsConfig,
        base_container_image: str | None,
        runtime_container_image: str | None,
        is_experimental: bool,
    ) -> None:
        if runtime_container_image is not None and base_container_image is not None:
            raise ValueError('Cannot provide both runtime and base container images.')

        if (
            runtime_container_image is None
            and base_container_image is None
            and not is_experimental
        ):
            runtime_container_image = (
                f'ghcr.io/all-hands-ai/runtime:{openhands.__version__}-nikolaik'
            )

        # Convert container image values to string or None
        container_base = (
            str(base_container_image) if base_container_image is not None else None
        )
        container_runtime = (
            str(runtime_container_image)
            if runtime_container_image is not None
            else None
        )

        sandbox_config = SandboxConfig(
            base_container_image=container_base,
            runtime_container_image=container_runtime,
            enable_auto_lint=False,
            use_host_network=False,
            timeout=300,
        )

        # Configure sandbox for GitLab CI environment
        if cls.GITLAB_CI:
            sandbox_config.local_runtime_url = os.getenv(
                'LOCAL_RUNTIME_URL', 'http://localhost'
            )
            user_id = os.getuid() if hasattr(os, 'getuid') else 1000
            if user_id == 0:
                sandbox_config.user_id = get_unique_uid()

        # Configure sandbox for Azure DevOps CI environment
        if cls.AZURE_DEVOPS_CI:
            sandbox_config.use_host_network = False
            sandbox_config.enable_auto_lint = True
            sandbox_config.runtime_startup_env_vars = {
                'TF_BUILD': 'True',
            }

        openhands_config.sandbox.base_container_image = (
            sandbox_config.base_container_image
        )
        openhands_config.sandbox.runtime_container_image = (
            sandbox_config.runtime_container_image
        )
        openhands_config.sandbox.enable_auto_lint = sandbox_config.enable_auto_lint
        openhands_config.sandbox.use_host_network = sandbox_config.use_host_network
        openhands_config.sandbox.timeout = sandbox_config.timeout
        openhands_config.sandbox.local_runtime_url = sandbox_config.local_runtime_url
        openhands_config.sandbox.user_id = sandbox_config.user_id

    def initialize_runtime(
        self,
        runtime: Runtime,
    ) -> None:
        """Initialize the runtime for the agent.

        This function is called before the runtime is used to run the agent.
        It sets up git configuration and runs the setup script if it exists.
        """
        logger.info('-' * 30)
        logger.info('BEGIN Runtime Completion Fn')
        logger.info('-' * 30)
        obs: Observation

        action = CmdRunAction(command='cd /workspace')
        logger.info(action, extra={'msg_type': 'ACTION'})
        obs = runtime.run_action(action)
        logger.info(obs, extra={'msg_type': 'OBSERVATION'})
        if not isinstance(obs, CmdOutputObservation) or obs.exit_code != 0:
            raise RuntimeError(f'Failed to change directory to /workspace.\n{obs}')

        if (self.platform == ProviderType.GITLAB and self.GITLAB_CI) or (
            self.platform == ProviderType.AZURE_DEVOPS and self.AZURE_DEVOPS_CI
        ):
            action = CmdRunAction(command='sudo chown -R 1001:0 /workspace/*')
            logger.info(action, extra={'msg_type': 'ACTION'})
            obs = runtime.run_action(action)
            logger.info(obs, extra={'msg_type': 'OBSERVATION'})

        action = CmdRunAction(command='git config --global core.pager ""')
        logger.info(action, extra={'msg_type': 'ACTION'})
        obs = runtime.run_action(action)
        logger.info(obs, extra={'msg_type': 'OBSERVATION'})
        if not isinstance(obs, CmdOutputObservation) or obs.exit_code != 0:
            raise RuntimeError(f'Failed to set git config.\n{obs}')

        # Run setup script if it exists
        logger.info('Checking for .openhands/setup.sh script...')
        runtime.maybe_run_setup_script()

        # Setup git hooks if they exist
        logger.info('Checking for .openhands/pre-commit.sh script...')
        runtime.maybe_setup_git_hooks()

    async def complete_runtime(
        self,
        runtime: Runtime,
        base_commit: str,
    ) -> dict[str, Any]:
        """Complete the runtime for the agent.

        This function is called before the runtime is used to run the agent.
        If you need to do something in the sandbox to get the correctness metric after
        the agent has run, modify this function.
        """
        logger.info('-' * 30)
        logger.info('BEGIN Runtime Completion Fn')
        logger.info('-' * 30)
        obs: Observation

        action = CmdRunAction(command='cd /workspace')
        logger.info(action, extra={'msg_type': 'ACTION'})
        obs = runtime.run_action(action)
        logger.info(obs, extra={'msg_type': 'OBSERVATION'})
        if not isinstance(obs, CmdOutputObservation) or obs.exit_code != 0:
            raise RuntimeError(
                f'Failed to change directory to /workspace. Observation: {obs}'
            )

        action = CmdRunAction(command='git config --global core.pager ""')
        logger.info(action, extra={'msg_type': 'ACTION'})
        obs = runtime.run_action(action)
        logger.info(obs, extra={'msg_type': 'OBSERVATION'})
        if not isinstance(obs, CmdOutputObservation) or obs.exit_code != 0:
            raise RuntimeError(f'Failed to set git config. Observation: {obs}')

        action = CmdRunAction(
            command='git config --global --add safe.directory /workspace'
        )
        logger.info(action, extra={'msg_type': 'ACTION'})
        obs = runtime.run_action(action)
        logger.info(obs, extra={'msg_type': 'OBSERVATION'})
        if not isinstance(obs, CmdOutputObservation) or obs.exit_code != 0:
            raise RuntimeError(f'Failed to set git config. Observation: {obs}')

        if (self.platform == ProviderType.GITLAB and self.GITLAB_CI) or (
            self.platform == ProviderType.AZURE_DEVOPS and self.AZURE_DEVOPS_CI
        ):
            action = CmdRunAction(command='sudo git add -A')
        else:
            action = CmdRunAction(command='git add -A')

        logger.info(action, extra={'msg_type': 'ACTION'})
        obs = runtime.run_action(action)
        logger.info(obs, extra={'msg_type': 'OBSERVATION'})
        if not isinstance(obs, CmdOutputObservation) or obs.exit_code != 0:
            raise RuntimeError(f'Failed to git add. Observation: {obs}')

        n_retries = 0
        git_patch = None
        while n_retries < 5:
            action = CmdRunAction(command=f'git diff --no-color --cached {base_commit}')
            action.set_hard_timeout(600 + 100 * n_retries)
            logger.info(action, extra={'msg_type': 'ACTION'})
            obs = runtime.run_action(action)
            logger.info(obs, extra={'msg_type': 'OBSERVATION'})
            n_retries += 1
            if isinstance(obs, CmdOutputObservation):
                if obs.exit_code == 0:
                    git_patch = obs.content.strip()
                    break
                else:
                    logger.info('Failed to get git diff, retrying...')
                    await asyncio.sleep(10)
            elif isinstance(obs, ErrorObservation):
                logger.error(f'Error occurred: {obs.content}. Retrying...')
                await asyncio.sleep(10)
            else:
                raise ValueError(f'Unexpected observation type: {type(obs)}')

        logger.info('-' * 30)
        logger.info('END Runtime Completion Fn')
        logger.info('-' * 30)
        return {'git_patch': git_patch}

    @staticmethod
    def build_workspace_base(
        output_dir: str, issue_type: str, issue_number: int
    ) -> str:
        workspace_base = os.path.join(
            output_dir, 'workspace', f'{issue_type}_{issue_number}'
        )
        return os.path.abspath(workspace_base)

    async def process_issue(
        self,
        issue: Issue,
        base_commit: str,
        issue_handler: ServiceContextIssue | ServiceContextPR,
        reset_logger: bool = False,
    ) -> ResolverOutput:
        # Setup the logger properly, so you can run multi-processing to parallelize processing
        if reset_logger:
            log_dir = os.path.join(self.output_dir, 'infer_logs')
            reset_logger_for_multiprocessing(logger, str(issue.number), log_dir)
        else:
            logger.info(f'Starting fixing issue {issue.number}.')

        # write the repo to the workspace
        if os.path.exists(self.workspace_base):
            shutil.rmtree(self.workspace_base)
        shutil.copytree(os.path.join(self.output_dir, 'repo'), self.workspace_base)

        runtime = create_runtime(self.app_config)
        await runtime.connect()

        def on_event(evt: Event) -> None:
            logger.info(evt)

        runtime.event_stream.subscribe(
            EventStreamSubscriber.MAIN, on_event, str(uuid4())
        )

        self.initialize_runtime(runtime)

        instruction, conversation_instructions, images_urls = (
            issue_handler.get_instruction(
                issue,
                self.user_instructions_prompt_template,
                self.conversation_instructions_prompt_template,
                self.repo_instruction,
            )
        )
        # Here's how you can run the agent (similar to the `main` function) and get the final task state
        action = MessageAction(content=instruction, image_urls=images_urls)
        try:
            state: State | None = await run_controller(
                config=self.app_config,
                initial_user_action=action,
                runtime=runtime,
                fake_user_response_fn=codeact_user_response,
                conversation_instructions=conversation_instructions,
            )
            if state is None:
                raise RuntimeError('Failed to run the agent.')
        except (ValueError, RuntimeError) as e:
            error_msg = f'Agent failed with error: {str(e)}'
            logger.error(error_msg)
            state = None
            last_error: str | None = error_msg

        # Get git patch
        return_val = await self.complete_runtime(runtime, base_commit)
        git_patch = return_val['git_patch']
        logger.info(
            f'Got git diff for instance {issue.number}:\n--------\n{git_patch}\n--------'
        )

        # Serialize histories and set defaults for failed state
        if state is None:
            histories = []
            metrics = None
            success = False
            comment_success = None
            result_explanation = 'Agent failed to run'
            last_error = 'Agent failed to run or crashed'
        else:
            histories = [dataclasses.asdict(event) for event in state.history]
            metrics = state.metrics.get() if state.metrics else None
            # determine success based on the history, issue description and git patch
            success, comment_success, result_explanation = issue_handler.guess_success(
                issue, state.history, git_patch
            )

            if issue_handler.issue_type == 'pr' and comment_success:
                success_log = 'I have updated the PR and resolved some of the issues that were cited in the pull request review. Specifically, I identified the following revision requests, and all the ones that I think I successfully resolved are checked off. All the unchecked ones I was not able to resolve, so manual intervention may be required:\n'
                try:
                    explanations = json.loads(result_explanation)
                except json.JSONDecodeError:
                    logger.error(
                        f'Failed to parse result_explanation as JSON: {result_explanation}'
                    )
                    explanations = [
                        str(result_explanation)
                    ]  # Use raw string as fallback

                for success_indicator, explanation in zip(
                    comment_success, explanations
                ):
                    status = (
                        colored('[X]', 'red')
                        if success_indicator
                        else colored('[ ]', 'red')
                    )
                    bullet_point = colored('-', 'yellow')
                    success_log += f'\n{bullet_point} {status}: {explanation}'
                logger.info(success_log)
            last_error = state.last_error if state.last_error else None

        # Save the output
        output = ResolverOutput(
            issue=issue,
            issue_type=issue_handler.issue_type,
            instruction=instruction,
            base_commit=base_commit,
            git_patch=git_patch,
            history=histories,
            metrics=metrics,
            success=success,
            comment_success=comment_success,
            result_explanation=result_explanation,
            error=last_error,
        )
        return output

    def extract_issue(self) -> Issue:
        # Load dataset
        issues: list[Issue] = self.issue_handler.get_converted_issues(
            issue_numbers=[self.issue_number], comment_id=self.comment_id
        )

        if not issues:
            raise ValueError(
                f'No issues found for issue number {self.issue_number}. Please verify that:\n'
                f'1. The issue/PR #{self.issue_number} exists in the repository {self.owner}/{self.repo}\n'
                f'2. You have the correct permissions to access it\n'
                f'3. The repository name is spelled correctly'
            )

        return issues[0]

    async def resolve_issue(
        self,
        reset_logger: bool = False,
    ) -> None:
        """Resolve a single issue.

        Args:
            reset_logger: Whether to reset the logger for multiprocessing.
        """

        issue = self.extract_issue()

        if self.comment_id is not None:
            if (
                self.issue_type == 'pr'
                and not issue.review_comments
                and not issue.review_threads
                and not issue.thread_comments
            ):
                raise ValueError(
                    f'Comment ID {self.comment_id} did not have a match for issue {issue.number}'
                )

            if self.issue_type == 'issue' and not issue.thread_comments:
                raise ValueError(
                    f'Comment ID {self.comment_id} did not have a match for issue {issue.number}'
                )

        # TEST METADATA
        model_name = self.app_config.get_llm_config().model.split('/')[-1]

        pathlib.Path(self.output_dir).mkdir(parents=True, exist_ok=True)
        pathlib.Path(os.path.join(self.output_dir, 'infer_logs')).mkdir(
            parents=True, exist_ok=True
        )
        logger.info(f'Using output directory: {self.output_dir}')

        # checkout the repo
        repo_dir = os.path.join(self.output_dir, 'repo')
        if not os.path.exists(repo_dir):
            checkout_output = subprocess.check_output(  # noqa: ASYNC101
                [
                    'git',
                    'clone',
                    self.issue_handler.get_clone_url(),
                    f'{self.output_dir}/repo',
                ]
            ).decode('utf-8')
            if 'fatal' in checkout_output:
                raise RuntimeError(f'Failed to clone repository: {checkout_output}')

        # get the commit id of current repo for reproducibility
        base_commit = (
            subprocess.check_output(['git', 'rev-parse', 'HEAD'], cwd=repo_dir)  # noqa: ASYNC101
            .decode('utf-8')
            .strip()
        )
        logger.info(f'Base commit: {base_commit}')

        if self.repo_instruction is None:
            # Check for .openhands_instructions file in the workspace directory
            openhands_instructions_path = os.path.join(
                repo_dir, '.openhands_instructions'
            )
            if os.path.exists(openhands_instructions_path):
                with open(openhands_instructions_path, 'r') as f:  # noqa: ASYNC101
                    self.repo_instruction = f.read()

        # OUTPUT FILE
        output_file = os.path.join(self.output_dir, 'output.jsonl')
        logger.info(f'Writing output to {output_file}')

        # Check if this issue was already processed
        if os.path.exists(output_file):
            with open(output_file, 'r') as f:  # noqa: ASYNC101
                for line in f:
                    data = ResolverOutput.model_validate_json(line)
                    if data.issue.number == self.issue_number:
                        logger.warning(
                            f'Issue {self.issue_number} was already processed. Skipping.'
                        )
                        return

        output_fp = open(output_file, 'a')  # noqa: ASYNC101

        logger.info(
            f'Resolving issue {self.issue_number} with Agent {AGENT_CLASS}, model {model_name}, max iterations {self.max_iterations}.'
        )

        try:
            # checkout to pr branch if needed
            if self.issue_type == 'pr':
                branch_to_use = issue.head_branch
                logger.info(
                    f'Checking out to PR branch {branch_to_use} for issue {issue.number}'
                )

                if not branch_to_use:
                    raise ValueError('Branch name cannot be None')

                # Fetch the branch first to ensure it exists locally
                fetch_cmd = ['git', 'fetch', 'origin', branch_to_use]
                subprocess.check_output(  # noqa: ASYNC101
                    fetch_cmd,
                    cwd=repo_dir,
                )

                # Checkout the branch
                checkout_cmd = ['git', 'checkout', branch_to_use]
                subprocess.check_output(  # noqa: ASYNC101
                    checkout_cmd,
                    cwd=repo_dir,
                )

                base_commit = (
                    subprocess.check_output(['git', 'rev-parse', 'HEAD'], cwd=repo_dir)  # noqa: ASYNC101
                    .decode('utf-8')
                    .strip()
                )

            output = await self.process_issue(
                issue,
                base_commit,
                self.issue_handler,
                reset_logger,
            )
            output_fp.write(output.model_dump_json() + '\n')
            output_fp.flush()

        finally:
            output_fp.close()
            logger.info('Finished.')<|MERGE_RESOLUTION|>--- conflicted
+++ resolved
@@ -81,11 +81,7 @@
             args.token
             or os.getenv('GITHUB_TOKEN')
             or os.getenv('GITLAB_TOKEN')
-<<<<<<< HEAD
-            or os.getenv('AZURE_DEVOPS_TOKEN')
-=======
             or os.getenv('BITBUCKET_TOKEN')
->>>>>>> c2acf4e0
         )
         username = args.username if args.username else os.getenv('GIT_USERNAME')
         if not username:
@@ -134,11 +130,7 @@
                 if platform == ProviderType.GITHUB
                 else 'gitlab.com'
                 if platform == ProviderType.GITLAB
-<<<<<<< HEAD
-                else 'dev.azure.com'
-=======
                 else 'bitbucket.org'
->>>>>>> c2acf4e0
             )
 
         self.output_dir = args.output_dir
