import argparse
import json
import os
import shutil
import subprocess

import jinja2
from pydantic import SecretStr

from openhands.core.config import LLMConfig
from openhands.core.logger import openhands_logger as logger
from openhands.integrations.service_types import ProviderType
from openhands.llm.llm import LLM
<<<<<<< HEAD
from openhands.resolver.interfaces.azure_devops import AzureDevOpsIssueHandler
=======
from openhands.resolver.interfaces.bitbucket import BitbucketIssueHandler
>>>>>>> c2acf4e0
from openhands.resolver.interfaces.github import GithubIssueHandler
from openhands.resolver.interfaces.gitlab import GitlabIssueHandler
from openhands.resolver.interfaces.issue import Issue
from openhands.resolver.interfaces.issue_definitions import ServiceContextIssue
from openhands.resolver.io_utils import (
    load_single_resolver_output,
)
from openhands.resolver.patching import apply_diff, parse_patch
from openhands.resolver.resolver_output import ResolverOutput
from openhands.resolver.utils import identify_token
from openhands.utils.async_utils import GENERAL_TIMEOUT, call_async_from_sync


def apply_patch(repo_dir: str, patch: str) -> None:
    """Apply a patch to a repository.

    Args:
        repo_dir: The directory containing the repository
        patch: The patch to apply
    """
    diffs = parse_patch(patch)
    for diff in diffs:
        if not diff.header.new_path:
            logger.warning('Could not determine file to patch')
            continue

        # Remove both "a/" and "b/" prefixes from paths
        old_path = (
            os.path.join(
                repo_dir, diff.header.old_path.removeprefix('a/').removeprefix('b/')
            )
            if diff.header.old_path and diff.header.old_path != '/dev/null'
            else None
        )
        new_path = os.path.join(
            repo_dir, diff.header.new_path.removeprefix('a/').removeprefix('b/')
        )

        # Check if the file is being deleted
        if diff.header.new_path == '/dev/null':
            assert old_path is not None
            if os.path.exists(old_path):
                os.remove(old_path)
                logger.info(f'Deleted file: {old_path}')
            continue

        # Handle file rename
        if old_path and new_path and 'rename from' in patch:
            # Create parent directory of new path
            os.makedirs(os.path.dirname(new_path), exist_ok=True)
            try:
                # Try to move the file directly
                shutil.move(old_path, new_path)
            except shutil.SameFileError:
                # If it's the same file (can happen with directory renames), copy first then remove
                shutil.copy2(old_path, new_path)
                os.remove(old_path)

            # Try to remove empty parent directories
            old_dir = os.path.dirname(old_path)
            while old_dir and old_dir.startswith(repo_dir):
                try:
                    os.rmdir(old_dir)
                    old_dir = os.path.dirname(old_dir)
                except OSError:
                    # Directory not empty or other error, stop trying to remove parents
                    break
            continue

        if old_path:
            # Open the file in binary mode to detect line endings
            with open(old_path, 'rb') as f:
                original_content = f.read()

            # Detect line endings
            if b'\r\n' in original_content:
                newline = '\r\n'
            elif b'\n' in original_content:
                newline = '\n'
            else:
                newline = None  # Let Python decide

            try:
                with open(old_path, 'r', newline=newline) as f:
                    split_content = [x.strip(newline) for x in f.readlines()]
            except UnicodeDecodeError as e:
                logger.error(f'Error reading file {old_path}: {e}')
                split_content = []
        else:
            newline = '\n'
            split_content = []

        if diff.changes is None:
            logger.warning(f'No changes to apply for {old_path}')
            continue

        new_content = apply_diff(diff, split_content)

        # Ensure the directory exists before writing the file
        os.makedirs(os.path.dirname(new_path), exist_ok=True)

        # Write the new content using the detected line endings
        with open(new_path, 'w', newline=newline) as f:
            for line in new_content:
                print(line, file=f)

    logger.info('Patch applied successfully')


def initialize_repo(
    output_dir: str, issue_number: int, issue_type: str, base_commit: str | None = None
) -> str:
    """Initialize the repository.

    Args:
        output_dir: The output directory to write the repository to
        issue_number: The issue number to fix
        issue_type: The type of the issue
        base_commit: The base commit to checkout (if issue_type is pr)
    """
    src_dir = os.path.join(output_dir, 'repo')
    dest_dir = os.path.join(output_dir, 'patches', f'{issue_type}_{issue_number}')

    if not os.path.exists(src_dir):
        raise ValueError(f'Source directory {src_dir} does not exist.')

    if os.path.exists(dest_dir):
        shutil.rmtree(dest_dir)

    shutil.copytree(src_dir, dest_dir)
    logger.info(f'Copied repository to {dest_dir}')

    # Checkout the base commit if provided
    if base_commit:
        result = subprocess.run(
            f'git -C {dest_dir} checkout {base_commit}',
            shell=True,
            capture_output=True,
            text=True,
        )
        if result.returncode != 0:
            logger.info(f'Error checking out commit: {result.stderr}')
            raise RuntimeError('Failed to check out commit')

    return dest_dir


def make_commit(repo_dir: str, issue: Issue, issue_type: str) -> None:
    """Make a commit with the changes to the repository.

    Args:
        repo_dir: The directory containing the repository
        issue: The issue to fix
        issue_type: The type of the issue
    """
    # Check if git username is set
    result = subprocess.run(
        f'git -C {repo_dir} config user.name',
        shell=True,
        capture_output=True,
        text=True,
    )

    if not result.stdout.strip():
        # If username is not set, configure git
        subprocess.run(
            f'git -C {repo_dir} config user.name "openhands" && '
            f'git -C {repo_dir} config user.email "openhands@all-hands.dev" && '
            f'git -C {repo_dir} config alias.git "git --no-pager"',
            shell=True,
            check=True,
        )
        logger.info('Git user configured as openhands')

    # Add all changes to the git index
    result = subprocess.run(
        f'git -C {repo_dir} add .', shell=True, capture_output=True, text=True
    )
    if result.returncode != 0:
        logger.error(f'Error adding files: {result.stderr}')
        raise RuntimeError('Failed to add files to git')

    # Check the status of the git index
    status_result = subprocess.run(
        f'git -C {repo_dir} status --porcelain',
        shell=True,
        capture_output=True,
        text=True,
    )

    # If there are no changes, raise an error
    if not status_result.stdout.strip():
        logger.error(
            f'No changes to commit for issue #{issue.number}. Skipping commit.'
        )
        raise RuntimeError('ERROR: Openhands failed to make code changes.')

    # Prepare the commit message
    commit_message = f'Fix {issue_type} #{issue.number}: {issue.title}'

    # Commit the changes
    result = subprocess.run(
        ['git', '-C', repo_dir, 'commit', '-m', commit_message],
        capture_output=True,
        text=True,
    )
    if result.returncode != 0:
        raise RuntimeError(f'Failed to commit changes: {result}')


def send_pull_request(
    issue: Issue,
    token: str,
    username: str | None,
    platform: ProviderType,
    patch_dir: str,
    pr_type: str,
    fork_owner: str | None = None,
    additional_message: str | None = None,
    target_branch: str | None = None,
    reviewer: str | None = None,
    pr_title: str | None = None,
    base_domain: str | None = None,
) -> str:
<<<<<<< HEAD
    """Send a pull request to a GitHub, GitLab, or Azure DevOps repository.
=======
    """Send a pull request to a GitHub, GitLab, or Bitbucket repository.
>>>>>>> c2acf4e0

    Args:
        issue: The issue to send the pull request for
        token: The token to use for authentication
        username: The username, if provided
        platform: The platform of the repository.
        patch_dir: The directory containing the patches to apply
        pr_type: The type: branch (no PR created), draft or ready (regular PR created)
        fork_owner: The owner of the fork to push changes to (if different from the original repo owner)
        additional_message: The additional messages to post as a comment on the PR in json list format
        target_branch: The target branch to create the pull request against (defaults to repository default branch)
        reviewer: The username of the reviewer to assign
        pr_title: Custom title for the pull request (optional)
<<<<<<< HEAD
        base_domain: The base domain for the git server (defaults to "github.com" for GitHub, "gitlab.com" for GitLab, and "dev.azure.com" for Azure DevOps)
=======
        base_domain: The base domain for the git server (defaults to "github.com" for GitHub, "gitlab.com" for GitLab, and "bitbucket.org" for Bitbucket)
>>>>>>> c2acf4e0
    """
    if pr_type not in ['branch', 'draft', 'ready']:
        raise ValueError(f'Invalid pr_type: {pr_type}')

    # Determine default base_domain based on platform
    if base_domain is None:
        if platform == ProviderType.GITHUB:
            base_domain = 'github.com'
        elif platform == ProviderType.GITLAB:
            base_domain = 'gitlab.com'
<<<<<<< HEAD
        else:  # platform == ProviderType.AZURE_DEVOPS
            base_domain = 'dev.azure.com'
=======
        else:  # platform == ProviderType.BITBUCKET
            base_domain = 'bitbucket.org'
>>>>>>> c2acf4e0

    # Create the appropriate handler based on platform
    handler = None
    if platform == ProviderType.GITHUB:
        handler = ServiceContextIssue(
            GithubIssueHandler(issue.owner, issue.repo, token, username, base_domain),
            None,
        )
    elif platform == ProviderType.GITLAB:
        handler = ServiceContextIssue(
            GitlabIssueHandler(issue.owner, issue.repo, token, username, base_domain),
            None,
        )
<<<<<<< HEAD
    elif platform == ProviderType.AZURE_DEVOPS:
        handler = ServiceContextIssue(
            AzureDevOpsIssueHandler(
=======
    elif platform == ProviderType.BITBUCKET:
        handler = ServiceContextIssue(
            BitbucketIssueHandler(
>>>>>>> c2acf4e0
                issue.owner, issue.repo, token, username, base_domain
            ),
            None,
        )
    else:
        raise ValueError(f'Unsupported platform: {platform}')

    # Create a new branch with a unique name
    base_branch_name = f'openhands-fix-issue-{issue.number}'
    branch_name = handler.get_branch_name(
        base_branch_name=base_branch_name,
    )

    # Get the default branch or use specified target branch
    logger.info('Getting base branch...')
    if target_branch:
        base_branch = target_branch
        exists = handler.branch_exists(branch_name=target_branch)
        if not exists:
            raise ValueError(f'Target branch {target_branch} does not exist')
    else:
        base_branch = handler.get_default_branch_name()
    logger.info(f'Base branch: {base_branch}')

    # Create and checkout the new branch
    logger.info('Creating new branch...')
    result = subprocess.run(
        ['git', '-C', patch_dir, 'checkout', '-b', branch_name],
        capture_output=True,
        text=True,
    )
    if result.returncode != 0:
        logger.error(f'Error creating new branch: {result.stderr}')
        raise RuntimeError(
            f'Failed to create a new branch {branch_name} in {patch_dir}:'
        )

    # Determine the repository to push to (original or fork)
    push_owner = fork_owner if fork_owner else issue.owner

    handler._strategy.set_owner(push_owner)

    logger.info('Pushing changes...')
    push_url = handler.get_clone_url()
    result = subprocess.run(
        ['git', '-C', patch_dir, 'push', push_url, branch_name],
        capture_output=True,
        text=True,
    )
    if result.returncode != 0:
        logger.error(f'Error pushing changes: {result.stderr}')
        raise RuntimeError('Failed to push changes to the remote repository')

    # Prepare the PR data: title and body
    final_pr_title = (
        pr_title if pr_title else f'Fix issue #{issue.number}: {issue.title}'
    )
    pr_body = f'This pull request fixes #{issue.number}.'
    if additional_message:
        pr_body += f'\n\n{additional_message}'
    pr_body += '\n\nAutomatic fix generated by [OpenHands](https://github.com/All-Hands-AI/OpenHands/) 🙌'

    # For cross repo pull request, we need to send head parameter like fork_owner:branch as per git documentation here : https://docs.github.com/en/rest/pulls/pulls?apiVersion=2022-11-28#create-a-pull-request
    # head parameter usage : The name of the branch where your changes are implemented. For cross-repository pull requests in the same network, namespace head with a user like this: username:branch.
    if fork_owner and platform == ProviderType.GITHUB:
        head_branch = f'{fork_owner}:{branch_name}'
    else:
        head_branch = branch_name
    # If we are not sending a PR, we can finish early and return the
    # URL for the user to open a PR manually
    if pr_type == 'branch':
        url = handler.get_compare_url(branch_name)
    else:
        # Prepare the PR for the GitHub API
        data = {
            'title': final_pr_title,
            ('body' if platform == ProviderType.GITHUB else 'description'): pr_body,
            (
                'head' if platform == ProviderType.GITHUB else 'source_branch'
            ): head_branch,
            (
                'base' if platform == ProviderType.GITHUB else 'target_branch'
            ): base_branch,
            'draft': pr_type == 'draft',
        }

        pr_data = handler.create_pull_request(data)
        url = pr_data['html_url']

        # Request review if a reviewer was specified
        if reviewer and pr_type != 'branch':
            number = pr_data['number']
            handler.request_reviewers(reviewer, number)

    logger.info(
        f'{pr_type} created: {url}\n\n--- Title: {final_pr_title}\n\n--- Body:\n{pr_body}'
    )

    return url


def update_existing_pull_request(
    issue: Issue,
    token: str,
    username: str | None,
    platform: ProviderType,
    patch_dir: str,
    llm_config: LLMConfig,
    comment_message: str | None = None,
    additional_message: str | None = None,
    base_domain: str | None = None,
) -> str:
    """Update an existing pull request with the new patches.

    Args:
        issue: The issue to update.
        token: The  token to use for authentication.
        username: The username to use for authentication.
        platform: The platform of the repository.
        patch_dir: The directory containing the patches to apply.
        llm_config: The LLM configuration to use for summarizing changes.
        comment_message: The main message to post as a comment on the PR.
        additional_message: The additional messages to post as a comment on the PR in json list format.
        base_domain: The base domain for the git server (defaults to "github.com" for GitHub and "gitlab.com" for GitLab)
    """
    # Set up headers and base URL for GitHub or GitLab API

    # Determine default base_domain based on platform
    if base_domain is None:
        base_domain = 'github.com' if platform == ProviderType.GITHUB else 'gitlab.com'

    handler = None
    if platform == ProviderType.GITHUB:
        handler = ServiceContextIssue(
            GithubIssueHandler(issue.owner, issue.repo, token, username, base_domain),
            llm_config,
        )
    else:  # platform == Platform.GITLAB
        handler = ServiceContextIssue(
            GitlabIssueHandler(issue.owner, issue.repo, token, username, base_domain),
            llm_config,
        )

    branch_name = issue.head_branch

    # Prepare the push command
    push_command = (
        f'git -C {patch_dir} push '
        f'{handler.get_authorize_url()}'
        f'{issue.owner}/{issue.repo}.git {branch_name}'
    )

    # Push the changes to the existing branch
    result = subprocess.run(push_command, shell=True, capture_output=True, text=True)
    if result.returncode != 0:
        logger.error(f'Error pushing changes: {result.stderr}')
        raise RuntimeError('Failed to push changes to the remote repository')

    pr_url = handler.get_pull_url(issue.number)
    logger.info(f'Updated pull request {pr_url} with new patches.')

    # Generate a summary of all comment success indicators for PR message
    if not comment_message and additional_message:
        try:
            explanations = json.loads(additional_message)
            if explanations:
                comment_message = (
                    'OpenHands made the following changes to resolve the issues:\n\n'
                )
                for explanation in explanations:
                    comment_message += f'- {explanation}\n'

                # Summarize with LLM if provided
                if llm_config is not None:
                    llm = LLM(llm_config)
                    with open(
                        os.path.join(
                            os.path.dirname(__file__),
                            'prompts/resolve/pr-changes-summary.jinja',
                        ),
                        'r',
                    ) as f:
                        template = jinja2.Template(f.read())
                    prompt = template.render(comment_message=comment_message)
                    response = llm.completion(
                        messages=[{'role': 'user', 'content': prompt}],
                    )
                    comment_message = response.choices[0].message.content.strip()

        except (json.JSONDecodeError, TypeError):
            comment_message = f'A new OpenHands update is available, but failed to parse or summarize the changes:\n{additional_message}'

    # Post a comment on the PR
    if comment_message:
        handler.send_comment_msg(issue.number, comment_message)

    # Reply to each unresolved comment thread
    if additional_message and issue.thread_ids:
        try:
            explanations = json.loads(additional_message)
            for count, reply_comment in enumerate(explanations):
                comment_id = issue.thread_ids[count]
                handler.reply_to_comment(issue.number, comment_id, reply_comment)
        except (json.JSONDecodeError, TypeError):
            msg = f'Error occurred when replying to threads; success explanations {additional_message}'
            handler.send_comment_msg(issue.number, msg)

    return pr_url


def process_single_issue(
    output_dir: str,
    resolver_output: ResolverOutput,
    token: str,
    username: str,
    platform: ProviderType,
    pr_type: str,
    llm_config: LLMConfig,
    fork_owner: str | None,
    send_on_failure: bool,
    target_branch: str | None = None,
    reviewer: str | None = None,
    pr_title: str | None = None,
    base_domain: str | None = None,
) -> None:
    # Determine default base_domain based on platform
    if base_domain is None:
        base_domain = 'github.com' if platform == ProviderType.GITHUB else 'gitlab.com'
    if not resolver_output.success and not send_on_failure:
        logger.info(
            f'Issue {resolver_output.issue.number} was not successfully resolved. Skipping PR creation.'
        )
        return

    issue_type = resolver_output.issue_type

    if issue_type == 'issue':
        patched_repo_dir = initialize_repo(
            output_dir,
            resolver_output.issue.number,
            issue_type,
            resolver_output.base_commit,
        )
    elif issue_type == 'pr':
        patched_repo_dir = initialize_repo(
            output_dir,
            resolver_output.issue.number,
            issue_type,
            resolver_output.issue.head_branch,
        )
    else:
        raise ValueError(f'Invalid issue type: {issue_type}')

    apply_patch(patched_repo_dir, resolver_output.git_patch)

    make_commit(patched_repo_dir, resolver_output.issue, issue_type)

    if issue_type == 'pr':
        update_existing_pull_request(
            issue=resolver_output.issue,
            token=token,
            username=username,
            platform=platform,
            patch_dir=patched_repo_dir,
            additional_message=resolver_output.result_explanation,
            llm_config=llm_config,
            base_domain=base_domain,
        )
    else:
        send_pull_request(
            issue=resolver_output.issue,
            token=token,
            username=username,
            platform=platform,
            patch_dir=patched_repo_dir,
            pr_type=pr_type,
            fork_owner=fork_owner,
            additional_message=resolver_output.result_explanation,
            target_branch=target_branch,
            reviewer=reviewer,
            pr_title=pr_title,
            base_domain=base_domain,
        )


def main() -> None:
    parser = argparse.ArgumentParser(
        description='Send a pull request to Github or Gitlab.'
    )
    parser.add_argument(
        '--selected-repo',
        type=str,
        default=None,
        help='repository to send pull request in form of `owner/repo`.',
    )
    parser.add_argument(
        '--token',
        type=str,
        default=None,
        help='token to access the repository.',
    )
    parser.add_argument(
        '--username',
        type=str,
        default=None,
        help='username to access the repository.',
    )
    parser.add_argument(
        '--output-dir',
        type=str,
        default='output',
        help='Output directory to write the results.',
    )
    parser.add_argument(
        '--pr-type',
        type=str,
        default='draft',
        choices=['branch', 'draft', 'ready'],
        help='Type of the pull request to send [branch, draft, ready]',
    )
    parser.add_argument(
        '--issue-number',
        type=str,
        required=True,
        help="Issue number to send the pull request for, or 'all_successful' to process all successful issues.",
    )
    parser.add_argument(
        '--fork-owner',
        type=str,
        default=None,
        help='Owner of the fork to push changes to (if different from the original repo owner).',
    )
    parser.add_argument(
        '--send-on-failure',
        action='store_true',
        help='Send a pull request even if the issue was not successfully resolved.',
    )
    parser.add_argument(
        '--llm-model',
        type=str,
        default=None,
        help='LLM model to use for summarizing changes.',
    )
    parser.add_argument(
        '--llm-api-key',
        type=str,
        default=None,
        help='API key for the LLM model.',
    )
    parser.add_argument(
        '--llm-base-url',
        type=str,
        default=None,
        help='Base URL for the LLM model.',
    )
    parser.add_argument(
        '--target-branch',
        type=str,
        default=None,
        help='Target branch to create the pull request against (defaults to repository default branch)',
    )
    parser.add_argument(
        '--reviewer',
        type=str,
        help='GitHub or GitLab username of the person to request review from',
        default=None,
    )
    parser.add_argument(
        '--pr-title',
        type=str,
        help='Custom title for the pull request',
        default=None,
    )
    parser.add_argument(
        '--base-domain',
        type=str,
        default=None,
        help='Base domain for the git server (defaults to "github.com" for GitHub and "gitlab.com" for GitLab)',
    )
    my_args = parser.parse_args()

    token = my_args.token or os.getenv('GITHUB_TOKEN') or os.getenv('GITLAB_TOKEN')
    if not token:
        raise ValueError(
            'token is not set, set via --token or GITHUB_TOKEN or GITLAB_TOKEN environment variable.'
        )
    username = my_args.username if my_args.username else os.getenv('GIT_USERNAME')

    platform = call_async_from_sync(
        identify_token,
        GENERAL_TIMEOUT,
        token,
        my_args.base_domain,
    )

    api_key = my_args.llm_api_key or os.environ['LLM_API_KEY']
    llm_config = LLMConfig(
        model=my_args.llm_model or os.environ['LLM_MODEL'],
        api_key=SecretStr(api_key) if api_key else None,
        base_url=my_args.llm_base_url or os.environ.get('LLM_BASE_URL', None),
    )

    if not os.path.exists(my_args.output_dir):
        raise ValueError(f'Output directory {my_args.output_dir} does not exist.')

    if not my_args.issue_number.isdigit():
        raise ValueError(f'Issue number {my_args.issue_number} is not a number.')
    issue_number = int(my_args.issue_number)
    output_path = os.path.join(my_args.output_dir, 'output.jsonl')
    resolver_output = load_single_resolver_output(output_path, issue_number)
    if not username:
        raise ValueError('username is required.')
    process_single_issue(
        my_args.output_dir,
        resolver_output,
        token,
        username,
        platform,
        my_args.pr_type,
        llm_config,
        my_args.fork_owner,
        my_args.send_on_failure,
        my_args.target_branch,
        my_args.reviewer,
        my_args.pr_title,
        my_args.base_domain,
    )


if __name__ == '__main__':
    main()<|MERGE_RESOLUTION|>--- conflicted
+++ resolved
@@ -11,11 +11,8 @@
 from openhands.core.logger import openhands_logger as logger
 from openhands.integrations.service_types import ProviderType
 from openhands.llm.llm import LLM
-<<<<<<< HEAD
 from openhands.resolver.interfaces.azure_devops import AzureDevOpsIssueHandler
-=======
 from openhands.resolver.interfaces.bitbucket import BitbucketIssueHandler
->>>>>>> c2acf4e0
 from openhands.resolver.interfaces.github import GithubIssueHandler
 from openhands.resolver.interfaces.gitlab import GitlabIssueHandler
 from openhands.resolver.interfaces.issue import Issue
@@ -240,11 +237,7 @@
     pr_title: str | None = None,
     base_domain: str | None = None,
 ) -> str:
-<<<<<<< HEAD
-    """Send a pull request to a GitHub, GitLab, or Azure DevOps repository.
-=======
-    """Send a pull request to a GitHub, GitLab, or Bitbucket repository.
->>>>>>> c2acf4e0
+    """Send a pull request to a GitHub, GitLab, Bitbucket, or Azure DevOps repository.
 
     Args:
         issue: The issue to send the pull request for
@@ -258,11 +251,7 @@
         target_branch: The target branch to create the pull request against (defaults to repository default branch)
         reviewer: The username of the reviewer to assign
         pr_title: Custom title for the pull request (optional)
-<<<<<<< HEAD
-        base_domain: The base domain for the git server (defaults to "github.com" for GitHub, "gitlab.com" for GitLab, and "dev.azure.com" for Azure DevOps)
-=======
         base_domain: The base domain for the git server (defaults to "github.com" for GitHub, "gitlab.com" for GitLab, and "bitbucket.org" for Bitbucket)
->>>>>>> c2acf4e0
     """
     if pr_type not in ['branch', 'draft', 'ready']:
         raise ValueError(f'Invalid pr_type: {pr_type}')
@@ -273,13 +262,10 @@
             base_domain = 'github.com'
         elif platform == ProviderType.GITLAB:
             base_domain = 'gitlab.com'
-<<<<<<< HEAD
         else:  # platform == ProviderType.AZURE_DEVOPS
             base_domain = 'dev.azure.com'
-=======
-        else:  # platform == ProviderType.BITBUCKET
+            else:  # platform == ProviderType.BITBUCKET
             base_domain = 'bitbucket.org'
->>>>>>> c2acf4e0
 
     # Create the appropriate handler based on platform
     handler = None
@@ -293,15 +279,12 @@
             GitlabIssueHandler(issue.owner, issue.repo, token, username, base_domain),
             None,
         )
-<<<<<<< HEAD
     elif platform == ProviderType.AZURE_DEVOPS:
         handler = ServiceContextIssue(
             AzureDevOpsIssueHandler(
-=======
-    elif platform == ProviderType.BITBUCKET:
+            elif platform == ProviderType.BITBUCKET:
         handler = ServiceContextIssue(
             BitbucketIssueHandler(
->>>>>>> c2acf4e0
                 issue.owner, issue.repo, token, username, base_domain
             ),
             None,
