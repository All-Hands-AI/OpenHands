# flake8: noqa: E501

import argparse
import asyncio
import multiprocessing as mp
import os
import pathlib
import subprocess
from typing import Any, Awaitable, TextIO

from pydantic import SecretStr
from tqdm import tqdm

import openhands
from openhands.core.config import LLMConfig
from openhands.core.logger import openhands_logger as logger
from openhands.resolver.interfaces.issue import Issue
from openhands.resolver.resolve_issue import (
    issue_handler_factory,
    process_issue,
)
from openhands.resolver.resolver_output import ResolverOutput
from openhands.resolver.utils import (
    Platform,
    identify_token,
)


def cleanup() -> None:
    logger.info('Cleaning up child processes...')
    for process in mp.active_children():
        logger.info(f'Terminating child process: {process.name}')
        process.terminate()
        process.join()


# This function tracks the progress AND write the output to a JSONL file
async def update_progress(
    output: Awaitable[ResolverOutput], output_fp: TextIO, pbar: tqdm
) -> None:
    resolved_output = await output
    pbar.update(1)
    pbar.set_description(f'issue {resolved_output.issue.number}')
    pbar.set_postfix_str(
        f'Test Result: {resolved_output.metrics.get("test_result", "N/A") if resolved_output.metrics else "N/A"}'
    )
    logger.info(
        f'Finished issue {resolved_output.issue.number}: {resolved_output.metrics.get("test_result", "N/A") if resolved_output.metrics else "N/A"}'
    )
    output_fp.write(resolved_output.model_dump_json() + '\n')
    output_fp.flush()


async def resolve_issues(
    owner: str,
    repo: str,
    token: str,
    username: str,
    platform: Platform,
    max_iterations: int,
    limit_issues: int | None,
    num_workers: int,
    output_dir: str,
    llm_config: LLMConfig,
    base_container_image: str | None,
    runtime_container_image: str,
    prompt_template: str,
    issue_type: str,
    repo_instruction: str | None,
    issue_numbers: list[int] | None,
    base_domain: str = 'github.com',
) -> None:
    """Resolve multiple github or gitlab issues.

    Args:
        owner: Github or Gitlab owner of the repo.
        repo: Github or Gitlab repository to resolve issues in form of `owner/repo`.
        token: Github or Gitlab token to access the repository.
        username: Github or Gitlab username to access the repository.
        max_iterations: Maximum number of iterations to run.
        limit_issues: Limit the number of issues to resolve.
        num_workers: Number of workers to use for parallel processing.
        output_dir: Output directory to write the results.
        llm_config: Configuration for the language model.
        runtime_container_image: Container image to use.
        prompt_template: Prompt template to use.
        issue_type: Type of issue to resolve (issue or pr).
        repo_instruction: Repository instruction to use.
        issue_numbers: List of issue numbers to resolve.
    """
    issue_handler = issue_handler_factory(
        issue_type, owner, repo, token, llm_config, platform, username, base_domain
    )

    # Load dataset
    issues: list[Issue] = issue_handler.get_converted_issues(
        issue_numbers=issue_numbers
    )

    if limit_issues is not None:
        issues = issues[:limit_issues]
        logger.info(f'Limiting resolving to first {limit_issues} issues.')

    # TEST METADATA
    model_name = llm_config.model.split('/')[-1]

    pathlib.Path(output_dir).mkdir(parents=True, exist_ok=True)
    pathlib.Path(os.path.join(output_dir, 'infer_logs')).mkdir(
        parents=True, exist_ok=True
    )
    logger.info(f'Using output directory: {output_dir}')

    # checkout the repo
    repo_dir = os.path.join(output_dir, 'repo')
    if not os.path.exists(repo_dir):
        checkout_output = subprocess.check_output(  # noqa: ASYNC101
            [
                'git',
                'clone',
                issue_handler.get_clone_url(),
                f'{output_dir}/repo',
            ]
        ).decode('utf-8')
        if 'fatal' in checkout_output:
            raise RuntimeError(f'Failed to clone repository: {checkout_output}')

    # get the commit id of current repo for reproducibility
    base_commit = (
        subprocess.check_output(['git', 'rev-parse', 'HEAD'], cwd=repo_dir)  # noqa: ASYNC101
        .decode('utf-8')
        .strip()
    )
    logger.info(f'Base commit: {base_commit}')

    if repo_instruction is None:
        # Check for .openhands_instructions file in the workspace directory
        openhands_instructions_path = os.path.join(repo_dir, '.openhands_instructions')
        if os.path.exists(openhands_instructions_path):
            with open(openhands_instructions_path, 'r') as f:  # noqa: ASYNC101
                repo_instruction = f.read()

    # OUTPUT FILE
    output_file = os.path.join(output_dir, 'output.jsonl')
    logger.info(f'Writing output to {output_file}')
    finished_numbers = set()
    if os.path.exists(output_file):
        with open(output_file, 'r') as f:  # noqa: ASYNC101
            for line in f:
                data = ResolverOutput.model_validate_json(line)
                finished_numbers.add(data.issue.number)
        logger.warning(
            f'Output file {output_file} already exists. Loaded {len(finished_numbers)} finished issues.'
        )
    output_fp = open(output_file, 'a')  # noqa: ASYNC101

    logger.info(
        f'Resolving issues with model {model_name}, max iterations {max_iterations}.'
    )

    # =============================================
    # filter out finished issues
    new_issues = []
    for issue in issues:
        if issue.number in finished_numbers:
            logger.info(f'Skipping issue {issue.number} as it is already finished.')
            continue
        new_issues.append(issue)
    logger.info(
        f'Finished issues: {len(finished_numbers)}, Remaining issues: {len(issues)}'
    )
    # =============================================

    pbar = tqdm(total=len(issues))

    # This sets the multi-processing
    logger.info(f'Using {num_workers} workers.')

    try:
        tasks = []
        for issue in issues:
            # checkout to pr branch
            if issue_type == 'pr':
                logger.info(
                    f'Checking out to PR branch {issue.head_branch} for issue {issue.number}'
                )

                subprocess.check_output(  # noqa: ASYNC101
                    ['git', 'checkout', f'{issue.head_branch}'],
                    cwd=repo_dir,
                )

                base_commit = (
                    subprocess.check_output(['git', 'rev-parse', 'HEAD'], cwd=repo_dir)  # noqa: ASYNC101
                    .decode('utf-8')
                    .strip()
                )

            task = update_progress(
                process_issue(
                    issue,
                    platform,
                    base_commit,
                    max_iterations,
                    llm_config,
                    output_dir,
                    base_container_image,
                    runtime_container_image,
                    prompt_template,
                    issue_handler,
                    repo_instruction,
                    bool(num_workers > 1),
                ),
                output_fp,
                pbar,
            )
            tasks.append(task)

        # Use asyncio.gather with a semaphore to limit concurrency
        sem = asyncio.Semaphore(num_workers)

        async def run_with_semaphore(task: Awaitable[Any]) -> Any:
            async with sem:
                return await task

        await asyncio.gather(*[run_with_semaphore(task) for task in tasks])

    except KeyboardInterrupt:
        logger.info('KeyboardInterrupt received. Cleaning up...')
        cleanup()

    output_fp.close()
    logger.info('Finished.')


def main() -> None:
    parser = argparse.ArgumentParser(
        description='Resolve multiple issues from Github or Gitlab.'
    )
    parser.add_argument(
        '--selected-repo',
        type=str,
        required=True,
        help='Github or Gitlab repository to resolve issues in form of `owner/repo`.',
    )
    parser.add_argument(
        '--token',
        type=str,
        default=None,
        help='Github or Gitlab token to access the repository.',
    )
    parser.add_argument(
        '--username',
        type=str,
        default=None,
        help='Github or Gitlab username to access the repository.',
    )
    parser.add_argument(
        '--base-container-image',
        type=str,
        default=None,
        help='Base container image to use.',
    )
    parser.add_argument(
        '--runtime-container-image',
        type=str,
        default=None,
        help='Container image to use.',
    )
    parser.add_argument(
        '--max-iterations',
        type=int,
        default=50,
        help='Maximum number of iterations to run.',
    )
    parser.add_argument(
        '--limit-issues',
        type=int,
        default=None,
        help='Limit the number of issues to resolve.',
    )
    parser.add_argument(
        '--issue-numbers',
        type=str,
        default=None,
        help='Comma separated list of issue numbers to resolve.',
    )
    parser.add_argument(
        '--num-workers',
        type=int,
        default=1,
        help='Number of workers to use for parallel processing.',
    )
    parser.add_argument(
        '--output-dir',
        type=str,
        default='output',
        help='Output directory to write the results.',
    )
    parser.add_argument(
        '--llm-model',
        type=str,
        default=None,
        help='LLM model to use.',
    )
    parser.add_argument(
        '--llm-api-key',
        type=str,
        default=None,
        help='LLM API key to use.',
    )
    parser.add_argument(
        '--llm-base-url',
        type=str,
        default=None,
        help='LLM base URL to use.',
    )
    parser.add_argument(
        '--prompt-file',
        type=str,
        default=None,
        help='Path to the prompt template file in Jinja format.',
    )
    parser.add_argument(
        '--repo-instruction-file',
        type=str,
        default=None,
        help='Path to the repository instruction file in text format.',
    )
    parser.add_argument(
        '--issue-type',
        type=str,
        default='issue',
        choices=['issue', 'pr'],
        help='Type of issue to resolve, either open issue or pr comments.',
    )
    parser.add_argument(
        '--base-domain',
        type=str,
        default='github.com',
        help='Base domain for GitHub Enterprise (default: github.com)',
    )

    my_args = parser.parse_args()

    base_container_image = my_args.base_container_image

    runtime_container_image = my_args.runtime_container_image
<<<<<<< HEAD

    if runtime_container_image is not None and base_container_image != '':
        raise ValueError('Cannot provide both runtime and base container images.')


    if runtime_container_image is None and base_container_image == '' and not my_args.is_experimental:
        runtime_container_image = (
            f'ghcr.io/all-hands-ai/runtime:{openhands.__version__}-nikolaik'
        )
=======
    if runtime_container_image is None:
        runtime_container_image = 'ghcr.io/all-hands-ai/runtime:0.33.0-nikolaik'
>>>>>>> 92746643

    owner, repo = my_args.selected_repo.split('/')
    token = my_args.token or os.getenv('GITHUB_TOKEN') or os.getenv('GITLAB_TOKEN')
    username = my_args.username if my_args.username else os.getenv('GIT_USERNAME')
    if not username:
        raise ValueError('Username is required.')

    if not token:
        raise ValueError('Token is required.')

    platform = identify_token(token, my_args.selected_repo, my_args.base_domain)
    if platform == Platform.INVALID:
        raise ValueError('Token is invalid.')

    api_key = my_args.llm_api_key or os.environ['LLM_API_KEY']

    llm_config = LLMConfig(
        model=my_args.llm_model or os.environ['LLM_MODEL'],
        api_key=SecretStr(api_key) if api_key else None,
        base_url=my_args.llm_base_url or os.environ.get('LLM_BASE_URL', None),
        api_version=os.environ.get('LLM_API_VERSION', None),
    )

    repo_instruction = None
    if my_args.repo_instruction_file:
        with open(my_args.repo_instruction_file, 'r') as f:
            repo_instruction = f.read()

    issue_numbers = None
    if my_args.issue_numbers:
        issue_numbers = [int(number) for number in my_args.issue_numbers.split(',')]

    issue_type = my_args.issue_type

    # Read the prompt template
    prompt_file = my_args.prompt_file
    if prompt_file is None:
        if issue_type == 'issue':
            prompt_file = os.path.join(
                os.path.dirname(__file__), 'prompts/resolve/basic-with-tests.jinja'
            )
        else:
            prompt_file = os.path.join(
                os.path.dirname(__file__), 'prompts/resolve/basic-followup.jinja'
            )
    with open(prompt_file, 'r') as f:
        prompt_template = f.read()

    asyncio.run(
        resolve_issues(
            owner=owner,
            repo=repo,
            token=token,
            username=username,
            platform=platform,
            base_container_image=base_container_image,
            runtime_container_image=runtime_container_image,
            max_iterations=my_args.max_iterations,
            limit_issues=my_args.limit_issues,
            num_workers=my_args.num_workers,
            output_dir=my_args.output_dir,
            llm_config=llm_config,
            prompt_template=prompt_template,
            issue_type=issue_type,
            repo_instruction=repo_instruction,
            issue_numbers=issue_numbers,
            base_domain=my_args.base_domain,
        )
    )


if __name__ == '__main__':
    main()<|MERGE_RESOLUTION|>--- conflicted
+++ resolved
@@ -345,20 +345,14 @@
     base_container_image = my_args.base_container_image
 
     runtime_container_image = my_args.runtime_container_image
-<<<<<<< HEAD
 
     if runtime_container_image is not None and base_container_image != '':
         raise ValueError('Cannot provide both runtime and base container images.')
-
 
     if runtime_container_image is None and base_container_image == '' and not my_args.is_experimental:
         runtime_container_image = (
             f'ghcr.io/all-hands-ai/runtime:{openhands.__version__}-nikolaik'
         )
-=======
-    if runtime_container_image is None:
-        runtime_container_image = 'ghcr.io/all-hands-ai/runtime:0.33.0-nikolaik'
->>>>>>> 92746643
 
     owner, repo = my_args.selected_repo.split('/')
     token = my_args.token or os.getenv('GITHUB_TOKEN') or os.getenv('GITLAB_TOKEN')
