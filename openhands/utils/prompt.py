--- conflicted
+++ resolved
@@ -1,16 +1,17 @@
 import importlib
 import os
-<<<<<<< HEAD
+from inspect import signature
 from pathlib import Path
 from typing import Any
 
-from jinja2 import Environment, FileSystemLoader, Template, select_autoescape
-=======
-from inspect import signature
-
 import yaml
-from jinja2 import Environment, FileSystemLoader, Template, TemplateNotFound
->>>>>>> 1df7aaa0
+from jinja2 import (
+    Environment,
+    FileSystemLoader,
+    Template,
+    TemplateNotFound,
+    select_autoescape,
+)
 
 from openhands.utils.microagent import MicroAgent
 
@@ -22,15 +23,22 @@
     This class handles loading and rendering of system and user prompt templates,
     as well as loading micro-agent specifications. It provides methods to access
     rendered system and initial user messages for AI interactions.
+
+    Attributes:
+        prompt_dir (str): Directory containing prompt templates.
+        agent_skills_docs (str): Documentation of agent skills.
+        micro_agent (MicroAgent | None): Micro-agent, if specified.
+        conversation_history (list[dict[str, Any]]): History of conversations.
+        core_memory (str): Core memory storage.
+        env (Environment): Jinja2 environment for template rendering.
+        templates (dict[str, Template]): Loaded templates.
+        available_skills (list[str]): List of available skills from YAML configuration.
     """
 
     def __init__(
         self,
-<<<<<<< HEAD
         prompt_dir: str | Path,
-        agent_skills_docs: str,
         micro_agent: MicroAgent | None = None,
-        custom_prompt_dir: str | Path | None = None,
     ):
         """Initialize PromptManager with template directories and agent configuration.
 
@@ -41,123 +49,13 @@
         Templates are loaded in this order (later ones override earlier ones):
         1. Default templates from prompt_dir
         2. Custom templates from custom_prompt_dir
-        3. .j2 files take precedence over .md files with the same base name
-        """
+        3. .j2 files take precedence over .md files with the same base nam
+        """
+
         self.prompt_dir = os.path.abspath(prompt_dir)
-        self.agent_skills_docs = agent_skills_docs
         self.micro_agent = micro_agent
         self.conversation_history: list[dict[str, Any]] = []
         self.core_memory: str = ''
-
-        # Set up template search paths with custom templates taking precedence
-        template_dirs = [self.prompt_dir]
-        if custom_prompt_dir:
-            template_dirs.insert(0, os.path.abspath(custom_prompt_dir))
-
-        # Initialize Jinja environment
-        self.env = Environment(
-            loader=FileSystemLoader(template_dirs),
-            autoescape=select_autoescape(['j2', 'md']),
-            trim_blocks=True,
-            lstrip_blocks=True,
-        )
-
-        # Load all templates
-        self.templates = self._load_templates()
-
-    def _load_templates(self) -> dict[str, Template]:
-        """Load templates with appropriate extensions based on complexity.
-
-        For each template name (e.g. 'system_prompt'), checks for files in this order:
-        1. {name}.j2 in custom_prompt_dir (if provided)
-        2. {name}.md in custom_prompt_dir (if provided)
-        3. {name}.j2 in prompt_dir
-        4. {name}.md in prompt_dir
-        """
-        templates = {}
-
-        # Template names and their default types
-        template_configs = {
-            # Complex templates that typically need Jinja features
-            'system_prompt': '.j2',
-            'summarize_prompt': '.j2',
-            # Simple templates that work well as markdown
-            'user_prompt': '.md',
-            'examples': '.md',
-        }
-
-        for name, default_ext in template_configs.items():
-            # Try loading template with either extension
-            template = None
-            for ext in ['.j2', '.md']:
-                try:
-                    template = self.env.get_template(f'{name}{ext}')
-                    break
-                except Exception:
-                    continue
-
-            # If no template found, create empty one with default extension
-            if template is None:
-                print(f'No template found for {name}, using empty template')
-                template = self.env.from_string('')
-
-            templates[name] = template
-
-        return templates
-
-    def get_template_variables(self) -> dict[str, Any]:
-        """Get the current template variables.
-
-        Returns:
-            Dictionary of variables available to templates
-        """
-        return {
-            'agent_skills_docs': self.agent_skills_docs,
-            'core_memory': self.core_memory,
-            'conversation_history': self.conversation_history,
-            'micro_agent': self.micro_agent.content if self.micro_agent else None,
-        }
-
-    @property
-    def system_message(self) -> str:
-        """Render the system message template."""
-        return (
-            self.templates['system_prompt']
-            .render(**self.get_template_variables())
-            .strip()
-        )
-
-    @property
-    def initial_user_message(self) -> str:
-        """Render the initial user message template."""
-        return (
-            self.templates['user_prompt']
-            .render(**self.get_template_variables())
-            .strip()
-        )
-
-    @property
-    def summarize_message(self) -> str:
-        """Render the summarize message template."""
-        return (
-            self.templates['summarize_prompt']
-            .render(**self.get_template_variables())
-            .strip()
-        )
-=======
-        prompt_dir: str,
-        micro_agent: MicroAgent | None = None,
-    ) -> None:
-        """
-        Initializes the PromptManager with the given prompt directory and agent skills documentation.
-
-        Args:
-            prompt_dir: The directory containing the prompt templates.
-            agent_skills_docs: The documentation for the agent's skills.
-            micro_agent: The micro-agent to use for generating responses.
-        """
-        self.prompt_dir = prompt_dir
-        self.micro_agent = micro_agent
 
         # load available skills from YAML
         yaml_path = os.path.join(prompt_dir, 'agent.yaml')
@@ -172,7 +70,10 @@
 
                 # prioritize custom_templates_dir over the default templates directory
                 self.env = Environment(
-                    loader=FileSystemLoader([custom_templates_dir, self.prompt_dir])
+                    loader=FileSystemLoader([custom_templates_dir, self.prompt_dir]),
+                    autoescape=select_autoescape(['j2', 'md']),
+                    trim_blocks=True,
+                    lstrip_blocks=True,
                 )
 
             self._system_template = self._load_template(
@@ -201,7 +102,11 @@
         # TODO: agent config should have a tool use enabled or disabled
         # and we can use that to conditionally load the tools variant of agentskills
 
+        # Load all templates
+        self.templates = self._load_templates()
+
     def _load_template(self, template_name: str) -> Template:
+        """Load a template from the environment."""
         # use the jinja2 environment to load the template
         try:
             return self.env.get_template(f'{template_name}.j2')
@@ -213,19 +118,79 @@
             with open(template_path, 'r') as file:
                 return Template(file.read())
 
+    def _load_templates(self) -> dict[str, Template]:
+        """Load templates with appropriate extensions based on complexity.
+
+        For each template name (e.g. 'system_prompt'), checks for files in this order:
+        1. {name}.j2 in custom_prompt_dir (if provided)
+        2. {name}.md in custom_prompt_dir (if provided)
+        3. {name}.j2 in prompt_dir
+        4. {name}.md in prompt_dir
+
+        Returns:
+            A dictionary mapping template names to their loaded Template objects.
+        """
+        templates = {}
+
+        # Template names and their default types
+        template_configs = {
+            # Complex templates that typically need Jinja features
+            'system_prompt': '.j2',
+            'summarize_prompt': '.j2',
+            # Simple templates that work well as markdown
+            'user_prompt': '.md',
+            'examples': '.md',
+        }
+
+        for name, default_ext in template_configs.items():
+            # Try loading template with either extension
+            template = None
+            for ext in ['.j2', '.md']:
+                try:
+                    template = self.env.get_template(f'{name}{ext}')
+                    break
+                except TemplateNotFound:
+                    continue
+
+            # If no template found, create empty one
+            if template is None:
+                print(f'No template found for {name}, using empty template')
+                template = self.env.from_string('')
+
+            templates[name] = template
+
+        return templates
+
+    def get_template_variables(self) -> dict[str, Any]:
+        """Get the current template variables.
+
+        Returns:
+            Dictionary of variables available to templates.
+        """
+        return {
+            'core_memory': self.core_memory,
+            'conversation_history': self.conversation_history,
+            'micro_agent': self.micro_agent.content if self.micro_agent else None,
+        }
+
     @property
     def system_message(self) -> str:
+        """Render the system message template."""
         # render the agent_skills.j2 template
 
         self.env.globals['get_skill_docstring'] = self._get_skill_docstring
         rendered_docs = self._agent_skills_template.render(
             available_skills=self.available_skills
         )
-
         rendered = self._system_template.render(
             agent_skills_docs=rendered_docs,
         ).strip()
         return rendered
+        # return (
+        #    self.templates['system_prompt']
+        #    .render(**self.get_template_variables())
+        #    .strip()
+        # )
 
     @property
     def initial_user_message(self) -> str:
@@ -246,8 +211,30 @@
         )
         return rendered.strip()
 
+        # return (
+        #    self.templates['user_prompt']
+        #    .render(**self.get_template_variables())
+        #    .strip()
+        # )
+
+    @property
+    def summarize_message(self) -> str:
+        """Render the summarize message template."""
+        return (
+            self.templates['summarize_prompt']
+            .render(**self.get_template_variables())
+            .strip()
+        )
+
     def _get_skill_docstring(self, skill_name: str) -> str:
-        """Retrieves the docstring of a skill function."""
+        """Retrieves the docstring of a skill function.
+
+        Args:
+            skill_name: The name of the skill in the format 'module:function'.
+
+        Returns:
+            A formatted string containing the function signature and docstring.
+        """
         module_name, function_name = skill_name.split(':')
         try:
             module = importlib.import_module(
@@ -270,5 +257,4 @@
             return f'{fn_signature}\n{doc}'
         except (ImportError, AttributeError) as e:
             print(e)
-            return f'Documentation not found for skill: {skill_name}'
->>>>>>> 1df7aaa0
+            return f'Documentation not found for skill: {skill_name}'