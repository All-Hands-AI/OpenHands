import os
from itertools import islice

from jinja2 import Template

from openhands.controller.state.state import State
from openhands.core.message import Message, TextContent
from openhands.utils.microagent import MicroAgent


class PromptManager:
    """
    Manages prompt templates and micro-agents for AI interactions.

    This class handles loading and rendering of system and user prompt templates,
    as well as loading micro-agent specifications. It provides methods to access
    rendered system and initial user messages for AI interactions.

    Attributes:
        prompt_dir (str): Directory containing prompt templates.
        microagent_dir (str): Directory containing microagent specifications.
        disabled_microagents (list[str] | None): List of microagents to disable. If None, all microagents are enabled.
    """

    def __init__(
        self,
        prompt_dir: str,
        microagent_dir: str | None = None,
        disabled_microagents: list[str] | None = None,
    ):
        self.prompt_dir: str = prompt_dir

        self.system_template: Template = self._load_template('system_prompt')
        self.user_template: Template = self._load_template('user_prompt')
        self.microagents: dict = {}
        self.runtime_info: str = ''

        microagent_files = []
        if microagent_dir:
            microagent_files = [
                os.path.join(microagent_dir, f)
                for f in os.listdir(microagent_dir)
                if f.endswith('.md')
            ]
        for microagent_file in microagent_files:
            microagent = MicroAgent(path=microagent_file)
            if (
                disabled_microagents is None
                or microagent.name not in disabled_microagents
            ):
                self.microagents[microagent.name] = microagent

    def load_microagent_files(self, microagent_files: list[str]):
        for microagent_file in microagent_files:
            microagent = MicroAgent(content=microagent_file)
            self.microagents[microagent.name] = microagent

    def set_runtime_info(self, runtime_info: str):
        self.runtime_info = runtime_info

    def _load_template(self, template_name: str) -> Template:
        if self.prompt_dir is None:
            raise ValueError('Prompt directory is not set')
        template_path = os.path.join(self.prompt_dir, f'{template_name}.j2')
        if not os.path.exists(template_path):
            raise FileNotFoundError(f'Prompt file {template_path} not found')
        with open(template_path, 'r') as file:
            return Template(file.read())

    def get_system_message(self) -> str:
<<<<<<< HEAD
        return self.system_template.render(runtime_info=self.runtime_info).strip()
=======
        repo_instructions = ''
        for microagent in self.microagents.values():
            # We assume these are the repo instructions
            if len(microagent.triggers) == 0:
                if repo_instructions:
                    repo_instructions += '\n\n'
                repo_instructions += microagent.content
        return self.system_template.render(repo_instructions=repo_instructions).strip()
>>>>>>> df822021

    def get_example_user_message(self) -> str:
        """This is the initial user message provided to the agent
        before *actual* user instructions are provided.

        It is used to provide a demonstration of how the agent
        should behave in order to solve the user's task. And it may
        optionally contain some additional context about the user's task.
        These additional context will convert the current generic agent
        into a more specialized agent that is tailored to the user's task.
        """

        return self.user_template.render().strip()

    def enhance_message(self, message: Message) -> None:
        """Enhance the user message with additional context.

        This method is used to enhance the user message with additional context
        about the user's task. The additional context will convert the current
        generic agent into a more specialized agent that is tailored to the user's task.
        """
        if not message.content:
            return
        message_content = message.content[0].text
        for microagent in self.microagents.values():
            trigger = microagent.get_trigger(message_content)
            if trigger:
                micro_text = f'<extra_info>\nThe following information has been included based on a keyword match for "{trigger}". It may or may not be relevant to the user\'s request.'
                micro_text += '\n\n' + microagent.content
                micro_text += '\n</extra_info>'
                message.content.append(TextContent(text=micro_text))

    def add_turns_left_reminder(self, messages: list[Message], state: State) -> None:
        latest_user_message = next(
            islice(
                (
                    m
                    for m in reversed(messages)
                    if m.role == 'user'
                    and any(isinstance(c, TextContent) for c in m.content)
                ),
                1,
            ),
            None,
        )
        if latest_user_message:
            reminder_text = f'\n\nENVIRONMENT REMINDER: You have {state.max_iterations - state.iteration} turns left to complete the task. When finished reply with <finish></finish>.'
            latest_user_message.content.append(TextContent(text=reminder_text))<|MERGE_RESOLUTION|>--- conflicted
+++ resolved
@@ -68,9 +68,6 @@
             return Template(file.read())
 
     def get_system_message(self) -> str:
-<<<<<<< HEAD
-        return self.system_template.render(runtime_info=self.runtime_info).strip()
-=======
         repo_instructions = ''
         for microagent in self.microagents.values():
             # We assume these are the repo instructions
@@ -78,8 +75,9 @@
                 if repo_instructions:
                     repo_instructions += '\n\n'
                 repo_instructions += microagent.content
-        return self.system_template.render(repo_instructions=repo_instructions).strip()
->>>>>>> df822021
+
+        full_instructions = repo_instructions  + '\n\n' + self.runtime_info
+        return self.system_template.render(repo_instructions=full_instructions).strip()
 
     def get_example_user_message(self) -> str:
         """This is the initial user message provided to the agent
