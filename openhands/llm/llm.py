--- conflicted
+++ resolved
@@ -42,10 +42,7 @@
     RateLimitError,
     litellm.Timeout,
     litellm.InternalServerError,
-<<<<<<< HEAD
-=======
     LLMNoResponseError,
->>>>>>> a3ff6656
 )
 
 # cache prompt supporting models
@@ -277,22 +274,10 @@
 
             # if we mocked function calling, and we have tools, convert the response back to function calling format
             if mock_function_calling and mock_fncall_tools is not None:
-<<<<<<< HEAD
-                logger.debug(f'Response choices: {len(resp.choices)}')
-                if len(resp.choices) < 1:
-                    # Just try again
-                    raise litellm.InternalServerError(
-                        'Response choices is less than 1 - This is only seen in Gemini Pro 2.5 so far. Response: '
-                        + str(resp),
-                        self.config.custom_llm_provider,
-                        self.config.model,
-                        response=resp,
-=======
                 if len(resp.choices) < 1:
                     raise LLMNoResponseError(
                         'Response choices is less than 1 - This is only seen in Gemini models so far. Response: '
                         + str(resp)
->>>>>>> a3ff6656
                     )
 
                 non_fncall_response_message = resp.choices[0].message
@@ -308,17 +293,6 @@
                     )
                 resp.choices[0].message = fn_call_response_message
 
-<<<<<<< HEAD
-            if len(resp.choices) < 1:
-                # Just try again
-                raise litellm.InternalServerError(
-                    'Response choices is less than 1 - This is only seen in Gemini Pro 2.5 so far. Response: '
-                    + str(resp),
-                    self.config.custom_llm_provider,
-                    self.config.model,
-                    response=resp,
-                )
-=======
             # Check if resp has 'choices' key with at least one item
             if not resp.get('choices') or len(resp['choices']) < 1:
                 raise LLMNoResponseError(
@@ -326,7 +300,6 @@
                     + str(resp)
                 )
 
->>>>>>> a3ff6656
             message_back: str = resp['choices'][0]['message']['content'] or ''
             tool_calls: list[ChatCompletionMessageToolCall] = resp['choices'][0][
                 'message'
