--- conflicted
+++ resolved
@@ -65,14 +65,10 @@
     'claude-3-5-sonnet',
     'claude-3-5-sonnet-20240620',
     'claude-3-5-sonnet-20241022',
+    'claude-3.5-haiku',
     'claude-3-5-haiku-20241022',
     'gpt-4o-mini',
-<<<<<<< HEAD
-    'claude-3.5-sonnet',  # OpenRouter model name
-    'claude-3.5-haiku',  # OpenRouter model name
-=======
     'gpt-4o',
->>>>>>> 678436da
 ]
 
 
