--- conflicted
+++ resolved
@@ -87,11 +87,7 @@
     'gemini-2.5-pro',
     'gpt-4.1',
     'kimi-k2-0711-preview',
-<<<<<<< HEAD
     'Qwen3-Coder-480B-A35B-Instruct',
-=======
-    'kimi-k2-instruct',
->>>>>>> 588e838d
 ]
 
 REASONING_EFFORT_SUPPORTED_MODELS = [
