--- conflicted
+++ resolved
@@ -71,12 +71,9 @@
     'gpt-4o-mini',
     'gpt-4o',
     'o1-2024-12-17',
-<<<<<<< HEAD
     'o1',
-=======
     'o3-mini-2025-01-31',
     'o3-mini',
->>>>>>> 7151f753
 ]
 
 # visual browsing tool supported models
@@ -113,11 +110,8 @@
         self,
         config: LLMConfig,
         metrics: Metrics | None = None,
-<<<<<<< HEAD
+        retry_listener: Callable[[int, int], None] | None = None,
         model_routing_config: ModelRoutingConfig | None = None,
-=======
-        retry_listener: Callable[[int, int], None] | None = None,
->>>>>>> 7151f753
     ):
         """Initializes the LLM. If LLMConfig is passed, its values will be the fallback.
 
