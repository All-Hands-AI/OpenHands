--- conflicted
+++ resolved
@@ -35,11 +35,6 @@
     convert_fncall_messages_to_non_fncall_messages,
     convert_non_fncall_messages_to_fncall_messages,
 )
-<<<<<<< HEAD
-from openhands.llm.metrics import Metrics
-from openhands.llm.model_features import get_features
-=======
->>>>>>> 39333dd5
 from openhands.llm.retry_mixin import RetryMixin
 
 __all__ = ['LLM']
