--- conflicted
+++ resolved
@@ -222,19 +222,11 @@
             # NOTE: this setting is global; unlike drop_params, it cannot be overridden in the litellm completion partial
             litellm.modify_params = self.config.modify_params
 
-<<<<<<< HEAD
             # Record start time for latency measurement
             start_time = time.time()
 
             # we don't support streaming here, thus we get a ModelResponse
             resp: ModelResponse = self._completion_unwrapped(*args, **kwargs)
-=======
-            try:
-                # Record start time for latency measurement
-                start_time = time.time()
-                # we don't support streaming here, thus we get a ModelResponse
-                resp: ModelResponse = self._completion_unwrapped(*args, **kwargs)
->>>>>>> 19e0c32e
 
             # Calculate and record latency
             latency = time.time() - start_time
