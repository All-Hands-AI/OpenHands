import copy
import os
import time
import warnings
from functools import partial
from typing import Any, Callable

import requests

from openhands.core.config import LLMConfig
from openhands.utils.ensure_httpx_close import EnsureHttpxClose

with warnings.catch_warnings():
    warnings.simplefilter('ignore')
    import litellm

from litellm import ChatCompletionMessageToolCall, ModelInfo, PromptTokensDetails
from litellm import Message as LiteLLMMessage
from litellm import completion as litellm_completion
from litellm import completion_cost as litellm_completion_cost
from litellm.exceptions import (
    RateLimitError,
)
from litellm.llms.custom_httpx.http_handler import HTTPHandler
from litellm.types.utils import CostPerToken, ModelResponse, Usage
from litellm.utils import create_pretrained_tokenizer

from openhands.core.logger import openhands_logger as logger
from openhands.core.message import Message
from openhands.llm.debug_mixin import DebugMixin
from openhands.llm.fn_call_converter import (
    STOP_WORDS,
    convert_fncall_messages_to_non_fncall_messages,
    convert_non_fncall_messages_to_fncall_messages,
)
from openhands.llm.metrics import Metrics
from openhands.llm.retry_mixin import RetryMixin

__all__ = ['LLM']

# tuple of exceptions to retry on
LLM_RETRY_EXCEPTIONS: tuple[type[Exception], ...] = (RateLimitError,)

# cache prompt supporting models
# remove this when we gemini and deepseek are supported
CACHE_PROMPT_SUPPORTED_MODELS = [
    'claude-3-5-sonnet-20241022',
    'claude-3-5-sonnet-20240620',
    'claude-3-5-haiku-20241022',
    'claude-3-haiku-20240307',
    'claude-3-opus-20240229',
]

# function calling supporting models
FUNCTION_CALLING_SUPPORTED_MODELS = [
    'claude-3-5-sonnet',
    'claude-3-5-sonnet-20240620',
    'claude-3-5-sonnet-20241022',
    'claude-3.5-haiku',
    'claude-3-5-haiku-20241022',
    'gpt-4o-mini',
    'gpt-4o',
    'o1-2024-12-17',
    'o3-mini-2025-01-31',
    'o3-mini',
]

REASONING_EFFORT_SUPPORTED_MODELS = [
    'o1-2024-12-17',
    'o1',
    'o3-mini-2025-01-31',
    'o3-mini',
]

MODELS_WITHOUT_STOP_WORDS = [
    'o1-mini',
    'o1-preview',
]


class LLM(RetryMixin, DebugMixin):
    """The LLM class represents a Language Model instance.

    Attributes:
        config: an LLMConfig object specifying the configuration of the LLM.
    """

    def __init__(
        self,
        config: LLMConfig,
        metrics: Metrics | None = None,
        retry_listener: Callable[[int, int], None] | None = None,
    ):
        """Initializes the LLM. If LLMConfig is passed, its values will be the fallback.

        Passing simple parameters always overrides config.

        Args:
            config: The LLM configuration.
            metrics: The metrics to use.
        """
        self._tried_model_info = False
        self.metrics: Metrics = (
            metrics if metrics is not None else Metrics(model_name=config.model)
        )
        self.cost_metric_supported: bool = True
        self.config: LLMConfig = copy.deepcopy(config)

        self.model_info: ModelInfo | None = None
        self.retry_listener = retry_listener
        if self.config.log_completions:
            if self.config.log_completions_folder is None:
                raise RuntimeError(
                    'log_completions_folder is required when log_completions is enabled'
                )
            os.makedirs(self.config.log_completions_folder, exist_ok=True)

        # call init_model_info to initialize config.max_output_tokens
        # which is used in partial function
        with warnings.catch_warnings():
            warnings.simplefilter('ignore')
            self.init_model_info()
        if self.vision_is_active():
            logger.debug('LLM: model has vision enabled')
        if self.is_caching_prompt_active():
            logger.debug('LLM: caching prompt enabled')
        if self.is_function_calling_active():
            logger.debug('LLM: model supports function calling')

        # if using a custom tokenizer, make sure it's loaded and accessible in the format expected by litellm
        if self.config.custom_tokenizer is not None:
            self.tokenizer = create_pretrained_tokenizer(self.config.custom_tokenizer)
        else:
            self.tokenizer = None

        # set up the completion function
        kwargs: dict[str, Any] = {
            'temperature': self.config.temperature,
        }
        if (
            self.config.model.lower() in REASONING_EFFORT_SUPPORTED_MODELS
            or self.config.model.split('/')[-1] in REASONING_EFFORT_SUPPORTED_MODELS
        ):
            kwargs['reasoning_effort'] = self.config.reasoning_effort
            kwargs.pop(
                'temperature'
            )  # temperature is not supported for reasoning models

        self._completion = partial(
            litellm_completion,
            model=self.config.model,
            api_key=self.config.api_key.get_secret_value()
            if self.config.api_key
            else None,
            base_url=self.config.base_url,
            api_version=self.config.api_version,
            custom_llm_provider=self.config.custom_llm_provider,
            max_completion_tokens=self.config.max_output_tokens,
            timeout=self.config.timeout,
            top_p=self.config.top_p,
            drop_params=self.config.drop_params,
            **kwargs,
        )

        self._completion_unwrapped = self._completion

        @self.retry_decorator(
            num_retries=self.config.num_retries,
            retry_exceptions=LLM_RETRY_EXCEPTIONS,
            retry_min_wait=self.config.retry_min_wait,
            retry_max_wait=self.config.retry_max_wait,
            retry_multiplier=self.config.retry_multiplier,
            retry_listener=self.retry_listener,
        )
        def wrapper(*args, **kwargs):
            """Wrapper for the litellm completion function. Logs the input and output of the completion function."""
            from openhands.io import json

            messages: list[dict[str, Any]] | dict[str, Any] = []
            mock_function_calling = not self.is_function_calling_active()

            # some callers might send the model and messages directly
            # litellm allows positional args, like completion(model, messages, **kwargs)
            if len(args) > 1:
                # ignore the first argument if it's provided (it would be the model)
                # design wise: we don't allow overriding the configured values
                # implementation wise: the partial function set the model as a kwarg already
                # as well as other kwargs
                messages = args[1] if len(args) > 1 else args[0]
                kwargs['messages'] = messages

                # remove the first args, they're sent in kwargs
                args = args[2:]
            elif 'messages' in kwargs:
                messages = kwargs['messages']

            # ensure we work with a list of messages
            messages = messages if isinstance(messages, list) else [messages]

            # handle conversion of to non-function calling messages if needed
            original_fncall_messages = copy.deepcopy(messages)
            mock_fncall_tools = None
            # if the agent or caller has defined tools, and we mock via prompting, convert the messages
            if mock_function_calling and 'tools' in kwargs:
                messages = convert_fncall_messages_to_non_fncall_messages(
                    messages, kwargs['tools']
                )
                kwargs['messages'] = messages

                # add stop words if the model supports it
                if self.config.model not in MODELS_WITHOUT_STOP_WORDS:
                    kwargs['stop'] = STOP_WORDS

                mock_fncall_tools = kwargs.pop('tools')
                kwargs['tool_choice'] = (
                    'none'  # force no tool calling because we're mocking it - without it, it will cause issue with sglang
                )

            # if we have no messages, something went very wrong
            if not messages:
                raise ValueError(
                    'The messages list is empty. At least one message is required.'
                )

            # log the entire LLM prompt
            self.log_prompt(messages)

            # set litellm modify_params to the configured value
            # True by default to allow litellm to do transformations like adding a default message, when a message is empty
            # NOTE: this setting is global; unlike drop_params, it cannot be overridden in the litellm completion partial
            litellm.modify_params = self.config.modify_params

            # Record start time for latency measurement
            start_time = time.time()
<<<<<<< HEAD

            # LiteLLM currently have an issue where HttpHandlers are being created but not
            # closed. We have submitted a PR to them, (https://github.com/BerriAI/litellm/pull/8711)
            # and their dev team say they are in the process of a refactor that will fix this.
            # In the meantime, we manage the lifecycle of the HTTPHandler manually.
            handler = HTTPHandler(timeout=self.config.timeout)
            kwargs['client'] = handler
            try:
                # we don't support streaming here, thus we get a ModelResponse
                resp: ModelResponse = self._completion_unwrapped(*args, **kwargs)
            finally:
                handler.close()
=======
            with EnsureHttpxClose():
                # we don't support streaming here, thus we get a ModelResponse
                resp: ModelResponse = self._completion_unwrapped(*args, **kwargs)
>>>>>>> aa15c9d3

            # Calculate and record latency
            latency = time.time() - start_time
            response_id = resp.get('id', 'unknown')
            self.metrics.add_response_latency(latency, response_id)

            non_fncall_response = copy.deepcopy(resp)

            # if we mocked function calling, and we have tools, convert the response back to function calling format
            if mock_function_calling and mock_fncall_tools is not None:
                assert len(resp.choices) == 1
                non_fncall_response_message = resp.choices[0].message
                fn_call_messages_with_response = (
                    convert_non_fncall_messages_to_fncall_messages(
                        messages + [non_fncall_response_message], mock_fncall_tools
                    )
                )
                fn_call_response_message = fn_call_messages_with_response[-1]
                if not isinstance(fn_call_response_message, LiteLLMMessage):
                    fn_call_response_message = LiteLLMMessage(
                        **fn_call_response_message
                    )
                resp.choices[0].message = fn_call_response_message

            message_back: str = resp['choices'][0]['message']['content'] or ''
            tool_calls: list[ChatCompletionMessageToolCall] = resp['choices'][0][
                'message'
            ].get('tool_calls', [])
            if tool_calls:
                for tool_call in tool_calls:
                    fn_name = tool_call.function.name
                    fn_args = tool_call.function.arguments
                    message_back += f'\nFunction call: {fn_name}({fn_args})'

            # log the LLM response
            self.log_response(message_back)

            # post-process the response first to calculate cost
            cost = self._post_completion(resp)

            # log for evals or other scripts that need the raw completion
            if self.config.log_completions:
                assert self.config.log_completions_folder is not None
                log_file = os.path.join(
                    self.config.log_completions_folder,
                    # use the metric model name (for draft editor)
                    f'{self.metrics.model_name.replace("/", "__")}-{time.time()}.json',
                )

                # set up the dict to be logged
                _d = {
                    'messages': messages,
                    'response': resp,
                    'args': args,
                    'kwargs': {
                        k: v
                        for k, v in kwargs.items()
                        if k not in ('messages', 'client')
                    },
                    'timestamp': time.time(),
                    'cost': cost,
                }

                # if non-native function calling, save messages/response separately
                if mock_function_calling:
                    # Overwrite response as non-fncall to be consistent with messages
                    _d['response'] = non_fncall_response

                    # Save fncall_messages/response separately
                    _d['fncall_messages'] = original_fncall_messages
                    _d['fncall_response'] = resp
                with open(log_file, 'w') as f:
                    f.write(json.dumps(_d))

            return resp

        self._completion = wrapper

    @property
    def completion(self):
        """Decorator for the litellm completion function.

        Check the complete documentation at https://litellm.vercel.app/docs/completion
        """
        return self._completion

    def init_model_info(self):
        if self._tried_model_info:
            return
        self._tried_model_info = True
        try:
            if self.config.model.startswith('openrouter'):
                self.model_info = litellm.get_model_info(self.config.model)
        except Exception as e:
            logger.debug(f'Error getting model info: {e}')

        if self.config.model.startswith('litellm_proxy/'):
            # IF we are using LiteLLM proxy, get model info from LiteLLM proxy
            # GET {base_url}/v1/model/info with litellm_model_id as path param
            response = requests.get(
                f'{self.config.base_url}/v1/model/info',
                headers={
                    'Authorization': f'Bearer {self.config.api_key.get_secret_value() if self.config.api_key else None}'
                },
            )
            resp_json = response.json()
            if 'data' not in resp_json:
                logger.error(
                    f'Error getting model info from LiteLLM proxy: {resp_json}'
                )
            all_model_info = resp_json.get('data', [])
            current_model_info = next(
                (
                    info
                    for info in all_model_info
                    if info['model_name']
                    == self.config.model.removeprefix('litellm_proxy/')
                ),
                None,
            )
            if current_model_info:
                self.model_info = current_model_info['model_info']

        # Last two attempts to get model info from NAME
        if not self.model_info:
            try:
                self.model_info = litellm.get_model_info(
                    self.config.model.split(':')[0]
                )
            # noinspection PyBroadException
            except Exception:
                pass
        if not self.model_info:
            try:
                self.model_info = litellm.get_model_info(
                    self.config.model.split('/')[-1]
                )
            # noinspection PyBroadException
            except Exception:
                pass
        from openhands.io import json

        logger.debug(f'Model info: {json.dumps(self.model_info, indent=2)}')

        if self.config.model.startswith('huggingface'):
            # HF doesn't support the OpenAI default value for top_p (1)
            logger.debug(
                f'Setting top_p to 0.9 for Hugging Face model: {self.config.model}'
            )
            self.config.top_p = 0.9 if self.config.top_p == 1 else self.config.top_p

        # Set the max tokens in an LM-specific way if not set
        if self.config.max_input_tokens is None:
            if (
                self.model_info is not None
                and 'max_input_tokens' in self.model_info
                and isinstance(self.model_info['max_input_tokens'], int)
            ):
                self.config.max_input_tokens = self.model_info['max_input_tokens']
            else:
                # Safe fallback for any potentially viable model
                self.config.max_input_tokens = 4096

        if self.config.max_output_tokens is None:
            # Safe default for any potentially viable model
            self.config.max_output_tokens = 4096
            if self.model_info is not None:
                # max_output_tokens has precedence over max_tokens, if either exists.
                # litellm has models with both, one or none of these 2 parameters!
                if 'max_output_tokens' in self.model_info and isinstance(
                    self.model_info['max_output_tokens'], int
                ):
                    self.config.max_output_tokens = self.model_info['max_output_tokens']
                elif 'max_tokens' in self.model_info and isinstance(
                    self.model_info['max_tokens'], int
                ):
                    self.config.max_output_tokens = self.model_info['max_tokens']

        # Initialize function calling capability
        # Check if model name is in our supported list
        model_name_supported = (
            self.config.model in FUNCTION_CALLING_SUPPORTED_MODELS
            or self.config.model.split('/')[-1] in FUNCTION_CALLING_SUPPORTED_MODELS
            or any(m in self.config.model for m in FUNCTION_CALLING_SUPPORTED_MODELS)
        )

        # Handle native_tool_calling user-defined configuration
        if self.config.native_tool_calling is None:
            self._function_calling_active = model_name_supported
        elif self.config.native_tool_calling is False:
            self._function_calling_active = False
        else:
            # try to enable native tool calling if supported by the model
            self._function_calling_active = litellm.supports_function_calling(
                model=self.config.model
            )

    def vision_is_active(self) -> bool:
        with warnings.catch_warnings():
            warnings.simplefilter('ignore')
            return not self.config.disable_vision and self._supports_vision()

    def _supports_vision(self) -> bool:
        """Acquire from litellm if model is vision capable.

        Returns:
            bool: True if model is vision capable. Return False if model not supported by litellm.
        """
        # litellm.supports_vision currently returns False for 'openai/gpt-...' or 'anthropic/claude-...' (with prefixes)
        # but model_info will have the correct value for some reason.
        # we can go with it, but we will need to keep an eye if model_info is correct for Vertex or other providers
        # remove when litellm is updated to fix https://github.com/BerriAI/litellm/issues/5608
        # Check both the full model name and the name after proxy prefix for vision support
        return (
            litellm.supports_vision(self.config.model)
            or litellm.supports_vision(self.config.model.split('/')[-1])
            or (
                self.model_info is not None
                and self.model_info.get('supports_vision', False)
            )
        )

    def is_caching_prompt_active(self) -> bool:
        """Check if prompt caching is supported and enabled for current model.

        Returns:
            boolean: True if prompt caching is supported and enabled for the given model.
        """
        return (
            self.config.caching_prompt is True
            and (
                self.config.model in CACHE_PROMPT_SUPPORTED_MODELS
                or self.config.model.split('/')[-1] in CACHE_PROMPT_SUPPORTED_MODELS
            )
            # We don't need to look-up model_info, because only Anthropic models needs the explicit caching breakpoint
        )

    def is_function_calling_active(self) -> bool:
        """Returns whether function calling is supported and enabled for this LLM instance.

        The result is cached during initialization for performance.
        """
        return self._function_calling_active

    def _post_completion(self, response: ModelResponse) -> float:
        """Post-process the completion response.

        Logs the cost and usage stats of the completion call.
        """
        try:
            cur_cost = self._completion_cost(response)
        except Exception:
            cur_cost = 0

        stats = ''
        if self.cost_metric_supported:
            # keep track of the cost
            stats = 'Cost: %.2f USD | Accumulated Cost: %.2f USD\n' % (
                cur_cost,
                self.metrics.accumulated_cost,
            )

        # Add latency to stats if available
        if self.metrics.response_latencies:
            latest_latency = self.metrics.response_latencies[-1]
            stats += 'Response Latency: %.3f seconds\n' % latest_latency.latency

        usage: Usage | None = response.get('usage')
        response_id = response.get('id', 'unknown')

        if usage:
            # keep track of the input and output tokens
            prompt_tokens = usage.get('prompt_tokens', 0)
            completion_tokens = usage.get('completion_tokens', 0)

            if prompt_tokens:
                stats += 'Input tokens: ' + str(prompt_tokens)

            if completion_tokens:
                stats += (
                    (' | ' if prompt_tokens else '')
                    + 'Output tokens: '
                    + str(completion_tokens)
                    + '\n'
                )

            # read the prompt cache hit, if any
            prompt_tokens_details: PromptTokensDetails = usage.get(
                'prompt_tokens_details'
            )
            cache_hit_tokens = (
                prompt_tokens_details.cached_tokens if prompt_tokens_details else 0
            )
            if cache_hit_tokens:
                stats += 'Input tokens (cache hit): ' + str(cache_hit_tokens) + '\n'

            # For Anthropic, the cache writes have a different cost than regular input tokens
            # but litellm doesn't separate them in the usage stats
            # so we can read it from the provider-specific extra field
            model_extra = usage.get('model_extra', {})
            cache_write_tokens = model_extra.get('cache_creation_input_tokens', 0)
            if cache_write_tokens:
                stats += 'Input tokens (cache write): ' + str(cache_write_tokens) + '\n'

            # Record in metrics
            # We'll treat cache_hit_tokens as "cache read" and cache_write_tokens as "cache write"
            self.metrics.add_token_usage(
                prompt_tokens=prompt_tokens,
                completion_tokens=completion_tokens,
                cache_read_tokens=cache_hit_tokens,
                cache_write_tokens=cache_write_tokens,
                response_id=response_id,
            )

        # log the stats
        if stats:
            logger.debug(stats)

        return cur_cost

    def get_token_count(self, messages: list[dict] | list[Message]) -> int:
        """Get the number of tokens in a list of messages. Use dicts for better token counting.

        Args:
            messages (list): A list of messages, either as a list of dicts or as a list of Message objects.
        Returns:
            int: The number of tokens.
        """
        # attempt to convert Message objects to dicts, litellm expects dicts
        if (
            isinstance(messages, list)
            and len(messages) > 0
            and isinstance(messages[0], Message)
        ):
            logger.info(
                'Message objects now include serialized tool calls in token counting'
            )
            messages = self.format_messages_for_llm(messages)  # type: ignore

        # try to get the token count with the default litellm tokenizers
        # or the custom tokenizer if set for this LLM configuration
        try:
            return litellm.token_counter(
                model=self.config.model,
                messages=messages,
                custom_tokenizer=self.tokenizer,
            )
        except Exception as e:
            # limit logspam in case token count is not supported
            logger.error(
                f'Error getting token count for\n model {self.config.model}\n{e}'
                + (
                    f'\ncustom_tokenizer: {self.config.custom_tokenizer}'
                    if self.config.custom_tokenizer is not None
                    else ''
                )
            )
            return 0

    def _is_local(self) -> bool:
        """Determines if the system is using a locally running LLM.

        Returns:
            boolean: True if executing a local model.
        """
        if self.config.base_url is not None:
            for substring in ['localhost', '127.0.0.1' '0.0.0.0']:
                if substring in self.config.base_url:
                    return True
        elif self.config.model is not None:
            if self.config.model.startswith('ollama'):
                return True
        return False

    def _completion_cost(self, response) -> float:
        """Calculate completion cost and update metrics with running total.

        Calculate the cost of a completion response based on the model. Local models are treated as free.
        Add the current cost into total cost in metrics.

        Args:
            response: A response from a model invocation.

        Returns:
            number: The cost of the response.
        """
        if not self.cost_metric_supported:
            return 0.0

        extra_kwargs = {}
        if (
            self.config.input_cost_per_token is not None
            and self.config.output_cost_per_token is not None
        ):
            cost_per_token = CostPerToken(
                input_cost_per_token=self.config.input_cost_per_token,
                output_cost_per_token=self.config.output_cost_per_token,
            )
            logger.debug(f'Using custom cost per token: {cost_per_token}')
            extra_kwargs['custom_cost_per_token'] = cost_per_token

        # try directly get response_cost from response
        _hidden_params = getattr(response, '_hidden_params', {})
        cost = _hidden_params.get('additional_headers', {}).get(
            'llm_provider-x-litellm-response-cost', None
        )
        if cost is not None:
            cost = float(cost)
            logger.debug(f'Got response_cost from response: {cost}')

        try:
            if cost is None:
                try:
                    cost = litellm_completion_cost(
                        completion_response=response, **extra_kwargs
                    )
                except Exception as e:
                    logger.error(f'Error getting cost from litellm: {e}')

            if cost is None:
                _model_name = '/'.join(self.config.model.split('/')[1:])
                cost = litellm_completion_cost(
                    completion_response=response, model=_model_name, **extra_kwargs
                )
                logger.debug(
                    f'Using fallback model name {_model_name} to get cost: {cost}'
                )
            self.metrics.add_cost(cost)
            return cost
        except Exception:
            self.cost_metric_supported = False
            logger.debug('Cost calculation not supported for this model.')
        return 0.0

    def __str__(self):
        if self.config.api_version:
            return f'LLM(model={self.config.model}, api_version={self.config.api_version}, base_url={self.config.base_url})'
        elif self.config.base_url:
            return f'LLM(model={self.config.model}, base_url={self.config.base_url})'
        return f'LLM(model={self.config.model})'

    def __repr__(self):
        return str(self)

    def reset(self) -> None:
        self.metrics.reset()

    def format_messages_for_llm(self, messages: Message | list[Message]) -> list[dict]:
        if isinstance(messages, Message):
            messages = [messages]

        # set flags to know how to serialize the messages
        for message in messages:
            message.cache_enabled = self.is_caching_prompt_active()
            message.vision_enabled = self.vision_is_active()
            message.function_calling_enabled = self.is_function_calling_active()
            if 'deepseek' in self.config.model:
                message.force_string_serializer = True

        # let pydantic handle the serialization
        return [message.model_dump() for message in messages]<|MERGE_RESOLUTION|>--- conflicted
+++ resolved
@@ -21,7 +21,6 @@
 from litellm.exceptions import (
     RateLimitError,
 )
-from litellm.llms.custom_httpx.http_handler import HTTPHandler
 from litellm.types.utils import CostPerToken, ModelResponse, Usage
 from litellm.utils import create_pretrained_tokenizer
 
@@ -232,24 +231,9 @@
 
             # Record start time for latency measurement
             start_time = time.time()
-<<<<<<< HEAD
-
-            # LiteLLM currently have an issue where HttpHandlers are being created but not
-            # closed. We have submitted a PR to them, (https://github.com/BerriAI/litellm/pull/8711)
-            # and their dev team say they are in the process of a refactor that will fix this.
-            # In the meantime, we manage the lifecycle of the HTTPHandler manually.
-            handler = HTTPHandler(timeout=self.config.timeout)
-            kwargs['client'] = handler
-            try:
-                # we don't support streaming here, thus we get a ModelResponse
-                resp: ModelResponse = self._completion_unwrapped(*args, **kwargs)
-            finally:
-                handler.close()
-=======
             with EnsureHttpxClose():
                 # we don't support streaming here, thus we get a ModelResponse
                 resp: ModelResponse = self._completion_unwrapped(*args, **kwargs)
->>>>>>> aa15c9d3
 
             # Calculate and record latency
             latency = time.time() - start_time
