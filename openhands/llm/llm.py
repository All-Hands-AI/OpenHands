--- conflicted
+++ resolved
@@ -165,17 +165,8 @@
             timeout=self.config.timeout,
             top_p=self.config.top_p,
             drop_params=self.config.drop_params,
-<<<<<<< HEAD
             seed=self.config.seed,
-            # add reasoning_effort, only if the model is supported
-            **(
-                {'reasoning_effort': self.config.reasoning_effort}
-                if self.config.model.lower() in REASONING_EFFORT_SUPPORTED_MODELS
-                else {}
-            ),
-=======
             **kwargs,
->>>>>>> 30618881
         )
 
         self._completion_unwrapped = self._completion
