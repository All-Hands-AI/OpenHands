--- conflicted
+++ resolved
@@ -148,22 +148,17 @@
                 logger.debug(
                     f'Gemini model {self.config.model} with reasoning_effort {self.config.reasoning_effort} mapped to thinking {kwargs.get("thinking")}'
                 )
-<<<<<<< HEAD
-            elif (
-                'claude-sonnet-4-5' in self.config.model
-                or 'claude-sonnet-4.5' in self.config.model
-            ):
-                kwargs.pop(
-                    'reasoning_effort', None
-                )  # don't send reasoning_effort to Claude Sonnet 4.5
-=======
             elif any(
                 k in self.config.model
-                for k in ('claude-sonnet-4-5', 'claude-haiku-4-5-20251001')
+                for k in (
+                    'claude-sonnet-4-5',
+                    'claude-sonnet-4.5',
+                    'claude-haiku-4-5-20251001',
+                )
             ):
-                # don't send reasoning_effort to specific Claude Sonnet/Haiku 4.5 variants
+                # don't send reasoning_effort to Claude Sonnet 4.5 (dash and dot variants)
+                # and specific Claude Haiku 4.5 variant
                 kwargs.pop('reasoning_effort', None)
->>>>>>> 44578664
             else:
                 kwargs['reasoning_effort'] = self.config.reasoning_effort
             kwargs.pop(
