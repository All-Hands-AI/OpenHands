--- conflicted
+++ resolved
@@ -216,16 +216,14 @@
         ):
             kwargs.pop('top_p', None)
 
-<<<<<<< HEAD
-        # Apply extra headers from env if defined
-        _extra_headers = self._get_extra_headers()
-        if _extra_headers is not None:
-            kwargs['extra_headers'] = _extra_headers
-=======
         # Add completion_kwargs if present
         if self.config.completion_kwargs is not None:
             kwargs.update(self.config.completion_kwargs)
->>>>>>> d6fab190
+
+        # Apply extra headers from env if defined and not already provided via completion_kwargs
+        _extra_headers = self._get_extra_headers()
+        if _extra_headers is not None and 'extra_headers' not in kwargs:
+            kwargs['extra_headers'] = _extra_headers
 
         self._completion = partial(
             litellm_completion,
