import asyncio
from functools import partial
from typing import Any, Callable

from openhands.core.exceptions import UserCancelledError
from openhands.core.logger import openhands_logger as logger
from openhands.llm.async_llm import LLM_RETRY_EXCEPTIONS, AsyncLLM
from openhands.llm.model_features import get_features


class StreamingLLM(AsyncLLM):
    """Streaming LLM class."""

    def __init__(self, *args: Any, **kwargs: Any) -> None:
        super().__init__(*args, **kwargs)

        self._async_streaming_completion = partial(
            self._call_acompletion,
            model=self.config.model,
            api_key=self.config.api_key.get_secret_value()
            if self.config.api_key
            else None,
            base_url=self.config.base_url,
            api_version=self.config.api_version,
            custom_llm_provider=self.config.custom_llm_provider,
            max_tokens=self.config.max_output_tokens,
            timeout=self.config.timeout,
            temperature=self.config.temperature,
            top_p=self.config.top_p,
            drop_params=self.config.drop_params,
            stream=True,  # Ensure streaming is enabled
        )

        async_streaming_completion_unwrapped = self._async_streaming_completion

        @self.retry_decorator(
            num_retries=self.config.num_retries,
            retry_exceptions=LLM_RETRY_EXCEPTIONS,
            retry_min_wait=self.config.retry_min_wait,
            retry_max_wait=self.config.retry_max_wait,
            retry_multiplier=self.config.retry_multiplier,
        )
        async def async_streaming_completion_wrapper(*args: Any, **kwargs: Any) -> Any:
            messages: list[dict[str, Any]] | dict[str, Any] = []

            # some callers might send the model and messages directly
            # litellm allows positional args, like completion(model, messages, **kwargs)
            # see llm.py for more details
            if len(args) > 1:
                messages = args[1] if len(args) > 1 else args[0]
                kwargs['messages'] = messages

                # remove the first args, they're sent in kwargs
                args = args[2:]
            elif 'messages' in kwargs:
                messages = kwargs['messages']

            # ensure we work with a list of messages
            messages = messages if isinstance(messages, list) else [messages]

            # if we have no messages, something went very wrong
            if not messages:
                raise ValueError(
                    'The messages list is empty. At least one message is required.'
                )

<<<<<<< HEAD
            # Set reasoning effort for models that support it
            if get_features(self.config.model).supports_reasoning_effort:
=======
            # Set reasoning effort for models that support it, only if explicitly provided
            if (
                get_features(self.config.model).supports_reasoning_effort
                and self.config.reasoning_effort is not None
            ):
>>>>>>> f4dcc136
                kwargs['reasoning_effort'] = self.config.reasoning_effort

            self.log_prompt(messages)

            try:
                # Directly call and await litellm_acompletion
                resp = await async_streaming_completion_unwrapped(*args, **kwargs)

                # For streaming we iterate over the chunks
                async for chunk in resp:
                    # Check for cancellation before yielding the chunk
                    if (
                        hasattr(self.config, 'on_cancel_requested_fn')
                        and self.config.on_cancel_requested_fn is not None
                        and await self.config.on_cancel_requested_fn()
                    ):
                        raise UserCancelledError(
                            'LLM request cancelled due to CANCELLED state'
                        )
                    # with streaming, it is "delta", not "message"!
                    message_back = chunk['choices'][0]['delta'].get('content', '')
                    if message_back:
                        self.log_response(message_back)
                    self._post_completion(chunk)

                    yield chunk

            except UserCancelledError:
                logger.debug('LLM request cancelled by user.')
                raise
            except Exception as e:
                logger.error(f'Completion Error occurred:\n{e}')
                raise

            finally:
                # sleep for 0.1 seconds to allow the stream to be flushed
                if kwargs.get('stream', False):
                    await asyncio.sleep(0.1)

        self._async_streaming_completion = async_streaming_completion_wrapper

    @property
    def async_streaming_completion(self) -> Callable:
        """Decorator for the async litellm acompletion function with streaming."""
        return self._async_streaming_completion<|MERGE_RESOLUTION|>--- conflicted
+++ resolved
@@ -64,16 +64,11 @@
                     'The messages list is empty. At least one message is required.'
                 )
 
-<<<<<<< HEAD
-            # Set reasoning effort for models that support it
-            if get_features(self.config.model).supports_reasoning_effort:
-=======
             # Set reasoning effort for models that support it, only if explicitly provided
             if (
                 get_features(self.config.model).supports_reasoning_effort
                 and self.config.reasoning_effort is not None
             ):
->>>>>>> f4dcc136
                 kwargs['reasoning_effort'] = self.config.reasoning_effort
 
             self.log_prompt(messages)
