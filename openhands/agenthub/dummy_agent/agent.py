--- conflicted
+++ resolved
@@ -17,11 +17,8 @@
 )
 from openhands.events.observation import (
     AgentStateChangedObservation,
-<<<<<<< HEAD
+    BrowserOutputObservation,
     CmdOutputMetadata,
-=======
-    BrowserOutputObservation,
->>>>>>> 3509456a
     CmdOutputObservation,
     FileReadObservation,
     FileWriteObservation,
