--- conflicted
+++ resolved
@@ -124,10 +124,6 @@
         }
         params['tools'] = self.tools
 
-<<<<<<< HEAD
-        
-=======
->>>>>>> 57bc9d65
         if self.mcp_tools:
             # Only add tools with unique names
             existing_names = {tool['function']['name'] for tool in params['tools']}
