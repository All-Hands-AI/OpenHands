from dotenv import load_dotenv

load_dotenv()


from openhands.agenthub import (  # noqa: E402
    browsing_agent,
    codeact_agent,
    dummy_agent,
<<<<<<< HEAD
=======
    future_trading_agent,
>>>>>>> 6c13e64a
    task_solving_agent,
    visualbrowsing_agent,
)
from openhands.controller.agent import Agent  # noqa: E402

__all__ = [
    'Agent',
    'codeact_agent',
    'dummy_agent',
    'browsing_agent',
    'visualbrowsing_agent',
    'task_solving_agent',
<<<<<<< HEAD
=======
    'future_trading_agent',
>>>>>>> 6c13e64a
]<|MERGE_RESOLUTION|>--- conflicted
+++ resolved
@@ -7,10 +7,7 @@
     browsing_agent,
     codeact_agent,
     dummy_agent,
-<<<<<<< HEAD
-=======
     future_trading_agent,
->>>>>>> 6c13e64a
     task_solving_agent,
     visualbrowsing_agent,
 )
@@ -23,8 +20,5 @@
     'browsing_agent',
     'visualbrowsing_agent',
     'task_solving_agent',
-<<<<<<< HEAD
-=======
     'future_trading_agent',
->>>>>>> 6c13e64a
 ]