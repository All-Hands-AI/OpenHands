--- conflicted
+++ resolved
@@ -5,16 +5,12 @@
 * The assistant MUST NOT include comments in the code unless they are necessary to describe non-obvious behavior.
 {{ runtime_info }}
 </IMPORTANT>
-<<<<<<< HEAD
 {% if github_repo %}
 <REPOSITORY_INFO>
 At the user's request, repository {{ github_repo }} has been cloned to directory {{ repo_directory }}.
 </REPOSITORY_INFO>
 {% endif %}
-{% if repo_instructions %}
-=======
 {% if repo_instructions -%}
->>>>>>> 01cf0d43
 <REPOSITORY_INSTRUCTIONS>
 {{ repo_instructions }}
 </REPOSITORY_INSTRUCTIONS>
