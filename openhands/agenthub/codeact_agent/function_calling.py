--- conflicted
+++ resolved
@@ -270,7 +270,6 @@
                 action = BrowseURLAction(url=arguments['url'])
 
             # ================================================
-<<<<<<< HEAD
             # GrepTool (file content search)
             # ================================================
             elif tool_call.function.name == GrepTool['function']['name']:
@@ -308,14 +307,14 @@
                     agent='CodeActAgent',
                     inputs={'task': arguments['task']},
                     agent_config_override={'codeact_enable_read_only_tools': True},
-=======
+                )
+            # ================================================
             # McpAction (MCP)
             # ================================================
             elif tool_call.function.name.endswith(MCPClientTool.postfix()):
                 action = McpAction(
                     name=tool_call.function.name.rstrip(MCPClientTool.postfix()),
                     arguments=tool_call.function.arguments,
->>>>>>> 49c515b2
                 )
             else:
                 raise FunctionCallNotExistsError(
@@ -353,16 +352,10 @@
 
 
 def get_tools(
-<<<<<<< HEAD
-    codeact_enable_browsing: bool = False,
-    codeact_enable_llm_editor: bool = False,
-    codeact_enable_jupyter: bool = False,
-    codeact_enable_read_only_tools: bool = False,
-=======
     enable_browsing: bool = False,
     enable_llm_editor: bool = False,
     enable_jupyter: bool = False,
->>>>>>> 49c515b2
+    enable_read_only_tools: bool = False,
     llm: LLM | None = None,
 ) -> list[ChatCompletionToolParam]:
     SIMPLIFIED_TOOL_DESCRIPTION_LLM_SUBSTRS = ['gpt-', 'o3', 'o1']
@@ -404,7 +397,7 @@
             )
         )
 
-    if codeact_enable_read_only_tools:
+    if enable_read_only_tools:
         # filter out tools that are not in READ_ONLY_TOOLS
         tools = [tool for tool in tools if tool in READ_ONLY_TOOLS]
     return tools