--- conflicted
+++ resolved
@@ -7,11 +7,7 @@
 from typing import Callable
 
 from litellm import (
-<<<<<<< HEAD
     ChatCompletionMessageToolCall,
-    ChatCompletionToolParam,
-=======
->>>>>>> 5077fea5
     ModelResponse,
 )
 
@@ -35,7 +31,6 @@
     AgentFinishAction,
     AgentThinkAction,
     BrowseInteractiveAction,
-    BrowseURLAction,
     CmdRunAction,
     FileEditAction,
     FileReadAction,
@@ -57,21 +52,23 @@
     return action
 
 
-<<<<<<< HEAD
 def convert_tool_call_to_action(
     tool_call: ChatCompletionMessageToolCall,
+    mcp_tool_names: list[str] | None = None,
 ) -> Action:
     action: Action
+    logger.debug(f'Tool call in function_calling.py: {tool_call}')
     try:
         arguments = json.loads(tool_call.function.arguments)
     except json.decoder.JSONDecodeError as e:
-        raise RuntimeError(
+        raise FunctionCallValidationError(
             f'Failed to parse tool call arguments: {tool_call.function.arguments}'
         ) from e
 
     # ================================================
     # CmdRunTool (Bash)
     # ================================================
+
     if tool_call.function.name == create_cmd_run_tool()['function']['name']:
         if 'command' not in arguments:
             raise FunctionCallValidationError(
@@ -80,6 +77,15 @@
         # convert is_input to boolean
         is_input = arguments.get('is_input', 'false') == 'true'
         action = CmdRunAction(command=arguments['command'], is_input=is_input)
+
+        # Set hard timeout if provided
+        if 'timeout' in arguments:
+            try:
+                action.set_hard_timeout(float(arguments['timeout']))
+            except ValueError as e:
+                raise FunctionCallValidationError(
+                    f"Invalid float passed to 'timeout' argument: {arguments['timeout']}"
+                ) from e
 
     # ================================================
     # IPythonTool (Jupyter)
@@ -150,11 +156,27 @@
             if 'view_range' in other_kwargs:
                 # Remove view_range from other_kwargs since it is not needed for FileEditAction
                 other_kwargs.pop('view_range')
+
+            # Filter out unexpected arguments
+            valid_kwargs = {}
+            # Get valid parameters from the str_replace_editor tool definition
+            str_replace_editor_tool = create_str_replace_editor_tool()
+            valid_params = set(
+                str_replace_editor_tool['function']['parameters']['properties'].keys()
+            )
+            for key, value in other_kwargs.items():
+                if key in valid_params:
+                    valid_kwargs[key] = value
+                else:
+                    raise FunctionCallValidationError(
+                        f'Unexpected argument {key} in tool call {tool_call.function.name}. Allowed arguments are: {valid_params}'
+                    )
+
             action = FileEditAction(
                 path=path,
                 command=command,
                 impl_source=FileEditSource.OH_ACI,
-                **other_kwargs,
+                **valid_kwargs,
             )
     # ================================================
     # AgentThinkAction
@@ -173,14 +195,13 @@
         action = BrowseInteractiveAction(browser_actions=arguments['code'])
 
     # ================================================
-    # WebReadTool (simplified browsing)
-    # ================================================
-    elif tool_call.function.name == WebReadTool['function']['name']:
-        if 'url' not in arguments:
-            raise FunctionCallValidationError(
-                f'Missing required argument "url" in tool call {tool_call.function.name}'
-            )
-        action = BrowseURLAction(url=arguments['url'])
+    # MCPAction (MCP)
+    # ================================================
+    elif mcp_tool_names and tool_call.function.name in mcp_tool_names:
+        action = MCPAction(
+            name=tool_call.function.name,
+            arguments=arguments,
+        )
     else:
         raise FunctionCallNotExistsError(
             f'Tool {tool_call.function.name} is not registered. (arguments: {arguments}). Please check the tool name and retry with an existing tool.'
@@ -190,11 +211,10 @@
 
 def response_to_actions(
     response: ModelResponse,
-    convert_tool_call_to_action: Callable[[ChatCompletionMessageToolCall], Action],
-=======
-def response_to_actions(
-    response: ModelResponse, mcp_tool_names: list[str] | None = None
->>>>>>> 5077fea5
+    convert_tool_call_to_action: Callable[
+        [ChatCompletionMessageToolCall, list[str] | None], Action
+    ],
+    mcp_tool_names: list[str] | None = None,
 ) -> list[Action]:
     actions: list[Action] = []
     assert len(response.choices) == 1, 'Only one choice is supported for now'
@@ -212,163 +232,7 @@
 
         # Process each tool call to OpenHands action
         for i, tool_call in enumerate(assistant_msg.tool_calls):
-<<<<<<< HEAD
-            action = convert_tool_call_to_action(tool_call)
-=======
-            action: Action
-            logger.debug(f'Tool call in function_calling.py: {tool_call}')
-            try:
-                arguments = json.loads(tool_call.function.arguments)
-            except json.decoder.JSONDecodeError as e:
-                raise FunctionCallValidationError(
-                    f'Failed to parse tool call arguments: {tool_call.function.arguments}'
-                ) from e
-
-            # ================================================
-            # CmdRunTool (Bash)
-            # ================================================
-
-            if tool_call.function.name == create_cmd_run_tool()['function']['name']:
-                if 'command' not in arguments:
-                    raise FunctionCallValidationError(
-                        f'Missing required argument "command" in tool call {tool_call.function.name}'
-                    )
-                # convert is_input to boolean
-                is_input = arguments.get('is_input', 'false') == 'true'
-                action = CmdRunAction(command=arguments['command'], is_input=is_input)
-
-                # Set hard timeout if provided
-                if 'timeout' in arguments:
-                    try:
-                        action.set_hard_timeout(float(arguments['timeout']))
-                    except ValueError as e:
-                        raise FunctionCallValidationError(
-                            f"Invalid float passed to 'timeout' argument: {arguments['timeout']}"
-                        ) from e
-
-            # ================================================
-            # IPythonTool (Jupyter)
-            # ================================================
-            elif tool_call.function.name == IPythonTool['function']['name']:
-                if 'code' not in arguments:
-                    raise FunctionCallValidationError(
-                        f'Missing required argument "code" in tool call {tool_call.function.name}'
-                    )
-                action = IPythonRunCellAction(code=arguments['code'])
-            elif tool_call.function.name == 'delegate_to_browsing_agent':
-                action = AgentDelegateAction(
-                    agent='BrowsingAgent',
-                    inputs=arguments,
-                )
-
-            # ================================================
-            # AgentFinishAction
-            # ================================================
-            elif tool_call.function.name == FinishTool['function']['name']:
-                action = AgentFinishAction(
-                    final_thought=arguments.get('message', ''),
-                    task_completed=arguments.get('task_completed', None),
-                )
-
-            # ================================================
-            # LLMBasedFileEditTool (LLM-based file editor, deprecated)
-            # ================================================
-            elif tool_call.function.name == LLMBasedFileEditTool['function']['name']:
-                if 'path' not in arguments:
-                    raise FunctionCallValidationError(
-                        f'Missing required argument "path" in tool call {tool_call.function.name}'
-                    )
-                if 'content' not in arguments:
-                    raise FunctionCallValidationError(
-                        f'Missing required argument "content" in tool call {tool_call.function.name}'
-                    )
-                action = FileEditAction(
-                    path=arguments['path'],
-                    content=arguments['content'],
-                    start=arguments.get('start', 1),
-                    end=arguments.get('end', -1),
-                )
-            elif (
-                tool_call.function.name
-                == create_str_replace_editor_tool()['function']['name']
-            ):
-                if 'command' not in arguments:
-                    raise FunctionCallValidationError(
-                        f'Missing required argument "command" in tool call {tool_call.function.name}'
-                    )
-                if 'path' not in arguments:
-                    raise FunctionCallValidationError(
-                        f'Missing required argument "path" in tool call {tool_call.function.name}'
-                    )
-                path = arguments['path']
-                command = arguments['command']
-                other_kwargs = {
-                    k: v for k, v in arguments.items() if k not in ['command', 'path']
-                }
-
-                if command == 'view':
-                    action = FileReadAction(
-                        path=path,
-                        impl_source=FileReadSource.OH_ACI,
-                        view_range=other_kwargs.get('view_range', None),
-                    )
-                else:
-                    if 'view_range' in other_kwargs:
-                        # Remove view_range from other_kwargs since it is not needed for FileEditAction
-                        other_kwargs.pop('view_range')
-
-                    # Filter out unexpected arguments
-                    valid_kwargs = {}
-                    # Get valid parameters from the str_replace_editor tool definition
-                    str_replace_editor_tool = create_str_replace_editor_tool()
-                    valid_params = set(
-                        str_replace_editor_tool['function']['parameters'][
-                            'properties'
-                        ].keys()
-                    )
-                    for key, value in other_kwargs.items():
-                        if key in valid_params:
-                            valid_kwargs[key] = value
-                        else:
-                            raise FunctionCallValidationError(
-                                f'Unexpected argument {key} in tool call {tool_call.function.name}. Allowed arguments are: {valid_params}'
-                            )
-
-                    action = FileEditAction(
-                        path=path,
-                        command=command,
-                        impl_source=FileEditSource.OH_ACI,
-                        **valid_kwargs,
-                    )
-            # ================================================
-            # AgentThinkAction
-            # ================================================
-            elif tool_call.function.name == ThinkTool['function']['name']:
-                action = AgentThinkAction(thought=arguments.get('thought', ''))
-
-            # ================================================
-            # BrowserTool
-            # ================================================
-            elif tool_call.function.name == BrowserTool['function']['name']:
-                if 'code' not in arguments:
-                    raise FunctionCallValidationError(
-                        f'Missing required argument "code" in tool call {tool_call.function.name}'
-                    )
-                action = BrowseInteractiveAction(browser_actions=arguments['code'])
-
-            # ================================================
-            # MCPAction (MCP)
-            # ================================================
-            elif mcp_tool_names and tool_call.function.name in mcp_tool_names:
-                action = MCPAction(
-                    name=tool_call.function.name,
-                    arguments=arguments,
-                )
-            else:
-                raise FunctionCallNotExistsError(
-                    f'Tool {tool_call.function.name} is not registered. (arguments: {arguments}). Please check the tool name and retry with an existing tool.'
-                )
->>>>>>> 5077fea5
+            action = convert_tool_call_to_action(tool_call, mcp_tool_names)
 
             # We only add thought to the first action
             if i == 0:
