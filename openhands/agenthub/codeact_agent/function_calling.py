--- conflicted
+++ resolved
@@ -54,15 +54,7 @@
     return action
 
 
-<<<<<<< HEAD
-def response_to_actions(
-    response: ModelResponse,
-    sid: Optional[str],
-    workspace_mount_path_in_sandbox_store_in_session: bool = True,
-) -> list[Action]:
-=======
 def response_to_actions(response: ModelResponse, sid: Optional[str], workspace_mount_path_in_sandbox_store_in_session: bool = True) -> list[Action]:
->>>>>>> 9aa151b5
     actions: list[Action] = []
     assert len(response.choices) == 1, 'Only one choice is supported for now'
     choice = response.choices[0]
@@ -138,19 +130,9 @@
                         f'Missing required argument "content" in tool call {tool_call.function.name}'
                     )
                 path: str = arguments['path']
-<<<<<<< HEAD
-                if (
-                    sid is not None
-                    and sid not in path
-                    and workspace_mount_path_in_sandbox_store_in_session
-                ):
-                    path = f"{path.rsplit('/', 1)[0]}/{sid}/{path.rsplit('/', 1)[1]}"
-
-=======
                 if sid is not None and sid not in path and workspace_mount_path_in_sandbox_store_in_session:
                     path = f"{path.rsplit('/', 1)[0]}/{sid}/{path.rsplit('/', 1)[1]}"
                     
->>>>>>> 9aa151b5
                 action = FileEditAction(
                     path=path,
                     content=arguments['content'],
@@ -169,17 +151,8 @@
                     raise FunctionCallValidationError(
                         f'Missing required argument "path" in tool call {tool_call.function.name}'
                     )
-<<<<<<< HEAD
-                path = arguments['path']
-                if (
-                    sid is not None
-                    and sid not in path
-                    and workspace_mount_path_in_sandbox_store_in_session
-                ):
-=======
                 path: str = arguments['path']
                 if sid is not None and sid not in path and workspace_mount_path_in_sandbox_store_in_session:
->>>>>>> 9aa151b5
                     path = f"{path.rsplit('/', 1)[0]}/{sid}/{path.rsplit('/', 1)[1]}"
                 command = arguments['command']
                 other_kwargs = {
