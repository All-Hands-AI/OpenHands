import copy
import os
from collections import deque
from typing import Any

from litellm import ChatCompletionToolParam

import openhands.agenthub.codeact_agent.function_calling as codeact_function_calling
from openhands.agenthub.codeact_agent.tools.bash import create_cmd_run_tool
from openhands.agenthub.codeact_agent.tools.browser import BrowserTool
from openhands.agenthub.codeact_agent.tools.finish import FinishTool
from openhands.agenthub.codeact_agent.tools.ipython import IPythonTool
from openhands.agenthub.codeact_agent.tools.llm_based_edit import LLMBasedFileEditTool
from openhands.agenthub.codeact_agent.tools.str_replace_editor import (
    create_str_replace_editor_tool,
)
from openhands.agenthub.codeact_agent.tools.think import ThinkTool
from openhands.agenthub.codeact_agent.tools.web_read import WebReadTool
from openhands.controller.agent import Agent, LLMCompletionProvider
from openhands.controller.state.state import State
from openhands.core.config import AgentConfig
from openhands.core.logger import openhands_logger as logger
from openhands.core.message import Message
from openhands.events.action import Action, AgentFinishAction, MessageAction
from openhands.events.event import Event
from openhands.llm.llm import LLM
from openhands.memory.condenser import Condenser
from openhands.memory.condenser.condenser import Condensation, View
from openhands.memory.conversation_memory import ConversationMemory
from openhands.runtime.plugins import (
    AgentSkillsRequirement,
    JupyterRequirement,
    PluginRequirement,
)
from openhands.utils.prompt import PromptManager


class CodeActAgent(Agent, LLMCompletionProvider):
    VERSION = '2.2'
    """
    The Code Act Agent is a minimalist agent.
    The agent works by passing the model a list of action-observation pairs and prompting the model to take the next step.

    ### Overview

    This agent implements the CodeAct idea ([paper](https://arxiv.org/abs/2402.01030), [tweet](https://twitter.com/xingyaow_/status/1754556835703751087)) that consolidates LLM agents' **act**ions into a unified **code** action space for both *simplicity* and *performance* (see paper for more details).

    The conceptual idea is illustrated below. At each turn, the agent can:

    1. **Converse**: Communicate with humans in natural language to ask for clarification, confirmation, etc.
    2. **CodeAct**: Choose to perform the task by executing code
    - Execute any valid Linux `bash` command
    - Execute any valid `Python` code with [an interactive Python interpreter](https://ipython.org/). This is simulated through `bash` command, see plugin system below for more details.

    ![image](https://github.com/All-Hands-AI/OpenHands/assets/38853559/92b622e3-72ad-4a61-8f41-8c040b6d5fb3)

    """

    sandbox_plugins: list[PluginRequirement] = [
        # NOTE: AgentSkillsRequirement need to go before JupyterRequirement, since
        # AgentSkillsRequirement provides a lot of Python functions,
        # and it needs to be initialized before Jupyter for Jupyter to use those functions.
        AgentSkillsRequirement(),
        JupyterRequirement(),
    ]

    def __init__(
        self,
        llm: LLM,
        config: AgentConfig,
    ) -> None:
        """Initializes a new instance of the CodeActAgent class.

        Parameters:
        - llm (LLM): The llm to be used by this agent
        - config (AgentConfig): The configuration for this agent
        """
        super().__init__(llm, config)
        self.pending_actions: deque[Action] = deque()
        self.reset()
        self.tools = self._get_tools()

        self.prompt_manager = PromptManager(
            prompt_dir=os.path.join(os.path.dirname(__file__), 'prompts'),
        )

        # Create a ConversationMemory instance
        self.conversation_memory = ConversationMemory(self.config, self.prompt_manager)

        self.condenser = Condenser.from_config(self.config.condenser)
        logger.debug(f'Using condenser: {type(self.condenser)}')

        self.response_to_actions_fn = codeact_function_calling.response_to_actions

    def _get_tools(self) -> list[ChatCompletionToolParam]:
        # For these models, we use short tool descriptions ( < 1024 tokens)
        # to avoid hitting the OpenAI token limit for tool descriptions.
        SHORT_TOOL_DESCRIPTION_LLM_SUBSTRS = ['gpt-', 'o3', 'o1', 'o4']

        use_short_tool_desc = False
        if self.llm is not None:
            use_short_tool_desc = any(
                model_substr in self.llm.config.model
                for model_substr in SHORT_TOOL_DESCRIPTION_LLM_SUBSTRS
            )

        tools = []
        if self.config.enable_cmd:
            tools.append(create_cmd_run_tool(use_short_description=use_short_tool_desc))
        if self.config.enable_think:
            tools.append(ThinkTool)
        if self.config.enable_finish:
            tools.append(FinishTool)
        if self.config.enable_browsing:
            tools.append(WebReadTool)
            tools.append(BrowserTool)
        if self.config.enable_jupyter:
            tools.append(IPythonTool)
        if self.config.enable_llm_editor:
            tools.append(LLMBasedFileEditTool)
        elif self.config.enable_editor:
            tools.append(
                create_str_replace_editor_tool(
                    use_short_description=use_short_tool_desc
                )
            )
        return tools

    def reset(self) -> None:
        """Resets the CodeAct Agent."""
        super().reset()
        self.pending_actions.clear()

    def step(self, state: State) -> Action:
        """Performs one step using the CodeAct Agent.

        This includes gathering info on previous steps and prompting the model to make a command to execute.

        Parameters:
        - state (State): used to get updated info

        Returns:
        - CmdRunAction(command) - bash command to run
        - IPythonRunCellAction(code) - IPython code to run
        - AgentDelegateAction(agent, inputs) - delegate action for (sub)task
        - MessageAction(content) - Message action to run (e.g. ask for clarification)
        - AgentFinishAction() - end the interaction
        """
        # Continue with pending actions if any
        if self.pending_actions:
            return self.pending_actions.popleft()

        # if we're done, go back
        latest_user_message = state.get_last_user_message()
        if latest_user_message and latest_user_message.content.strip() == '/exit':
            return AgentFinishAction()

        # Condense the events from the state. If we get a view we'll pass those
        # to the conversation manager for processing, but if we get a condensation
        # event we'll just return that instead of an action. The controller will
        # immediately ask the agent to step again with the new view.
        condensed_history: list[Event] = []
        match self.condenser.condensed_history(state, self):
            case View(events=events):
                condensed_history = events

            case Condensation(action=condensation_action):
                return condensation_action

        logger.debug(
            f'Processing {len(condensed_history)} events from a total of {len(state.history)} events'
        )

<<<<<<< HEAD
        params = self.build_llm_completion_params(condensed_history, state)
        response = self.llm.completion(**params)
        logger.debug(f'Response from LLM: {response}')
        actions = self.response_to_actions_fn(response)
        logger.debug(f'Actions after response_to_actions: {actions}')
        for action in actions:
            self.pending_actions.append(action)
        return self.pending_actions.popleft()

    def build_llm_completion_params(
        self, condensed_history: list[Event], state: State
    ) -> dict[str, Any]:
        messages = self.get_messages(condensed_history)
=======
        initial_user_message = self._get_initial_user_message(state.history)
        messages = self._get_messages(condensed_history, initial_user_message)
>>>>>>> fc4ad2f8
        params: dict = {
            'messages': self.llm.format_messages_for_llm(messages),
        }
        params['tools'] = self.tools

        if self.mcp_tools:
            # Only add tools with unique names
            existing_names = {tool['function']['name'] for tool in params['tools']}
            unique_mcp_tools = [
                tool
                for tool in self.mcp_tools
                if tool['function']['name'] not in existing_names
            ]

            if self.llm.config.model == 'gemini-2.5-pro-preview-03-25':
                logger.info(
                    f'Removing the default fields from the MCP tools for {self.llm.config.model} '
                    "since it doesn't support them and the request would crash."
                )
                # prevent mutation of input tools
                unique_mcp_tools = copy.deepcopy(unique_mcp_tools)
                # Strip off default fields that cause errors with gemini-preview
                for tool in unique_mcp_tools:
                    if 'function' in tool and 'parameters' in tool['function']:
                        if 'properties' in tool['function']['parameters']:
                            for prop_name, prop in tool['function']['parameters'][
                                'properties'
                            ].items():
                                if 'default' in prop:
                                    del prop['default']

            params['tools'] += unique_mcp_tools
        # log to litellm proxy if possible
        params['extra_body'] = {'metadata': state.to_llm_metadata(agent_name=self.name)}
        return params

<<<<<<< HEAD
    def get_messages(self, events: list[Event]) -> list[Message]:
=======
    def _get_initial_user_message(self, history: list[Event]) -> MessageAction:
        """Finds the initial user message action from the full history."""
        initial_user_message: MessageAction | None = None
        for event in history:
            if isinstance(event, MessageAction) and event.source == 'user':
                initial_user_message = event
                break

        if initial_user_message is None:
            # This should not happen in a valid conversation
            logger.error(
                f'CRITICAL: Could not find the initial user MessageAction in the full {len(history)} events history.'
            )
            # Depending on desired robustness, could raise error or create a dummy action
            # and log the error
            raise ValueError(
                'Initial user message not found in history. Please report this issue.'
            )
        return initial_user_message

    def _get_messages(
        self, events: list[Event], initial_user_message: MessageAction
    ) -> list[Message]:
>>>>>>> fc4ad2f8
        """Constructs the message history for the LLM conversation.

        This method builds a structured conversation history by processing events from the state
        and formatting them into messages that the LLM can understand. It handles both regular
        message flow and function-calling scenarios.

        The method performs the following steps:
        1. Checks for SystemMessageAction in events, adds one if missing (legacy support)
        2. Processes events (Actions and Observations) into messages, including SystemMessageAction
        3. Handles tool calls and their responses in function-calling mode
        4. Manages message role alternation (user/assistant/tool)
        5. Applies caching for specific LLM providers (e.g., Anthropic)
        6. Adds environment reminders for non-function-calling mode

        Args:
            events: The list of events to convert to messages

        Returns:
            list[Message]: A list of formatted messages ready for LLM consumption, including:
                - System message with prompt (from SystemMessageAction)
                - Action messages (from both user and assistant)
                - Observation messages (including tool responses)
                - Environment reminders (in non-function-calling mode)

        Note:
            - In function-calling mode, tool calls and their responses are carefully tracked
              to maintain proper conversation flow
            - Messages from the same role are combined to prevent consecutive same-role messages
            - For Anthropic models, specific messages are cached according to their documentation
        """
        if not self.prompt_manager:
            raise Exception('Prompt Manager not instantiated.')

        # Use ConversationMemory to process events (including SystemMessageAction)
        messages = self.conversation_memory.process_events(
            condensed_history=events,
            initial_user_action=initial_user_message,
            max_message_chars=self.llm.config.max_message_chars,
            vision_is_active=self.llm.vision_is_active(),
        )

        if self.llm.is_caching_prompt_active():
            self.conversation_memory.apply_prompt_caching(messages)

        return messages<|MERGE_RESOLUTION|>--- conflicted
+++ resolved
@@ -21,7 +21,8 @@
 from openhands.core.config import AgentConfig
 from openhands.core.logger import openhands_logger as logger
 from openhands.core.message import Message
-from openhands.events.action import Action, AgentFinishAction, MessageAction
+from openhands.events.action import Action, AgentFinishAction
+from openhands.events.action.message import MessageAction
 from openhands.events.event import Event
 from openhands.llm.llm import LLM
 from openhands.memory.condenser import Condenser
@@ -171,7 +172,6 @@
             f'Processing {len(condensed_history)} events from a total of {len(state.history)} events'
         )
 
-<<<<<<< HEAD
         params = self.build_llm_completion_params(condensed_history, state)
         response = self.llm.completion(**params)
         logger.debug(f'Response from LLM: {response}')
@@ -184,11 +184,8 @@
     def build_llm_completion_params(
         self, condensed_history: list[Event], state: State
     ) -> dict[str, Any]:
-        messages = self.get_messages(condensed_history)
-=======
         initial_user_message = self._get_initial_user_message(state.history)
-        messages = self._get_messages(condensed_history, initial_user_message)
->>>>>>> fc4ad2f8
+        messages = self.get_messages(condensed_history, initial_user_message)
         params: dict = {
             'messages': self.llm.format_messages_for_llm(messages),
         }
@@ -225,33 +222,9 @@
         params['extra_body'] = {'metadata': state.to_llm_metadata(agent_name=self.name)}
         return params
 
-<<<<<<< HEAD
-    def get_messages(self, events: list[Event]) -> list[Message]:
-=======
-    def _get_initial_user_message(self, history: list[Event]) -> MessageAction:
-        """Finds the initial user message action from the full history."""
-        initial_user_message: MessageAction | None = None
-        for event in history:
-            if isinstance(event, MessageAction) and event.source == 'user':
-                initial_user_message = event
-                break
-
-        if initial_user_message is None:
-            # This should not happen in a valid conversation
-            logger.error(
-                f'CRITICAL: Could not find the initial user MessageAction in the full {len(history)} events history.'
-            )
-            # Depending on desired robustness, could raise error or create a dummy action
-            # and log the error
-            raise ValueError(
-                'Initial user message not found in history. Please report this issue.'
-            )
-        return initial_user_message
-
-    def _get_messages(
+    def get_messages(
         self, events: list[Event], initial_user_message: MessageAction
     ) -> list[Message]:
->>>>>>> fc4ad2f8
         """Constructs the message history for the LLM conversation.
 
         This method builds a structured conversation history by processing events from the state
