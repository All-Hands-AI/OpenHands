import os
from collections import deque

import openhands.agenthub.codeact_agent.function_calling as codeact_function_calling
from openhands.controller.agent import Agent
from openhands.controller.state.state import State
from openhands.core.config import AgentConfig
from openhands.core.logger import openhands_logger as logger
from openhands.core.message import Message, TextContent
from openhands.events.action import (
    Action,
    AgentFinishAction,
)
from openhands.llm.llm import LLM
from openhands.memory.condenser import Condenser
from openhands.memory.conversation_memory import ConversationMemory
from openhands.runtime.plugins import (
    AgentSkillsRequirement,
    JupyterRequirement,
    PluginRequirement,
)
from openhands.utils.prompt import PromptManager


class CodeActAgent(Agent):
    VERSION = '2.2'
    """
    The Code Act Agent is a minimalist agent.
    The agent works by passing the model a list of action-observation pairs and prompting the model to take the next step.

    ### Overview

    This agent implements the CodeAct idea ([paper](https://arxiv.org/abs/2402.01030), [tweet](https://twitter.com/xingyaow_/status/1754556835703751087)) that consolidates LLM agents' **act**ions into a unified **code** action space for both *simplicity* and *performance* (see paper for more details).

    The conceptual idea is illustrated below. At each turn, the agent can:

    1. **Converse**: Communicate with humans in natural language to ask for clarification, confirmation, etc.
    2. **CodeAct**: Choose to perform the task by executing code
    - Execute any valid Linux `bash` command
    - Execute any valid `Python` code with [an interactive Python interpreter](https://ipython.org/). This is simulated through `bash` command, see plugin system below for more details.

    ![image](https://github.com/All-Hands-AI/OpenHands/assets/38853559/92b622e3-72ad-4a61-8f41-8c040b6d5fb3)

    """

    sandbox_plugins: list[PluginRequirement] = [
        # NOTE: AgentSkillsRequirement need to go before JupyterRequirement, since
        # AgentSkillsRequirement provides a lot of Python functions,
        # and it needs to be initialized before Jupyter for Jupyter to use those functions.
        AgentSkillsRequirement(),
        JupyterRequirement(),
    ]

    def __init__(
<<<<<<< HEAD
        self, llm: LLM, config: AgentConfig, mcp_tools: list[dict] | None = None, workspace_mount_path_in_sandbox_store_in_session: bool = True
=======
        self,
        llm: LLM,
        config: AgentConfig,
        mcp_tools: list[dict] | None = None,
        workspace_mount_path_in_sandbox_store_in_session: bool = True,
>>>>>>> 7f7078bd
    ) -> None:
        """Initializes a new instance of the CodeActAgent class.

        Parameters:
        - llm (LLM): The llm to be used by this agent
        - config (AgentConfig): The configuration for this agent
        - mcp_tools (list[dict] | None, optional): List of MCP tools to be used by this agent. Defaults to None.
        - workspace_mount_path_in_sandbox_store_in_session (bool, optional): Whether to store the workspace mount path in session. Defaults to True.
        """
<<<<<<< HEAD
        super().__init__(llm, config, mcp_tools, workspace_mount_path_in_sandbox_store_in_session)
=======
        super().__init__(
            llm, config, mcp_tools, workspace_mount_path_in_sandbox_store_in_session
        )
>>>>>>> 7f7078bd
        self.pending_actions: deque[Action] = deque()
        self.reset()

        built_in_tools = codeact_function_calling.get_tools(
            codeact_enable_browsing=self.config.codeact_enable_browsing,
            codeact_enable_jupyter=self.config.codeact_enable_jupyter,
            codeact_enable_llm_editor=self.config.codeact_enable_llm_editor,
            llm=self.llm,
        )

        self.tools = built_in_tools + (mcp_tools if mcp_tools is not None else [])

        # Retrieve the enabled tools
        logger.info(
            f"TOOLS loaded for CodeActAgent: {', '.join([tool.get('function').get('name') for tool in self.tools])}"
        )
        self.prompt_manager = PromptManager(
            prompt_dir=os.path.join(os.path.dirname(__file__), 'prompts'),
        )

        # Create a ConversationMemory instance
        self.conversation_memory = ConversationMemory(self.config, self.prompt_manager)

        self.condenser = Condenser.from_config(self.config.condenser)
        logger.debug(f'Using condenser: {type(self.condenser)}')

    def reset(self) -> None:
        """Resets the CodeAct Agent."""
        super().reset()
        self.pending_actions.clear()

    def step(self, state: State) -> Action:
        """Performs one step using the CodeAct Agent.
        This includes gathering info on previous steps and prompting the model to make a command to execute.

        Parameters:
        - state (State): used to get updated info

        Returns:
        - CmdRunAction(command) - bash command to run
        - IPythonRunCellAction(code) - IPython code to run
        - AgentDelegateAction(agent, inputs) - delegate action for (sub)task
        - MessageAction(content) - Message action to run (e.g. ask for clarification)
        - AgentFinishAction() - end the interaction
        """
        # Continue with pending actions if any
        if self.pending_actions:
            return self.pending_actions.popleft()

        # if we're done, go back
        latest_user_message = state.get_last_user_message()
        if latest_user_message and latest_user_message.content.strip() == '/exit':
            return AgentFinishAction()

        # prepare what we want to send to the LLM
        messages = self._get_messages(state)
        params: dict = {
            'messages': self.llm.format_messages_for_llm(messages),
        }
        params['tools'] = self.tools
        # log to litellm proxy if possible
        params['extra_body'] = {'metadata': state.to_llm_metadata(agent_name=self.name)}
        response = self.llm.completion(**params)
        logger.debug(f'Response from LLM: {response}')
        actions = codeact_function_calling.response_to_actions(
<<<<<<< HEAD
            response, state.session_id, self.workspace_mount_path_in_sandbox_store_in_session
=======
            response,
            state.session_id,
            self.workspace_mount_path_in_sandbox_store_in_session,
>>>>>>> 7f7078bd
        )
        logger.debug(f'Actions after response_to_actions: {actions}')
        for action in actions:
            self.pending_actions.append(action)
        return self.pending_actions.popleft()

    def _get_messages(self, state: State) -> list[Message]:
        """Constructs the message history for the LLM conversation.

        This method builds a structured conversation history by processing events from the state
        and formatting them into messages that the LLM can understand. It handles both regular
        message flow and function-calling scenarios.

        The method performs the following steps:
        1. Initializes with system prompt and optional initial user message
        2. Processes events (Actions and Observations) into messages
        3. Handles tool calls and their responses in function-calling mode
        4. Manages message role alternation (user/assistant/tool)
        5. Applies caching for specific LLM providers (e.g., Anthropic)
        6. Adds environment reminders for non-function-calling mode

        Args:
            state (State): The current state object containing conversation history and other metadata

        Returns:
            list[Message]: A list of formatted messages ready for LLM consumption, including:
                - System message with prompt
                - Initial user message (if configured)
                - Action messages (from both user and assistant)
                - Observation messages (including tool responses)
                - Environment reminders (in non-function-calling mode)

        Note:
            - In function-calling mode, tool calls and their responses are carefully tracked
              to maintain proper conversation flow
            - Messages from the same role are combined to prevent consecutive same-role messages
            - For Anthropic models, specific messages are cached according to their documentation
        """
        if not self.prompt_manager:
            raise Exception('Prompt Manager not instantiated.')

        # Use ConversationMemory to process initial messages
        messages = self.conversation_memory.process_initial_messages(
            with_caching=self.llm.is_caching_prompt_active()
        )

        # Condense the events from the state.
        events = self.condenser.condensed_history(state)

        logger.debug(
            f'Processing {len(events)} events from a total of {len(state.history)} events'
        )

        # Use ConversationMemory to process events
        messages = self.conversation_memory.process_events(
            condensed_history=events,
            initial_messages=messages,
            max_message_chars=self.llm.config.max_message_chars,
            vision_is_active=self.llm.vision_is_active(),
        )

        messages = self._enhance_messages(messages)

        if self.llm.is_caching_prompt_active():
            self.conversation_memory.apply_prompt_caching(messages)

        return messages

    def _enhance_messages(self, messages: list[Message]) -> list[Message]:
        """Enhances the user message with additional context based on keywords matched.

        Args:
            messages (list[Message]): The list of messages to enhance

        Returns:
            list[Message]: The enhanced list of messages
        """
        assert self.prompt_manager, 'Prompt Manager not instantiated.'

        results: list[Message] = []
        is_first_message_handled = False
        prev_role = None

        for msg in messages:
            if msg.role == 'user' and not is_first_message_handled:
                is_first_message_handled = True
                # compose the first user message with examples
                self.prompt_manager.add_examples_to_initial_message(msg)

            elif msg.role == 'user':
                # Add double newline between consecutive user messages
                if prev_role == 'user' and len(msg.content) > 0:
                    # Find the first TextContent in the message to add newlines
                    for content_item in msg.content:
                        if isinstance(content_item, TextContent):
                            # If the previous message was also from a user, prepend two newlines to ensure separation
                            content_item.text = '\n\n' + content_item.text
                            break

            results.append(msg)
            prev_role = msg.role

        return results<|MERGE_RESOLUTION|>--- conflicted
+++ resolved
@@ -52,15 +52,11 @@
     ]
 
     def __init__(
-<<<<<<< HEAD
-        self, llm: LLM, config: AgentConfig, mcp_tools: list[dict] | None = None, workspace_mount_path_in_sandbox_store_in_session: bool = True
-=======
         self,
         llm: LLM,
         config: AgentConfig,
         mcp_tools: list[dict] | None = None,
         workspace_mount_path_in_sandbox_store_in_session: bool = True,
->>>>>>> 7f7078bd
     ) -> None:
         """Initializes a new instance of the CodeActAgent class.
 
@@ -70,13 +66,9 @@
         - mcp_tools (list[dict] | None, optional): List of MCP tools to be used by this agent. Defaults to None.
         - workspace_mount_path_in_sandbox_store_in_session (bool, optional): Whether to store the workspace mount path in session. Defaults to True.
         """
-<<<<<<< HEAD
-        super().__init__(llm, config, mcp_tools, workspace_mount_path_in_sandbox_store_in_session)
-=======
         super().__init__(
             llm, config, mcp_tools, workspace_mount_path_in_sandbox_store_in_session
         )
->>>>>>> 7f7078bd
         self.pending_actions: deque[Action] = deque()
         self.reset()
 
@@ -142,13 +134,9 @@
         response = self.llm.completion(**params)
         logger.debug(f'Response from LLM: {response}')
         actions = codeact_function_calling.response_to_actions(
-<<<<<<< HEAD
-            response, state.session_id, self.workspace_mount_path_in_sandbox_store_in_session
-=======
             response,
             state.session_id,
             self.workspace_mount_path_in_sandbox_store_in_session,
->>>>>>> 7f7078bd
         )
         logger.debug(f'Actions after response_to_actions: {actions}')
         for action in actions:
