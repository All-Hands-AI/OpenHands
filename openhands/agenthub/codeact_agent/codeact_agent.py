--- conflicted
+++ resolved
@@ -70,7 +70,6 @@
         )
 
         # initialize MCP agents
-<<<<<<< HEAD
         self.mcp_agents = mcp_agents if mcp_agents is not None else []
         logger.info(f'MCP agents: {self.mcp_agents}')
         try:
@@ -79,8 +78,6 @@
         except Exception as e:
             logger.error(f"Error converting MCP agents to tools: {e}")
             mcp_tools = []
-=======
->>>>>>> f4c922f9
         self.tools = built_in_tools + mcp_tools
         
         # Retrieve the enabled tools
