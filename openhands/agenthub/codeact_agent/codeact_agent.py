--- conflicted
+++ resolved
@@ -115,14 +115,9 @@
             disabled_microagents=self.config.disabled_microagents,
         )
 
-<<<<<<< HEAD
         self.condenser = Condenser.from_config(self.config.condenser)
         logger.debug(f'Using condenser: {self.condenser}')
 
-        self.pending_actions: deque[Action] = deque()
-
-=======
->>>>>>> 7ae1f768
     def get_action_message(
         self,
         action: Action,
