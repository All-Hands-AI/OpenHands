--- conflicted
+++ resolved
@@ -88,11 +88,8 @@
 
         Parameters:
         - llm (LLM): The llm to be used by this agent
-<<<<<<< HEAD
+        - config (AgentConfig): The configuration for this agent
         - routing_llms (dict[str, LLM]): The LLMs to be selected for routing
-=======
-        - config (AgentConfig): The configuration for this agent
->>>>>>> 097f757c
         """
         super().__init__(llm, config)
         self.pending_actions: deque['Action'] = deque()
@@ -105,7 +102,6 @@
         self.condenser = Condenser.from_config(self.config.condenser)
         logger.debug(f'Using condenser: {type(self.condenser)}')
 
-<<<<<<< HEAD
         self.router: BaseRouter | None = None
 
         if config.enable_model_routing:
@@ -122,7 +118,7 @@
             if routing_llms
             else []
         )
-=======
+
     @property
     def prompt_manager(self) -> PromptManager:
         if self._prompt_manager is None:
@@ -167,7 +163,6 @@
                 )
             )
         return tools
->>>>>>> 097f757c
 
     def reset(self) -> None:
         """Resets the CodeAct Agent."""
@@ -214,10 +209,10 @@
             f'Processing {len(condensed_history)} events from a total of {len(state.history)} events'
         )
 
-<<<<<<< HEAD
+        initial_user_message = self._get_initial_user_message(state.history)
         # Choose the active LLM based on the router
         if self.router:
-            messages = self._get_messages(condensed_history)
+            messages = self._get_messages(condensed_history, initial_user_message)
             formatted_trajectory = format_trajectory(messages)
             self.active_llm = self.router.should_route_to(formatted_trajectory)
 
@@ -235,29 +230,18 @@
         )
 
         messages = self._get_messages(
-            condensed_history
+            condensed_history,
+            initial_user_message,
         )  # We need to call this after self.active_llm is correctly set
-=======
-        initial_user_message = self._get_initial_user_message(state.history)
-        messages = self._get_messages(condensed_history, initial_user_message)
->>>>>>> 097f757c
         params: dict = {
-            'tools': self.tools,
             'messages': self.active_llm.format_messages_for_llm(messages),
         }
-<<<<<<< HEAD
-        # log to litellm proxy if possible
+        params['tools'] = check_tools(self.tools, self.active_llm.config)
         params['extra_body'] = {'metadata': state.to_llm_metadata(agent_name=self.name)}
         response = self.active_llm.completion(**params)
-        actions = codeact_function_calling.response_to_actions(response)
-=======
-        params['tools'] = check_tools(self.tools, self.llm.config)
-        params['extra_body'] = {'metadata': state.to_llm_metadata(agent_name=self.name)}
-        response = self.llm.completion(**params)
         logger.debug(f'Response from LLM: {response}')
         actions = self.response_to_actions(response)
         logger.debug(f'Actions after response_to_actions: {actions}')
->>>>>>> 097f757c
         for action in actions:
             self.pending_actions.append(action)
         return self.pending_actions.popleft()
@@ -318,36 +302,17 @@
         if not self.prompt_manager:
             raise Exception('Prompt Manager not instantiated.')
 
-<<<<<<< HEAD
         active_llm = self.active_llm or self.llm
 
-        # Use ConversationMemory to process initial messages
-        messages = self.conversation_memory.process_initial_messages(
-            with_caching=active_llm.is_caching_prompt_active()
-        )
-
-        # Use ConversationMemory to process events
-        messages = self.conversation_memory.process_events(
-            condensed_history=events,
-            initial_messages=messages,
-            max_message_chars=active_llm.config.max_message_chars,
-            vision_is_active=active_llm.vision_is_active(),
-        )
-
-        messages = self._enhance_messages(messages)
-
-        if active_llm.is_caching_prompt_active():
-=======
         # Use ConversationMemory to process events (including SystemMessageAction)
         messages = self.conversation_memory.process_events(
             condensed_history=events,
             initial_user_action=initial_user_message,
-            max_message_chars=self.llm.config.max_message_chars,
-            vision_is_active=self.llm.vision_is_active(),
+            max_message_chars=active_llm.config.max_message_chars,
+            vision_is_active=active_llm.vision_is_active(),
         )
 
-        if self.llm.is_caching_prompt_active():
->>>>>>> 097f757c
+        if active_llm.is_caching_prompt_active():
             self.conversation_memory.apply_prompt_caching(messages)
 
         return messages
