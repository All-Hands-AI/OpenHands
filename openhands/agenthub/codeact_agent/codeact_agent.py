--- conflicted
+++ resolved
@@ -285,7 +285,6 @@
             # If an observation message is not returned, it will cause an error
             # when the LLM tries to return the next message
             logger.warning(f'Unknown observation type: {type(obs)}')
-            return None
 
         if self.config.function_calling:
             # Update the message as tool response properly
@@ -405,14 +404,10 @@
                 )
             )
 
-<<<<<<< HEAD
-        for event in state.history:
-=======
         pending_tool_call_action_messages: dict[str, Message] = {}
         tool_call_id_to_message: dict[str, Message] = {}
-        events = list(state.history.get_events())
+        events = list(state.history)
         for event in events:
->>>>>>> ae131711
             # create a regular message from an event
             if isinstance(event, Action):
                 messages_to_add = self.get_action_message(
