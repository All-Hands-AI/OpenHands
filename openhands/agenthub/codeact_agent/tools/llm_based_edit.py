from litellm import ChatCompletionToolParam, ChatCompletionToolParamFunctionChunk

_FILE_EDIT_DESCRIPTION = """Edit a file in plain-text format.
* The assistant can edit files by specifying the file path and providing a draft of the new file content.
* The draft content doesn't need to be exactly the same as the existing file; the assistant may skip unchanged lines using comments like `# unchanged` to indicate unchanged sections.
* IMPORTANT: For large files (e.g., > 300 lines), specify the range of lines to edit using `start` and `end` (1-indexed, inclusive). The range should be smaller than 300 lines.
* To append to a file, set both `start` and `end` to `-1`.
* If the file doesn't exist, a new file will be created with the provided content.

**Example 1: general edit for short files**
For example, given an existing file `/path/to/file.py` that looks like this:
(this is the beginning of the file)
1|class MyClass:
2|    def __init__(self):
3|        self.x = 1
4|        self.y = 2
5|        self.z = 3
6|
7|print(MyClass().z)
8|print(MyClass().x)
(this is the end of the file)

The assistant wants to edit the file to look like this:
(this is the beginning of the file)
1|class MyClass:
2|    def __init__(self):
3|        self.x = 1
4|        self.y = 2
5|
6|print(MyClass().y)
(this is the end of the file)

The assistant may produce an edit action like this:
path="/path/to/file.txt" start=1 end=-1
content=```
class MyClass:
    def __init__(self):
        # no changes before
        self.y = 2
        # self.z is removed

# MyClass().z is removed
print(MyClass().y)
```

**Example 2: append to file for short files**
For example, given an existing file `/path/to/file.py` that looks like this:
(this is the beginning of the file)
1|class MyClass:
2|    def __init__(self):
3|        self.x = 1
4|        self.y = 2
5|        self.z = 3
6|
7|print(MyClass().z)
8|print(MyClass().x)
(this is the end of the file)

To append the following lines to the file:
```python
print(MyClass().y)
```

The assistant may produce an edit action like this:
path="/path/to/file.txt" start=-1 end=-1
content=```
print(MyClass().y)
```

**Example 3: edit for long files**

Given an existing file `/path/to/file.py` that looks like this:
(1000 more lines above)
1001|class MyClass:
1002|    def __init__(self):
1003|        self.x = 1
1004|        self.y = 2
1005|        self.z = 3
1006|
1007|print(MyClass().z)
1008|print(MyClass().x)
(2000 more lines below)

The assistant wants to edit the file to look like this:

(1000 more lines above)
1001|class MyClass:
1002|    def __init__(self):
1003|        self.x = 1
1004|        self.y = 2
1005|
1006|print(MyClass().y)
(2000 more lines below)

The assistant may produce an edit action like this:
path="/path/to/file.txt" start=1001 end=1008
content=```
class MyClass:
    def __init__(self):
        # no changes before
        self.y = 2
        # self.z is removed

# MyClass().z is removed
print(MyClass().y)
```
"""

LLMBasedFileEditTool = ChatCompletionToolParam(
    type='function',
    function=ChatCompletionToolParamFunctionChunk(
        name='edit_file',
        description=_FILE_EDIT_DESCRIPTION,
        parameters={
            'type': 'object',
            'properties': {
                'path': {
                    'type': 'string',
<<<<<<< HEAD
                    'description': 'The absolute path to the file to be edited. Eg: `/workspace/36eedc34afb34d84ba1a1bfdb13e0e97/file.py or /workspace/file.py`. If there\'s a session id, it should be included in the path, e.g. `/workspace/36eedc34afb34d84ba1a1bfdb13e0e97/file.py`.',
=======
                    'description': "The absolute path to the file to be edited. Eg: `/workspace/36eedc34afb34d84ba1a1bfdb13e0e97/file.py or /workspace/file.py`. If there's a session id, it should be included in the path, e.g. `/workspace/36eedc34afb34d84ba1a1bfdb13e0e97/file.py`.",
>>>>>>> 7f7078bd
                },
                'content': {
                    'type': 'string',
                    'description': 'A draft of the new content for the file being edited. Note that the assistant may skip unchanged lines.',
                },
                'start': {
                    'type': 'integer',
                    'description': 'The starting line number for the edit (1-indexed, inclusive). Default is 1.',
                },
                'end': {
                    'type': 'integer',
                    'description': 'The ending line number for the edit (1-indexed, inclusive). Default is -1 (end of file).',
                },
            },
            'required': ['path', 'content'],
        },
    ),
)<|MERGE_RESOLUTION|>--- conflicted
+++ resolved
@@ -116,11 +116,7 @@
             'properties': {
                 'path': {
                     'type': 'string',
-<<<<<<< HEAD
-                    'description': 'The absolute path to the file to be edited. Eg: `/workspace/36eedc34afb34d84ba1a1bfdb13e0e97/file.py or /workspace/file.py`. If there\'s a session id, it should be included in the path, e.g. `/workspace/36eedc34afb34d84ba1a1bfdb13e0e97/file.py`.',
-=======
                     'description': "The absolute path to the file to be edited. Eg: `/workspace/36eedc34afb34d84ba1a1bfdb13e0e97/file.py or /workspace/file.py`. If there's a session id, it should be included in the path, e.g. `/workspace/36eedc34afb34d84ba1a1bfdb13e0e97/file.py`.",
->>>>>>> 7f7078bd
                 },
                 'content': {
                     'type': 'string',
