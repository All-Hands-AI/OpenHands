from litellm import ChatCompletionToolParam, ChatCompletionToolParamFunctionChunk

_DETAILED_STR_REPLACE_EDITOR_DESCRIPTION = """Custom editing tool for viewing, creating and editing files in plain-text format
* State is persistent across command calls and discussions with the user
* If `path` is a file, `view` displays the result of applying `cat -n`. If `path` is a directory, `view` lists non-hidden files and directories up to 2 levels deep
* The `create` command cannot be used if the specified `path` already exists as a file
* If a `command` generates a long output, it will be truncated and marked with `<response clipped>`
* The `undo_edit` command will revert the last edit made to the file at `path`


Before using this tool:
1. Use the view tool to understand the file's contents and context
2. Verify the directory path is correct (only applicable when creating new files):
   - Use the view tool to verify the parent directory exists and is the correct location

When making edits:
   - Ensure the edit results in idiomatic, correct code
   - Do not leave the code in a broken state
   - Always use absolute file paths (starting with /)

CRITICAL REQUIREMENTS FOR USING THIS TOOL:

1. EXACT MATCHING: The `old_str` parameter must match EXACTLY one or more consecutive lines from the file, including all whitespace and indentation. The tool will fail if `old_str` matches multiple locations or doesn't match exactly with the file content.

2. UNIQUENESS: The `old_str` must uniquely identify a single instance in the file:
   - Include sufficient context before and after the change point (3-5 lines recommended)
   - If not unique, the replacement will not be performed

3. REPLACEMENT: The `new_str` parameter should contain the edited lines that replace the `old_str`. Both strings must be different.

Remember: when making multiple file edits in a row to the same file, you should prefer to send all edits in a single message with multiple calls to this tool, rather than multiple messages with a single call each.
"""

_SIMPLIFIED_STR_REPLACE_EDITOR_DESCRIPTION = """Custom editing tool for viewing, creating and editing files in plain-text format
* State is persistent across command calls and discussions with the user
* If `path` is a file, `view` displays the result of applying `cat -n`. If `path` is a directory, `view` lists non-hidden files and directories up to 2 levels deep
* The `create` command cannot be used if the specified `path` already exists as a file
* If a `command` generates a long output, it will be truncated and marked with `<response clipped>`
* The `undo_edit` command will revert the last edit made to the file at `path`
Notes for using the `str_replace` command:
* The `old_str` parameter should match EXACTLY one or more consecutive lines from the original file. Be mindful of whitespaces!
* If the `old_str` parameter is not unique in the file, the replacement will not be performed. Make sure to include enough context in `old_str` to make it unique
* The `new_str` parameter should contain the edited lines that should replace the `old_str`
"""


def create_str_replace_editor_tool(
    use_simplified_description: bool = False,
) -> ChatCompletionToolParam:
    description = (
        _SIMPLIFIED_STR_REPLACE_EDITOR_DESCRIPTION
        if use_simplified_description
        else _DETAILED_STR_REPLACE_EDITOR_DESCRIPTION
    )
    return ChatCompletionToolParam(
        type='function',
        function=ChatCompletionToolParamFunctionChunk(
            name='str_replace_editor',
            description=description,
            parameters={
                'type': 'object',
                'properties': {
                    'command': {
                        'description': 'The commands to run. Allowed options are: `view`, `create`, `str_replace`, `insert`, `undo_edit`.',
                        'enum': [
                            'view',
                            'create',
                            'str_replace',
                            'insert',
                            'undo_edit',
                        ],
                        'type': 'string',
                    },
                    'path': {
<<<<<<< HEAD
                        'description': "Absolute path to file or directory, e.g. `/workspace/36eedc34afb34d84ba1a1bfdb13e0e97/file.py or /workspace/file.py`. If there's a session id, it should be included in the path, e.g. `/workspace/36eedc34afb34d84ba1a1bfdb13e0e97/file.py`.",
=======
                        'description': 'Absolute path to file or directory, e.g. `/workspace/36eedc34afb34d84ba1a1bfdb13e0e97/file.py or /workspace/file.py`. If there\'s a session id, it should be included in the path, e.g. `/workspace/36eedc34afb34d84ba1a1bfdb13e0e97/file.py`.',
>>>>>>> 9aa151b5
                        'type': 'string',
                    },
                    'file_text': {
                        'description': 'Required parameter of `create` command, with the content of the file to be created.',
                        'type': 'string',
                    },
                    'old_str': {
                        'description': 'Required parameter of `str_replace` command containing the string in `path` to replace.',
                        'type': 'string',
                    },
                    'new_str': {
                        'description': 'Optional parameter of `str_replace` command containing the new string (if not given, no string will be added). Required parameter of `insert` command containing the string to insert.',
                        'type': 'string',
                    },
                    'insert_line': {
                        'description': 'Required parameter of `insert` command. The `new_str` will be inserted AFTER the line `insert_line` of `path`.',
                        'type': 'integer',
                    },
                    'view_range': {
                        'description': 'Optional parameter of `view` command when `path` points to a file. If none is given, the full file is shown. If provided, the file will be shown in the indicated line number range, e.g. [11, 12] will show lines 11 and 12. Indexing at 1 to start. Setting `[start_line, -1]` shows all lines from `start_line` to the end of the file.',
                        'items': {'type': 'integer'},
                        'type': 'array',
                    },
                },
                'required': ['command', 'path'],
            },
        ),
    )<|MERGE_RESOLUTION|>--- conflicted
+++ resolved
@@ -72,11 +72,7 @@
                         'type': 'string',
                     },
                     'path': {
-<<<<<<< HEAD
-                        'description': "Absolute path to file or directory, e.g. `/workspace/36eedc34afb34d84ba1a1bfdb13e0e97/file.py or /workspace/file.py`. If there's a session id, it should be included in the path, e.g. `/workspace/36eedc34afb34d84ba1a1bfdb13e0e97/file.py`.",
-=======
                         'description': 'Absolute path to file or directory, e.g. `/workspace/36eedc34afb34d84ba1a1bfdb13e0e97/file.py or /workspace/file.py`. If there\'s a session id, it should be included in the path, e.g. `/workspace/36eedc34afb34d84ba1a1bfdb13e0e97/file.py`.',
->>>>>>> 9aa151b5
                         'type': 'string',
                     },
                     'file_text': {
