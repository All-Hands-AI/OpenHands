from pydantic import SecretStr

from openhands.core.logger import openhands_logger as logger
<<<<<<< HEAD
from openhands.integrations.azure_devops.azure_devops_service import (
    AzureDevOpsServiceImpl,
)
=======
from openhands.integrations.bitbucket.bitbucket_service import BitBucketService
>>>>>>> c2acf4e0
from openhands.integrations.github.github_service import GitHubService
from openhands.integrations.gitlab.gitlab_service import GitLabService
from openhands.integrations.provider import ProviderType


async def validate_provider_token(
    token: SecretStr, base_domain: str | None = None
) -> ProviderType | None:
    """
<<<<<<< HEAD
    Determine whether a token is for GitHub, GitLab, or Azure DevOps by attempting to get user info
=======
    Determine whether a token is for GitHub, GitLab, or Bitbucket by attempting to get user info
>>>>>>> c2acf4e0
    from the services.

    Args:
        token: The token to check
        base_domain: Optional base domain for the service

    Returns:
        'github' if it's a GitHub token
        'gitlab' if it's a GitLab token
<<<<<<< HEAD
        'azure_devops' if it's an Azure DevOps token
        None if the token is invalid for all services
    """
    # Skip validation for empty tokens
    if token is None or not token.get_secret_value().strip():
        return None
=======
        'bitbucket' if it's a Bitbucket token
        None if the token is invalid for all services
    """
    # Skip validation for empty tokens
    if token is None:
        return None  # type: ignore[unreachable]

>>>>>>> c2acf4e0
    # Try GitHub first
    github_error = None
    try:
        github_service = GitHubService(token=token, base_domain=base_domain)
        await github_service.verify_access()
        return ProviderType.GITHUB
    except Exception as e:
        github_error = e

    # Try GitLab next
    gitlab_error = None
    try:
        gitlab_service = GitLabService(token=token, base_domain=base_domain)
        await gitlab_service.get_user()
        return ProviderType.GITLAB
    except Exception as e:
        gitlab_error = e

<<<<<<< HEAD
    # Try Azure DevOps last
    azure_devops_error = None
    try:
        azure_devops_service = AzureDevOpsServiceImpl(
            token=token, base_domain=base_domain
        )
        await azure_devops_service.get_user()
        return ProviderType.AZURE_DEVOPS
    except Exception as e:
        azure_devops_error = e

    logger.debug(
        f'Failed to validate token: {github_error} \n {gitlab_error} \n {azure_devops_error}'
=======
    # Try Bitbucket last
    bitbucket_error = None
    try:
        bitbucket_service = BitBucketService(token=token, base_domain=base_domain)
        await bitbucket_service.get_user()
        return ProviderType.BITBUCKET
    except Exception as e:
        bitbucket_error = e

    logger.debug(
        f'Failed to validate token: {github_error} \n {gitlab_error} \n {bitbucket_error}'
>>>>>>> c2acf4e0
    )

    return None<|MERGE_RESOLUTION|>--- conflicted
+++ resolved
@@ -1,13 +1,10 @@
 from pydantic import SecretStr
 
 from openhands.core.logger import openhands_logger as logger
-<<<<<<< HEAD
 from openhands.integrations.azure_devops.azure_devops_service import (
     AzureDevOpsServiceImpl,
 )
-=======
 from openhands.integrations.bitbucket.bitbucket_service import BitBucketService
->>>>>>> c2acf4e0
 from openhands.integrations.github.github_service import GitHubService
 from openhands.integrations.gitlab.gitlab_service import GitLabService
 from openhands.integrations.provider import ProviderType
@@ -17,11 +14,7 @@
     token: SecretStr, base_domain: str | None = None
 ) -> ProviderType | None:
     """
-<<<<<<< HEAD
-    Determine whether a token is for GitHub, GitLab, or Azure DevOps by attempting to get user info
-=======
-    Determine whether a token is for GitHub, GitLab, or Bitbucket by attempting to get user info
->>>>>>> c2acf4e0
+    Determine whether a token is for GitHub, GitLab, Bitbucket, or Azure DevOps by attempting to get user info
     from the services.
 
     Args:
@@ -31,22 +24,13 @@
     Returns:
         'github' if it's a GitHub token
         'gitlab' if it's a GitLab token
-<<<<<<< HEAD
+        'bitbucket' if it's a Bitbucket token
         'azure_devops' if it's an Azure DevOps token
         None if the token is invalid for all services
     """
     # Skip validation for empty tokens
     if token is None or not token.get_secret_value().strip():
         return None
-=======
-        'bitbucket' if it's a Bitbucket token
-        None if the token is invalid for all services
-    """
-    # Skip validation for empty tokens
-    if token is None:
-        return None  # type: ignore[unreachable]
-
->>>>>>> c2acf4e0
     # Try GitHub first
     github_error = None
     try:
@@ -65,7 +49,15 @@
     except Exception as e:
         gitlab_error = e
 
-<<<<<<< HEAD
+    # Try Bitbucket next
+    bitbucket_error = None
+    try:
+        bitbucket_service = BitBucketService(token=token, base_domain=base_domain)
+        await bitbucket_service.get_user()
+        return ProviderType.BITBUCKET
+    except Exception as e:
+        bitbucket_error = e
+
     # Try Azure DevOps last
     azure_devops_error = None
     try:
@@ -78,20 +70,7 @@
         azure_devops_error = e
 
     logger.debug(
-        f'Failed to validate token: {github_error} \n {gitlab_error} \n {azure_devops_error}'
-=======
-    # Try Bitbucket last
-    bitbucket_error = None
-    try:
-        bitbucket_service = BitBucketService(token=token, base_domain=base_domain)
-        await bitbucket_service.get_user()
-        return ProviderType.BITBUCKET
-    except Exception as e:
-        bitbucket_error = e
-
-    logger.debug(
-        f'Failed to validate token: {github_error} \n {gitlab_error} \n {bitbucket_error}'
->>>>>>> c2acf4e0
+        f'Failed to validate token: {github_error} \n {gitlab_error} \n {bitbucket_error} \n {azure_devops_error}'
     )
 
     return None