--- conflicted
+++ resolved
@@ -15,13 +15,10 @@
 from openhands.events.action.action import Action
 from openhands.events.action.commands import CmdRunAction
 from openhands.events.stream import EventStream
-<<<<<<< HEAD
 from openhands.integrations.azure_devops.azure_devops_service import (
     AzureDevOpsServiceImpl,
 )
-=======
 from openhands.integrations.bitbucket.bitbucket_service import BitBucketServiceImpl
->>>>>>> c2acf4e0
 from openhands.integrations.github.github_service import GithubServiceImpl
 from openhands.integrations.gitlab.gitlab_service import GitLabServiceImpl
 from openhands.integrations.service_types import (
@@ -118,11 +115,8 @@
         self.service_class_map: dict[ProviderType, type[GitService]] = {
             ProviderType.GITHUB: GithubServiceImpl,
             ProviderType.GITLAB: GitLabServiceImpl,
-<<<<<<< HEAD
             ProviderType.AZURE_DEVOPS: AzureDevOpsServiceImpl,
-=======
             ProviderType.BITBUCKET: BitBucketServiceImpl,
->>>>>>> c2acf4e0
         }
 
         self.external_auth_id = external_auth_id
