--- conflicted
+++ resolved
@@ -2,11 +2,7 @@
 
 from enum import Enum
 from types import MappingProxyType
-<<<<<<< HEAD
-from typing import Any
-=======
 from typing import Any, Coroutine, Literal, overload
->>>>>>> 932c7243
 
 from pydantic import (
     BaseModel,
