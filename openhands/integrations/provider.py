--- conflicted
+++ resolved
@@ -180,8 +180,6 @@
                 continue
         raise AuthenticationError('Need valid provider token')
 
-<<<<<<< HEAD
-=======
     async def _get_latest_provider_token(
         self, provider: ProviderType
     ) -> SecretStr | None:
@@ -189,7 +187,6 @@
         service = self._get_service(provider)
         return await service.get_latest_token()
 
->>>>>>> d9926d24
     async def get_repositories(
         self,
         selected_provider: ProviderType,
@@ -218,11 +215,7 @@
                     return f'https://{git_token.get_secret_value()}@github.com/{repository}.git'
             except Exception:
                 continue
-<<<<<<< HEAD
-
         return None
-=======
-        return all_repos
 
     async def set_event_stream_secrets(
         self,
@@ -339,5 +332,4 @@
         """
         Map ProviderType value to the environment variable name in the runtime
         """
-        return f'{provider.value}_token'.lower()
->>>>>>> d9926d24
+        return f'{provider.value}_token'.lower()