--- conflicted
+++ resolved
@@ -1,12 +1,8 @@
-<<<<<<< HEAD
-from enum import Enum
-from typing import Any, Coroutine, Literal, overload
-=======
 from __future__ import annotations
->>>>>>> e2521743
 
 from enum import Enum
 from types import MappingProxyType
+from typing import Any, Coroutine, Literal, overload
 
 from pydantic import (
     BaseModel,
@@ -147,21 +143,16 @@
             ProviderType.GITLAB: GitLabServiceImpl,
         }
 
-<<<<<<< HEAD
-        self.provider_tokens = provider_tokens
+
         self.external_auth_id = external_auth_id
         self.external_auth_token = external_auth_token
         self.external_token_manager = external_token_manager
-=======
-        # Create immutable copy through SecretStore
-        self.external_auth_token = external_auth_token
         self._provider_tokens = provider_tokens
 
     @property
     def provider_tokens(self) -> PROVIDER_TOKEN_TYPE:
         """Read-only access to provider tokens."""
         return self._provider_tokens
->>>>>>> e2521743
 
     def _get_service(self, provider: ProviderType) -> GitService:
         """Helper method to instantiate a service for a given provider"""
