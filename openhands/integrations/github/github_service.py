--- conflicted
+++ resolved
@@ -231,13 +231,8 @@
         # Convert to Repository objects
         return [
             Repository(
-<<<<<<< HEAD
-                id=repo.get('id'),  # type: ignore[arg-type]
+                id=str(repo.get('id')),  # type: ignore[arg-type]
                 full_name=repo.get('full_name'),  # type: ignore[arg-type]
-=======
-                id=str(repo.get('id')),
-                full_name=repo.get('full_name'),
->>>>>>> 95ae4730
                 stargazers_count=repo.get('stargazers_count'),
                 git_provider=ProviderType.GITHUB,
                 is_public=not repo.get('private', True),
