--- conflicted
+++ resolved
@@ -144,31 +144,6 @@
             email=response.get('email'),
         )
 
-<<<<<<< HEAD
-    async def get_repositories(
-        self, sort: str, installation_id: int | None
-    ) -> list[Repository]:
-        MAX_REPOS = 1000
-        PER_PAGE = 100  # Maximum allowed by GitHub API
-        all_repos: list[dict] = []
-        page = 1
-
-        while len(all_repos) < MAX_REPOS:
-            params = {'page': str(page), 'per_page': str(PER_PAGE)}
-            if installation_id:
-                url = (
-                    f'{self.BASE_URL}/user/installations/{installation_id}/repositories'
-                )
-                response, headers = await self._fetch_data(url, params)
-                response = response.get('repositories', [])
-            else:
-                url = f'{self.BASE_URL}/user/repos'
-                params['sort'] = sort
-                response, headers = await self._fetch_data(url, params)
-
-            if not response:  # No more repositories
-=======
-
     async def _fetch_paginated_repos(
         self, url: str, params: dict, max_repos: int, extract_key: str | None = None
     ) -> list[dict]:
@@ -195,7 +170,6 @@
             page_repos = response.get(extract_key, []) if extract_key else response
 
             if not page_repos:  # No more repositories
->>>>>>> 8bf197df
                 break
 
             repos.extend(page_repos)
