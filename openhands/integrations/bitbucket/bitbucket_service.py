import base64
import os
import re
from typing import Any

import aiohttp
import httpx
from pydantic import SecretStr

from openhands.core.logger import openhands_logger as logger
from openhands.integrations.service_types import (
    BaseGitService,
    Branch,
    GitService,
    InstallationsService,
    OwnerType,
    ProviderType,
    Repository,
    RequestMethod,
    ResourceNotFoundError,
    SuggestedTask,
    User,
)
from openhands.microagent.types import MicroagentContentResponse
from openhands.server.types import AppMode
from openhands.utils.import_utils import get_impl


class BitBucketService(BaseGitService, GitService, InstallationsService):
    """Default implementation of GitService for Bitbucket integration.

    This is an extension point in OpenHands that allows applications to customize Bitbucket
    integration behavior. Applications can substitute their own implementation by:
    1. Creating a class that inherits from GitService
    2. Implementing all required methods
    3. Setting server_config.bitbucket_service_class to the fully qualified name of the class

    The class is instantiated via get_impl() in openhands.server.shared.py.
    """

    BASE_URL = 'https://api.bitbucket.org/2.0'
    token: SecretStr = SecretStr('')
    refresh = False

    def __init__(
        self,
        user_id: str | None = None,
        external_auth_id: str | None = None,
        external_auth_token: SecretStr | None = None,
        token: SecretStr | None = None,
        external_token_manager: bool = False,
        base_domain: str | None = None,
    ):
        self.user_id = user_id
        self.external_token_manager = external_token_manager
        self.external_auth_id = external_auth_id
        self.external_auth_token = external_auth_token
        self.base_domain = base_domain or 'bitbucket.org'

        if token:
            self.token = token
        if base_domain:
            self.BASE_URL = f'https://api.{base_domain}/2.0'

    @property
    def provider(self) -> str:
        return ProviderType.BITBUCKET.value

    async def get_latest_token(self) -> SecretStr | None:
        """Get latest working token of the user."""
        return self.token

    async def _get_cursorrules_url(self, repository: str) -> str:
        """Get the URL for checking .cursorrules file."""
        # Get repository details to get the main branch
        repo_details = await self.get_repository_details_from_repo_name(repository)
        if not repo_details.main_branch:
            raise ResourceNotFoundError(
                f'Main branch not found for repository {repository}. '
                f'This repository may be empty or have no default branch configured.'
            )
        return f'{self.BASE_URL}/repositories/{repository}/src/{repo_details.main_branch}/.cursorrules'

    async def _get_microagents_directory_url(
        self, repository: str, microagents_path: str
    ) -> str:
        """Get the URL for checking microagents directory."""
        # Get repository details to get the main branch
        repo_details = await self.get_repository_details_from_repo_name(repository)
        if not repo_details.main_branch:
            raise ResourceNotFoundError(
                f'Main branch not found for repository {repository}. '
                f'This repository may be empty or have no default branch configured.'
            )
        return f'{self.BASE_URL}/repositories/{repository}/src/{repo_details.main_branch}/{microagents_path}'

    def _get_microagents_directory_params(self, microagents_path: str) -> dict | None:
        """Get parameters for the microagents directory request. Return None if no parameters needed."""
        return None

    def _is_valid_microagent_file(self, item: dict) -> bool:
        """Check if an item represents a valid microagent file."""
        return (
            item['type'] == 'commit_file'
            and item['path'].endswith('.md')
            and not item['path'].endswith('README.md')
        )

    def _get_file_name_from_item(self, item: dict) -> str:
        """Extract file name from directory item."""
        return item['path'].split('/')[-1]

    def _get_file_path_from_item(self, item: dict, microagents_path: str) -> str:
        """Extract file path from directory item."""
        return item['path']

    def _has_token_expired(self, status_code: int) -> bool:
        return status_code == 401

    async def _get_bitbucket_headers(self) -> dict[str, str]:
        """Get headers for Bitbucket API requests."""
        token_value = self.token.get_secret_value()

        # Check if the token contains a colon, which indicates it's in username:password format
        if ':' in token_value:
            auth_str = base64.b64encode(token_value.encode()).decode()
            return {
                'Authorization': f'Basic {auth_str}',
                'Accept': 'application/json',
            }
        else:
            return {
                'Authorization': f'Bearer {token_value}',
                'Accept': 'application/json',
            }

    async def _make_request(
        self,
        url: str,
        params: dict | None = None,
        method: RequestMethod = RequestMethod.GET,
    ) -> tuple[Any, dict]:
        """Make a request to the Bitbucket API.

        Args:
            url: The URL to request
            params: Optional parameters for the request
            method: The HTTP method to use

        Returns:
            A tuple of (response_data, response_headers)

        """
        try:
            async with httpx.AsyncClient() as client:
                bitbucket_headers = await self._get_bitbucket_headers()
                response = await self.execute_request(
                    client, url, bitbucket_headers, params, method
                )
                if self.refresh and self._has_token_expired(response.status_code):
                    await self.get_latest_token()
                    bitbucket_headers = await self._get_bitbucket_headers()
                    response = await self.execute_request(
                        client=client,
                        url=url,
                        headers=bitbucket_headers,
                        params=params,
                        method=method,
                    )
                response.raise_for_status()
                return response.json(), dict(response.headers)
        except httpx.HTTPStatusError as e:
            raise self.handle_http_status_error(e)
        except httpx.HTTPError as e:
            raise self.handle_http_error(e)

    async def get_user(self) -> User:
        """Get the authenticated user's information."""
        url = f'{self.BASE_URL}/user'
        data, _ = await self._make_request(url)

        account_id = data.get('account_id', '')

        return User(
            id=account_id,
            login=data.get('username', ''),
            avatar_url=data.get('links', {}).get('avatar', {}).get('href', ''),
            name=data.get('display_name'),
            email=None,  # Bitbucket API doesn't return email in this endpoint
        )

    def _parse_repository(
        self, repo: dict, link_header: str | None = None
    ) -> Repository:
        """
        Parse a Bitbucket API repository response into a Repository object.

        Args:
            repo: Repository data from Bitbucket API
            link_header: Optional link header for pagination

        Returns:
            Repository object
        """

        repo_id = repo.get('uuid', '')

        workspace_slug = repo.get('workspace', {}).get('slug', '')
        repo_slug = repo.get('slug', '')
        full_name = (
            f'{workspace_slug}/{repo_slug}' if workspace_slug and repo_slug else ''
        )

        is_public = not repo.get('is_private', True)
        owner_type = OwnerType.ORGANIZATION

        return Repository(
            id=repo_id,
            full_name=full_name,  # type: ignore[arg-type]
            git_provider=ProviderType.BITBUCKET,
            is_public=is_public,
            stargazers_count=None,  # Bitbucket doesn't have stars
            pushed_at=repo.get('updated_on'),
            owner_type=owner_type,
            link_header=link_header,
        )

    async def search_repositories(
        self, query: str, per_page: int, sort: str, order: str, public: bool
    ) -> list[Repository]:
        """Search for repositories."""
        repositories = []

        if public:
            # Extract workspace and repo from URL
            # URL format: https://{domain}/{workspace}/{repo}/{additional_params}
            # Split by '/' and find workspace and repo parts
            url_parts = query.split('/')
            if len(url_parts) >= 5:  # https:, '', domain, workspace, repo
                workspace_slug = url_parts[3]
                repo_name = url_parts[4]

                repo = await self.get_repository_details_from_repo_name(
                    f'{workspace_slug}/{repo_name}'
                )
                repositories.append(repo)

            return repositories

        # Search for repos once workspace prefix exists
        if '/' in query:
            workspace_slug, repo_query = query.split('/', 1)
            return await self.get_paginated_repos(
                1, per_page, sort, workspace_slug, repo_query
            )

        all_installations = await self.get_installations()

        # Workspace prefix isn't complete. Search workspace names and repos underneath each workspace
        matching_workspace_slugs = [
            installation for installation in all_installations if query in installation
        ]
        for workspace_slug in matching_workspace_slugs:
            # Get repositories where query matches workspace name
            try:
                repos = await self.get_paginated_repos(
                    1, per_page, sort, workspace_slug
                )
                repositories.extend(repos)
            except Exception:
                continue

        for workspace_slug in all_installations:
            # Get repositories in all workspaces where query matches repo name
            try:
                repos = await self.get_paginated_repos(
                    1, per_page, sort, workspace_slug, query
                )
                repositories.extend(repos)
            except Exception:
                continue

        return repositories

    async def _get_user_workspaces(self) -> list[dict[str, Any]]:
        """Get all workspaces the user has access to"""
        url = f'{self.BASE_URL}/workspaces'
        headers = {'Authorization': f'Bearer {self.token}'}

        async with aiohttp.ClientSession() as session:
            async with session.get(url, headers=headers) as response:
                if response.status == 200:
                    data = await response.json()
                    return data.get('values', [])
                else:
                    return []

    async def _fetch_paginated_data(
        self, url: str, params: dict, max_items: int
    ) -> list[dict]:
        """
        Fetch data with pagination support for Bitbucket API.

        Args:
            url: The API endpoint URL
            params: Query parameters for the request
            max_items: Maximum number of items to fetch

        Returns:
            List of data items from all pages
        """
        all_items: list[dict] = []
        current_url = url

        while current_url and len(all_items) < max_items:
            response, _ = await self._make_request(current_url, params)

            # Extract items from response
            page_items = response.get('values', [])
            if not page_items:  # No more items
                break

            all_items.extend(page_items)

            # Get the next page URL from the response
            current_url = response.get('next')

            # Clear params for subsequent requests since the next URL already contains all parameters
            params = {}

        return all_items[:max_items]  # Trim to max_items if needed

    async def get_installations(
        self, query: str | None = None, limit: int = 100
    ) -> list[str]:
        workspaces_url = f'{self.BASE_URL}/workspaces'
        params = {}
        if query:
            params['q'] = f'name~"{query}"'

        workspaces = await self._fetch_paginated_data(workspaces_url, params, limit)

        installations: list[str] = []
        for workspace in workspaces:
            installations.append(workspace['slug'])

        return installations

    async def get_paginated_repos(
        self,
        page: int,
        per_page: int,
        sort: str,
        installation_id: str | None,
        query: str | None = None,
    ) -> list[Repository]:
        """Get paginated repositories for a specific workspace.

        Args:
            page: The page number to fetch
            per_page: The number of repositories per page
            sort: The sort field ('pushed', 'updated', 'created', 'full_name')
            installation_id: The workspace slug to fetch repositories from (as int, will be converted to string)

        Returns:
            A list of Repository objects
        """
        if not installation_id:
            return []

        # Convert installation_id to string for use as workspace_slug
        workspace_slug = installation_id
        workspace_repos_url = f'{self.BASE_URL}/repositories/{workspace_slug}'

        # Map sort parameter to Bitbucket API compatible values
        bitbucket_sort = sort
        if sort == 'pushed':
            # Bitbucket doesn't support 'pushed', use 'updated_on' instead
            bitbucket_sort = '-updated_on'  # Use negative prefix for descending order
        elif sort == 'updated':
            bitbucket_sort = '-updated_on'
        elif sort == 'created':
            bitbucket_sort = '-created_on'
        elif sort == 'full_name':
            bitbucket_sort = 'name'  # Bitbucket uses 'name' not 'full_name'
        else:
            # Default to most recently updated first
            bitbucket_sort = '-updated_on'

        params = {
            'pagelen': per_page,
            'page': page,
            'sort': bitbucket_sort,
        }

        if query:
            params['q'] = f'name~"{query}"'

        response, headers = await self._make_request(workspace_repos_url, params)

        # Extract repositories from the response
        repos = response.get('values', [])

        # Extract next URL from response
        next_link = response.get('next', '')

        # Format the link header in a way that the frontend can understand
        # The frontend expects a format like: <url>; rel="next"
        # where the URL contains a page parameter
        formatted_link_header = ''
        if next_link:
            # Extract the page number from the next URL if possible
            page_match = re.search(r'[?&]page=(\d+)', next_link)
            if page_match:
                next_page = page_match.group(1)
                # Format it in a way that extractNextPageFromLink in frontend can parse
                formatted_link_header = (
                    f'<{workspace_repos_url}?page={next_page}>; rel="next"'
                )
            else:
                # If we can't extract the page, just use the next URL as is
                formatted_link_header = f'<{next_link}>; rel="next"'

        repositories = [
            self._parse_repository(repo, link_header=formatted_link_header)
            for repo in repos
        ]

        return repositories

    async def get_all_repositories(
        self, sort: str, app_mode: AppMode
    ) -> list[Repository]:
        """Get repositories for the authenticated user using workspaces endpoint.

        This method gets all repositories (both public and private) that the user has access to
        by iterating through their workspaces and fetching repositories from each workspace.
        This approach is more comprehensive and efficient than the previous implementation
        that made separate calls for public and private repositories.
        """
        MAX_REPOS = 1000
        PER_PAGE = 100  # Maximum allowed by Bitbucket API
        repositories: list[Repository] = []

        # Get user's workspaces with pagination
        workspaces_url = f'{self.BASE_URL}/workspaces'
        workspaces = await self._fetch_paginated_data(workspaces_url, {}, MAX_REPOS)

        for workspace in workspaces:
            workspace_slug = workspace.get('slug')
            if not workspace_slug:
                continue

            # Get repositories for this workspace with pagination
            workspace_repos_url = f'{self.BASE_URL}/repositories/{workspace_slug}'

            # Map sort parameter to Bitbucket API compatible values and ensure descending order
            # to show most recently changed repos at the top
            bitbucket_sort = sort
            if sort == 'pushed':
                # Bitbucket doesn't support 'pushed', use 'updated_on' instead
                bitbucket_sort = (
                    '-updated_on'  # Use negative prefix for descending order
                )
            elif sort == 'updated':
                bitbucket_sort = '-updated_on'
            elif sort == 'created':
                bitbucket_sort = '-created_on'
            elif sort == 'full_name':
                bitbucket_sort = 'name'  # Bitbucket uses 'name' not 'full_name'
            else:
                # Default to most recently updated first
                bitbucket_sort = '-updated_on'

            params = {
                'pagelen': PER_PAGE,
                'sort': bitbucket_sort,
            }

            # Fetch all repositories for this workspace with pagination
            workspace_repos = await self._fetch_paginated_data(
                workspace_repos_url, params, MAX_REPOS - len(repositories)
            )

            for repo in workspace_repos:
                repositories.append(self._parse_repository(repo))

                # Stop if we've reached the maximum number of repositories
                if len(repositories) >= MAX_REPOS:
                    break

            # Stop if we've reached the maximum number of repositories
            if len(repositories) >= MAX_REPOS:
                break

        return repositories

    async def get_suggested_tasks(self) -> list[SuggestedTask]:
        """Get suggested tasks for the authenticated user across all repositories."""
        # TODO: implemented suggested tasks
        return []

    async def get_repository_details_from_repo_name(
        self, repository: str
    ) -> Repository:
        """Gets all repository details from repository name."""
        # Extract owner and repo from the repository string (e.g., "owner/repo")
        parts = repository.split('/')
        if len(parts) < 2:
            raise ValueError(f'Invalid repository name: {repository}')

        owner = parts[-2]
        repo = parts[-1]

        url = f'{self.BASE_URL}/repositories/{owner}/{repo}'
        data, _ = await self._make_request(url)

<<<<<<< HEAD
        return self._parse_repository(data)
=======
        uuid = data.get('uuid', '')
        main_branch = data.get('mainbranch', {}).get('name')

        return Repository(
            id=uuid,
            full_name=f'{data.get("workspace", {}).get("slug", "")}/{data.get("slug", "")}',
            git_provider=ProviderType.BITBUCKET,
            is_public=data.get('is_private', True) is False,
            stargazers_count=None,  # Bitbucket doesn't have stars
            pushed_at=data.get('updated_on'),
            owner_type=(
                OwnerType.ORGANIZATION
                if data.get('workspace', {}).get('is_private') is False
                else OwnerType.USER
            ),
            main_branch=main_branch,
        )
>>>>>>> 256bad9f

    async def get_branches(self, repository: str) -> list[Branch]:
        """Get branches for a repository."""
        # Extract owner and repo from the repository string (e.g., "owner/repo")
        parts = repository.split('/')
        if len(parts) < 2:
            raise ValueError(f'Invalid repository name: {repository}')

        owner = parts[-2]
        repo = parts[-1]

        url = f'{self.BASE_URL}/repositories/{owner}/{repo}/refs/branches'

        # Set maximum branches to fetch (similar to GitHub/GitLab implementations)
        MAX_BRANCHES = 1000
        PER_PAGE = 100

        params = {
            'pagelen': PER_PAGE,
            'sort': '-target.date',  # Sort by most recent commit date, descending
        }

        # Fetch all branches with pagination
        branch_data = await self._fetch_paginated_data(url, params, MAX_BRANCHES)

        branches = []
        for branch in branch_data:
            branches.append(
                Branch(
                    name=branch.get('name', ''),
                    commit_sha=branch.get('target', {}).get('hash', ''),
                    protected=False,  # Bitbucket doesn't expose this in the API
                    last_push_date=branch.get('target', {}).get('date', None),
                )
            )

        return branches

    async def create_pr(
        self,
        repo_name: str,
        source_branch: str,
        target_branch: str,
        title: str,
        body: str | None = None,
        draft: bool = False,
    ) -> str:
        """Creates a pull request in Bitbucket.

        Args:
            repo_name: The repository name in the format "workspace/repo"
            source_branch: The source branch name
            target_branch: The target branch name
            title: The title of the pull request
            body: The description of the pull request
            draft: Whether to create a draft pull request

        Returns:
            The URL of the created pull request
        """
        # Extract owner and repo from the repository string (e.g., "owner/repo")
        parts = repo_name.split('/')
        if len(parts) < 2:
            raise ValueError(f'Invalid repository name: {repo_name}')

        owner = parts[-2]
        repo = parts[-1]

        url = f'{self.BASE_URL}/repositories/{owner}/{repo}/pullrequests'

        payload = {
            'title': title,
            'description': body or '',
            'source': {'branch': {'name': source_branch}},
            'destination': {'branch': {'name': target_branch}},
            'close_source_branch': False,
            'draft': draft,
        }

        data, _ = await self._make_request(
            url=url, params=payload, method=RequestMethod.POST
        )

        # Return the URL to the pull request
        return data.get('links', {}).get('html', {}).get('href', '')

    async def get_microagent_content(
        self, repository: str, file_path: str
    ) -> MicroagentContentResponse:
        """Fetch individual file content from Bitbucket repository.

        Args:
            repository: Repository name in format 'workspace/repo_slug'
            file_path: Path to the file within the repository

        Returns:
            MicroagentContentResponse with parsed content and triggers

        Raises:
            RuntimeError: If file cannot be fetched or doesn't exist
        """
        # Step 1: Get repository details using existing method
        repo_details = await self.get_repository_details_from_repo_name(repository)

        if not repo_details.main_branch:
            logger.warning(
                f'No main branch found in repository info for {repository}. '
                f'Repository response: mainbranch field missing'
            )
            raise ResourceNotFoundError(
                f'Main branch not found for repository {repository}. '
                f'This repository may be empty or have no default branch configured.'
            )

        # Step 2: Get file content using the main branch
        file_url = f'{self.BASE_URL}/repositories/{repository}/src/{repo_details.main_branch}/{file_path}'
        response, _ = await self._make_request(file_url)

        # Parse the content to extract triggers from frontmatter
        return self._parse_microagent_content(response, file_path)


bitbucket_service_cls = os.environ.get(
    'OPENHANDS_BITBUCKET_SERVICE_CLS',
    'openhands.integrations.bitbucket.bitbucket_service.BitBucketService',
)
BitBucketServiceImpl = get_impl(BitBucketService, bitbucket_service_cls)<|MERGE_RESOLUTION|>--- conflicted
+++ resolved
@@ -213,6 +213,7 @@
 
         is_public = not repo.get('is_private', True)
         owner_type = OwnerType.ORGANIZATION
+        main_branch = repo.get('mainbranch', {}).get('name')
 
         return Repository(
             id=repo_id,
@@ -223,6 +224,7 @@
             pushed_at=repo.get('updated_on'),
             owner_type=owner_type,
             link_header=link_header,
+            main_branch=main_branch
         )
 
     async def search_repositories(
@@ -515,27 +517,7 @@
         url = f'{self.BASE_URL}/repositories/{owner}/{repo}'
         data, _ = await self._make_request(url)
 
-<<<<<<< HEAD
         return self._parse_repository(data)
-=======
-        uuid = data.get('uuid', '')
-        main_branch = data.get('mainbranch', {}).get('name')
-
-        return Repository(
-            id=uuid,
-            full_name=f'{data.get("workspace", {}).get("slug", "")}/{data.get("slug", "")}',
-            git_provider=ProviderType.BITBUCKET,
-            is_public=data.get('is_private', True) is False,
-            stargazers_count=None,  # Bitbucket doesn't have stars
-            pushed_at=data.get('updated_on'),
-            owner_type=(
-                OwnerType.ORGANIZATION
-                if data.get('workspace', {}).get('is_private') is False
-                else OwnerType.USER
-            ),
-            main_branch=main_branch,
-        )
->>>>>>> 256bad9f
 
     async def get_branches(self, repository: str) -> list[Branch]:
         """Get branches for a repository."""
