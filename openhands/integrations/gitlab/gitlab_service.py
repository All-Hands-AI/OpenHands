import os
from typing import Any

import httpx
from pydantic import SecretStr

from openhands.integrations.service_types import (
    BaseGitService,
    Branch,
    GitService,
    ProviderType,
    Repository,
    RequestMethod,
    SuggestedTask,
    TaskType,
    UnknownException,
    User,
)
from openhands.server.types import AppMode
from openhands.utils.import_utils import get_impl


class GitLabService(BaseGitService, GitService):
    """Default implementation of GitService for GitLab integration.

    TODO: This doesn't seem a good candidate for the get_impl() pattern. What are the abstract methods we should actually separate and implement here?
    This is an extension point in OpenHands that allows applications to customize GitLab
    integration behavior. Applications can substitute their own implementation by:
    1. Creating a class that inherits from GitService
    2. Implementing all required methods
    3. Setting server_config.gitlab_service_class to the fully qualified name of the class

    The class is instantiated via get_impl() in openhands.server.shared.py.
    """

    BASE_URL = 'https://gitlab.com/api/v4'
    GRAPHQL_URL = 'https://gitlab.com/api/graphql'
    token: SecretStr = SecretStr('')
    refresh = False

    def __init__(
        self,
        user_id: str | None = None,
        external_auth_id: str | None = None,
        external_auth_token: SecretStr | None = None,
        token: SecretStr | None = None,
        external_token_manager: bool = False,
        base_domain: str | None = None,
    ):
        self.user_id = user_id
        self.external_token_manager = external_token_manager

        if token:
            self.token = token

        if base_domain:
            self.BASE_URL = f'https://{base_domain}/api/v4'
            self.GRAPHQL_URL = f'https://{base_domain}/api/graphql'

    @property
    def provider(self) -> str:
        return ProviderType.GITLAB.value

    async def _get_gitlab_headers(self) -> dict[str, Any]:
        """
        Retrieve the GitLab Token to construct the headers
        """
        if not self.token:
            latest_token = await self.get_latest_token()
            if latest_token:
                self.token = latest_token

        return {
            'Authorization': f'Bearer {self.token.get_secret_value()}',
        }

    def _has_token_expired(self, status_code: int) -> bool:
        return status_code == 401

    async def get_latest_token(self) -> SecretStr | None:
        return self.token

    async def _make_request(
        self,
        url: str,
        params: dict | None = None,
        method: RequestMethod = RequestMethod.GET,
    ) -> tuple[Any, dict]:
        try:
            async with httpx.AsyncClient() as client:
                gitlab_headers = await self._get_gitlab_headers()

                # Make initial request
                response = await self.execute_request(
                    client=client,
                    url=url,
                    headers=gitlab_headers,
                    params=params,
                    method=method,
                )

                # Handle token refresh if needed
                if self.refresh and self._has_token_expired(response.status_code):
                    await self.get_latest_token()
                    gitlab_headers = await self._get_gitlab_headers()
                    response = await self.execute_request(
                        client=client,
                        url=url,
                        headers=gitlab_headers,
                        params=params,
                        method=method,
                    )

                response.raise_for_status()
                headers = {}
                if 'Link' in response.headers:
                    headers['Link'] = response.headers['Link']

                return response.json(), headers

        except httpx.HTTPStatusError as e:
            raise self.handle_http_status_error(e)
        except httpx.HTTPError as e:
            raise self.handle_http_error(e)

    async def execute_graphql_query(
        self, query: str, variables: dict[str, Any] | None = None
    ) -> Any:
        """
        Execute a GraphQL query against the GitLab GraphQL API

        Args:
            query: The GraphQL query string
            variables: Optional variables for the GraphQL query

        Returns:
            The data portion of the GraphQL response
        """
        if variables is None:
            variables = {}
        try:
            async with httpx.AsyncClient() as client:
                gitlab_headers = await self._get_gitlab_headers()
                # Add content type header for GraphQL
                gitlab_headers['Content-Type'] = 'application/json'

                payload = {
                    'query': query,
                    'variables': variables if variables is not None else {},
                }

                response = await client.post(
                    self.GRAPHQL_URL, headers=gitlab_headers, json=payload
                )

                if self.refresh and self._has_token_expired(response.status_code):
                    await self.get_latest_token()
                    gitlab_headers = await self._get_gitlab_headers()
                    gitlab_headers['Content-Type'] = 'application/json'
                    response = await client.post(
                        self.GRAPHQL_URL, headers=gitlab_headers, json=payload
                    )

                response.raise_for_status()
                result = response.json()

                # Check for GraphQL errors
                if 'errors' in result:
                    error_message = result['errors'][0].get(
                        'message', 'Unknown GraphQL error'
                    )
                    raise UnknownException(f'GraphQL error: {error_message}')

                return result.get('data')
        except httpx.HTTPStatusError as e:
            raise self.handle_http_status_error(e)
        except httpx.HTTPError as e:
            raise self.handle_http_error(e)

    async def get_user(self) -> User:
        url = f'{self.BASE_URL}/user'
        response, _ = await self._make_request(url)

        # Use a default avatar URL if not provided
        # In some self-hosted GitLab instances, the avatar_url field may be returned as None.
        avatar_url = response.get('avatar_url') or ''

        return User(
            id=str(response.get('id', '')),
            login=response.get('username'),
            avatar_url=avatar_url,
            name=response.get('name'),
            email=response.get('email'),
            company=response.get('organization'),
<<<<<<< HEAD
            login=response.get('username'),  # type: ignore[call-arg]
=======
>>>>>>> 95ae4730
        )

    async def search_repositories(
        self, query: str, per_page: int = 30, sort: str = 'updated', order: str = 'desc'
    ) -> list[Repository]:
        url = f'{self.BASE_URL}/projects'
        params = {
            'search': query,
            'per_page': per_page,
            'order_by': 'last_activity_at',
            'sort': order,
            'visibility': 'public',
        }

        response, _ = await self._make_request(url, params)
        repos = [
            Repository(
                id=str(repo.get('id')),
                full_name=repo.get('path_with_namespace'),
                stargazers_count=repo.get('star_count'),
                git_provider=ProviderType.GITLAB,
                is_public=True,
            )
            for repo in response
        ]

        return repos

    async def get_repositories(self, sort: str, app_mode: AppMode) -> list[Repository]:
        MAX_REPOS = 1000
        PER_PAGE = 100  # Maximum allowed by GitLab API
        all_repos: list[dict] = []
        page = 1

        url = f'{self.BASE_URL}/projects'
        # Map GitHub's sort values to GitLab's order_by values
        order_by = {
            'pushed': 'last_activity_at',
            'updated': 'last_activity_at',
            'created': 'created_at',
            'full_name': 'name',
        }.get(sort, 'last_activity_at')

        while len(all_repos) < MAX_REPOS:
            params = {
                'page': str(page),
                'per_page': str(PER_PAGE),
                'order_by': order_by,
                'sort': 'desc',  # GitLab uses sort for direction (asc/desc)
                'membership': 1,  # Use 1 instead of True
            }
            response, headers = await self._make_request(url, params)

            if not response:  # No more repositories
                break

            all_repos.extend(response)
            page += 1

            # Check if we've reached the last page
            link_header = headers.get('Link', '')
            if 'rel="next"' not in link_header:
                break

        # Trim to MAX_REPOS if needed and convert to Repository objects
        all_repos = all_repos[:MAX_REPOS]
        return [
            Repository(
<<<<<<< HEAD
                id=repo.get('id'),  # type: ignore[arg-type]
                full_name=repo.get('path_with_namespace'),  # type: ignore[arg-type]
=======
                id=str(repo.get('id')),
                full_name=repo.get('path_with_namespace'),
>>>>>>> 95ae4730
                stargazers_count=repo.get('star_count'),
                git_provider=ProviderType.GITLAB,
                is_public=repo.get('visibility') == 'public',
            )
            for repo in all_repos
        ]

    async def get_suggested_tasks(self) -> list[SuggestedTask]:
        """Get suggested tasks for the authenticated user across all repositories.

        Returns:
        - Merge requests authored by the user.
        - Issues assigned to the user.
        """
        # Get user info to use in queries
        user = await self.get_user()
        username = user.login

        # GraphQL query to get merge requests
        query = """
        query GetUserTasks {
          currentUser {
            authoredMergeRequests(state: opened, sort: UPDATED_DESC, first: 100) {
              nodes {
                id
                iid
                title
                project {
                  fullPath
                }
                conflicts
                mergeStatus
                pipelines(first: 1) {
                  nodes {
                    status
                  }
                }
                discussions(first: 100) {
                  nodes {
                    notes {
                      nodes {
                        resolvable
                        resolved
                      }
                    }
                  }
                }
              }
            }
          }
        }
        """

        try:
            tasks: list[SuggestedTask] = []

            # Get merge requests using GraphQL
            response = await self.execute_graphql_query(query)
            data = response.get('currentUser', {})

            # Process merge requests
            merge_requests = data.get('authoredMergeRequests', {}).get('nodes', [])
            for mr in merge_requests:
                repo_name = mr.get('project', {}).get('fullPath', '')
                mr_number = mr.get('iid')
                title = mr.get('title', '')

                # Start with default task type
                task_type = TaskType.OPEN_PR

                # Check for specific states
                if mr.get('conflicts'):
                    task_type = TaskType.MERGE_CONFLICTS
                elif (
                    mr.get('pipelines', {}).get('nodes', [])
                    and mr.get('pipelines', {}).get('nodes', [])[0].get('status')
                    == 'FAILED'
                ):
                    task_type = TaskType.FAILING_CHECKS
                else:
                    # Check for unresolved comments
                    has_unresolved_comments = False
                    for discussion in mr.get('discussions', {}).get('nodes', []):
                        for note in discussion.get('notes', {}).get('nodes', []):
                            if note.get('resolvable') and not note.get('resolved'):
                                has_unresolved_comments = True
                                break
                        if has_unresolved_comments:
                            break

                    if has_unresolved_comments:
                        task_type = TaskType.UNRESOLVED_COMMENTS

                # Only add the task if it's not OPEN_PR
                if task_type != TaskType.OPEN_PR:
                    tasks.append(
                        SuggestedTask(
                            git_provider=ProviderType.GITLAB,
                            task_type=task_type,
                            repo=repo_name,
                            issue_number=mr_number,
                            title=title,
                        )
                    )

            # Get assigned issues using REST API
            url = f'{self.BASE_URL}/issues'
            params = {
                'assignee_username': username,
                'state': 'opened',
                'scope': 'assigned_to_me',
            }

            issues_response, _ = await self._make_request(
                method=RequestMethod.GET, url=url, params=params
            )

            # Process issues
            for issue in issues_response:
                repo_name = (
                    issue.get('references', {}).get('full', '').split('#')[0].strip()
                )
                issue_number = issue.get('iid')
                title = issue.get('title', '')

                tasks.append(
                    SuggestedTask(
                        git_provider=ProviderType.GITLAB,
                        task_type=TaskType.OPEN_ISSUE,
                        repo=repo_name,
                        issue_number=issue_number,
                        title=title,
                    )
                )

            return tasks
        except Exception:
            return []

    async def get_repository_details_from_repo_name(
        self, repository: str
    ) -> Repository:
        encoded_name = repository.replace('/', '%2F')

        url = f'{self.BASE_URL}/projects/{encoded_name}'
        repo, _ = await self._make_request(url)

        return Repository(
            id=str(repo.get('id')),
            full_name=repo.get('path_with_namespace'),
            stargazers_count=repo.get('star_count'),
            git_provider=ProviderType.GITLAB,
            is_public=repo.get('visibility') == 'public',
        )

    async def get_branches(self, repository: str) -> list[Branch]:
        """Get branches for a repository"""
        encoded_name = repository.replace('/', '%2F')
        url = f'{self.BASE_URL}/projects/{encoded_name}/repository/branches'

        # Set maximum branches to fetch (10 pages with 100 per page)
        MAX_BRANCHES = 1000
        PER_PAGE = 100

        all_branches: list[Branch] = []
        page = 1

        # Fetch up to 10 pages of branches
        while page <= 10 and len(all_branches) < MAX_BRANCHES:
            params = {'per_page': str(PER_PAGE), 'page': str(page)}
            response, headers = await self._make_request(url, params)

            if not response:  # No more branches
                break

            for branch_data in response:
                branch = Branch(
                    name=branch_data.get('name'),
                    commit_sha=branch_data.get('commit', {}).get('id', ''),
                    protected=branch_data.get('protected', False),
                    last_push_date=branch_data.get('commit', {}).get('committed_date'),
                )
                all_branches.append(branch)

            page += 1

            # Check if we've reached the last page
            link_header = headers.get('Link', '')
            if 'rel="next"' not in link_header:
                break

        return all_branches

    async def create_mr(
        self,
        id: int | str,
        source_branch: str,
        target_branch: str,
        title: str,
        description: str | None = None,
    ) -> str:
        """
        Creates a merge request in GitLab

        Args:
            id: The ID or URL-encoded path of the project
            source_branch: The name of the branch where your changes are implemented
            target_branch: The name of the branch you want the changes merged into
            title: The title of the merge request (optional, defaults to a generic title)
            description: The description of the merge request (optional)

        Returns:
            - MR URL when successful
            - Error message when unsuccessful
        """

        # Convert string ID to URL-encoded path if needed
        project_id = str(id).replace('/', '%2F') if isinstance(id, str) else id
        url = f'{self.BASE_URL}/projects/{project_id}/merge_requests'

        # Set default description if none provided
        if not description:
            description = f'Merging changes from {source_branch} into {target_branch}'

        # Prepare the request payload
        payload = {
            'source_branch': source_branch,
            'target_branch': target_branch,
            'title': title,
            'description': description,
        }

        # Make the POST request to create the MR
        response, _ = await self._make_request(
            url=url, params=payload, method=RequestMethod.POST
        )

        return response['web_url']


gitlab_service_cls = os.environ.get(
    'OPENHANDS_GITLAB_SERVICE_CLS',
    'openhands.integrations.gitlab.gitlab_service.GitLabService',
)
GitLabServiceImpl = get_impl(GitLabService, gitlab_service_cls)<|MERGE_RESOLUTION|>--- conflicted
+++ resolved
@@ -187,15 +187,11 @@
 
         return User(
             id=str(response.get('id', '')),
-            login=response.get('username'),
+            login=response.get('username'),  # type: ignore[call-arg]
             avatar_url=avatar_url,
             name=response.get('name'),
             email=response.get('email'),
             company=response.get('organization'),
-<<<<<<< HEAD
-            login=response.get('username'),  # type: ignore[call-arg]
-=======
->>>>>>> 95ae4730
         )
 
     async def search_repositories(
@@ -264,13 +260,8 @@
         all_repos = all_repos[:MAX_REPOS]
         return [
             Repository(
-<<<<<<< HEAD
-                id=repo.get('id'),  # type: ignore[arg-type]
+                id=str(repo.get('id')),  # type: ignore[arg-type]
                 full_name=repo.get('path_with_namespace'),  # type: ignore[arg-type]
-=======
-                id=str(repo.get('id')),
-                full_name=repo.get('path_with_namespace'),
->>>>>>> 95ae4730
                 stargazers_count=repo.get('star_count'),
                 git_provider=ProviderType.GITLAB,
                 is_public=repo.get('visibility') == 'public',
