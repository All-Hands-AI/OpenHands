--- conflicted
+++ resolved
@@ -121,16 +121,7 @@
 
         return repos
 
-<<<<<<< HEAD
-    async def get_repositories(
-        self, sort: str, installation_id: int | None
-    ) -> list[Repository]:
-        if installation_id:
-            return []  # Not implementing installation_token case yet
-
-=======
     async def get_repositories(self, sort: str, app_mode: AppMode) -> list[Repository]:
->>>>>>> 8bf197df
         MAX_REPOS = 1000
         PER_PAGE = 100  # Maximum allowed by GitLab API
         all_repos: list[dict] = []
@@ -151,10 +142,6 @@
                 'per_page': str(PER_PAGE),
                 'order_by': order_by,
                 'sort': 'desc',  # GitLab uses sort for direction (asc/desc)
-<<<<<<< HEAD
-                'owned': 1,  # Use 1 instead of True
-=======
->>>>>>> 8bf197df
                 'membership': 1,  # Use 1 instead of True
             }
             response, headers = await self._fetch_data(url, params)
@@ -182,22 +169,9 @@
             for repo in all_repos
         ]
 
-<<<<<<< HEAD
-    async def does_repo_exist(self, repository: str) -> bool:
-        encoded_repo = quote_plus(repository)
-        url = f'{self.BASE_URL}/projects/{encoded_repo}'
-        try:
-            await self._fetch_data(url)
-            return True
-        except Exception as e:
-            print(e)
-            return False
-
     async def get_repo_url(self, repository: str) -> str:
         return f'https://oauth2:{await self.get_latest_token()}@gitlab.com/{repository}.git'
         
-=======
->>>>>>> 8bf197df
 
 gitlab_service_cls = os.environ.get(
     'OPENHANDS_GITLAB_SERVICE_CLS',
