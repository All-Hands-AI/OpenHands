--- conflicted
+++ resolved
@@ -1,6 +1,5 @@
 import os
 from typing import Any
-from urllib.parse import quote_plus
 
 import httpx
 from pydantic import SecretStr
@@ -146,10 +145,6 @@
                 'per_page': str(PER_PAGE),
                 'order_by': order_by,
                 'sort': 'desc',  # GitLab uses sort for direction (asc/desc)
-<<<<<<< HEAD
-                'owned': 1,  # Use 1 instead of True
-=======
->>>>>>> 860f02ff
                 'membership': 1,  # Use 1 instead of True
             }
             response, headers = await self._fetch_data(url, params)
