import os
from typing import Any
from urllib.parse import quote_plus

import httpx
from pydantic import SecretStr

from openhands.integrations.service_types import (
    AuthenticationError,
    GitService,
    ProviderType,
    Repository,
    UnknownException,
    User,
)
from openhands.server.types import AppMode
from openhands.utils.import_utils import get_impl


class GitLabService(GitService):
    BASE_URL = 'https://gitlab.com/api/v4'
    token: SecretStr = SecretStr('')
    refresh = False

    def __init__(
        self,
        user_id: str | None = None,
        external_auth_id: str | None = None,
        external_auth_token: SecretStr | None = None,
        token: SecretStr | None = None,
        external_token_manager: bool = False,
    ):
        self.user_id = user_id
        self.external_token_manager = external_token_manager

        if token:
            self.token = token

    async def _get_gitlab_headers(self) -> dict:
        """
        Retrieve the GitLab Token to construct the headers
        """
        if self.user_id and not self.token:
            self.token = await self.get_latest_token()

        return {
            'Authorization': f'Bearer {self.token.get_secret_value()}',
        }

    def _has_token_expired(self, status_code: int) -> bool:
        return status_code == 401

    async def get_latest_token(self) -> SecretStr | None:
        return self.token

    async def _fetch_data(
        self, url: str, params: dict | None = None
    ) -> tuple[Any, dict]:
        try:
            async with httpx.AsyncClient() as client:
                gitlab_headers = await self._get_gitlab_headers()
                response = await client.get(url, headers=gitlab_headers, params=params)
                if self.refresh and self._has_token_expired(response.status_code):
                    await self.get_latest_token()
                    gitlab_headers = await self._get_gitlab_headers()
                    response = await client.get(
                        url, headers=gitlab_headers, params=params
                    )

                response.raise_for_status()
                headers = {}
                if 'Link' in response.headers:
                    headers['Link'] = response.headers['Link']

                return response.json(), headers

        except httpx.HTTPStatusError as e:
            if e.response.status_code == 401:
                raise AuthenticationError('Invalid GitLab token')
            raise UnknownException('Unknown error')

        except httpx.HTTPError:
            raise UnknownException('Unknown error')

    async def get_user(self) -> User:
        url = f'{self.BASE_URL}/user'
        response, _ = await self._fetch_data(url)

        return User(
            id=response.get('id'),
            username=response.get('username'),
            avatar_url=response.get('avatar_url'),
            name=response.get('name'),
            email=response.get('email'),
            company=response.get('organization'),
            login=response.get('username'),
        )

    async def search_repositories(
        self, query: str, per_page: int = 30, sort: str = 'updated', order: str = 'desc'
    ) -> list[Repository]:
        url = f'{self.BASE_URL}/projects'
        params = {
            'search': query,
            'per_page': per_page,
            'order_by': 'last_activity_at',
            'sort': order,
            'visibility': 'public',
        }

        response, _ = await self._fetch_data(url, params)
        repos = [
            Repository(
                id=repo.get('id'),
                full_name=repo.get('path_with_namespace'),
                stargazers_count=repo.get('star_count'),
                git_provider=ProviderType.GITLAB,
            )
            for repo in response
        ]

        return repos

<<<<<<< HEAD
    async def get_repositories(self, sort: str, app_mode: AppMode) -> list[Repository]:
=======
    async def get_repositories(
        self, sort: str, installation_id: int | None
    ) -> list[Repository]:
        if installation_id:
            return []  # Not implementing installation_token case yet

>>>>>>> 8bceee9e
        MAX_REPOS = 1000
        PER_PAGE = 100  # Maximum allowed by GitLab API
        all_repos: list[dict] = []
        page = 1

        url = f'{self.BASE_URL}/projects'
        # Map GitHub's sort values to GitLab's order_by values
        order_by = {
            'pushed': 'last_activity_at',
            'updated': 'last_activity_at',
            'created': 'created_at',
            'full_name': 'name',
        }.get(sort, 'last_activity_at')

        while len(all_repos) < MAX_REPOS:
            params = {
                'page': str(page),
                'per_page': str(PER_PAGE),
                'order_by': order_by,
                'sort': 'desc',  # GitLab uses sort for direction (asc/desc)
<<<<<<< HEAD
                'owned': 1,  # Use 1 instead of True
=======
>>>>>>> 8bceee9e
                'membership': 1,  # Use 1 instead of True
            }
            response, headers = await self._fetch_data(url, params)

            if not response:  # No more repositories
                break

            all_repos.extend(response)
            page += 1

            # Check if we've reached the last page
            link_header = headers.get('Link', '')
            if 'rel="next"' not in link_header:
                break

        # Trim to MAX_REPOS if needed and convert to Repository objects
        all_repos = all_repos[:MAX_REPOS]
        return [
            Repository(
                id=repo.get('id'),
                full_name=repo.get('path_with_namespace'),
                stargazers_count=repo.get('star_count'),
                git_provider=ProviderType.GITLAB,
            )
            for repo in all_repos
        ]


gitlab_service_cls = os.environ.get(
    'OPENHANDS_GITLAB_SERVICE_CLS',
    'openhands.integrations.gitlab.gitlab_service.GitLabService',
)
GitLabServiceImpl = get_impl(GitLabService, gitlab_service_cls)<|MERGE_RESOLUTION|>--- conflicted
+++ resolved
@@ -121,16 +121,7 @@
 
         return repos
 
-<<<<<<< HEAD
     async def get_repositories(self, sort: str, app_mode: AppMode) -> list[Repository]:
-=======
-    async def get_repositories(
-        self, sort: str, installation_id: int | None
-    ) -> list[Repository]:
-        if installation_id:
-            return []  # Not implementing installation_token case yet
-
->>>>>>> 8bceee9e
         MAX_REPOS = 1000
         PER_PAGE = 100  # Maximum allowed by GitLab API
         all_repos: list[dict] = []
@@ -151,10 +142,6 @@
                 'per_page': str(PER_PAGE),
                 'order_by': order_by,
                 'sort': 'desc',  # GitLab uses sort for direction (asc/desc)
-<<<<<<< HEAD
-                'owned': 1,  # Use 1 instead of True
-=======
->>>>>>> 8bceee9e
                 'membership': 1,  # Use 1 instead of True
             }
             response, headers = await self._fetch_data(url, params)
