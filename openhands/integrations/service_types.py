--- conflicted
+++ resolved
@@ -63,11 +63,7 @@
         ...
 
     async def get_latest_token(self) -> SecretStr | None:
-<<<<<<< HEAD
-        """Get latest working token of the users"""
-=======
         """Get latest working token of the user"""
->>>>>>> d9926d24
         ...
 
     async def get_user(self) -> User:
