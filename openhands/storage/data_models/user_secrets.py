--- conflicted
+++ resolved
@@ -1,5 +1,6 @@
 from types import MappingProxyType
 from typing import Any
+
 
 from pydantic import (
     BaseModel,
@@ -14,10 +15,7 @@
 
 from openhands.integrations.provider import (
     CUSTOM_SECRETS_TYPE,
-<<<<<<< HEAD
-=======
     CUSTOM_SECRETS_TYPE_WITH_JSON_SCHEMA,
->>>>>>> b6c5a7e8
     PROVIDER_TOKEN_TYPE,
     PROVIDER_TOKEN_TYPE_WITH_JSON_SCHEMA,
     ProviderToken,
