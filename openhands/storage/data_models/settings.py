--- conflicted
+++ resolved
@@ -51,7 +51,6 @@
     output_cost_per_token: float | None = None
     email_verified: bool | None = None
 
-<<<<<<< HEAD
     # Agent Configuration Parameters
     enable_browsing: bool = Field(default=True)
     enable_llm_editor: bool = Field(default=False)
@@ -64,14 +63,9 @@
     disabled_microagents: list[str] = Field(default_factory=list)
     enable_history_truncation: bool = Field(default=True)
 
-    model_config = {
-        'validate_assignment': True,
-    }
-=======
     model_config = ConfigDict(
         validate_assignment=True,
     )
->>>>>>> b0b820f8
 
     @field_serializer('llm_api_key', 'search_api_key')
     def api_key_serializer(self, api_key: SecretStr | None, info: SerializationInfo):
