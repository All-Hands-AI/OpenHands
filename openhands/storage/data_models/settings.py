--- conflicted
+++ resolved
@@ -40,12 +40,9 @@
     sandbox_runtime_container_image: str | None = None
     mcp_config: MCPConfig | None = None
     search_api_key: SecretStr | None = None
-<<<<<<< HEAD
     max_budget_per_task: float | None = None
-=======
     email: str | None = None
     email_verified: bool | None = None
->>>>>>> e5d21e00
 
     model_config = {
         'validate_assignment': True,
