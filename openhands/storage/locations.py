CONVERSATION_BASE_DIR = 'sessions'


def get_conversation_dir(sid: str, user_id: str | None = None) -> str:
    if user_id:
        return f'users/{user_id}/conversations/{sid}/'
    else:
        return f'{CONVERSATION_BASE_DIR}/{sid}/'


def get_conversation_events_dir(sid: str, user_id: str | None = None) -> str:
    return f'{get_conversation_dir(sid, user_id)}events/'


def get_conversation_event_filename(
    sid: str, id: int, user_id: str | None = None
) -> str:
    return f'{get_conversation_events_dir(sid, user_id)}{id}.json'


def get_conversation_metadata_filename(sid: str, user_id: str | None = None) -> str:
    return f'{get_conversation_dir(sid, user_id)}metadata.json'


def get_conversation_init_data_filename(sid: str, user_id: str | None = None) -> str:
    return f'{get_conversation_dir(sid, user_id)}init.json'


def get_conversation_agent_state_filename(sid: str, user_id: str | None = None) -> str:
    return f'{get_conversation_dir(sid, user_id)}agent_state.pkl'


def get_conversation_llm_registry_filename(sid: str, user_id: str | None = None) -> str:
    return f'{get_conversation_dir(sid, user_id)}llm_registry.json'


def get_conversation_stats_filename(sid: str, user_id: str | None = None) -> str:
<<<<<<< HEAD
    return f'{get_conversation_dir(sid, user_id)}conversation_stats.json'
=======
    return f'{get_conversation_dir(sid, user_id)}conversation_stats.pkl'
>>>>>>> 7b31d57a


def get_experiment_config_filename(sid: str, user_id: str | None = None) -> str:
    return f'{get_conversation_dir(sid, user_id)}exp_config.json'<|MERGE_RESOLUTION|>--- conflicted
+++ resolved
@@ -35,11 +35,7 @@
 
 
 def get_conversation_stats_filename(sid: str, user_id: str | None = None) -> str:
-<<<<<<< HEAD
-    return f'{get_conversation_dir(sid, user_id)}conversation_stats.json'
-=======
     return f'{get_conversation_dir(sid, user_id)}conversation_stats.pkl'
->>>>>>> 7b31d57a
 
 
 def get_experiment_config_filename(sid: str, user_id: str | None = None) -> str:
