<<<<<<< HEAD
__package_name__ = 'openhands_ai'


def get_version():
    import os
    from pathlib import Path

    # Try getting the version from pyproject.toml
    try:
        root_dir = os.path.dirname(os.path.dirname(os.path.abspath(__file__)))
        candidate_paths = [
            Path(root_dir) / 'pyproject.toml',
            Path(root_dir) / 'openhands' / 'pyproject.toml',
        ]
        for file_path in candidate_paths:
            if file_path.is_file():
                with open(file_path, 'r') as f:
                    for line in f:
                        if line.strip().startswith('version ='):
                            return line.split('=', 1)[1].strip().strip('"').strip("'")
    except FileNotFoundError:
        pass

    try:
        from importlib.metadata import PackageNotFoundError, version

        return version(__package_name__)
    except (ImportError, PackageNotFoundError):
        pass

    try:
        from pkg_resources import DistributionNotFound, get_distribution  # type: ignore

        return get_distribution(__package_name__).version
    except (ImportError, DistributionNotFound):
        pass

    return 'unknown'


try:
    __version__ = get_version()
except Exception:
    __version__ = 'unknown'
=======
# This is a namespace package - extend the path to include installed packages
# (We need to do this to support dependencies openhands-sdk, openhands-tools and openhands-agent-server
# which all have a top level `openhands`` package.)
__path__ = __import__('pkgutil').extend_path(__path__, __name__)

# Import version information for backward compatibility
from openhands.version import __version__, get_version

__all__ = ['__version__', 'get_version']
>>>>>>> a237b578
<|MERGE_RESOLUTION|>--- conflicted
+++ resolved
@@ -1,49 +1,3 @@
-<<<<<<< HEAD
-__package_name__ = 'openhands_ai'
-
-
-def get_version():
-    import os
-    from pathlib import Path
-
-    # Try getting the version from pyproject.toml
-    try:
-        root_dir = os.path.dirname(os.path.dirname(os.path.abspath(__file__)))
-        candidate_paths = [
-            Path(root_dir) / 'pyproject.toml',
-            Path(root_dir) / 'openhands' / 'pyproject.toml',
-        ]
-        for file_path in candidate_paths:
-            if file_path.is_file():
-                with open(file_path, 'r') as f:
-                    for line in f:
-                        if line.strip().startswith('version ='):
-                            return line.split('=', 1)[1].strip().strip('"').strip("'")
-    except FileNotFoundError:
-        pass
-
-    try:
-        from importlib.metadata import PackageNotFoundError, version
-
-        return version(__package_name__)
-    except (ImportError, PackageNotFoundError):
-        pass
-
-    try:
-        from pkg_resources import DistributionNotFound, get_distribution  # type: ignore
-
-        return get_distribution(__package_name__).version
-    except (ImportError, DistributionNotFound):
-        pass
-
-    return 'unknown'
-
-
-try:
-    __version__ = get_version()
-except Exception:
-    __version__ = 'unknown'
-=======
 # This is a namespace package - extend the path to include installed packages
 # (We need to do this to support dependencies openhands-sdk, openhands-tools and openhands-agent-server
 # which all have a top level `openhands`` package.)
@@ -52,5 +6,4 @@
 # Import version information for backward compatibility
 from openhands.version import __version__, get_version
 
-__all__ = ['__version__', 'get_version']
->>>>>>> a237b578
+__all__ = ['__version__', 'get_version']