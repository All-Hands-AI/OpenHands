import os

__package_name__ = 'openhands_ai'


def get_version():
    # Try getting the version from pyproject.toml
    try:
        root_dir = os.path.dirname(os.path.dirname(os.path.abspath(__file__)))
        with open(os.path.join(root_dir, 'pyproject.toml'), 'r') as f:
            for line in f:
                if line.startswith('version ='):
                    return line.split('=')[1].strip().strip('"')
    except FileNotFoundError:
        pass

    try:
        from importlib.metadata import PackageNotFoundError, version

        return version(__package_name__)
    except (ImportError, PackageNotFoundError):
        pass

    try:
<<<<<<< HEAD
        from pkg_resources import DistributionNotFound, get_distribution # type: ignore
=======
        from pkg_resources import DistributionNotFound, get_distribution  # type: ignore
>>>>>>> 4733270e

        return get_distribution(__package_name__).version
    except (ImportError, DistributionNotFound):
        pass

    return 'unknown'


try:
    __version__ = get_version()
except Exception:
    __version__ = 'unknown'<|MERGE_RESOLUTION|>--- conflicted
+++ resolved
@@ -22,11 +22,7 @@
         pass
 
     try:
-<<<<<<< HEAD
-        from pkg_resources import DistributionNotFound, get_distribution # type: ignore
-=======
         from pkg_resources import DistributionNotFound, get_distribution  # type: ignore
->>>>>>> 4733270e
 
         return get_distribution(__package_name__).version
     except (ImportError, DistributionNotFound):
