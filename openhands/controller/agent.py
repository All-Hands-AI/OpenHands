--- conflicted
+++ resolved
@@ -33,25 +33,14 @@
         llm: LLM,
         config: 'AgentConfig',
         mcp_tools: list[dict] | None = None,
-<<<<<<< HEAD
-        workspace_mount_path_in_sandbox_store_in_session: bool = True,
-=======
         workspace_mount_path_in_sandbox_store_in_session: bool = True
->>>>>>> 9aa151b5
     ):
         self.llm = llm
         self.config = config
         self._complete = False
         self.prompt_manager: 'PromptManager' | None = None
         self.mcp_tools = mcp_tools
-<<<<<<< HEAD
-        self.workspace_mount_path_in_sandbox_store_in_session = (
-            workspace_mount_path_in_sandbox_store_in_session
-        )
-
-=======
         self.workspace_mount_path_in_sandbox_store_in_session = workspace_mount_path_in_sandbox_store_in_session
->>>>>>> 9aa151b5
     @property
     def complete(self) -> bool:
         """Indicates whether the current instruction execution is complete.
