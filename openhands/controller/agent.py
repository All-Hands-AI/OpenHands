from abc import ABC, abstractmethod
from typing import TYPE_CHECKING, Type

if TYPE_CHECKING:
    from openhands.controller.state.state import State
    from openhands.core.config import AgentConfig
    from openhands.events.action import Action
from openhands.core.exceptions import (
    AgentAlreadyRegisteredError,
    AgentNotRegisteredError,
)
from openhands.llm.llm import LLM
from openhands.runtime.plugins import PluginRequirement

if TYPE_CHECKING:
    from openhands.utils.prompt import PromptManager


class Agent(ABC):
    DEPRECATED = False
    """
    This abstract base class is an general interface for an agent dedicated to
    executing a specific instruction and allowing human interaction with the
    agent during execution.
    It tracks the execution status and maintains a history of interactions.
    """

    _registry: dict[str, Type['Agent']] = {}
    sandbox_plugins: list[PluginRequirement] = []

    def __init__(
        self,
        llm: LLM,
        config: 'AgentConfig',
        mcp_tools: list[dict] | None = None,
        workspace_mount_path_in_sandbox_store_in_session: bool = True,
    ):
        self.llm = llm
        self.config = config
        self._complete = False
        self.prompt_manager: 'PromptManager' | None = None
<<<<<<< HEAD
        self.mcp_tools = mcp_tools
        self.workspace_mount_path_in_sandbox_store_in_session = (
            workspace_mount_path_in_sandbox_store_in_session
        )
=======
        self.mcp_tools: list[dict] = []
>>>>>>> b66e04d0

    @property
    def complete(self) -> bool:
        """Indicates whether the current instruction execution is complete.

        Returns:
        - complete (bool): True if execution is complete; False otherwise.
        """
        return self._complete

    @abstractmethod
    def step(self, state: 'State') -> 'Action':
        """Starts the execution of the assigned instruction. This method should
        be implemented by subclasses to define the specific execution logic.
        """
        pass

    def reset(self) -> None:
        """Resets the agent's execution status and clears the history. This method can be used
        to prepare the agent for restarting the instruction or cleaning up before destruction.

        """
        # TODO clear history
        self._complete = False

        if self.llm:
            self.llm.reset()

    @property
    def name(self):
        return self.__class__.__name__

    @classmethod
    def register(cls, name: str, agent_cls: Type['Agent']):
        """Registers an agent class in the registry.

        Parameters:
        - name (str): The name to register the class under.
        - agent_cls (Type['Agent']): The class to register.

        Raises:
        - AgentAlreadyRegisteredError: If name already registered
        """
        if name in cls._registry:
            raise AgentAlreadyRegisteredError(name)
        cls._registry[name] = agent_cls

    @classmethod
    def get_cls(cls, name: str) -> Type['Agent']:
        """Retrieves an agent class from the registry.

        Parameters:
        - name (str): The name of the class to retrieve

        Returns:
        - agent_cls (Type['Agent']): The class registered under the specified name.

        Raises:
        - AgentNotRegisteredError: If name not registered
        """
        if name not in cls._registry:
            raise AgentNotRegisteredError(name)
        return cls._registry[name]

    @classmethod
    def list_agents(cls) -> list[str]:
        """Retrieves the list of all agent names from the registry.

        Raises:
        - AgentNotRegisteredError: If no agent is registered
        """
        if not bool(cls._registry):
            raise AgentNotRegisteredError()
        return list(cls._registry.keys())

    def set_mcp_tools(self, mcp_tools: list[dict]) -> None:
        """Sets the list of MCP tools for the agent.

        Args:
        - mcp_tools (list[dict]): The list of MCP tools.
        """
        self.mcp_tools = mcp_tools<|MERGE_RESOLUTION|>--- conflicted
+++ resolved
@@ -32,21 +32,16 @@
         self,
         llm: LLM,
         config: 'AgentConfig',
-        mcp_tools: list[dict] | None = None,
         workspace_mount_path_in_sandbox_store_in_session: bool = True,
     ):
         self.llm = llm
         self.config = config
         self._complete = False
         self.prompt_manager: 'PromptManager' | None = None
-<<<<<<< HEAD
-        self.mcp_tools = mcp_tools
+        self.mcp_tools: list[dict] = []
         self.workspace_mount_path_in_sandbox_store_in_session = (
             workspace_mount_path_in_sandbox_store_in_session
         )
-=======
-        self.mcp_tools: list[dict] = []
->>>>>>> b66e04d0
 
     @property
     def complete(self) -> bool:
