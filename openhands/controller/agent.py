from abc import ABC, abstractmethod
from typing import TYPE_CHECKING, Type

if TYPE_CHECKING:
    from openhands.controller.state.state import State
    from openhands.core.config import AgentConfig
    from openhands.events.action import Action
from openhands.core.exceptions import (
    AgentAlreadyRegisteredError,
    AgentNotRegisteredError,
)
from openhands.llm.llm import LLM
from openhands.runtime.plugins import PluginRequirement

if TYPE_CHECKING:
    from openhands.utils.prompt import PromptManager


class Agent(ABC):
    DEPRECATED = False
    """
    This abstract base class is an general interface for an agent dedicated to
    executing a specific instruction and allowing human interaction with the
    agent during execution.
    It tracks the execution status and maintains a history of interactions.
    """

    _registry: dict[str, Type['Agent']] = {}
    sandbox_plugins: list[PluginRequirement] = []

    def __init__(
        self,
        llm: LLM,
        config: 'AgentConfig',
        mcp_tools: list[dict] | None = None,
<<<<<<< HEAD
        workspace_mount_path_in_sandbox_store_in_session: bool = True
=======
        workspace_mount_path_in_sandbox_store_in_session: bool = True,
>>>>>>> 7f7078bd
    ):
        self.llm = llm
        self.config = config
        self._complete = False
        self.prompt_manager: 'PromptManager' | None = None
        self.mcp_tools = mcp_tools
<<<<<<< HEAD
        self.workspace_mount_path_in_sandbox_store_in_session = workspace_mount_path_in_sandbox_store_in_session
=======
        self.workspace_mount_path_in_sandbox_store_in_session = (
            workspace_mount_path_in_sandbox_store_in_session
        )

>>>>>>> 7f7078bd
    @property
    def complete(self) -> bool:
        """Indicates whether the current instruction execution is complete.

        Returns:
        - complete (bool): True if execution is complete; False otherwise.
        """
        return self._complete

    @abstractmethod
    def step(self, state: 'State') -> 'Action':
        """Starts the execution of the assigned instruction. This method should
        be implemented by subclasses to define the specific execution logic.
        """
        pass

    def reset(self) -> None:
        """Resets the agent's execution status and clears the history. This method can be used
        to prepare the agent for restarting the instruction or cleaning up before destruction.

        """
        # TODO clear history
        self._complete = False

        if self.llm:
            self.llm.reset()

    @property
    def name(self):
        return self.__class__.__name__

    @classmethod
    def register(cls, name: str, agent_cls: Type['Agent']):
        """Registers an agent class in the registry.

        Parameters:
        - name (str): The name to register the class under.
        - agent_cls (Type['Agent']): The class to register.

        Raises:
        - AgentAlreadyRegisteredError: If name already registered
        """
        if name in cls._registry:
            raise AgentAlreadyRegisteredError(name)
        cls._registry[name] = agent_cls

    @classmethod
    def get_cls(cls, name: str) -> Type['Agent']:
        """Retrieves an agent class from the registry.

        Parameters:
        - name (str): The name of the class to retrieve

        Returns:
        - agent_cls (Type['Agent']): The class registered under the specified name.

        Raises:
        - AgentNotRegisteredError: If name not registered
        """
        if name not in cls._registry:
            raise AgentNotRegisteredError(name)
        return cls._registry[name]

    @classmethod
    def list_agents(cls) -> list[str]:
        """Retrieves the list of all agent names from the registry.

        Raises:
        - AgentNotRegisteredError: If no agent is registered
        """
        if not bool(cls._registry):
            raise AgentNotRegisteredError()
        return list(cls._registry.keys())<|MERGE_RESOLUTION|>--- conflicted
+++ resolved
@@ -33,25 +33,17 @@
         llm: LLM,
         config: 'AgentConfig',
         mcp_tools: list[dict] | None = None,
-<<<<<<< HEAD
-        workspace_mount_path_in_sandbox_store_in_session: bool = True
-=======
         workspace_mount_path_in_sandbox_store_in_session: bool = True,
->>>>>>> 7f7078bd
     ):
         self.llm = llm
         self.config = config
         self._complete = False
         self.prompt_manager: 'PromptManager' | None = None
         self.mcp_tools = mcp_tools
-<<<<<<< HEAD
-        self.workspace_mount_path_in_sandbox_store_in_session = workspace_mount_path_in_sandbox_store_in_session
-=======
         self.workspace_mount_path_in_sandbox_store_in_session = (
             workspace_mount_path_in_sandbox_store_in_session
         )
 
->>>>>>> 7f7078bd
     @property
     def complete(self) -> bool:
         """Indicates whether the current instruction execution is complete.
