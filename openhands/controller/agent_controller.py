--- conflicted
+++ resolved
@@ -75,11 +75,7 @@
 from openhands.events.serialization.event import truncate_content
 from openhands.llm.llm import LLM
 from openhands.llm.metrics import Metrics, TokenUsage
-<<<<<<< HEAD
-=======
-from openhands.memory.view import View
 from openhands.storage.files import FileStore
->>>>>>> 0c1c570d
 
 # note: RESUME is only available on web GUI
 TRAFFIC_CONTROL_REMINDER = (
