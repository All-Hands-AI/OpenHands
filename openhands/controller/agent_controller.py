import asyncio
import copy
import os
import traceback
from typing import Callable, ClassVar, Type

import litellm  # noqa
from litellm.exceptions import (  # noqa
    APIConnectionError,
    APIError,
    AuthenticationError,
    BadRequestError,
    ContextWindowExceededError,
    InternalServerError,
    NotFoundError,
    OpenAIError,
    RateLimitError,
    ServiceUnavailableError,
    Timeout,
)

from openhands.controller.agent import Agent
from openhands.controller.replay import ReplayManager
from openhands.controller.state.state import State, TrafficControlState
from openhands.controller.stuck import StuckDetector
from openhands.core.config import AgentConfig, LLMConfig
from openhands.core.exceptions import (
    AgentStuckInLoopError,
    FunctionCallNotExistsError,
    FunctionCallValidationError,
    LLMContextWindowExceedError,
    LLMMalformedActionError,
    LLMNoActionError,
    LLMResponseError,
)
from openhands.core.logger import LOG_ALL_EVENTS
from openhands.core.logger import openhands_logger as logger
from openhands.core.schema import AgentState
from openhands.events import (
    EventSource,
    EventStream,
    EventStreamSubscriber,
    RecallType,
)
from openhands.events.action import (
    Action,
    ActionConfirmationStatus,
    AgentDelegateAction,
    AgentFinishAction,
    AgentRejectAction,
    ChangeAgentStateAction,
    CmdRunAction,
    IPythonRunCellAction,
    MessageAction,
    NullAction,
)
from openhands.events.action.agent import CondensationAction, RecallAction
from openhands.events.event import Event
from openhands.events.observation import (
    AgentCondensationObservation,
    AgentDelegateObservation,
    AgentStateChangedObservation,
    ErrorObservation,
    NullObservation,
    Observation,
)
from openhands.events.serialization.event import event_to_trajectory, truncate_content
from openhands.llm.llm import LLM
from openhands.llm.metrics import Metrics, TokenUsage

# note: RESUME is only available on web GUI
TRAFFIC_CONTROL_REMINDER = (
    "Please click on resume button if you'd like to continue, or start a new task."
)


class AgentController:
    id: str
    agent: Agent
    max_iterations: int
    event_stream: EventStream
    state: State
    confirmation_mode: bool
    agent_to_llm_config: dict[str, LLMConfig]
    agent_configs: dict[str, AgentConfig]
    parent: 'AgentController | None' = None
    delegate: 'AgentController | None' = None
    _delegate_action: AgentDelegateAction | None = (
        None  # the AgentDelegateAction that started the delegate
    )
    _pending_action: Action | None = None
    _closed: bool = False
    filter_out: ClassVar[tuple[type[Event], ...]] = (
        NullAction,
        NullObservation,
        ChangeAgentStateAction,
        AgentStateChangedObservation,
    )
    _cached_first_user_message: MessageAction | None = None

    def __init__(
        self,
        agent: Agent,
        event_stream: EventStream,
        max_iterations: int,
        max_budget_per_task: float | None = None,
        agent_to_llm_config: dict[str, LLMConfig] | None = None,
        agent_configs: dict[str, AgentConfig] | None = None,
        sid: str | None = None,
        confirmation_mode: bool = False,
        initial_state: State | None = None,
        is_delegate: bool = False,
        headless_mode: bool = True,
        status_callback: Callable | None = None,
        replay_events: list[Event] | None = None,
    ):
        """Initializes a new instance of the AgentController class.

        Args:
            agent: The agent instance to control.
            event_stream: The event stream to publish events to.
            max_iterations: The maximum number of iterations the agent can run.
            max_budget_per_task: The maximum budget (in USD) allowed per task, beyond which the agent will stop.
            agent_to_llm_config: A dictionary mapping agent names to LLM configurations in the case that
                we delegate to a different agent.
            agent_configs: A dictionary mapping agent names to agent configurations in the case that
                we delegate to a different agent.
            sid: The session ID of the agent.
            confirmation_mode: Whether to enable confirmation mode for agent actions.
            initial_state: The initial state of the controller.
            is_delegate: Whether this controller is a delegate.
            headless_mode: Whether the agent is run in headless mode.
            status_callback: Optional callback function to handle status updates.
            replay_events: A list of logs to replay.
        """
        self.id = sid or event_stream.sid
        self.agent = agent
        self.headless_mode = headless_mode
        self.is_delegate = is_delegate

        # the event stream must be set before maybe subscribing to it
        self.event_stream = event_stream

        # subscribe to the event stream if this is not a delegate
        if not self.is_delegate:
            self.event_stream.subscribe(
                EventStreamSubscriber.AGENT_CONTROLLER, self.on_event, self.id
            )

        # state from the previous session, state from a parent agent, or a fresh state
        self.set_initial_state(
            state=initial_state,
            max_iterations=max_iterations,
            confirmation_mode=confirmation_mode,
        )
        self.max_budget_per_task = max_budget_per_task
        self.agent_to_llm_config = agent_to_llm_config if agent_to_llm_config else {}
        self.agent_configs = agent_configs if agent_configs else {}
        self._initial_max_iterations = max_iterations
        self._initial_max_budget_per_task = max_budget_per_task

        # stuck helper
        self._stuck_detector = StuckDetector(self.state)
        self.status_callback = status_callback

        # replay-related
        self._replay_manager = ReplayManager(replay_events)

    async def close(self, set_stop_state=True) -> None:
        """Closes the agent controller, canceling any ongoing tasks and unsubscribing from the event stream.

        Note that it's fairly important that this closes properly, otherwise the state is incomplete.
        """
        if set_stop_state:
            await self.set_agent_state_to(AgentState.STOPPED)

        # we made history, now is the time to rewrite it!
        # the final state.history will be used by external scripts like evals, tests, etc.
        # history will need to be complete WITH delegates events
        # like the regular agent history, it does not include:
        # - 'hidden' events, events with hidden=True
        # - backend events (the default 'filtered out' types, types in self.filter_out)
        start_id = self.state.start_id if self.state.start_id >= 0 else 0
        end_id = (
            self.state.end_id
            if self.state.end_id >= 0
            else self.event_stream.get_latest_event_id()
        )
        self.state.history = list(
            self.event_stream.get_events(
                start_id=start_id,
                end_id=end_id,
                reverse=False,
                filter_out_type=self.filter_out,
                filter_hidden=True,
            )
        )

        # unsubscribe from the event stream
        # only the root parent controller subscribes to the event stream
        if not self.is_delegate:
            self.event_stream.unsubscribe(
                EventStreamSubscriber.AGENT_CONTROLLER, self.id
            )
        self._closed = True

    def log(self, level: str, message: str, extra: dict | None = None) -> None:
        """Logs a message to the agent controller's logger.

        Args:
            level (str): The logging level to use (e.g., 'info', 'debug', 'error').
            message (str): The message to log.
            extra (dict | None, optional): Additional fields to log. Includes session_id by default.
        """
        message = f'[Agent Controller {self.id}] {message}'
        if extra is None:
            extra = {}
        extra_merged = {'session_id': self.id, **extra}
        getattr(logger, level)(message, extra=extra_merged, stacklevel=2)

    def update_state_before_step(self):
        self.state.iteration += 1
        self.state.local_iteration += 1

    async def update_state_after_step(self):
        # update metrics especially for cost. Use deepcopy to avoid it being modified by agent._reset()
        self.state.local_metrics = copy.deepcopy(self.agent.llm.metrics)

    async def _react_to_exception(
        self,
        e: Exception,
    ):
        """React to an exception by setting the agent state to error and sending a status message."""
        await self.set_agent_state_to(AgentState.ERROR)
        if self.status_callback is not None:
            err_id = ''
            if isinstance(e, AuthenticationError):
                err_id = 'STATUS$ERROR_LLM_AUTHENTICATION'
            elif isinstance(
                e,
                (
                    ServiceUnavailableError,
                    APIConnectionError,
                    APIError,
                ),
            ):
                err_id = 'STATUS$ERROR_LLM_SERVICE_UNAVAILABLE'
            elif isinstance(e, InternalServerError):
                err_id = 'STATUS$ERROR_LLM_INTERNAL_SERVER_ERROR'
            elif isinstance(e, BadRequestError) and 'ExceededBudget' in str(e):
                err_id = 'STATUS$ERROR_LLM_OUT_OF_CREDITS'
            elif isinstance(e, RateLimitError):
                await self.set_agent_state_to(AgentState.RATE_LIMITED)
                return
            self.status_callback('error', err_id, type(e).__name__ + ': ' + str(e))

    def step(self):
        asyncio.create_task(self._step_with_exception_handling())

    async def _step_with_exception_handling(self):
        try:
            await self._step()
        except Exception as e:
            self.log(
                'error',
                f'Error while running the agent (session ID: {self.id}): {e}. '
                f'Traceback: {traceback.format_exc()}',
            )
            reported = RuntimeError(
                f'There was an unexpected error while running the agent: {e.__class__.__name__}. You can refresh the page or ask the agent to try again.'
            )
            if (
                isinstance(e, Timeout)
                or isinstance(e, APIError)
                or isinstance(e, BadRequestError)
                or isinstance(e, NotFoundError)
                or isinstance(e, InternalServerError)
                or isinstance(e, AuthenticationError)
                or isinstance(e, RateLimitError)
                or isinstance(e, LLMContextWindowExceedError)
            ):
                reported = e
            else:
                self.log(
                    'warning',
                    f'Unknown exception type while running the agent: {type(e).__name__}.',
                )
            await self._react_to_exception(reported)

    def should_step(self, event: Event) -> bool:
        """Whether the agent should take a step based on an event.

        In general, the agent should take a step if it receives a message from the user,
        or observes something in the environment (after acting).
        """
        # it might be the delegate's day in the sun
        if self.delegate is not None:
            return False

        if isinstance(event, Action):
            if isinstance(event, MessageAction) and event.source == EventSource.USER:
                return True
            if (
                isinstance(event, MessageAction)
                and self.get_agent_state() != AgentState.AWAITING_USER_INPUT
            ):
                # TODO: this is fragile, but how else to check if eligible?
                return True
            if isinstance(event, AgentDelegateAction):
                return True
            if isinstance(event, CondensationAction):
                return True
            return False
        if isinstance(event, Observation):
            if (
                isinstance(event, NullObservation)
                and event.cause is not None
                and event.cause
                > 0  # NullObservation has cause > 0 (RecallAction), not 0 (user message)
            ):
                return True
            if isinstance(event, AgentStateChangedObservation) or isinstance(
                event, NullObservation
            ):
                return False
            return True
        return False

    def on_event(self, event: Event) -> None:
        """Callback from the event stream. Notifies the controller of incoming events.

        Args:
            event (Event): The incoming event to process.
        """
        # If we have a delegate that is not finished or errored, forward events to it
        if self.delegate is not None:
            delegate_state = self.delegate.get_agent_state()
            if delegate_state not in (
                AgentState.FINISHED,
                AgentState.ERROR,
                AgentState.REJECTED,
            ):
                # Forward the event to delegate and skip parent processing
                asyncio.get_event_loop().run_until_complete(
                    self.delegate._on_event(event)
                )
                return
            else:
                # delegate is done or errored, so end it
                self.end_delegate()
                return

        # continue parent processing only if there's no active delegate
        asyncio.get_event_loop().run_until_complete(self._on_event(event))

    async def _on_event(self, event: Event) -> None:
        if hasattr(event, 'hidden') and event.hidden:
            return

        # Give others a little chance
        await asyncio.sleep(0.01)

        # if the event is not filtered out, add it to the history
        if not any(isinstance(event, filter_type) for filter_type in self.filter_out):
            self.state.history.append(event)

        if isinstance(event, Action):
            await self._handle_action(event)
        elif isinstance(event, Observation):
            await self._handle_observation(event)

        if self.should_step(event):
            self.step()

    async def _handle_action(self, action: Action) -> None:
        """Handles an Action from the agent or delegate."""
        if isinstance(action, ChangeAgentStateAction):
            await self.set_agent_state_to(action.agent_state)  # type: ignore
        elif isinstance(action, MessageAction):
            await self._handle_message_action(action)
        elif isinstance(action, AgentDelegateAction):
            await self.start_delegate(action)
            assert self.delegate is not None
            # Post a MessageAction with the task for the delegate
            if 'task' in action.inputs:
                self.event_stream.add_event(
                    MessageAction(content='TASK: ' + action.inputs['task']),
                    EventSource.DELEGATE,
                )
                await self.delegate.set_agent_state_to(AgentState.RUNNING)
            return

        elif isinstance(action, AgentFinishAction):
            self.state.outputs = action.outputs
            self.state.metrics.merge(self.state.local_metrics)
            await self.set_agent_state_to(AgentState.FINISHED)
        elif isinstance(action, AgentRejectAction):
            self.state.outputs = action.outputs
            self.state.metrics.merge(self.state.local_metrics)
            await self.set_agent_state_to(AgentState.REJECTED)

    async def _handle_observation(self, observation: Observation) -> None:
        """Handles observation from the event stream.

        Args:
            observation (observation): The observation to handle.
        """
        observation_to_print = copy.deepcopy(observation)
        if len(observation_to_print.content) > self.agent.llm.config.max_message_chars:
            observation_to_print.content = truncate_content(
                observation_to_print.content, self.agent.llm.config.max_message_chars
            )
        # Use info level if LOG_ALL_EVENTS is set
        log_level = 'info' if os.getenv('LOG_ALL_EVENTS') in ('true', '1') else 'debug'
        self.log(
            log_level, str(observation_to_print), extra={'msg_type': 'OBSERVATION'}
        )

        if observation.llm_metrics is not None:
            self.agent.llm.metrics.merge(observation.llm_metrics)

        # this happens for runnable actions and microagent actions
        if self._pending_action and self._pending_action.id == observation.cause:
            if self.state.agent_state == AgentState.AWAITING_USER_CONFIRMATION:
                return
            self._pending_action = None
            if self.state.agent_state == AgentState.USER_CONFIRMED:
                await self.set_agent_state_to(AgentState.RUNNING)
            if self.state.agent_state == AgentState.USER_REJECTED:
                await self.set_agent_state_to(AgentState.AWAITING_USER_INPUT)
            return
        elif isinstance(observation, ErrorObservation):
            if self.state.agent_state == AgentState.ERROR:
                self.state.metrics.merge(self.state.local_metrics)

    async def _handle_message_action(self, action: MessageAction) -> None:
        """Handles message actions from the event stream.

        Args:
            action (MessageAction): The message action to handle.
        """
        if action.source == EventSource.USER:
            # Use info level if LOG_ALL_EVENTS is set
            log_level = (
                'info' if os.getenv('LOG_ALL_EVENTS') in ('true', '1') else 'debug'
            )
            self.log(
                log_level,
                str(action),
                extra={'msg_type': 'ACTION', 'event_source': EventSource.USER},
            )
            # Extend max iterations when the user sends a message (only in non-headless mode)
            if self._initial_max_iterations is not None and not self.headless_mode:
                self.state.max_iterations = (
                    self.state.iteration + self._initial_max_iterations
                )
                if (
                    self.state.traffic_control_state == TrafficControlState.THROTTLING
                    or self.state.traffic_control_state == TrafficControlState.PAUSED
                ):
                    self.state.traffic_control_state = TrafficControlState.NORMAL
                self.log(
                    'debug',
                    f'Extended max iterations to {self.state.max_iterations} after user message',
                )
            # try to retrieve microagents relevant to the user message
            # set pending_action while we search for information

            # if this is the first user message for this agent, matters for the microagent info type
            first_user_message = self._first_user_message()
            is_first_user_message = (
                action.id == first_user_message.id if first_user_message else False
            )
            recall_type = (
                RecallType.WORKSPACE_CONTEXT
                if is_first_user_message
                else RecallType.KNOWLEDGE
            )

            recall_action = RecallAction(query=action.content, recall_type=recall_type)
            self._pending_action = recall_action
            # this is source=USER because the user message is the trigger for the microagent retrieval
            self.event_stream.add_event(recall_action, EventSource.USER)

            if self.get_agent_state() != AgentState.RUNNING:
                await self.set_agent_state_to(AgentState.RUNNING)
<<<<<<< HEAD
        elif action.source == EventSource.AGENT and action.wait_for_response:
            if not self.is_delegate:
                await self.set_agent_state_to(AgentState.AWAITING_USER_INPUT)
            else:
                await self.set_agent_state_to(AgentState.FINISHED)
                self.state.outputs['content'] = action.content
=======
        elif action.source == EventSource.AGENT:
            # Check if we need to trigger microagents based on agent message content
            recall_action = RecallAction(
                query=action.content, recall_type=RecallType.KNOWLEDGE
            )
            self._pending_action = recall_action
            # This is source=AGENT because the agent message is the trigger for the microagent retrieval
            self.event_stream.add_event(recall_action, EventSource.AGENT)

            # If the agent is waiting for a response, set the appropriate state
            if action.wait_for_response:
                await self.set_agent_state_to(AgentState.AWAITING_USER_INPUT)
>>>>>>> 4b177992

    def _reset(self) -> None:
        """Resets the agent controller."""
        # Runnable actions need an Observation
        # make sure there is an Observation with the tool call metadata to be recognized by the agent
        # otherwise the pending action is found in history, but it's incomplete without an obs with tool result
        if self._pending_action and hasattr(self._pending_action, 'tool_call_metadata'):
            # find out if there already is an observation with the same tool call metadata
            found_observation = False
            for event in self.state.history:
                if (
                    isinstance(event, Observation)
                    and event.tool_call_metadata
                    == self._pending_action.tool_call_metadata
                ):
                    found_observation = True
                    break

            # make a new ErrorObservation with the tool call metadata
            if not found_observation:
                obs = ErrorObservation(content='The action has not been executed.')
                obs.tool_call_metadata = self._pending_action.tool_call_metadata
                obs._cause = self._pending_action.id  # type: ignore[attr-defined]
                self.event_stream.add_event(obs, EventSource.AGENT)

        # NOTE: RecallActions don't need an ErrorObservation upon reset, as long as they have no tool calls

        # reset the pending action, this will be called when the agent is STOPPED or ERROR
        self._pending_action = None
        self.agent.reset()

    async def set_agent_state_to(self, new_state: AgentState) -> None:
        """Updates the agent's state and handles side effects. Can emit events to the event stream.

        Args:
            new_state (AgentState): The new state to set for the agent.
        """
        self.log(
            'info',
            f'Setting agent({self.agent.name}) state from {self.state.agent_state} to {new_state}',
        )

        if new_state == self.state.agent_state:
            return

        if new_state in (AgentState.STOPPED, AgentState.ERROR):
            # sync existing metrics BEFORE resetting the agent
            await self.update_state_after_step()
            self.state.metrics.merge(self.state.local_metrics)
            self._reset()
        elif (
            new_state == AgentState.RUNNING
            and self.state.agent_state == AgentState.PAUSED
            # TODO: do we really need both THROTTLING and PAUSED states, or can we clean up one of them completely?
            and self.state.traffic_control_state == TrafficControlState.THROTTLING
        ):
            # user intends to interrupt traffic control and let the task resume temporarily
            self.state.traffic_control_state = TrafficControlState.PAUSED
            # User has chosen to deliberately continue - lets double the max iterations
            if (
                self.state.iteration is not None
                and self.state.max_iterations is not None
                and self._initial_max_iterations is not None
                and not self.headless_mode
            ):
                if self.state.iteration >= self.state.max_iterations:
                    self.state.max_iterations += self._initial_max_iterations

            if (
                self.state.metrics.accumulated_cost is not None
                and self.max_budget_per_task is not None
                and self._initial_max_budget_per_task is not None
            ):
                if self.state.metrics.accumulated_cost >= self.max_budget_per_task:
                    self.max_budget_per_task += self._initial_max_budget_per_task
        elif self._pending_action is not None and (
            new_state in (AgentState.USER_CONFIRMED, AgentState.USER_REJECTED)
        ):
            if hasattr(self._pending_action, 'thought'):
                self._pending_action.thought = ''  # type: ignore[union-attr]
            if new_state == AgentState.USER_CONFIRMED:
                confirmation_state = ActionConfirmationStatus.CONFIRMED
            else:
                confirmation_state = ActionConfirmationStatus.REJECTED
            self._pending_action.confirmation_state = confirmation_state  # type: ignore[attr-defined]
            self._pending_action._id = None  # type: ignore[attr-defined]
            self.event_stream.add_event(self._pending_action, EventSource.AGENT)

        self.state.agent_state = new_state
        self.event_stream.add_event(
            AgentStateChangedObservation('', self.state.agent_state),
            EventSource.ENVIRONMENT,
        )

    def get_agent_state(self) -> AgentState:
        """Returns the current state of the agent.

        Returns:
            AgentState: The current state of the agent.
        """
        return self.state.agent_state

    async def start_delegate(self, action: AgentDelegateAction) -> None:
        """Start a delegate agent to handle a subtask.

        OpenHands is a multi-agentic system. A `task` is a conversation between
        OpenHands (the whole system) and the user, which might involve one or more inputs
        from the user. It starts with an initial input (typically a task statement) from
        the user, and ends with either an `AgentFinishAction` initiated by the agent, a
        stop initiated by the user, or an error.

        A `subtask` is a conversation between an agent and the user, or another agent. If a `task`
        is conducted by a single agent, then it's also a `subtask`. Otherwise, a `task` consists of
        multiple `subtasks`, each executed by one agent.

        Args:
            action (AgentDelegateAction): The action containing information about the delegate agent to start.
        """
        agent_cls: Type[Agent] = Agent.get_cls(action.agent)
        agent_config = self.agent_configs.get(action.agent, self.agent.config)
        llm_config = self.agent_to_llm_config.get(action.agent, self.agent.llm.config)
        llm = LLM(config=llm_config, retry_listener=self._notify_on_llm_retry)
        if action.agent_config_override:
            for key, value in action.agent_config_override.items():
                setattr(agent_config, key, value)
                logger.info(f'Overriding delegate agent config: {key} = {value}')
        delegate_agent = agent_cls(llm=llm, config=agent_config)
        state = State(
            session_id=self.id.removesuffix('-delegate'),
            inputs=action.inputs or {},
            local_iteration=0,
            iteration=self.state.iteration,
            max_iterations=self.state.max_iterations,
            delegate_level=self.state.delegate_level + 1,
            # global metrics should be shared between parent and child
            metrics=self.state.metrics,
            # start on top of the stream
            start_id=self.event_stream.get_latest_event_id() + 1,
        )
        self.log(
            'debug',
            f'start delegate, creating agent {delegate_agent.name} using LLM {llm}',
        )

        # Create the delegate with is_delegate=True so it does NOT subscribe directly
        self.delegate = AgentController(
            sid=self.id + '-delegate',
            agent=delegate_agent,
            event_stream=self.event_stream,
            max_iterations=self.state.max_iterations,
            max_budget_per_task=self.max_budget_per_task,
            agent_to_llm_config=self.agent_to_llm_config,
            agent_configs=self.agent_configs,
            initial_state=state,
            is_delegate=True,
            headless_mode=self.headless_mode,
        )
        self._delegate_action = action

    def end_delegate(self) -> None:
        """Ends the currently active delegate (e.g., if it is finished or errored).

        so that this controller can resume normal operation.
        """
        if self.delegate is None:
            return

        delegate_state = self.delegate.get_agent_state()

        # update iteration that is shared across agents
        self.state.iteration = self.delegate.state.iteration

        # close the delegate controller before adding new events
        asyncio.get_event_loop().run_until_complete(self.delegate.close())

        if delegate_state in (AgentState.FINISHED, AgentState.REJECTED):
            # retrieve delegate result
            delegate_outputs = (
                self.delegate.state.outputs if self.delegate.state else {}
            )

            # prepare delegate result observation
            # TODO: replace this with AI-generated summary (#2395)
            formatted_output = ', '.join(
                f'{key}: {value}' for key, value in delegate_outputs.items()
            )
            content = (
                f'{self.delegate.agent.name} finishes task with {formatted_output}'
            )

            # emit the delegate result observation
            obs = AgentDelegateObservation(outputs=delegate_outputs, content=content)
            if self._delegate_action and self._delegate_action.tool_call_metadata:
                obs.tool_call_metadata = self._delegate_action.tool_call_metadata
                obs._cause = self._delegate_action.id  # type: ignore[attr-defined]
            self.event_stream.add_event(obs, EventSource.AGENT)
        else:
            # delegate state is ERROR
            # emit AgentDelegateObservation with error content
            delegate_outputs = (
                self.delegate.state.outputs if self.delegate.state else {}
            )
            content = (
                f'{self.delegate.agent.name} encountered an error during execution.'
            )

            # emit the delegate result observation
            obs = AgentDelegateObservation(outputs=delegate_outputs, content=content)
            if self._delegate_action and self._delegate_action.tool_call_metadata:
                obs.tool_call_metadata = self._delegate_action.tool_call_metadata
                obs._cause = self._delegate_action.id  # type: ignore[attr-defined]
            self.event_stream.add_event(obs, EventSource.AGENT)

        # unset delegate so parent can resume normal handling
        self.delegate = None
        self._delegate_action = None

    async def _step(self) -> None:
        """Executes a single step of the parent or delegate agent. Detects stuck agents and limits on the number of iterations and the task budget."""
        if self.get_agent_state() != AgentState.RUNNING:
            return

        if self._pending_action:
            return

        self.log(
            'info',
            f'LEVEL {self.state.delegate_level} LOCAL STEP {self.state.local_iteration} GLOBAL STEP {self.state.iteration}',
            extra={'msg_type': 'STEP'},
        )

        stop_step = False
        if self.state.iteration >= self.state.max_iterations:
            stop_step = await self._handle_traffic_control(
                'iteration', self.state.iteration, self.state.max_iterations
            )
        if self.max_budget_per_task is not None:
            current_cost = self.state.metrics.accumulated_cost
            if current_cost > self.max_budget_per_task:
                stop_step = await self._handle_traffic_control(
                    'budget', current_cost, self.max_budget_per_task
                )
        if stop_step:
            logger.warning('Stopping agent due to traffic control')
            return

        if self._is_stuck():
            await self._react_to_exception(
                AgentStuckInLoopError('Agent got stuck in a loop')
            )
            return

        self.update_state_before_step()
        action: Action = NullAction()

        if self._replay_manager.should_replay():
            # in replay mode, we don't let the agent to proceed
            # instead, we replay the action from the replay trajectory
            action = self._replay_manager.step()
        else:
            try:
                action = self.agent.step(self.state)
                if action is None:
                    raise LLMNoActionError('No action was returned')
                action._source = EventSource.AGENT  # type: ignore [attr-defined]
            except (
                LLMMalformedActionError,
                LLMNoActionError,
                LLMResponseError,
                FunctionCallValidationError,
                FunctionCallNotExistsError,
            ) as e:
                self.event_stream.add_event(
                    ErrorObservation(
                        content=str(e),
                    ),
                    EventSource.AGENT,
                )
                return
            except (ContextWindowExceededError, BadRequestError, OpenAIError) as e:
                # FIXME: this is a hack until a litellm fix is confirmed
                # Check if this is a nested context window error
                # We have to rely on string-matching because LiteLLM doesn't consistently
                # wrap the failure in a ContextWindowExceededError
                error_str = str(e).lower()
                if (
                    'contextwindowexceedederror' in error_str
                    or 'prompt is too long' in error_str
                    or 'input length and `max_tokens` exceed context limit' in error_str
                    or isinstance(e, ContextWindowExceededError)
                ):
                    if self.agent.config.enable_history_truncation:
                        self._handle_long_context_error()
                        return
                    else:
                        raise LLMContextWindowExceedError()
                else:
                    raise e

        if action.runnable:
            if self.state.confirmation_mode and (
                type(action) is CmdRunAction or type(action) is IPythonRunCellAction
            ):
                action.confirmation_state = (
                    ActionConfirmationStatus.AWAITING_CONFIRMATION
                )
            self._pending_action = action

        if not isinstance(action, NullAction):
            if (
                hasattr(action, 'confirmation_state')
                and action.confirmation_state
                == ActionConfirmationStatus.AWAITING_CONFIRMATION
            ):
                await self.set_agent_state_to(AgentState.AWAITING_USER_CONFIRMATION)

            # Create and log metrics for frontend display
            self._prepare_metrics_for_frontend(action)

            self.event_stream.add_event(action, action._source)  # type: ignore [attr-defined]

        await self.update_state_after_step()

        log_level = 'info' if LOG_ALL_EVENTS else 'debug'
        self.log(log_level, str(action), extra={'msg_type': 'ACTION'})

    def _notify_on_llm_retry(self, retries: int, max: int) -> None:
        if self.status_callback is not None:
            msg_id = 'STATUS$LLM_RETRY'
            self.status_callback(
                'info', msg_id, f'Retrying LLM request, {retries} / {max}'
            )

    async def _handle_traffic_control(
        self, limit_type: str, current_value: float, max_value: float
    ) -> bool:
        """Handles agent state after hitting the traffic control limit.

        Args:
            limit_type (str): The type of limit that was hit.
            current_value (float): The current value of the limit.
            max_value (float): The maximum value of the limit.
        """
        stop_step = False
        if self.state.traffic_control_state == TrafficControlState.PAUSED:
            self.log(
                'debug', 'Hitting traffic control, temporarily resume upon user request'
            )
            self.state.traffic_control_state = TrafficControlState.NORMAL
        else:
            self.state.traffic_control_state = TrafficControlState.THROTTLING
            # Format values as integers for iterations, keep decimals for budget
            if limit_type == 'iteration':
                current_str = str(int(current_value))
                max_str = str(int(max_value))
            else:
                current_str = f'{current_value:.2f}'
                max_str = f'{max_value:.2f}'

            if self.headless_mode:
                e = RuntimeError(
                    f'Agent reached maximum {limit_type} in headless mode. '
                    f'Current {limit_type}: {current_str}, max {limit_type}: {max_str}'
                )
                await self._react_to_exception(e)
            else:
                e = RuntimeError(
                    f'Agent reached maximum {limit_type}. '
                    f'Current {limit_type}: {current_str}, max {limit_type}: {max_str}. '
                )
                # FIXME: this isn't really an exception--we should have a different path
                await self._react_to_exception(e)
            stop_step = True
        return stop_step

    def get_state(self) -> State:
        """Returns the current running state object.

        Returns:
            State: The current state object.
        """
        return self.state

    def set_initial_state(
        self,
        state: State | None,
        max_iterations: int,
        confirmation_mode: bool = False,
    ) -> None:
        """Sets the initial state for the agent, either from the previous session, or from a parent agent, or by creating a new one.

        Args:
            state: The state to initialize with, or None to create a new state.
            max_iterations: The maximum number of iterations allowed for the task.
            confirmation_mode: Whether to enable confirmation mode.
        """
        # state can come from:
        # - the previous session, in which case it has history
        # - from a parent agent, in which case it has no history
        # - None / a new state

        # If state is None, we create a brand new state and still load the event stream so we can restore the history
        if state is None:
            self.state = State(
                session_id=self.id.removesuffix('-delegate'),
                inputs={},
                max_iterations=max_iterations,
                confirmation_mode=confirmation_mode,
            )
            self.state.start_id = 0

            self.log(
                'debug',
                f'AgentController {self.id} - created new state. start_id: {self.state.start_id}',
            )
        else:
            self.state = state

            if self.state.start_id <= -1:
                self.state.start_id = 0

            self.log(
                'debug',
                f'AgentController {self.id} initializing history from event {self.state.start_id}',
            )

        # Always load from the event stream to avoid losing history
        self._init_history()

    def get_trajectory(self, include_screenshots: bool = False) -> list[dict]:
        # state history could be partially hidden/truncated before controller is closed
        assert self._closed
        return [
            event_to_trajectory(event, include_screenshots)
            for event in self.state.history
        ]

    def _init_history(self) -> None:
        """Initializes the agent's history from the event stream.

        The history is a list of events that:
        - Excludes events of types listed in self.filter_out
        - Excludes events with hidden=True attribute
        - For delegate events (between AgentDelegateAction and AgentDelegateObservation):
            - Excludes all events between the action and observation
            - Includes the delegate action and observation themselves

        The history is loaded in two parts if truncation_id is set:
        1. First user message from start_id onwards
        2. Rest of history from truncation_id to the end

        Otherwise loads normally from start_id.
        """
        # define range of events to fetch
        # delegates start with a start_id and initially won't find any events
        # otherwise we're restoring a previous session
        start_id = self.state.start_id if self.state.start_id >= 0 else 0
        end_id = (
            self.state.end_id
            if self.state.end_id >= 0
            else self.event_stream.get_latest_event_id()
        )

        # sanity check
        if start_id > end_id + 1:
            self.log(
                'warning',
                f'start_id {start_id} is greater than end_id + 1 ({end_id + 1}). History will be empty.',
            )
            self.state.history = []
            return

        events: list[Event] = []

        # If we have a truncation point, get first user message and then rest of history
        if hasattr(self.state, 'truncation_id') and self.state.truncation_id > 0:
            # Find first user message from stream
            first_user_msg = next(
                (
                    e
                    for e in self.event_stream.get_events(
                        start_id=start_id,
                        end_id=end_id,
                        reverse=False,
                        filter_out_type=self.filter_out,
                        filter_hidden=True,
                    )
                    if isinstance(e, MessageAction) and e.source == EventSource.USER
                ),
                None,
            )
            if first_user_msg:
                events.append(first_user_msg)

            # the rest of the events are from the truncation point
            start_id = self.state.truncation_id

        # Get rest of history
        events_to_add = list(
            self.event_stream.get_events(
                start_id=start_id,
                end_id=end_id,
                reverse=False,
                filter_out_type=self.filter_out,
                filter_hidden=True,
            )
        )
        events.extend(events_to_add)

        # Find all delegate action/observation pairs
        delegate_ranges: list[tuple[int, int]] = []
        delegate_action_ids: list[int] = []  # stack of unmatched delegate action IDs

        for event in events:
            if isinstance(event, AgentDelegateAction):
                delegate_action_ids.append(event.id)
                # Note: we can get agent=event.agent and task=event.inputs.get('task','')
                # if we need to track these in the future

            elif isinstance(event, AgentDelegateObservation):
                # Match with most recent unmatched delegate action
                if not delegate_action_ids:
                    self.log(
                        'warning',
                        f'Found AgentDelegateObservation without matching action at id={event.id}',
                    )
                    continue

                action_id = delegate_action_ids.pop()
                delegate_ranges.append((action_id, event.id))

        # Filter out events between delegate action/observation pairs
        if delegate_ranges:
            filtered_events: list[Event] = []
            current_idx = 0

            for start_id, end_id in sorted(delegate_ranges):
                # Add events before delegate range
                filtered_events.extend(
                    event for event in events[current_idx:] if event.id < start_id
                )

                # Add delegate action and observation
                filtered_events.extend(
                    event for event in events if event.id in (start_id, end_id)
                )

                # Update index to after delegate range
                current_idx = next(
                    (i for i, e in enumerate(events) if e.id > end_id), len(events)
                )

            # Add any remaining events after last delegate range
            filtered_events.extend(events[current_idx:])

            self.state.history = filtered_events
        else:
            self.state.history = events

        # make sure history is in sync
        self.state.start_id = start_id

    def _handle_long_context_error(self) -> None:
        # When context window is exceeded, keep roughly half of agent interactions
        self.state.history = self._apply_conversation_window(self.state.history)

        # Save the ID of the first event in our truncated history for future reloading
        if self.state.history:
            self.state.start_id = self.state.history[0].id

        # Add an error event to trigger another step by the agent
        self.event_stream.add_event(
            AgentCondensationObservation(
                content='Trimming prompt to meet context window limitations'
            ),
            EventSource.AGENT,
        )

    def _apply_conversation_window(self, events: list[Event]) -> list[Event]:
        """Cuts history roughly in half when context window is exceeded.

        It preserves action-observation pairs and ensures that the first user message is always included.

        The algorithm:
        1. Cut history in half
        2. Check first event in new history:
           - If Observation: find and include its Action
           - If MessageAction: ensure its related Action-Observation pair isn't split
        3. Always include the first user message

        Args:
            events: List of events to filter

        Returns:
            Filtered list of events keeping newest half while preserving pairs
        """
        if not events:
            return events

        # Find first user message - we'll need to ensure it's included
        first_user_msg = next(
            (
                e
                for e in events
                if isinstance(e, MessageAction) and e.source == EventSource.USER
            ),
            None,
        )

        # cut in half
        mid_point = max(1, len(events) // 2)
        kept_events = events[mid_point:]

        # Handle first event in truncated history
        if kept_events:
            i = 0
            while i < len(kept_events):
                first_event = kept_events[i]
                if isinstance(first_event, Observation) and first_event.cause:
                    # Find its action and include it
                    matching_action = next(
                        (
                            e
                            for e in reversed(events[:mid_point])
                            if isinstance(e, Action) and e.id == first_event.cause
                        ),
                        None,
                    )
                    if matching_action:
                        kept_events = [matching_action] + kept_events
                    else:
                        self.log(
                            'warning',
                            f'Found Observation without matching Action at id={first_event.id}',
                        )
                        # drop this observation
                        kept_events = kept_events[1:]
                    break

                elif isinstance(first_event, MessageAction) or (
                    isinstance(first_event, Action)
                    and first_event.source == EventSource.USER
                ):
                    # if it's a message action or a user action, keep it and continue to find the next event
                    i += 1
                    continue

                else:
                    # if it's an action with source == EventSource.AGENT, we're good
                    break

        # Save where to continue from in next reload
        if kept_events:
            self.state.truncation_id = kept_events[0].id

        # Ensure first user message is included
        if first_user_msg and first_user_msg not in kept_events:
            kept_events = [first_user_msg] + kept_events

        # start_id points to first user message
        if first_user_msg:
            self.state.start_id = first_user_msg.id

        return kept_events

    def _is_stuck(self) -> bool:
        """Checks if the agent or its delegate is stuck in a loop.

        Returns:
            bool: True if the agent is stuck, False otherwise.
        """
        # check if delegate stuck
        if self.delegate and self.delegate._is_stuck():
            return True

        return self._stuck_detector.is_stuck(self.headless_mode)

    def _prepare_metrics_for_frontend(self, action: Action) -> None:
        """Create a minimal metrics object for frontend display and log it.

        To avoid performance issues with long conversations, we only keep:
        - accumulated_cost: The current total cost
        - latest token_usage: Token statistics from the most recent API call

        Args:
            action: The action to attach metrics to
        """
        metrics = Metrics(model_name=self.agent.llm.metrics.model_name)
        metrics.accumulated_cost = self.agent.llm.metrics.accumulated_cost
        if self.agent.llm.metrics.token_usages:
            latest_usage = self.agent.llm.metrics.token_usages[-1]
            metrics.add_token_usage(
                prompt_tokens=latest_usage.prompt_tokens,
                completion_tokens=latest_usage.completion_tokens,
                cache_read_tokens=latest_usage.cache_read_tokens,
                cache_write_tokens=latest_usage.cache_write_tokens,
                response_id=latest_usage.response_id,
            )
        action.llm_metrics = metrics

        # Log the metrics information for frontend display
        log_usage: TokenUsage | None = (
            metrics.token_usages[-1] if metrics.token_usages else None
        )
        self.log(
            'debug',
            f'Action metrics - accumulated_cost: {metrics.accumulated_cost}, '
            f'tokens (prompt/completion/cache_read/cache_write): '
            f'{log_usage.prompt_tokens if log_usage else 0}/'
            f'{log_usage.completion_tokens if log_usage else 0}/'
            f'{log_usage.cache_read_tokens if log_usage else 0}/'
            f'{log_usage.cache_write_tokens if log_usage else 0}',
            extra={'msg_type': 'METRICS'},
        )

    def __repr__(self):
        return (
            f'AgentController(id={getattr(self, "id", "<uninitialized>")}, '
            f'agent={getattr(self, "agent", "<uninitialized>")!r}, '
            f'event_stream={getattr(self, "event_stream", "<uninitialized>")!r}, '
            f'state={getattr(self, "state", "<uninitialized>")!r}, '
            f'delegate={getattr(self, "delegate", "<uninitialized>")!r}, '
            f'_pending_action={getattr(self, "_pending_action", "<uninitialized>")!r})'
        )

    def _is_awaiting_observation(self):
        events = self.event_stream.get_events(reverse=True)
        for event in events:
            if isinstance(event, AgentStateChangedObservation):
                result = event.agent_state == AgentState.RUNNING
                return result
        return False

    def _first_user_message(self) -> MessageAction | None:
        """Get the first user message for this agent.

        For regular agents, this is the first user message from the beginning (start_id=0).
        For delegate agents, this is the first user message after the delegate's start_id.

        Returns:
            MessageAction | None: The first user message, or None if no user message found
        """
        # Return cached message if any
        if self._cached_first_user_message is not None:
            return self._cached_first_user_message

        # Find the first user message
        self._cached_first_user_message = next(
            (
                e
                for e in self.event_stream.get_events(
                    start_id=self.state.start_id,
                )
                if isinstance(e, MessageAction) and e.source == EventSource.USER
            ),
            None,
        )
        return self._cached_first_user_message<|MERGE_RESOLUTION|>--- conflicted
+++ resolved
@@ -484,14 +484,6 @@
 
             if self.get_agent_state() != AgentState.RUNNING:
                 await self.set_agent_state_to(AgentState.RUNNING)
-<<<<<<< HEAD
-        elif action.source == EventSource.AGENT and action.wait_for_response:
-            if not self.is_delegate:
-                await self.set_agent_state_to(AgentState.AWAITING_USER_INPUT)
-            else:
-                await self.set_agent_state_to(AgentState.FINISHED)
-                self.state.outputs['content'] = action.content
-=======
         elif action.source == EventSource.AGENT:
             # Check if we need to trigger microagents based on agent message content
             recall_action = RecallAction(
@@ -503,8 +495,11 @@
 
             # If the agent is waiting for a response, set the appropriate state
             if action.wait_for_response:
-                await self.set_agent_state_to(AgentState.AWAITING_USER_INPUT)
->>>>>>> 4b177992
+                if not self.is_delegate:
+                    await self.set_agent_state_to(AgentState.AWAITING_USER_INPUT)
+                else:
+                    await self.set_agent_state_to(AgentState.FINISHED)
+                    self.state.outputs['content'] = action.content
 
     def _reset(self) -> None:
         """Resets the agent controller."""
