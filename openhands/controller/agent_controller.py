import asyncio
import copy
import traceback
from typing import Callable, ClassVar, Type

import litellm

from openhands.controller.agent import Agent
from openhands.controller.state.state import State, TrafficControlState
from openhands.controller.stuck import StuckDetector
from openhands.core.config import AgentConfig, LLMConfig
from openhands.core.exceptions import (
    LLMMalformedActionError,
    LLMNoActionError,
    LLMResponseError,
)
from openhands.core.logger import openhands_logger as logger
from openhands.core.schema import AgentState
from openhands.events import EventSource, EventStream, EventStreamSubscriber
from openhands.events.action import (
    Action,
    ActionConfirmationStatus,
    AddTaskAction,
    AgentDelegateAction,
    AgentFinishAction,
    AgentRejectAction,
    ChangeAgentStateAction,
    CmdRunAction,
    IPythonRunCellAction,
    MessageAction,
    ModifyTaskAction,
    NullAction,
)
from openhands.events.event import Event
from openhands.events.observation import (
    AgentDelegateObservation,
    AgentStateChangedObservation,
    ErrorObservation,
    NullObservation,
    Observation,
)
from openhands.events.serialization.event import truncate_content
from openhands.llm.llm import LLM
from openhands.runtime.utils.shutdown_listener import should_continue

# note: RESUME is only available on web GUI
TRAFFIC_CONTROL_REMINDER = (
    "Please click on resume button if you'd like to continue, or start a new task."
)


class AgentController:
    id: str
    agent: Agent
    max_iterations: int
    event_stream: EventStream
    state: State
    confirmation_mode: bool
    agent_to_llm_config: dict[str, LLMConfig]
    agent_configs: dict[str, AgentConfig]
    agent_task: asyncio.Future | None = None
    parent: 'AgentController | None' = None
    delegate: 'AgentController | None' = None
    _pending_action: Action | None = None
    filter_out: ClassVar[tuple[type[Event], ...]] = (
        NullAction,
        NullObservation,
        ChangeAgentStateAction,
        AgentStateChangedObservation,
    )

    def __init__(
        self,
        agent: Agent,
        event_stream: EventStream,
        max_iterations: int,
        max_budget_per_task: float | None = None,
        agent_to_llm_config: dict[str, LLMConfig] | None = None,
        agent_configs: dict[str, AgentConfig] | None = None,
        sid: str = 'default',
        confirmation_mode: bool = False,
        initial_state: State | None = None,
        is_delegate: bool = False,
        headless_mode: bool = True,
        status_callback: Callable | None = None,
    ):
        """Initializes a new instance of the AgentController class.

        Args:
            agent: The agent instance to control.
            event_stream: The event stream to publish events to.
            max_iterations: The maximum number of iterations the agent can run.
            max_budget_per_task: The maximum budget (in USD) allowed per task, beyond which the agent will stop.
            agent_to_llm_config: A dictionary mapping agent names to LLM configurations in the case that
                we delegate to a different agent.
            agent_configs: A dictionary mapping agent names to agent configurations in the case that
                we delegate to a different agent.
            sid: The session ID of the agent.
            initial_state: The initial state of the controller.
            is_delegate: Whether this controller is a delegate.
            headless_mode: Whether the agent is run in headless mode.
        """
        self._step_lock = asyncio.Lock()
        self.id = sid
        self.agent = agent
        self.headless_mode = headless_mode

        # subscribe to the event stream
        self.event_stream = event_stream
        self.event_stream.subscribe(
            EventStreamSubscriber.AGENT_CONTROLLER, self.on_event, self.id
        )

        # state from the previous session, state from a parent agent, or a fresh state
        self.set_initial_state(
            state=initial_state,
            max_iterations=max_iterations,
            confirmation_mode=confirmation_mode,
        )
        self.max_budget_per_task = max_budget_per_task
        self.agent_to_llm_config = agent_to_llm_config if agent_to_llm_config else {}
        self.agent_configs = agent_configs if agent_configs else {}
        self._initial_max_iterations = max_iterations
        self._initial_max_budget_per_task = max_budget_per_task

        # stuck helper
        self._stuck_detector = StuckDetector(self.state)
        self.status_callback = status_callback

    async def close(self):
        """Closes the agent controller, canceling any ongoing tasks and unsubscribing from the event stream.

        Note that it's fairly important that this closes properly, otherwise the state is incomplete."""
        await self.set_agent_state_to(AgentState.STOPPED)

        # we made history, now is the time to rewrite it!
        # the final state.history will be used by external scripts like evals, tests, etc.
        # history will need to be complete WITH delegates events
        # like the regular agent history, it does not include:
        # - 'hidden' events, events with hidden=True
        # - backend events (the default 'filtered out' types, types in self.filter_out)
        start_id = self.state.start_id if self.state.start_id >= 0 else 0
        end_id = (
            self.state.end_id
            if self.state.end_id >= 0
            else self.event_stream.get_latest_event_id()
        )
        self.state.history = list(
            self.event_stream.get_events(
                start_id=start_id,
                end_id=end_id,
                reverse=False,
                filter_out_type=self.filter_out,
                filter_hidden=True,
            )
        )

        # unsubscribe from the event stream
        self.event_stream.unsubscribe(EventStreamSubscriber.AGENT_CONTROLLER, self.id)

    def log(self, level: str, message: str, extra: dict | None = None):
        """Logs a message to the agent controller's logger.

        Args:
            message (str): The message to log.
        """
        message = f'[Agent Controller {self.id}] {message}'
        getattr(logger, level)(message, extra=extra, stacklevel=2)

    def update_state_before_step(self):
        self.state.iteration += 1
        self.state.local_iteration += 1

    async def update_state_after_step(self):
        # update metrics especially for cost. Use deepcopy to avoid it being modified by agent.reset()
        self.state.local_metrics = copy.deepcopy(self.agent.llm.metrics)

    async def _react_to_exception(
        self,
        e: Exception,
    ):
        await self.set_agent_state_to(AgentState.ERROR)
        if self.status_callback is not None:
            err_id = ''
            if isinstance(e, litellm.AuthenticationError):
                err_id = 'STATUS$ERROR_LLM_AUTHENTICATION'
            self.status_callback('error', err_id, str(e))

    async def start_step_loop(self):
        """The main loop for the agent's step-by-step execution."""

        self.log('info', 'Starting step loop...')
        while should_continue():
            try:
                await self._step()
            except asyncio.CancelledError:
                self.log('debug', 'AgentController task was cancelled')
                break
            except Exception as e:
                traceback.print_exc()
                self.log('error', f'Error while running the agent: {e}')
                await self._react_to_exception(e)

            await asyncio.sleep(0.1)

    async def on_event(self, event: Event):
        """Callback from the event stream. Notifies the controller of incoming events.

        Args:
            event (Event): The incoming event to process.
        """
        if hasattr(event, 'hidden') and event.hidden:
            return

        # if the event is not filtered out, add it to the history
        if not any(isinstance(event, filter_type) for filter_type in self.filter_out):
            self.state.history.append(event)

        if isinstance(event, Action):
            await self._handle_action(event)
        elif isinstance(event, Observation):
            await self._handle_observation(event)

    async def _handle_action(self, action: Action):
        """Handles actions from the event stream.

        Args:
            action (Action): The action to handle.
        """
        if isinstance(action, ChangeAgentStateAction):
            await self.set_agent_state_to(action.agent_state)  # type: ignore
        elif isinstance(action, MessageAction):
            await self._handle_message_action(action)
        elif isinstance(action, AgentDelegateAction):
            await self.start_delegate(action)
        elif isinstance(action, AddTaskAction):
            self.state.root_task.add_subtask(
                action.parent, action.goal, action.subtasks
            )
        elif isinstance(action, ModifyTaskAction):
            self.state.root_task.set_subtask_state(action.task_id, action.state)
        elif isinstance(action, AgentFinishAction):
            self.state.outputs = action.outputs
            self.state.metrics.merge(self.state.local_metrics)
            await self.set_agent_state_to(AgentState.FINISHED)
        elif isinstance(action, AgentRejectAction):
            self.state.outputs = action.outputs
            self.state.metrics.merge(self.state.local_metrics)
            await self.set_agent_state_to(AgentState.REJECTED)

    async def _handle_observation(self, observation: Observation):
        """Handles observation from the event stream.

        Args:
            observation (observation): The observation to handle.
        """
        observation_to_print = copy.deepcopy(observation)
        if len(observation_to_print.content) > self.agent.llm.config.max_message_chars:
            observation_to_print.content = truncate_content(
                observation_to_print.content, self.agent.llm.config.max_message_chars
            )
        self.log('info', str(observation_to_print), extra={'msg_type': 'OBSERVATION'})

        if observation.llm_metrics is not None:
            self.agent.llm.metrics.merge(observation.llm_metrics)

        if self._pending_action and self._pending_action.id == observation.cause:
            self._pending_action = None
            if self.state.agent_state == AgentState.USER_CONFIRMED:
                await self.set_agent_state_to(AgentState.RUNNING)
            if self.state.agent_state == AgentState.USER_REJECTED:
                await self.set_agent_state_to(AgentState.AWAITING_USER_INPUT)
            return
        elif isinstance(observation, ErrorObservation):
            if self.state.agent_state == AgentState.ERROR:
                self.state.metrics.merge(self.state.local_metrics)

    async def _handle_message_action(self, action: MessageAction):
        """Handles message actions from the event stream.

        Args:
            action (MessageAction): The message action to handle.
        """
        if action.source == EventSource.USER:
            self.log(
                'debug',
                str(action),
                extra={'msg_type': 'ACTION', 'event_source': EventSource.USER},
            )
            if self.get_agent_state() != AgentState.RUNNING:
                await self.set_agent_state_to(AgentState.RUNNING)
        elif action.source == EventSource.AGENT and action.wait_for_response:
            await self.set_agent_state_to(AgentState.AWAITING_USER_INPUT)

    def reset_task(self):
        """Resets the agent's task."""

        self.almost_stuck = 0
        self.agent.reset()

    async def set_agent_state_to(self, new_state: AgentState):
        """Updates the agent's state and handles side effects. Can emit events to the event stream.

        Args:
            new_state (AgentState): The new state to set for the agent.
        """
        self.log(
            'info',
            f'Setting agent({self.agent.name}) state from {self.state.agent_state} to {new_state}',
        )

        if new_state == self.state.agent_state:
            return

        if new_state in (AgentState.STOPPED, AgentState.ERROR):
            self.reset_task()
        elif (
            new_state == AgentState.RUNNING
            and self.state.agent_state == AgentState.PAUSED
            and self.state.traffic_control_state == TrafficControlState.THROTTLING
        ):
            # user intends to interrupt traffic control and let the task resume temporarily
            self.state.traffic_control_state = TrafficControlState.PAUSED
            # User has chosen to deliberately continue - lets double the max iterations
            if (
                self.state.iteration is not None
                and self.state.max_iterations is not None
                and self._initial_max_iterations is not None
            ):
                if self.state.iteration >= self.state.max_iterations:
                    self.state.max_iterations += self._initial_max_iterations

            if (
                self.state.metrics.accumulated_cost is not None
                and self.max_budget_per_task is not None
                and self._initial_max_budget_per_task is not None
            ):
                if self.state.metrics.accumulated_cost >= self.max_budget_per_task:
                    self.max_budget_per_task += self._initial_max_budget_per_task
        elif self._pending_action is not None and (
            new_state in (AgentState.USER_CONFIRMED, AgentState.USER_REJECTED)
        ):
            if hasattr(self._pending_action, 'thought'):
                self._pending_action.thought = ''  # type: ignore[union-attr]
            if new_state == AgentState.USER_CONFIRMED:
                confirmation_state = ActionConfirmationStatus.CONFIRMED
            else:
                confirmation_state = ActionConfirmationStatus.REJECTED
            self._pending_action.confirmation_state = confirmation_state  # type: ignore[attr-defined]
            self.event_stream.add_event(self._pending_action, EventSource.AGENT)

        self.state.agent_state = new_state
        self.event_stream.add_event(
            AgentStateChangedObservation('', self.state.agent_state),
            EventSource.ENVIRONMENT,
        )

        if new_state == AgentState.INIT and self.state.resume_state:
            await self.set_agent_state_to(self.state.resume_state)
            self.state.resume_state = None

    def get_agent_state(self):
        """Returns the current state of the agent.

        Returns:
            AgentState: The current state of the agent.
        """
        return self.state.agent_state

    async def start_delegate(self, action: AgentDelegateAction):
        """Start a delegate agent to handle a subtask.

        OpenHands is a multi-agentic system. A `task` is a conversation between
        OpenHands (the whole system) and the user, which might involve one or more inputs
        from the user. It starts with an initial input (typically a task statement) from
        the user, and ends with either an `AgentFinishAction` initiated by the agent, a
        stop initiated by the user, or an error.

        A `subtask` is a conversation between an agent and the user, or another agent. If a `task`
        is conducted by a single agent, then it's also a `subtask`. Otherwise, a `task` consists of
        multiple `subtasks`, each executed by one agent.

        Args:
            action (AgentDelegateAction): The action containing information about the delegate agent to start.
        """
        agent_cls: Type[Agent] = Agent.get_cls(action.agent)
        agent_config = self.agent_configs.get(action.agent, self.agent.config)
        llm_config = self.agent_to_llm_config.get(action.agent, self.agent.llm.config)
        llm = LLM(config=llm_config)
        delegate_agent = agent_cls(llm=llm, config=agent_config)
        state = State(
            inputs=action.inputs or {},
            local_iteration=0,
            iteration=self.state.iteration,
            max_iterations=self.state.max_iterations,
            delegate_level=self.state.delegate_level + 1,
            # global metrics should be shared between parent and child
            metrics=self.state.metrics,
            # start on top of the stream
            start_id=self.event_stream.get_latest_event_id() + 1,
        )
        self.log(
            'debug',
            f'start delegate, creating agent {delegate_agent.name} using LLM {llm}',
        )

        self.event_stream.unsubscribe(EventStreamSubscriber.AGENT_CONTROLLER, self.id)
        self.delegate = AgentController(
            sid=self.id + '-delegate',
            agent=delegate_agent,
            event_stream=self.event_stream,
            max_iterations=self.state.max_iterations,
            max_budget_per_task=self.max_budget_per_task,
            agent_to_llm_config=self.agent_to_llm_config,
            agent_configs=self.agent_configs,
            initial_state=state,
            is_delegate=True,
            headless_mode=self.headless_mode,
        )
        await self.delegate.set_agent_state_to(AgentState.RUNNING)

    async def _step(self) -> None:
        """Executes a single step of the parent or delegate agent. Detects stuck agents and limits on the number of iterations and the task budget."""
        if self.get_agent_state() != AgentState.RUNNING:
            await asyncio.sleep(1)
            return

        if self._pending_action:
            await asyncio.sleep(1)
            return

        if self._is_stuck():
            await self._react_to_exception(RuntimeError('Agent got stuck in a loop'))
            return

        if self.delegate is not None:
            assert self.delegate != self
            if self.delegate.get_agent_state() == AgentState.PAUSED:
                await asyncio.sleep(1)
            else:
                await self._delegate_step()
            return

        self.log(
            'info',
            f'LEVEL {self.state.delegate_level} LOCAL STEP {self.state.local_iteration} GLOBAL STEP {self.state.iteration}',
            extra={'msg_type': 'STEP'},
        )

        # check if agent hit the resources limit
        stop_step = False
        if self.state.iteration >= self.state.max_iterations:
            stop_step = await self._handle_traffic_control(
                'iteration', self.state.iteration, self.state.max_iterations
            )
        if self.max_budget_per_task is not None:
            current_cost = self.state.metrics.accumulated_cost
            if current_cost > self.max_budget_per_task:
                stop_step = await self._handle_traffic_control(
                    'budget', current_cost, self.max_budget_per_task
                )
        if stop_step:
            return

        self.update_state_before_step()
        action: Action = NullAction()
        try:
            action = self.agent.step(self.state)
            if action is None:
                raise LLMNoActionError('No action was returned')
        except (LLMMalformedActionError, LLMNoActionError, LLMResponseError) as e:
            self.event_stream.add_event(
                ErrorObservation(
                    content=str(e),
                ),
                EventSource.AGENT,
            )
            return

        if action.runnable:
            if self.state.confirmation_mode and (
                type(action) is CmdRunAction or type(action) is IPythonRunCellAction
            ):
                action.confirmation_state = (
                    ActionConfirmationStatus.AWAITING_CONFIRMATION
                )
            self._pending_action = action

        if not isinstance(action, NullAction):
            if (
                hasattr(action, 'confirmation_state')
                and action.confirmation_state
                == ActionConfirmationStatus.AWAITING_CONFIRMATION
            ):
                await self.set_agent_state_to(AgentState.AWAITING_USER_CONFIRMATION)
            self.event_stream.add_event(action, EventSource.AGENT)

        await self.update_state_after_step()
<<<<<<< HEAD
        self.log('info', str(action), extra={'msg_type': 'ACTION'})
=======

        self.log('debug', str(action), extra={'msg_type': 'ACTION'})
>>>>>>> 09077167

    async def _delegate_step(self):
        """Executes a single step of the delegate agent."""
        await self.delegate._step()  # type: ignore[union-attr]
        assert self.delegate is not None
        delegate_state = self.delegate.get_agent_state()
        self.log('debug', f'Delegate state: {delegate_state}')
        if delegate_state == AgentState.ERROR:
            # update iteration that shall be shared across agents
            self.state.iteration = self.delegate.state.iteration

            # emit AgentDelegateObservation to mark delegate termination due to error
            delegate_outputs = (
                self.delegate.state.outputs if self.delegate.state else {}
            )
            content = (
                f'{self.delegate.agent.name} encountered an error during execution.'
            )
            obs = AgentDelegateObservation(outputs=delegate_outputs, content=content)
            self.event_stream.add_event(obs, EventSource.AGENT)

            # close the delegate upon error
            await self.delegate.close()

            # resubscribe parent when delegate is finished
            self.event_stream.subscribe(
                EventStreamSubscriber.AGENT_CONTROLLER, self.on_event, self.id
            )
            self.delegate = None
            self.delegateAction = None

        elif delegate_state in (AgentState.FINISHED, AgentState.REJECTED):
            self.log('debug', 'Delegate agent has finished execution')
            # retrieve delegate result
            outputs = self.delegate.state.outputs if self.delegate.state else {}

            # update iteration that shall be shared across agents
            self.state.iteration = self.delegate.state.iteration

            # close delegate controller: we must close the delegate controller before adding new events
            await self.delegate.close()

            # resubscribe parent when delegate is finished
            self.event_stream.subscribe(
                EventStreamSubscriber.AGENT_CONTROLLER, self.on_event, self.id
            )

            # update delegate result observation
            # TODO: replace this with AI-generated summary (#2395)
            formatted_output = ', '.join(
                f'{key}: {value}' for key, value in outputs.items()
            )
            content = (
                f'{self.delegate.agent.name} finishes task with {formatted_output}'
            )
            obs = AgentDelegateObservation(outputs=outputs, content=content)

            # clean up delegate status
            self.delegate = None
            self.delegateAction = None
            self.event_stream.add_event(obs, EventSource.AGENT)
        return

    async def _handle_traffic_control(
        self, limit_type: str, current_value: float, max_value: float
    ):
        """Handles agent state after hitting the traffic control limit.

        Args:
            limit_type (str): The type of limit that was hit.
            current_value (float): The current value of the limit.
            max_value (float): The maximum value of the limit.
        """
        stop_step = False
        if self.state.traffic_control_state == TrafficControlState.PAUSED:
            self.log(
                'debug', 'Hitting traffic control, temporarily resume upon user request'
            )
            self.state.traffic_control_state = TrafficControlState.NORMAL
        else:
            self.state.traffic_control_state = TrafficControlState.THROTTLING
            if self.headless_mode:
                e = RuntimeError(
                    f'Agent reached maximum {limit_type} in headless mode. '
                    f'Current {limit_type}: {current_value:.2f}, max {limit_type}: {max_value:.2f}'
                )
                await self._react_to_exception(e)
            else:
                e = RuntimeError(
                    f'Agent reached maximum {limit_type}. '
                    f'Current {limit_type}: {current_value:.2f}, max {limit_type}: {max_value:.2f}. '
                )
                # FIXME: this isn't really an exception--we should have a different path
                await self._react_to_exception(e)
            stop_step = True
        return stop_step

    def get_state(self):
        """Returns the current running state object.

        Returns:
            State: The current state object.
        """
        return self.state

    def set_initial_state(
        self,
        state: State | None,
        max_iterations: int,
        confirmation_mode: bool = False,
    ):
        """Sets the initial state for the agent, either from the previous session, or from a parent agent, or by creating a new one.

        Args:
            state: The state to initialize with, or None to create a new state.
            max_iterations: The maximum number of iterations allowed for the task.
            confirmation_mode: Whether to enable confirmation mode.
        """
        # state can come from:
        # - the previous session, in which case it has history
        # - from a parent agent, in which case it has no history
        # - None / a new state
        if state is None:
            self.state = State(
                inputs={},
                max_iterations=max_iterations,
                confirmation_mode=confirmation_mode,
            )
        else:
            self.state = state

            if self.state.start_id <= -1:
                self.state.start_id = 0

            self.log(
                'debug',
                f'AgentController {self.id} initializing history from event {self.state.start_id}',
            )

            self._init_history()

    def _init_history(self):
        """Initializes the agent's history from the event stream.

        The history is a list of events that:
        - Excludes events of types listed in self.filter_out
        - Excludes events with hidden=True attribute
        - For delegate events (between AgentDelegateAction and AgentDelegateObservation):
            - Excludes all events between the action and observation
            - Includes the delegate action and observation themselves
        """

        # define range of events to fetch
        # delegates start with a start_id and initially won't find any events
        # otherwise we're restoring a previous session
        start_id = self.state.start_id if self.state.start_id >= 0 else 0
        end_id = (
            self.state.end_id
            if self.state.end_id >= 0
            else self.event_stream.get_latest_event_id()
        )

        # sanity check
        if start_id > end_id + 1:
            self.log(
                'debug',
                f'start_id {start_id} is greater than end_id + 1 ({end_id + 1}). History will be empty.',
            )
            self.state.history = []
            return

        # Get all events, filtering out backend events and hidden events
        events = list(
            self.event_stream.get_events(
                start_id=start_id,
                end_id=end_id,
                reverse=False,
                filter_out_type=self.filter_out,
                filter_hidden=True,
            )
        )

        # Find all delegate action/observation pairs
        delegate_ranges: list[tuple[int, int]] = []
        delegate_action_ids: list[int] = []  # stack of unmatched delegate action IDs

        for event in events:
            if isinstance(event, AgentDelegateAction):
                delegate_action_ids.append(event.id)
                # Note: we can get agent=event.agent and task=event.inputs.get('task','')
                # if we need to track these in the future

            elif isinstance(event, AgentDelegateObservation):
                # Match with most recent unmatched delegate action
                if not delegate_action_ids:
                    self.log(
                        'error',
                        f'Found AgentDelegateObservation without matching action at id={event.id}',
                    )
                    continue

                action_id = delegate_action_ids.pop()
                delegate_ranges.append((action_id, event.id))

        # Filter out events between delegate action/observation pairs
        if delegate_ranges:
            filtered_events: list[Event] = []
            current_idx = 0

            for start_id, end_id in sorted(delegate_ranges):
                # Add events before delegate range
                filtered_events.extend(
                    event for event in events[current_idx:] if event.id < start_id
                )

                # Add delegate action and observation
                filtered_events.extend(
                    event for event in events if event.id in (start_id, end_id)
                )

                # Update index to after delegate range
                current_idx = next(
                    (i for i, e in enumerate(events) if e.id > end_id), len(events)
                )

            # Add any remaining events after last delegate range
            filtered_events.extend(events[current_idx:])

            self.state.history = filtered_events
        else:
            self.state.history = events

        # make sure history is in sync
        self.state.start_id = start_id

    def _is_stuck(self):
        """Checks if the agent or its delegate is stuck in a loop.

        Returns:
            bool: True if the agent is stuck, False otherwise.
        """
        # check if delegate stuck
        if self.delegate and self.delegate._is_stuck():
            return True

        return self._stuck_detector.is_stuck()

    def __repr__(self):
        return (
            f'AgentController(id={self.id}, agent={self.agent!r}, '
            f'event_stream={self.event_stream!r}, '
            f'state={self.state!r}, agent_task={self.agent_task!r}, '
            f'delegate={self.delegate!r}, _pending_action={self._pending_action!r})'
        )<|MERGE_RESOLUTION|>--- conflicted
+++ resolved
@@ -496,12 +496,8 @@
             self.event_stream.add_event(action, EventSource.AGENT)
 
         await self.update_state_after_step()
-<<<<<<< HEAD
-        self.log('info', str(action), extra={'msg_type': 'ACTION'})
-=======
 
         self.log('debug', str(action), extra={'msg_type': 'ACTION'})
->>>>>>> 09077167
 
     async def _delegate_step(self):
         """Executes a single step of the delegate agent."""
