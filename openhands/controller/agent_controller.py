--- conflicted
+++ resolved
@@ -1,11 +1,7 @@
 import asyncio
 import copy
 import traceback
-<<<<<<< HEAD
-from typing import ClassVar, Type
-=======
-from typing import Callable, Type
->>>>>>> 98751a3e
+from typing import Callable, ClassVar, Type
 
 import litellm
 
@@ -40,11 +36,7 @@
     AgentDelegateObservation,
     AgentStateChangedObservation,
     ErrorObservation,
-<<<<<<< HEAD
-    FatalErrorObservation,
     NullObservation,
-=======
->>>>>>> 98751a3e
     Observation,
 )
 from openhands.events.serialization.event import truncate_content
@@ -75,7 +67,6 @@
         NullObservation,
         ChangeAgentStateAction,
         AgentStateChangedObservation,
-        FatalErrorObservation,
     )
 
     def __init__(
@@ -184,25 +175,6 @@
         # update metrics especially for cost. Use deepcopy to avoid it being modified by agent.reset()
         self.state.local_metrics = copy.deepcopy(self.agent.llm.metrics)
 
-<<<<<<< HEAD
-    async def report_error(self, message: str, exception: Exception | None = None):
-        """Reports an error to the user and sends the exception to the LLM next step, in the hope it can self-correct.
-
-        This method should be called for a particular type of errors, which have:
-        - message: a user-friendly message, which will be shown in the chat box. This should not be a raw exception message.
-        - an ErrorObservation that can be sent to the LLM, with the exception message, so it can self-correct next time.
-        - exception: the underlying exception, which is used by evals and tests to check what error the agent encountered.
-        """
-        self.state.last_error = message
-        if exception:
-            self.state.last_error += f': {exception}'
-        detail = str(exception) if exception is not None else ''
-        if exception is not None and isinstance(exception, litellm.AuthenticationError):
-            detail = 'Please check your credentials. Is your API key correct?'
-        self.event_stream.add_event(
-            ErrorObservation(f'{message}:{detail}'), EventSource.ENVIRONMENT
-        )
-=======
     async def _react_to_exception(
         self,
         e: Exception,
@@ -213,7 +185,6 @@
             if isinstance(e, litellm.AuthenticationError):
                 err_id = 'STATUS$ERROR_LLM_AUTHENTICATION'
             self.status_callback('error', err_id, str(e))
->>>>>>> 98751a3e
 
     async def start_step_loop(self):
         """The main loop for the agent's step-by-step execution."""
@@ -300,14 +271,6 @@
             if self.state.agent_state == AgentState.USER_REJECTED:
                 await self.set_agent_state_to(AgentState.AWAITING_USER_INPUT)
             return
-
-<<<<<<< HEAD
-        if isinstance(observation, CmdOutputObservation):
-            return
-=======
-        if isinstance(observation, AgentDelegateObservation):
-            self.state.history.on_event(observation)
->>>>>>> 98751a3e
         elif isinstance(observation, ErrorObservation):
             if self.state.agent_state == AgentState.ERROR:
                 self.state.metrics.merge(self.state.local_metrics)
@@ -545,11 +508,7 @@
             # update iteration that shall be shared across agents
             self.state.iteration = self.delegate.state.iteration
 
-<<<<<<< HEAD
             # emit AgentDelegateObservation to mark delegate termination due to error
-=======
-            # emit AgentDelegateObservation when the delegate terminates due to error
->>>>>>> 98751a3e
             delegate_outputs = (
                 self.delegate.state.outputs if self.delegate.state else {}
             )
@@ -564,13 +523,6 @@
             self.delegate = None
             self.delegateAction = None
 
-<<<<<<< HEAD
-=======
-            self.event_stream.add_event(
-                ErrorObservation('Delegate agent encountered an error'),
-                EventSource.AGENT,
-            )
->>>>>>> 98751a3e
         elif delegate_state in (AgentState.FINISHED, AgentState.REJECTED):
             self.log('debug', 'Delegate agent has finished execution')
             # retrieve delegate result
