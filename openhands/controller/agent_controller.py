--- conflicted
+++ resolved
@@ -71,11 +71,8 @@
 from openhands.events.serialization.event import truncate_content
 from openhands.llm.llm import LLM
 from openhands.llm.metrics import Metrics, TokenUsage
-<<<<<<< HEAD
 from openhands.storage.files import FileStore
-=======
 from openhands.memory.view import View
->>>>>>> c87f1cc8
 
 # note: RESUME is only available on web GUI
 TRAFFIC_CONTROL_REMINDER = (
