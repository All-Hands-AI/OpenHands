import asyncio
import copy
import os
import traceback
from typing import Callable, ClassVar, Type

import litellm
from litellm.exceptions import (
    BadRequestError,
    ContextWindowExceededError,
    OpenAIError,
    RateLimitError,
)

from openhands.controller.agent import Agent
from openhands.controller.replay import ReplayManager
from openhands.controller.state.state import State, TrafficControlState
from openhands.controller.stuck import StuckDetector
from openhands.core.config import AgentConfig, LLMConfig
from openhands.core.exceptions import (
    AgentStuckInLoopError,
    FunctionCallNotExistsError,
    FunctionCallValidationError,
    LLMContextWindowExceedError,
    LLMMalformedActionError,
    LLMNoActionError,
    LLMResponseError,
)
from openhands.core.logger import LOG_ALL_EVENTS
from openhands.core.logger import openhands_logger as logger
from openhands.core.schema import AgentState
from openhands.events import EventSource, EventStream, EventStreamSubscriber
from openhands.events.action import (
    Action,
    ActionConfirmationStatus,
    AgentDelegateAction,
    AgentFinishAction,
    AgentRejectAction,
    ChangeAgentStateAction,
    CmdRunAction,
    IPythonRunCellAction,
    MessageAction,
    NullAction,
)
from openhands.events.event import Event
from openhands.events.observation import (
    AgentCondensationObservation,
    AgentDelegateObservation,
    AgentStateChangedObservation,
    ErrorObservation,
    NullObservation,
    Observation,
)
from openhands.events.serialization.event import event_to_trajectory, truncate_content
from openhands.llm.llm import LLM

# note: RESUME is only available on web GUI
TRAFFIC_CONTROL_REMINDER = (
    "Please click on resume button if you'd like to continue, or start a new task."
)


class AgentController:
    id: str
    agent: Agent
    max_iterations: int
    event_stream: EventStream
    state: State
    confirmation_mode: bool
    agent_to_llm_config: dict[str, LLMConfig]
    agent_configs: dict[str, AgentConfig]
    parent: 'AgentController | None' = None
    delegate: 'AgentController | None' = None
    _pending_action: Action | None = None
    _closed: bool = False
    filter_out: ClassVar[tuple[type[Event], ...]] = (
        NullAction,
        NullObservation,
        ChangeAgentStateAction,
        AgentStateChangedObservation,
        AgentCondensationObservation,
    )

    def __init__(
        self,
        agent: Agent,
        event_stream: EventStream,
        max_iterations: int,
        max_budget_per_task: float | None = None,
        agent_to_llm_config: dict[str, LLMConfig] | None = None,
        agent_configs: dict[str, AgentConfig] | None = None,
        sid: str = 'default',
        confirmation_mode: bool = False,
        initial_state: State | None = None,
        is_delegate: bool = False,
        headless_mode: bool = True,
        status_callback: Callable | None = None,
        replay_events: list[Event] | None = None,
    ):
        """Initializes a new instance of the AgentController class.

        Args:
            agent: The agent instance to control.
            event_stream: The event stream to publish events to.
            max_iterations: The maximum number of iterations the agent can run.
            max_budget_per_task: The maximum budget (in USD) allowed per task, beyond which the agent will stop.
            agent_to_llm_config: A dictionary mapping agent names to LLM configurations in the case that
                we delegate to a different agent.
            agent_configs: A dictionary mapping agent names to agent configurations in the case that
                we delegate to a different agent.
            sid: The session ID of the agent.
            confirmation_mode: Whether to enable confirmation mode for agent actions.
            initial_state: The initial state of the controller.
            is_delegate: Whether this controller is a delegate.
            headless_mode: Whether the agent is run in headless mode.
            status_callback: Optional callback function to handle status updates.
            replay_events: A list of logs to replay.
        """
        self.id = sid
        self.agent = agent
        self.headless_mode = headless_mode
        self.is_delegate = is_delegate

        # the event stream must be set before maybe subscribing to it
        self.event_stream = event_stream

        # subscribe to the event stream if this is not a delegate
        if not self.is_delegate:
            self.event_stream.subscribe(
                EventStreamSubscriber.AGENT_CONTROLLER, self.on_event, self.id
            )

        # state from the previous session, state from a parent agent, or a fresh state
        self.set_initial_state(
            state=initial_state,
            max_iterations=max_iterations,
            confirmation_mode=confirmation_mode,
        )
        self.max_budget_per_task = max_budget_per_task
        self.agent_to_llm_config = agent_to_llm_config if agent_to_llm_config else {}
        self.agent_configs = agent_configs if agent_configs else {}
        self._initial_max_iterations = max_iterations
        self._initial_max_budget_per_task = max_budget_per_task

        # stuck helper
        self._stuck_detector = StuckDetector(self.state)
        self.status_callback = status_callback

        # replay-related
        self._replay_manager = ReplayManager(replay_events)

    async def close(self) -> None:
        """Closes the agent controller, canceling any ongoing tasks and unsubscribing from the event stream.

        Note that it's fairly important that this closes properly, otherwise the state is incomplete.
        """
        await self.set_agent_state_to(AgentState.STOPPED)

        # we made history, now is the time to rewrite it!
        # the final state.history will be used by external scripts like evals, tests, etc.
        # history will need to be complete WITH delegates events
        # like the regular agent history, it does not include:
        # - 'hidden' events, events with hidden=True
        # - backend events (the default 'filtered out' types, types in self.filter_out)
        start_id = self.state.start_id if self.state.start_id >= 0 else 0
        end_id = (
            self.state.end_id
            if self.state.end_id >= 0
            else self.event_stream.get_latest_event_id()
        )
        self.state.history = list(
            self.event_stream.get_events(
                start_id=start_id,
                end_id=end_id,
                reverse=False,
                filter_out_type=self.filter_out,
                filter_hidden=True,
            )
        )

        # unsubscribe from the event stream
        # only the root parent controller subscribes to the event stream
        if not self.is_delegate:
            self.event_stream.unsubscribe(
                EventStreamSubscriber.AGENT_CONTROLLER, self.id
            )
        self._closed = True

    def log(self, level: str, message: str, extra: dict | None = None) -> None:
        """Logs a message to the agent controller's logger.

        Args:
            level (str): The logging level to use (e.g., 'info', 'debug', 'error').
            message (str): The message to log.
            extra (dict | None, optional): Additional fields to include in the log. Defaults to None.
        """
        message = f'[Agent Controller {self.id}] {message}'
        getattr(logger, level)(message, extra=extra, stacklevel=2)

    def update_state_before_step(self):
        self.state.iteration += 1
        self.state.local_iteration += 1

    async def update_state_after_step(self):
        # update metrics especially for cost. Use deepcopy to avoid it being modified by agent._reset()
        self.state.local_metrics = copy.deepcopy(self.agent.llm.metrics)

    async def _react_to_exception(
        self,
        e: Exception,
    ):
        """React to an exception by setting the agent state to error and sending a status message."""
        await self.set_agent_state_to(AgentState.ERROR)
        if self.status_callback is not None:
            err_id = ''
            if isinstance(e, litellm.AuthenticationError):
                err_id = 'STATUS$ERROR_LLM_AUTHENTICATION'
            elif isinstance(
                e,
                (
                    litellm.ServiceUnavailableError,
                    litellm.APIConnectionError,
                    litellm.APIError,
                ),
            ):
                err_id = 'STATUS$ERROR_LLM_SERVICE_UNAVAILABLE'
            elif isinstance(e, litellm.InternalServerError):
                err_id = 'STATUS$ERROR_LLM_INTERNAL_SERVER_ERROR'
            elif isinstance(e, RateLimitError):
                await self.set_agent_state_to(AgentState.RATE_LIMITED)
                return
            self.status_callback('error', err_id, type(e).__name__ + ': ' + str(e))

    def step(self):
        asyncio.create_task(self._step_with_exception_handling())

    async def _step_with_exception_handling(self):
        try:
            await self._step()
        except Exception as e:
            self.log(
                'error',
                f'Error while running the agent (session ID: {self.id}): {e}. '
                f'Traceback: {traceback.format_exc()}',
            )
            reported = RuntimeError(
                'There was an unexpected error while running the agent. Please '
                f'report this error to the developers. Your session ID is {self.id}. '
                f'Error type: {e.__class__.__name__}'
            )
            if (
                isinstance(e, litellm.AuthenticationError)
                or isinstance(e, litellm.BadRequestError)
                or isinstance(e, RateLimitError)
                or isinstance(e, LLMContextWindowExceedError)
            ):
                reported = e
            await self._react_to_exception(reported)

    def should_step(self, event: Event) -> bool:
        """
        Whether the agent should take a step based on an event. In general,
        the agent should take a step if it receives a message from the user,
        or observes something in the environment (after acting).
        """
        # it might be the delegate's day in the sun
        if self.delegate is not None:
            return False

        if isinstance(event, Action):
            if isinstance(event, MessageAction) and event.source == EventSource.USER:
                return True
            if (
                isinstance(event, MessageAction)
                and self.get_agent_state() != AgentState.AWAITING_USER_INPUT
            ):
                # TODO: this is fragile, but how else to check if eligible?
                return True
            if isinstance(event, AgentDelegateAction):
                return True
            return False
        if isinstance(event, Observation):
            if isinstance(event, NullObservation) or isinstance(
                event, AgentStateChangedObservation
            ):
                return False
            return True
        return False

    def on_event(self, event: Event) -> None:
        """Callback from the event stream. Notifies the controller of incoming events.

        Args:
            event (Event): The incoming event to process.
        """

        # If we have a delegate that is not finished or errored, forward events to it
        if self.delegate is not None:
            delegate_state = self.delegate.get_agent_state()
            if delegate_state not in (
                AgentState.FINISHED,
                AgentState.ERROR,
                AgentState.REJECTED,
            ):
                # Forward the event to delegate and skip parent processing
                asyncio.get_event_loop().run_until_complete(
                    self.delegate._on_event(event)
                )
                return
            else:
                # delegate is done or errored, so end it
                self.end_delegate()
                return

        # continue parent processing only if there's no active delegate
        asyncio.get_event_loop().run_until_complete(self._on_event(event))

    async def _on_event(self, event: Event) -> None:
        if hasattr(event, 'hidden') and event.hidden:
            return

        # Give others a little chance
        await asyncio.sleep(0.01)

        # if the event is not filtered out, add it to the history
        if not any(isinstance(event, filter_type) for filter_type in self.filter_out):
            self.state.history.append(event)

        if isinstance(event, Action):
            await self._handle_action(event)
        elif isinstance(event, Observation):
            await self._handle_observation(event)

        if self.should_step(event):
            self.step()

    async def _handle_action(self, action: Action) -> None:
        """Handles an Action from the agent or delegate."""
        if isinstance(action, ChangeAgentStateAction):
            await self.set_agent_state_to(action.agent_state)  # type: ignore
        elif isinstance(action, MessageAction):
            await self._handle_message_action(action)
        elif isinstance(action, AgentDelegateAction):
            await self.start_delegate(action)
            assert self.delegate is not None
            # Post a MessageAction with the task for the delegate
            if 'task' in action.inputs:
                self.event_stream.add_event(
                    MessageAction(content='TASK: ' + action.inputs['task']),
                    EventSource.USER,
                )
                await self.delegate.set_agent_state_to(AgentState.RUNNING)
            return

        elif isinstance(action, AgentFinishAction):
            self.state.outputs = action.outputs
            self.state.metrics.merge(self.state.local_metrics)
            await self.set_agent_state_to(AgentState.FINISHED)
        elif isinstance(action, AgentRejectAction):
            self.state.outputs = action.outputs
            self.state.metrics.merge(self.state.local_metrics)
            await self.set_agent_state_to(AgentState.REJECTED)

    async def _handle_observation(self, observation: Observation) -> None:
        """Handles observation from the event stream.

        Args:
            observation (observation): The observation to handle.
        """
        observation_to_print = copy.deepcopy(observation)
        if len(observation_to_print.content) > self.agent.llm.config.max_message_chars:
            observation_to_print.content = truncate_content(
                observation_to_print.content, self.agent.llm.config.max_message_chars
            )
        # Use info level if LOG_ALL_EVENTS is set
        log_level = 'info' if os.getenv('LOG_ALL_EVENTS') in ('true', '1') else 'debug'
        self.log(
            log_level, str(observation_to_print), extra={'msg_type': 'OBSERVATION'}
        )

        if observation.llm_metrics is not None:
            self.agent.llm.metrics.merge(observation.llm_metrics)

        if self._pending_action and self._pending_action.id == observation.cause:
            if self.state.agent_state == AgentState.AWAITING_USER_CONFIRMATION:
                return
            self._pending_action = None
            if self.state.agent_state == AgentState.USER_CONFIRMED:
                await self.set_agent_state_to(AgentState.RUNNING)
            if self.state.agent_state == AgentState.USER_REJECTED:
                await self.set_agent_state_to(AgentState.AWAITING_USER_INPUT)
            return
        elif isinstance(observation, ErrorObservation):
            if self.state.agent_state == AgentState.ERROR:
                self.state.metrics.merge(self.state.local_metrics)

    async def _handle_message_action(self, action: MessageAction) -> None:
        """Handles message actions from the event stream.

        Args:
            action (MessageAction): The message action to handle.
        """
        if action.source == EventSource.USER:
            # Use info level if LOG_ALL_EVENTS is set
            log_level = (
                'info' if os.getenv('LOG_ALL_EVENTS') in ('true', '1') else 'debug'
            )
            self.log(
                log_level,
                str(action),
                extra={'msg_type': 'ACTION', 'event_source': EventSource.USER},
            )
            # Extend max iterations when the user sends a message (only in non-headless mode)
            if self._initial_max_iterations is not None and not self.headless_mode:
                self.state.max_iterations = (
                    self.state.iteration + self._initial_max_iterations
                )
                if (
                    self.state.traffic_control_state == TrafficControlState.THROTTLING
                    or self.state.traffic_control_state == TrafficControlState.PAUSED
                ):
                    self.state.traffic_control_state = TrafficControlState.NORMAL
                self.log(
                    'debug',
                    f'Extended max iterations to {self.state.max_iterations} after user message',
                )
            if self.get_agent_state() != AgentState.RUNNING:
                await self.set_agent_state_to(AgentState.RUNNING)
        elif action.source == EventSource.AGENT and action.wait_for_response:
            await self.set_agent_state_to(AgentState.AWAITING_USER_INPUT)

    def _reset(self) -> None:
        """Resets the agent controller"""
        # make sure there is an Observation with the tool call metadata to be recognized by the agent
        # otherwise the pending action is found in history, but it's incomplete without an obs with tool result
        if self._pending_action and hasattr(self._pending_action, 'tool_call_metadata'):
            # find out if there already is an observation with the same tool call metadata
            found_observation = False
            for event in self.state.history:
                if (
                    isinstance(event, Observation)
                    and event.tool_call_metadata
                    == self._pending_action.tool_call_metadata
                ):
                    found_observation = True
                    break

            # make a new ErrorObservation with the tool call metadata
            if not found_observation:
                obs = ErrorObservation(content='The action has not been executed.')
                obs.tool_call_metadata = self._pending_action.tool_call_metadata
                obs._cause = self._pending_action.id  # type: ignore[attr-defined]
                self.event_stream.add_event(obs, EventSource.AGENT)

        # reset the pending action, this will be called when the agent is STOPPED or ERROR
        self._pending_action = None
        self.agent.reset()

    async def set_agent_state_to(self, new_state: AgentState) -> None:
        """Updates the agent's state and handles side effects. Can emit events to the event stream.

        Args:
            new_state (AgentState): The new state to set for the agent.
        """
        self.log(
            'info',
            f'Setting agent({self.agent.name}) state from {self.state.agent_state} to {new_state}',
        )

        if new_state == self.state.agent_state:
            return

        if new_state in (AgentState.STOPPED, AgentState.ERROR):
            # sync existing metrics BEFORE resetting the agent
            await self.update_state_after_step()
            self.state.metrics.merge(self.state.local_metrics)
            self._reset()
        elif (
            new_state == AgentState.RUNNING
            and self.state.agent_state == AgentState.PAUSED
            # TODO: do we really need both THROTTLING and PAUSED states, or can we clean up one of them completely?
            and self.state.traffic_control_state == TrafficControlState.THROTTLING
        ):
            # user intends to interrupt traffic control and let the task resume temporarily
            self.state.traffic_control_state = TrafficControlState.PAUSED
            # User has chosen to deliberately continue - lets double the max iterations
            if (
                self.state.iteration is not None
                and self.state.max_iterations is not None
                and self._initial_max_iterations is not None
                and not self.headless_mode
            ):
                if self.state.iteration >= self.state.max_iterations:
                    self.state.max_iterations += self._initial_max_iterations

            if (
                self.state.metrics.accumulated_cost is not None
                and self.max_budget_per_task is not None
                and self._initial_max_budget_per_task is not None
            ):
                if self.state.metrics.accumulated_cost >= self.max_budget_per_task:
                    self.max_budget_per_task += self._initial_max_budget_per_task
        elif self._pending_action is not None and (
            new_state in (AgentState.USER_CONFIRMED, AgentState.USER_REJECTED)
        ):
            if hasattr(self._pending_action, 'thought'):
                self._pending_action.thought = ''  # type: ignore[union-attr]
            if new_state == AgentState.USER_CONFIRMED:
                confirmation_state = ActionConfirmationStatus.CONFIRMED
            else:
                confirmation_state = ActionConfirmationStatus.REJECTED
            self._pending_action.confirmation_state = confirmation_state  # type: ignore[attr-defined]
            self._pending_action._id = None  # type: ignore[attr-defined]
            self.event_stream.add_event(self._pending_action, EventSource.AGENT)

        self.state.agent_state = new_state
        self.event_stream.add_event(
            AgentStateChangedObservation('', self.state.agent_state),
            EventSource.ENVIRONMENT,
        )

    def get_agent_state(self) -> AgentState:
        """Returns the current state of the agent.

        Returns:
            AgentState: The current state of the agent.
        """
        return self.state.agent_state

    async def start_delegate(self, action: AgentDelegateAction) -> None:
        """Start a delegate agent to handle a subtask.

        OpenHands is a multi-agentic system. A `task` is a conversation between
        OpenHands (the whole system) and the user, which might involve one or more inputs
        from the user. It starts with an initial input (typically a task statement) from
        the user, and ends with either an `AgentFinishAction` initiated by the agent, a
        stop initiated by the user, or an error.

        A `subtask` is a conversation between an agent and the user, or another agent. If a `task`
        is conducted by a single agent, then it's also a `subtask`. Otherwise, a `task` consists of
        multiple `subtasks`, each executed by one agent.

        Args:
            action (AgentDelegateAction): The action containing information about the delegate agent to start.
        """
        agent_cls: Type[Agent] = Agent.get_cls(action.agent)
        agent_config = self.agent_configs.get(action.agent, self.agent.config)
        llm_config = self.agent_to_llm_config.get(action.agent, self.agent.llm.config)
        llm = LLM(config=llm_config, retry_listener=self._notify_on_llm_retry)
        delegate_agent = agent_cls(llm=llm, config=agent_config)
        state = State(
            inputs=action.inputs or {},
            local_iteration=0,
            iteration=self.state.iteration,
            max_iterations=self.state.max_iterations,
            delegate_level=self.state.delegate_level + 1,
            # global metrics should be shared between parent and child
            metrics=self.state.metrics,
            # start on top of the stream
            start_id=self.event_stream.get_latest_event_id() + 1,
        )
        self.log(
            'debug',
            f'start delegate, creating agent {delegate_agent.name} using LLM {llm}',
        )

        # Create the delegate with is_delegate=True so it does NOT subscribe directly
        self.delegate = AgentController(
            sid=self.id + '-delegate',
            agent=delegate_agent,
            event_stream=self.event_stream,
            max_iterations=self.state.max_iterations,
            max_budget_per_task=self.max_budget_per_task,
            agent_to_llm_config=self.agent_to_llm_config,
            agent_configs=self.agent_configs,
            initial_state=state,
            is_delegate=True,
            headless_mode=self.headless_mode,
        )

    def end_delegate(self) -> None:
        """Ends the currently active delegate (e.g., if it is finished or errored)
        so that this controller can resume normal operation.
        """
        if self.delegate is None:
            return

        delegate_state = self.delegate.get_agent_state()

        # update iteration that is shared across agents
        self.state.iteration = self.delegate.state.iteration

        # close the delegate controller before adding new events
        asyncio.get_event_loop().run_until_complete(self.delegate.close())

        if delegate_state in (AgentState.FINISHED, AgentState.REJECTED):
            # retrieve delegate result
            delegate_outputs = (
                self.delegate.state.outputs if self.delegate.state else {}
            )

            # prepare delegate result observation
            # TODO: replace this with AI-generated summary (#2395)
            formatted_output = ', '.join(
                f'{key}: {value}' for key, value in delegate_outputs.items()
            )
            content = (
                f'{self.delegate.agent.name} finishes task with {formatted_output}'
            )

            # emit the delegate result observation
            obs = AgentDelegateObservation(outputs=delegate_outputs, content=content)
            self.event_stream.add_event(obs, EventSource.AGENT)
        else:
            # delegate state is ERROR
            # emit AgentDelegateObservation with error content
            delegate_outputs = (
                self.delegate.state.outputs if self.delegate.state else {}
            )
            content = (
                f'{self.delegate.agent.name} encountered an error during execution.'
            )

            # emit the delegate result observation
            obs = AgentDelegateObservation(outputs=delegate_outputs, content=content)
            self.event_stream.add_event(obs, EventSource.AGENT)

        # unset delegate so parent can resume normal handling
        self.delegate = None
        self.delegateAction = None

    async def _step(self) -> None:
        """Executes a single step of the parent or delegate agent. Detects stuck agents and limits on the number of iterations and the task budget."""
        if self.get_agent_state() != AgentState.RUNNING:
            return

        if self._pending_action:
            return

        self.log(
            'info',
            f'LEVEL {self.state.delegate_level} LOCAL STEP {self.state.local_iteration} GLOBAL STEP {self.state.iteration}',
            extra={'msg_type': 'STEP'},
        )

        stop_step = False
        if self.state.iteration >= self.state.max_iterations:
            stop_step = await self._handle_traffic_control(
                'iteration', self.state.iteration, self.state.max_iterations
            )
        if self.max_budget_per_task is not None:
            current_cost = self.state.metrics.accumulated_cost
            if current_cost > self.max_budget_per_task:
                stop_step = await self._handle_traffic_control(
                    'budget', current_cost, self.max_budget_per_task
                )
        if stop_step:
            logger.warning('Stopping agent due to traffic control')
            return

        if self._is_stuck():
            await self._react_to_exception(
                AgentStuckInLoopError('Agent got stuck in a loop')
            )
            return

        self.update_state_before_step()
        action: Action = NullAction()

        if self._replay_manager.should_replay():
            # in replay mode, we don't let the agent to proceed
            # instead, we replay the action from the replay trajectory
            action = self._replay_manager.step()
        else:
            try:
                action = self.agent.step(self.state)
                if action is None:
                    raise LLMNoActionError('No action was returned')
                action._source = EventSource.AGENT  # type: ignore [attr-defined]
            except (
                LLMMalformedActionError,
                LLMNoActionError,
                LLMResponseError,
                FunctionCallValidationError,
                FunctionCallNotExistsError,
            ) as e:
                self.event_stream.add_event(
                    ErrorObservation(
                        content=str(e),
                    ),
                    EventSource.AGENT,
                )
                return
            except (ContextWindowExceededError, BadRequestError, OpenAIError) as e:
                # FIXME: this is a hack until a litellm fix is confirmed
                # Check if this is a nested context window error
                error_str = str(e).lower()
                if (
                    'contextwindowexceedederror' in error_str
                    or 'prompt is too long' in error_str
                    or isinstance(e, ContextWindowExceededError)
                ):
<<<<<<< HEAD
                    self._handle_long_context_error()
                    return
                raise e
=======
                    if self.agent.config.enable_history_truncation:
                        # When context window is exceeded, keep roughly half of agent interactions
                        self.state.history = self._apply_conversation_window(
                            self.state.history
                        )

                        # Save the ID of the first event in our truncated history for future reloading
                        if self.state.history:
                            self.state.start_id = self.state.history[0].id

                        # Add an error event to trigger another step by the agent
                        self.event_stream.add_event(
                            AgentCondensationObservation(
                                content='Trimming prompt to meet context window limitations'
                            ),
                            EventSource.AGENT,
                        )
                        return
                    else:
                        raise LLMContextWindowExceedError()
                else:
                    raise e
>>>>>>> d33913e0

        if action.runnable:
            if self.state.confirmation_mode and (
                type(action) is CmdRunAction or type(action) is IPythonRunCellAction
            ):
                action.confirmation_state = (
                    ActionConfirmationStatus.AWAITING_CONFIRMATION
                )
            self._pending_action = action

        if not isinstance(action, NullAction):
            if (
                hasattr(action, 'confirmation_state')
                and action.confirmation_state
                == ActionConfirmationStatus.AWAITING_CONFIRMATION
            ):
                await self.set_agent_state_to(AgentState.AWAITING_USER_CONFIRMATION)
            self.event_stream.add_event(action, action._source)  # type: ignore [attr-defined]

        await self.update_state_after_step()

        log_level = 'info' if LOG_ALL_EVENTS else 'debug'
        self.log(log_level, str(action), extra={'msg_type': 'ACTION'})

    def _notify_on_llm_retry(self, retries: int, max: int) -> None:
        if self.status_callback is not None:
            msg_id = 'STATUS$LLM_RETRY'
            self.status_callback(
                'info', msg_id, f'Retrying LLM request, {retries} / {max}'
            )

    async def _handle_traffic_control(
        self, limit_type: str, current_value: float, max_value: float
    ) -> bool:
        """Handles agent state after hitting the traffic control limit.

        Args:
            limit_type (str): The type of limit that was hit.
            current_value (float): The current value of the limit.
            max_value (float): The maximum value of the limit.
        """
        stop_step = False
        if self.state.traffic_control_state == TrafficControlState.PAUSED:
            self.log(
                'debug', 'Hitting traffic control, temporarily resume upon user request'
            )
            self.state.traffic_control_state = TrafficControlState.NORMAL
        else:
            self.state.traffic_control_state = TrafficControlState.THROTTLING
            # Format values as integers for iterations, keep decimals for budget
            if limit_type == 'iteration':
                current_str = str(int(current_value))
                max_str = str(int(max_value))
            else:
                current_str = f'{current_value:.2f}'
                max_str = f'{max_value:.2f}'

            if self.headless_mode:
                e = RuntimeError(
                    f'Agent reached maximum {limit_type} in headless mode. '
                    f'Current {limit_type}: {current_str}, max {limit_type}: {max_str}'
                )
                await self._react_to_exception(e)
            else:
                e = RuntimeError(
                    f'Agent reached maximum {limit_type}. '
                    f'Current {limit_type}: {current_str}, max {limit_type}: {max_str}. '
                )
                # FIXME: this isn't really an exception--we should have a different path
                await self._react_to_exception(e)
            stop_step = True
        return stop_step

    def get_state(self) -> State:
        """Returns the current running state object.

        Returns:
            State: The current state object.
        """
        return self.state

    def set_initial_state(
        self,
        state: State | None,
        max_iterations: int,
        confirmation_mode: bool = False,
    ) -> None:
        """Sets the initial state for the agent, either from the previous session, or from a parent agent, or by creating a new one.

        Args:
            state: The state to initialize with, or None to create a new state.
            max_iterations: The maximum number of iterations allowed for the task.
            confirmation_mode: Whether to enable confirmation mode.
        """
        # state can come from:
        # - the previous session, in which case it has history
        # - from a parent agent, in which case it has no history
        # - None / a new state

        # If state is None, we create a brand new state and still load the event stream so we can restore the history
        if state is None:
            self.state = State(
                inputs={},
                max_iterations=max_iterations,
                confirmation_mode=confirmation_mode,
            )
            self.state.start_id = 0

            self.log(
                'debug',
                f'AgentController {self.id} - created new state. start_id: {self.state.start_id}',
            )
        else:
            self.state = state

            if self.state.start_id <= -1:
                self.state.start_id = 0

            self.log(
                'debug',
                f'AgentController {self.id} initializing history from event {self.state.start_id}',
            )

        # Always load from the event stream to avoid losing history
        self._init_history()

    def get_trajectory(self) -> list[dict]:
        # state history could be partially hidden/truncated before controller is closed
        assert self._closed
        return [event_to_trajectory(event) for event in self.state.history]

    def _init_history(self) -> None:
        """Initializes the agent's history from the event stream.

        The history is a list of events that:
        - Excludes events of types listed in self.filter_out
        - Excludes events with hidden=True attribute
        - For delegate events (between AgentDelegateAction and AgentDelegateObservation):
            - Excludes all events between the action and observation
            - Includes the delegate action and observation themselves

        The history is loaded in two parts if truncation_id is set:
        1. First user message from start_id onwards
        2. Rest of history from truncation_id to the end

        Otherwise loads normally from start_id.
        """
        # define range of events to fetch
        # delegates start with a start_id and initially won't find any events
        # otherwise we're restoring a previous session
        start_id = self.state.start_id if self.state.start_id >= 0 else 0
        end_id = (
            self.state.end_id
            if self.state.end_id >= 0
            else self.event_stream.get_latest_event_id()
        )

        # sanity check
        if start_id > end_id + 1:
            self.log(
                'warning',
                f'start_id {start_id} is greater than end_id + 1 ({end_id + 1}). History will be empty.',
            )
            self.state.history = []
            return

        events: list[Event] = []

        # If we have a truncation point, get first user message and then rest of history
        if hasattr(self.state, 'truncation_id') and self.state.truncation_id > 0:
            # Find first user message from stream
            first_user_msg = next(
                (
                    e
                    for e in self.event_stream.get_events(
                        start_id=start_id,
                        end_id=end_id,
                        reverse=False,
                        filter_out_type=self.filter_out,
                        filter_hidden=True,
                    )
                    if isinstance(e, MessageAction) and e.source == EventSource.USER
                ),
                None,
            )
            if first_user_msg:
                events.append(first_user_msg)

            # the rest of the events are from the truncation point
            start_id = self.state.truncation_id

        # Get rest of history
        events_to_add = list(
            self.event_stream.get_events(
                start_id=start_id,
                end_id=end_id,
                reverse=False,
                filter_out_type=self.filter_out,
                filter_hidden=True,
            )
        )
        events.extend(events_to_add)

        # Find all delegate action/observation pairs
        delegate_ranges: list[tuple[int, int]] = []
        delegate_action_ids: list[int] = []  # stack of unmatched delegate action IDs

        for event in events:
            if isinstance(event, AgentDelegateAction):
                delegate_action_ids.append(event.id)
                # Note: we can get agent=event.agent and task=event.inputs.get('task','')
                # if we need to track these in the future

            elif isinstance(event, AgentDelegateObservation):
                # Match with most recent unmatched delegate action
                if not delegate_action_ids:
                    self.log(
                        'warning',
                        f'Found AgentDelegateObservation without matching action at id={event.id}',
                    )
                    continue

                action_id = delegate_action_ids.pop()
                delegate_ranges.append((action_id, event.id))

        # Filter out events between delegate action/observation pairs
        if delegate_ranges:
            filtered_events: list[Event] = []
            current_idx = 0

            for start_id, end_id in sorted(delegate_ranges):
                # Add events before delegate range
                filtered_events.extend(
                    event for event in events[current_idx:] if event.id < start_id
                )

                # Add delegate action and observation
                filtered_events.extend(
                    event for event in events if event.id in (start_id, end_id)
                )

                # Update index to after delegate range
                current_idx = next(
                    (i for i, e in enumerate(events) if e.id > end_id), len(events)
                )

            # Add any remaining events after last delegate range
            filtered_events.extend(events[current_idx:])

            self.state.history = filtered_events
        else:
            self.state.history = events

        # make sure history is in sync
        self.state.start_id = start_id

    def _handle_long_context_error(self) -> None:
        # When context window is exceeded, keep roughly half of agent interactions
        self.state.history = self._apply_conversation_window(self.state.history)

        # Save the ID of the first event in our truncated history for future reloading
        if self.state.history:
            self.state.start_id = self.state.history[0].id

        # Add an error event to trigger another step by the agent
        self.event_stream.add_event(
            AgentCondensationObservation(
                content='Trimming prompt to meet context window limitations'
            ),
            EventSource.AGENT,
        )

    def _apply_conversation_window(self, events: list[Event]) -> list[Event]:
        """Cuts history roughly in half when context window is exceeded, preserving action-observation pairs
        and ensuring the first user message is always included.

        The algorithm:
        1. Cut history in half
        2. Check first event in new history:
           - If Observation: find and include its Action
           - If MessageAction: ensure its related Action-Observation pair isn't split
        3. Always include the first user message

        Args:
            events: List of events to filter

        Returns:
            Filtered list of events keeping newest half while preserving pairs
        """
        if not events:
            return events

        # Find first user message - we'll need to ensure it's included
        first_user_msg = next(
            (
                e
                for e in events
                if isinstance(e, MessageAction) and e.source == EventSource.USER
            ),
            None,
        )

        # cut in half
        mid_point = max(1, len(events) // 2)
        kept_events = events[mid_point:]

        # Handle first event in truncated history
        if kept_events:
            i = 0
            while i < len(kept_events):
                first_event = kept_events[i]
                if isinstance(first_event, Observation) and first_event.cause:
                    # Find its action and include it
                    matching_action = next(
                        (
                            e
                            for e in reversed(events[:mid_point])
                            if isinstance(e, Action) and e.id == first_event.cause
                        ),
                        None,
                    )
                    if matching_action:
                        kept_events = [matching_action] + kept_events
                    else:
                        self.log(
                            'warning',
                            f'Found Observation without matching Action at id={first_event.id}',
                        )
                        # drop this observation
                        kept_events = kept_events[1:]
                    break

                elif isinstance(first_event, MessageAction) or (
                    isinstance(first_event, Action)
                    and first_event.source == EventSource.USER
                ):
                    # if it's a message action or a user action, keep it and continue to find the next event
                    i += 1
                    continue

                else:
                    # if it's an action with source == EventSource.AGENT, we're good
                    break

        # Save where to continue from in next reload
        if kept_events:
            self.state.truncation_id = kept_events[0].id

        # Ensure first user message is included
        if first_user_msg and first_user_msg not in kept_events:
            kept_events = [first_user_msg] + kept_events

        # start_id points to first user message
        if first_user_msg:
            self.state.start_id = first_user_msg.id

        return kept_events

    def _is_stuck(self) -> bool:
        """Checks if the agent or its delegate is stuck in a loop.

        Returns:
            bool: True if the agent is stuck, False otherwise.
        """
        # check if delegate stuck
        if self.delegate and self.delegate._is_stuck():
            return True

        return self._stuck_detector.is_stuck(self.headless_mode)

    def __repr__(self):
        return (
            f'AgentController(id={getattr(self, "id", "<uninitialized>")}, '
            f'agent={getattr(self, "agent", "<uninitialized>")!r}, '
            f'event_stream={getattr(self, "event_stream", "<uninitialized>")!r}, '
            f'state={getattr(self, "state", "<uninitialized>")!r}, '
            f'delegate={getattr(self, "delegate", "<uninitialized>")!r}, '
            f'_pending_action={getattr(self, "_pending_action", "<uninitialized>")!r})'
        )

    def _is_awaiting_observation(self):
        events = self.event_stream.get_events(reverse=True)
        for event in events:
            if isinstance(event, AgentStateChangedObservation):
                result = event.agent_state == AgentState.RUNNING
                return result
        return False<|MERGE_RESOLUTION|>--- conflicted
+++ resolved
@@ -700,34 +700,13 @@
                     or 'prompt is too long' in error_str
                     or isinstance(e, ContextWindowExceededError)
                 ):
-<<<<<<< HEAD
-                    self._handle_long_context_error()
-                    return
-                raise e
-=======
                     if self.agent.config.enable_history_truncation:
-                        # When context window is exceeded, keep roughly half of agent interactions
-                        self.state.history = self._apply_conversation_window(
-                            self.state.history
-                        )
-
-                        # Save the ID of the first event in our truncated history for future reloading
-                        if self.state.history:
-                            self.state.start_id = self.state.history[0].id
-
-                        # Add an error event to trigger another step by the agent
-                        self.event_stream.add_event(
-                            AgentCondensationObservation(
-                                content='Trimming prompt to meet context window limitations'
-                            ),
-                            EventSource.AGENT,
-                        )
+                        self._handle_long_context_error()
                         return
                     else:
                         raise LLMContextWindowExceedError()
                 else:
                     raise e
->>>>>>> d33913e0
 
         if action.runnable:
             if self.state.confirmation_mode and (
