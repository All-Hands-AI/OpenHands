--- conflicted
+++ resolved
@@ -164,9 +164,8 @@
                 break
             except Exception as e:
                 traceback.print_exc()
-<<<<<<< HEAD
-                logger.error(f'Error while running the agent: {e}')
-                logger.error(traceback.format_exc())
+                self.log('error', f'Error while running the agent: {e}')
+                self.log('error', traceback.format_exc())
                 detail = str(e)
                 if isinstance(e, litellm.AuthenticationError):
                     detail += (
@@ -175,12 +174,6 @@
                 await self._react_to_error(
                     detail,
                     new_state=AgentState.ERROR,
-=======
-                self.log('error', f'Error while running the agent: {e}')
-                self.log('error', traceback.format_exc())
-                await self.report_error(
-                    'There was an unexpected error while running the agent', exception=e
->>>>>>> 30eeaa64
                 )
                 break
 
@@ -450,12 +443,6 @@
                 str(e), new_state=None
             )  # don't change state, LLM can correct itself
             return
-        # FIXME: more graceful handling of litellm.exceptions.ContextWindowExceededError
-        # e.g. try to condense the memory and try again
-        except litellm.exceptions.ContextWindowExceededError as e:
-            self.state.last_error = str(e)
-            await self.set_agent_state_to(AgentState.ERROR)
-            return
 
         if action.runnable:
             if self.state.confirmation_mode and (
@@ -476,6 +463,7 @@
             await self.event_stream.async_add_event(action, EventSource.AGENT)
 
         await self.update_state_after_step()
+
         self.log('debug', str(action), extra={'msg_type': 'ACTION'})
 
         if self._is_stuck():
