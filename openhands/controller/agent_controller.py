import asyncio
import copy
import traceback
from typing import Callable, Type

import litellm

from openhands.controller.agent import Agent
from openhands.controller.state.state import State, TrafficControlState
from openhands.controller.stuck import StuckDetector
from openhands.core.config import AgentConfig, LLMConfig
from openhands.core.exceptions import (
    LLMMalformedActionError,
    LLMNoActionError,
    LLMResponseError,
)
from openhands.core.logger import openhands_logger as logger
from openhands.core.schema import AgentState
from openhands.events import EventSource, EventStream, EventStreamSubscriber
from openhands.events.action import (
    Action,
    ActionConfirmationStatus,
    AddTaskAction,
    AgentDelegateAction,
    AgentFinishAction,
    AgentRejectAction,
    ChangeAgentStateAction,
    CmdRunAction,
    IPythonRunCellAction,
    MessageAction,
    ModifyTaskAction,
    NullAction,
)
from openhands.events.event import Event
from openhands.events.observation import (
    AgentDelegateObservation,
    AgentStateChangedObservation,
    ErrorObservation,
    Observation,
)
from openhands.events.serialization.event import truncate_content
from openhands.llm.llm import LLM
from openhands.runtime.utils.shutdown_listener import should_continue

# note: RESUME is only available on web GUI
TRAFFIC_CONTROL_REMINDER = (
    "Please click on resume button if you'd like to continue, or start a new task."
)


class AgentController:
    id: str
    agent: Agent
    max_iterations: int
    event_stream: EventStream
    state: State
    confirmation_mode: bool
    agent_to_llm_config: dict[str, LLMConfig]
    agent_configs: dict[str, AgentConfig]
    agent_task: asyncio.Future | None = None
    parent: 'AgentController | None' = None
    delegate: 'AgentController | None' = None
    _pending_action: Action | None = None

    def __init__(
        self,
        agent: Agent,
        event_stream: EventStream,
        max_iterations: int,
        max_budget_per_task: float | None = None,
        agent_to_llm_config: dict[str, LLMConfig] | None = None,
        agent_configs: dict[str, AgentConfig] | None = None,
        sid: str = 'default',
        confirmation_mode: bool = False,
        initial_state: State | None = None,
        is_delegate: bool = False,
        headless_mode: bool = True,
        status_callback: Callable | None = None,
    ):
        """Initializes a new instance of the AgentController class.

        Args:
            agent: The agent instance to control.
            event_stream: The event stream to publish events to.
            max_iterations: The maximum number of iterations the agent can run.
            max_budget_per_task: The maximum budget (in USD) allowed per task, beyond which the agent will stop.
            agent_to_llm_config: A dictionary mapping agent names to LLM configurations in the case that
                we delegate to a different agent.
            agent_configs: A dictionary mapping agent names to agent configurations in the case that
                we delegate to a different agent.
            sid: The session ID of the agent.
            initial_state: The initial state of the controller.
            is_delegate: Whether this controller is a delegate.
            headless_mode: Whether the agent is run in headless mode.
        """
        self._step_lock = asyncio.Lock()
        self.id = sid
        self.agent = agent
        self.headless_mode = headless_mode

        # subscribe to the event stream
        self.event_stream = event_stream
        self.event_stream.subscribe(
            EventStreamSubscriber.AGENT_CONTROLLER, self.on_event, append=is_delegate
        )

        # state from the previous session, state from a parent agent, or a fresh state
        self.set_initial_state(
            state=initial_state,
            max_iterations=max_iterations,
            confirmation_mode=confirmation_mode,
        )
        self.max_budget_per_task = max_budget_per_task
        self.agent_to_llm_config = agent_to_llm_config if agent_to_llm_config else {}
        self.agent_configs = agent_configs if agent_configs else {}
        self._initial_max_iterations = max_iterations
        self._initial_max_budget_per_task = max_budget_per_task

        # stuck helper
        self._stuck_detector = StuckDetector(self.state)
        self._status_callback = status_callback

    async def close(self):
        """Closes the agent controller, canceling any ongoing tasks and unsubscribing from the event stream."""
        await self.set_agent_state_to(AgentState.STOPPED)
        self.event_stream.unsubscribe(EventStreamSubscriber.AGENT_CONTROLLER)

    def log(self, level: str, message: str, extra: dict | None = None):
        """Logs a message to the agent controller's logger.

        Args:
            message (str): The message to log.
        """
        message = f'[Agent Controller {self.id}] {message}'
        getattr(logger, level)(message, extra=extra)

    def update_state_before_step(self):
        self.state.iteration += 1
        self.state.local_iteration += 1

    async def update_state_after_step(self):
        # update metrics especially for cost. Use deepcopy to avoid it being modified by agent.reset()
        self.state.local_metrics = copy.deepcopy(self.agent.llm.metrics)

<<<<<<< HEAD
    async def _react_to_exception(
        self,
        e: Exception,
    ):
        await self.set_agent_state_to(AgentState.ERROR)
        if self._status_callback is not None:
            err_id = ''
            if isinstance(e, litellm.AuthenticationError):
                err_id = 'STATUS$ERROR_LLM_AUTHENTICATION'
            self._status_callback('error', err_id, str(e))
=======
    async def report_error(self, message: str, exception: Exception | None = None):
        """Reports an error to the user and sends the exception to the LLM next step, in the hope it can self-correct.

        This method should be called for a particular type of errors, which have:
        - a user-friendly message, which will be shown in the chat box. This should not be a raw exception message.
        - an ErrorObservation that can be sent to the LLM by the user role, with the exception message, so it can self-correct next time.
        """
        self.state.last_error = message
        if exception:
            self.state.last_error += f': {exception}'
        detail = str(exception) if exception is not None else ''
        if exception is not None and isinstance(exception, litellm.AuthenticationError):
            detail = 'Please check your credentials. Is your API key correct?'
        self.event_stream.add_event(
            ErrorObservation(f'{message}:{detail}'), EventSource.ENVIRONMENT
        )
>>>>>>> 0687608f

    async def start_step_loop(self):
        """The main loop for the agent's step-by-step execution."""

        self.log('info', 'Starting step loop...')
        while should_continue():
            try:
                await self._step()
            except asyncio.CancelledError:
                self.log('debug', 'AgentController task was cancelled')
                break
            except Exception as e:
                traceback.print_exc()
                self.log('error', f'Error while running the agent: {e}')
                await self._react_to_exception(e)

            await asyncio.sleep(0.1)

    async def on_event(self, event: Event):
        """Callback from the event stream. Notifies the controller of incoming events.

        Args:
            event (Event): The incoming event to process.
        """
        if hasattr(event, 'hidden') and event.hidden:
            return
        if isinstance(event, Action):
            await self._handle_action(event)
        elif isinstance(event, Observation):
            await self._handle_observation(event)

    async def _handle_action(self, action: Action):
        """Handles actions from the event stream.

        Args:
            action (Action): The action to handle.
        """
        if isinstance(action, ChangeAgentStateAction):
            await self.set_agent_state_to(action.agent_state)  # type: ignore
        elif isinstance(action, MessageAction):
            await self._handle_message_action(action)
        elif isinstance(action, AgentDelegateAction):
            await self.start_delegate(action)
        elif isinstance(action, AddTaskAction):
            self.state.root_task.add_subtask(
                action.parent, action.goal, action.subtasks
            )
        elif isinstance(action, ModifyTaskAction):
            self.state.root_task.set_subtask_state(action.task_id, action.state)
        elif isinstance(action, AgentFinishAction):
            self.state.outputs = action.outputs
            self.state.metrics.merge(self.state.local_metrics)
            await self.set_agent_state_to(AgentState.FINISHED)
        elif isinstance(action, AgentRejectAction):
            self.state.outputs = action.outputs
            self.state.metrics.merge(self.state.local_metrics)
            await self.set_agent_state_to(AgentState.REJECTED)

    async def _handle_observation(self, observation: Observation):
        """Handles observation from the event stream.

        Args:
            observation (observation): The observation to handle.
        """
        observation_to_print = copy.deepcopy(observation)
        if len(observation_to_print.content) > self.agent.llm.config.max_message_chars:
            observation_to_print.content = truncate_content(
                observation_to_print.content, self.agent.llm.config.max_message_chars
            )
        self.log('debug', str(observation_to_print), extra={'msg_type': 'OBSERVATION'})

        if observation.llm_metrics is not None:
            self.agent.llm.metrics.merge(observation.llm_metrics)

        if self._pending_action and self._pending_action.id == observation.cause:
            self._pending_action = None
            if self.state.agent_state == AgentState.USER_CONFIRMED:
                await self.set_agent_state_to(AgentState.RUNNING)
            if self.state.agent_state == AgentState.USER_REJECTED:
                await self.set_agent_state_to(AgentState.AWAITING_USER_INPUT)
            return

        if isinstance(observation, AgentDelegateObservation):
            self.state.history.on_event(observation)
        elif isinstance(observation, ErrorObservation):
            if self.state.agent_state == AgentState.ERROR:
                self.state.metrics.merge(self.state.local_metrics)

    async def _handle_message_action(self, action: MessageAction):
        """Handles message actions from the event stream.

        Args:
            action (MessageAction): The message action to handle.
        """
        if action.source == EventSource.USER:
            self.log(
                'debug',
                str(action),
                extra={'msg_type': 'ACTION', 'event_source': EventSource.USER},
            )
            print('GOT MESSAGE ACTION, RESTARTING')
            if self.get_agent_state() != AgentState.RUNNING:
                await self.set_agent_state_to(AgentState.RUNNING)
        elif action.source == EventSource.AGENT and action.wait_for_response:
            await self.set_agent_state_to(AgentState.AWAITING_USER_INPUT)

    def reset_task(self):
        """Resets the agent's task."""

        self.almost_stuck = 0
        self.agent.reset()

    async def set_agent_state_to(self, new_state: AgentState):
        """Updates the agent's state and handles side effects. Can emit events to the event stream.

        Args:
            new_state (AgentState): The new state to set for the agent.
        """
        self.log(
            'info',
            f'Setting agent({self.agent.name}) state from {self.state.agent_state} to {new_state}',
        )

        if new_state == self.state.agent_state:
            return

        if new_state == AgentState.STOPPED or new_state == AgentState.ERROR:
            self.reset_task()
        elif (
            new_state == AgentState.RUNNING
            and self.state.agent_state == AgentState.PAUSED
            and self.state.traffic_control_state == TrafficControlState.THROTTLING
        ):
            # user intends to interrupt traffic control and let the task resume temporarily
            self.state.traffic_control_state = TrafficControlState.PAUSED
            # User has chosen to deliberately continue - lets double the max iterations
            if (
                self.state.iteration is not None
                and self.state.max_iterations is not None
                and self._initial_max_iterations is not None
            ):
                if self.state.iteration >= self.state.max_iterations:
                    self.state.max_iterations += self._initial_max_iterations

            if (
                self.state.metrics.accumulated_cost is not None
                and self.max_budget_per_task is not None
                and self._initial_max_budget_per_task is not None
            ):
                if self.state.metrics.accumulated_cost >= self.max_budget_per_task:
                    self.max_budget_per_task += self._initial_max_budget_per_task
        elif self._pending_action is not None and (
            new_state == AgentState.USER_CONFIRMED
            or new_state == AgentState.USER_REJECTED
        ):
            if hasattr(self._pending_action, 'thought'):
                self._pending_action.thought = ''  # type: ignore[union-attr]
            if new_state == AgentState.USER_CONFIRMED:
                confirmation_state = ActionConfirmationStatus.CONFIRMED
            else:
                confirmation_state = ActionConfirmationStatus.REJECTED
            self._pending_action.confirmation_state = confirmation_state  # type: ignore[attr-defined]
            await self.event_stream.async_add_event(
                self._pending_action, EventSource.AGENT
            )

        self.state.agent_state = new_state
<<<<<<< HEAD
        await self.event_stream.async_add_event(
            AgentStateChangedObservation('', self.state.agent_state), EventSource.AGENT
=======
        self.event_stream.add_event(
            AgentStateChangedObservation('', self.state.agent_state),
            EventSource.ENVIRONMENT,
>>>>>>> 0687608f
        )

        if new_state == AgentState.INIT and self.state.resume_state:
            await self.set_agent_state_to(self.state.resume_state)
            self.state.resume_state = None

    def get_agent_state(self):
        """Returns the current state of the agent.

        Returns:
            AgentState: The current state of the agent.
        """
        return self.state.agent_state

    async def start_delegate(self, action: AgentDelegateAction):
        """Start a delegate agent to handle a subtask.

        OpenHands is a multi-agentic system. A `task` is a conversation between
        OpenHands (the whole system) and the user, which might involve one or more inputs
        from the user. It starts with an initial input (typically a task statement) from
        the user, and ends with either an `AgentFinishAction` initiated by the agent, a
        stop initiated by the user, or an error.

        A `subtask` is a conversation between an agent and the user, or another agent. If a `task`
        is conducted by a single agent, then it's also a `subtask`. Otherwise, a `task` consists of
        multiple `subtasks`, each executed by one agent.

        Args:
            action (AgentDelegateAction): The action containing information about the delegate agent to start.
        """
        agent_cls: Type[Agent] = Agent.get_cls(action.agent)
        agent_config = self.agent_configs.get(action.agent, self.agent.config)
        llm_config = self.agent_to_llm_config.get(action.agent, self.agent.llm.config)
        llm = LLM(config=llm_config)
        delegate_agent = agent_cls(llm=llm, config=agent_config)
        state = State(
            inputs=action.inputs or {},
            local_iteration=0,
            iteration=self.state.iteration,
            max_iterations=self.state.max_iterations,
            delegate_level=self.state.delegate_level + 1,
            # global metrics should be shared between parent and child
            metrics=self.state.metrics,
        )
        self.log(
            'debug',
            f'start delegate, creating agent {delegate_agent.name} using LLM {llm}',
        )
        self.delegate = AgentController(
            sid=self.id + '-delegate',
            agent=delegate_agent,
            event_stream=self.event_stream,
            max_iterations=self.state.max_iterations,
            max_budget_per_task=self.max_budget_per_task,
            agent_to_llm_config=self.agent_to_llm_config,
            agent_configs=self.agent_configs,
            initial_state=state,
            is_delegate=True,
            headless_mode=self.headless_mode,
        )
        await self.delegate.set_agent_state_to(AgentState.RUNNING)

    async def _step(self) -> None:
        """Executes a single step of the parent or delegate agent. Detects stuck agents and limits on the number of iterations and the task budget."""
        if self.get_agent_state() != AgentState.RUNNING:
            await asyncio.sleep(1)
            return

        if self._pending_action:
            await asyncio.sleep(1)
            return

<<<<<<< HEAD
=======
        # check if agent got stuck before taking any action
        if self._is_stuck():
            # This need to go BEFORE report_error to sync metrics
            self.event_stream.add_event(
                FatalErrorObservation('Agent got stuck in a loop'),
                EventSource.ENVIRONMENT,
            )
            return

>>>>>>> 0687608f
        if self.delegate is not None:
            assert self.delegate != self
            if self.delegate.get_agent_state() == AgentState.PAUSED:
                await asyncio.sleep(1)
            else:
                await self._delegate_step()
            return

        self.log(
            'info',
            f'LEVEL {self.state.delegate_level} LOCAL STEP {self.state.local_iteration} GLOBAL STEP {self.state.iteration}',
            extra={'msg_type': 'STEP'},
        )

        # check if agent hit the resources limit
        stop_step = False
        if self.state.iteration >= self.state.max_iterations:
            stop_step = await self._handle_traffic_control(
                'iteration', self.state.iteration, self.state.max_iterations
            )
        if self.max_budget_per_task is not None:
            current_cost = self.state.metrics.accumulated_cost
            if current_cost > self.max_budget_per_task:
                stop_step = await self._handle_traffic_control(
                    'budget', current_cost, self.max_budget_per_task
                )
        if stop_step:
            return

        self.update_state_before_step()
        action: Action = NullAction()
        try:
            action = self.agent.step(self.state)
            if action is None:
                raise LLMNoActionError('No action was returned')
        except (LLMMalformedActionError, LLMNoActionError, LLMResponseError) as e:
            await self.event_stream.async_add_event(
                ErrorObservation(
                    content=str(e),
                ),
                EventSource.AGENT,
            )
            return

        if action.runnable:
            if self.state.confirmation_mode and (
                type(action) is CmdRunAction or type(action) is IPythonRunCellAction
            ):
                action.confirmation_state = (
                    ActionConfirmationStatus.AWAITING_CONFIRMATION
                )
            self._pending_action = action

        if not isinstance(action, NullAction):
            if (
                hasattr(action, 'confirmation_state')
                and action.confirmation_state
                == ActionConfirmationStatus.AWAITING_CONFIRMATION
            ):
                await self.set_agent_state_to(AgentState.AWAITING_USER_CONFIRMATION)
            await self.event_stream.async_add_event(action, EventSource.AGENT)

        await self.update_state_after_step()

        self.log('debug', str(action), extra={'msg_type': 'ACTION'})

        if self._is_stuck():
            await self._react_to_exception(RuntimeError('Agent got stuck in a loop'))

    async def _delegate_step(self):
        """Executes a single step of the delegate agent."""
        self.log('debug', 'Delegate not none, awaiting...')
        await self.delegate._step()  # type: ignore[union-attr]
        self.log('debug', 'Delegate step done')
        assert self.delegate is not None
        delegate_state = self.delegate.get_agent_state()
        self.log('debug', f'Delegate state: {delegate_state}')
        if delegate_state == AgentState.ERROR:
            # update iteration that shall be shared across agents
            self.state.iteration = self.delegate.state.iteration

            # close the delegate upon error
            await self.delegate.close()
            self.delegate = None
            self.delegateAction = None

            await self.event_stream.async_add_event(
                ErrorObservation('Delegate agent encountered an error'),
                EventSource.AGENT,
            )
        elif delegate_state in (AgentState.FINISHED, AgentState.REJECTED):
            self.log('debug', 'Delegate agent has finished execution')
            # retrieve delegate result
            outputs = self.delegate.state.outputs if self.delegate.state else {}

            # update iteration that shall be shared across agents
            self.state.iteration = self.delegate.state.iteration

            # close delegate controller: we must close the delegate controller before adding new events
            await self.delegate.close()

            # update delegate result observation
            # TODO: replace this with AI-generated summary (#2395)
            formatted_output = ', '.join(
                f'{key}: {value}' for key, value in outputs.items()
            )
            content = (
                f'{self.delegate.agent.name} finishes task with {formatted_output}'
            )
            obs: Observation = AgentDelegateObservation(
                outputs=outputs, content=content
            )

            # clean up delegate status
            self.delegate = None
            self.delegateAction = None
            await self.event_stream.async_add_event(obs, EventSource.AGENT)
        return

    async def _handle_traffic_control(
        self, limit_type: str, current_value: float, max_value: float
    ):
        """Handles agent state after hitting the traffic control limit.

        Args:
            limit_type (str): The type of limit that was hit.
            current_value (float): The current value of the limit.
            max_value (float): The maximum value of the limit.
        """
        stop_step = False
        if self.state.traffic_control_state == TrafficControlState.PAUSED:
            self.log(
                'debug', 'Hitting traffic control, temporarily resume upon user request'
            )
            self.state.traffic_control_state = TrafficControlState.NORMAL
        else:
            self.state.traffic_control_state = TrafficControlState.THROTTLING
            if self.headless_mode:
                e = RuntimeError(
                    f'Agent reached maximum {limit_type} in headless mode. '
                    f'Current {limit_type}: {current_value:.2f}, max {limit_type}: {max_value:.2f}'
                )
                await self._react_to_exception(e)
            else:
                e = RuntimeError(
                    f'Agent reached maximum {limit_type}. '
                    f'Current {limit_type}: {current_value:.2f}, max {limit_type}: {max_value:.2f}. '
                )
                # FIXME: this isn't really an exception--we should have a different path
                await self._react_to_exception(e)
            stop_step = True
        return stop_step

    def get_state(self):
        """Returns the current running state object.

        Returns:
            State: The current state object.
        """
        return self.state

    def set_initial_state(
        self,
        state: State | None,
        max_iterations: int,
        confirmation_mode: bool = False,
    ):
        """Sets the initial state for the agent, either from the previous session, or from a parent agent, or by creating a new one.

        Args:
            state: The state to initialize with, or None to create a new state.
            max_iterations: The maximum number of iterations allowed for the task.
            confirmation_mode: Whether to enable confirmation mode.
        """
        # state from the previous session, state from a parent agent, or a new state
        # note that this is called twice when restoring a previous session, first with state=None
        if state is None:
            self.state = State(
                inputs={},
                max_iterations=max_iterations,
                confirmation_mode=confirmation_mode,
            )
        else:
            self.state = state

        # when restored from a previous session, the State object will have history, start_id, and end_id
        # connect it to the event stream
        self.state.history.set_event_stream(self.event_stream)

        # if start_id was not set in State, we're starting fresh, at the top of the stream
        start_id = self.state.start_id
        if start_id == -1:
            start_id = self.event_stream.get_latest_event_id() + 1
        else:
            self.log(
                'debug', f'AgentController {self.id} restoring from event {start_id}'
            )

        # make sure history is in sync
        self.state.start_id = start_id
        self.state.history.start_id = start_id

        # if there was an end_id saved in State, set it in history
        # currently not used, later useful for delegates
        if self.state.end_id > -1:
            self.state.history.end_id = self.state.end_id

    def _is_stuck(self):
        """Checks if the agent or its delegate is stuck in a loop.

        Returns:
            bool: True if the agent is stuck, False otherwise.
        """
        # check if delegate stuck
        if self.delegate and self.delegate._is_stuck():
            return True

        return self._stuck_detector.is_stuck()

    def __repr__(self):
        return (
            f'AgentController(id={self.id}, agent={self.agent!r}, '
            f'event_stream={self.event_stream!r}, '
            f'state={self.state!r}, agent_task={self.agent_task!r}, '
            f'delegate={self.delegate!r}, _pending_action={self._pending_action!r})'
        )<|MERGE_RESOLUTION|>--- conflicted
+++ resolved
@@ -142,7 +142,6 @@
         # update metrics especially for cost. Use deepcopy to avoid it being modified by agent.reset()
         self.state.local_metrics = copy.deepcopy(self.agent.llm.metrics)
 
-<<<<<<< HEAD
     async def _react_to_exception(
         self,
         e: Exception,
@@ -153,24 +152,6 @@
             if isinstance(e, litellm.AuthenticationError):
                 err_id = 'STATUS$ERROR_LLM_AUTHENTICATION'
             self._status_callback('error', err_id, str(e))
-=======
-    async def report_error(self, message: str, exception: Exception | None = None):
-        """Reports an error to the user and sends the exception to the LLM next step, in the hope it can self-correct.
-
-        This method should be called for a particular type of errors, which have:
-        - a user-friendly message, which will be shown in the chat box. This should not be a raw exception message.
-        - an ErrorObservation that can be sent to the LLM by the user role, with the exception message, so it can self-correct next time.
-        """
-        self.state.last_error = message
-        if exception:
-            self.state.last_error += f': {exception}'
-        detail = str(exception) if exception is not None else ''
-        if exception is not None and isinstance(exception, litellm.AuthenticationError):
-            detail = 'Please check your credentials. Is your API key correct?'
-        self.event_stream.add_event(
-            ErrorObservation(f'{message}:{detail}'), EventSource.ENVIRONMENT
-        )
->>>>>>> 0687608f
 
     async def start_step_loop(self):
         """The main loop for the agent's step-by-step execution."""
@@ -338,14 +319,9 @@
             )
 
         self.state.agent_state = new_state
-<<<<<<< HEAD
         await self.event_stream.async_add_event(
-            AgentStateChangedObservation('', self.state.agent_state), EventSource.AGENT
-=======
-        self.event_stream.add_event(
             AgentStateChangedObservation('', self.state.agent_state),
             EventSource.ENVIRONMENT,
->>>>>>> 0687608f
         )
 
         if new_state == AgentState.INIT and self.state.resume_state:
@@ -418,18 +394,10 @@
             await asyncio.sleep(1)
             return
 
-<<<<<<< HEAD
-=======
-        # check if agent got stuck before taking any action
         if self._is_stuck():
-            # This need to go BEFORE report_error to sync metrics
-            self.event_stream.add_event(
-                FatalErrorObservation('Agent got stuck in a loop'),
-                EventSource.ENVIRONMENT,
-            )
-            return
-
->>>>>>> 0687608f
+            await self._react_to_exception(RuntimeError('Agent got stuck in a loop'))
+            return
+
         if self.delegate is not None:
             assert self.delegate != self
             if self.delegate.get_agent_state() == AgentState.PAUSED:
@@ -495,9 +463,6 @@
         await self.update_state_after_step()
 
         self.log('debug', str(action), extra={'msg_type': 'ACTION'})
-
-        if self._is_stuck():
-            await self._react_to_exception(RuntimeError('Agent got stuck in a loop'))
 
     async def _delegate_step(self):
         """Executes a single step of the delegate agent."""
