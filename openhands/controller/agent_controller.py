from __future__ import annotations

import asyncio
import copy
import os
import time
import traceback
from typing import Callable

from litellm.exceptions import (  # noqa
    APIConnectionError,
    APIError,
    AuthenticationError,
    BadRequestError,
    ContentPolicyViolationError,
    ContextWindowExceededError,
    InternalServerError,
    NotFoundError,
    OpenAIError,
    RateLimitError,
    ServiceUnavailableError,
    Timeout,
)

from openhands.controller.agent import Agent
from openhands.controller.replay import ReplayManager
from openhands.controller.state.state import State
from openhands.controller.state.state_tracker import StateTracker
from openhands.controller.stuck import StuckDetector
from openhands.core.config import AgentConfig, LLMConfig
from openhands.core.exceptions import (
    AgentStuckInLoopError,
    FunctionCallNotExistsError,
    FunctionCallValidationError,
    LLMContextWindowExceedError,
    LLMMalformedActionError,
    LLMNoActionError,
    LLMResponseError,
)
from openhands.core.logger import LOG_ALL_EVENTS
from openhands.core.logger import openhands_logger as logger
from openhands.core.schema import AgentState
from openhands.events import (
    EventSource,
    EventStream,
    EventStreamSubscriber,
    RecallType,
)
from openhands.events.action import (
    Action,
    ActionConfirmationStatus,
    AgentDelegateAction,
    AgentFinishAction,
    AgentRejectAction,
    ChangeAgentStateAction,
    CmdRunAction,
    IPythonRunCellAction,
    MessageAction,
    NullAction,
    SystemMessageAction,
)
from openhands.events.action.agent import CondensationAction, RecallAction
from openhands.events.event import Event
from openhands.events.observation import (
    AgentDelegateObservation,
    AgentStateChangedObservation,
    ErrorObservation,
    NullObservation,
    Observation,
)
from openhands.events.serialization.event import truncate_content
from openhands.llm.llm import LLM
from openhands.llm.metrics import Metrics, TokenUsage
from openhands.memory.view import View
from openhands.storage.files import FileStore

# note: RESUME is only available on web GUI
TRAFFIC_CONTROL_REMINDER = (
    "Please click on resume button if you'd like to continue, or start a new task."
)
ERROR_ACTION_NOT_EXECUTED_ID = 'AGENT_ERROR$ERROR_ACTION_NOT_EXECUTED'
ERROR_ACTION_NOT_EXECUTED = 'The action has not been executed. This may have occurred because the user pressed the stop button, or because the runtime system crashed and restarted due to resource constraints. Any previously established system state, dependencies, or environment variables may have been lost.'


class AgentController:
    id: str
    agent: Agent
    max_iterations: int
    event_stream: EventStream
    state: State
    confirmation_mode: bool
    agent_to_llm_config: dict[str, LLMConfig]
    agent_configs: dict[str, AgentConfig]
    parent: 'AgentController | None' = None
    delegate: 'AgentController | None' = None
    _pending_action_info: tuple[Action, float] | None = None  # (action, timestamp)
    _closed: bool = False
    _cached_first_user_message: MessageAction | None = None

    def __init__(
        self,
        agent: Agent,
        event_stream: EventStream,
        iteration_delta: int,
        budget_per_task_delta: float | None = None,
        agent_to_llm_config: dict[str, LLMConfig] | None = None,
        agent_configs: dict[str, AgentConfig] | None = None,
        sid: str | None = None,
        file_store: FileStore | None = None,
        user_id: str | None = None,
        confirmation_mode: bool = False,
        initial_state: State | None = None,
        is_delegate: bool = False,
        headless_mode: bool = True,
        status_callback: Callable | None = None,
        replay_events: list[Event] | None = None,
    ):
        """Initializes a new instance of the AgentController class.

        Args:
            agent: The agent instance to control.
            event_stream: The event stream to publish events to.
            max_iterations: The maximum number of iterations the agent can run.
            max_budget_per_task: The maximum budget (in USD) allowed per task, beyond which the agent will stop.
            agent_to_llm_config: A dictionary mapping agent names to LLM configurations in the case that
                we delegate to a different agent.
            agent_configs: A dictionary mapping agent names to agent configurations in the case that
                we delegate to a different agent.
            sid: The session ID of the agent.
            confirmation_mode: Whether to enable confirmation mode for agent actions.
            initial_state: The initial state of the controller.
            is_delegate: Whether this controller is a delegate.
            headless_mode: Whether the agent is run in headless mode.
            status_callback: Optional callback function to handle status updates.
            replay_events: A list of logs to replay.
        """

        self.id = sid or event_stream.sid
        self.user_id = user_id
        self.file_store = file_store
        self.agent = agent
        self.headless_mode = headless_mode
        self.is_delegate = is_delegate

        # the event stream must be set before maybe subscribing to it
        self.event_stream = event_stream

        # subscribe to the event stream if this is not a delegate
        if not self.is_delegate:
            self.event_stream.subscribe(
                EventStreamSubscriber.AGENT_CONTROLLER, self.on_event, self.id
            )

        self.state_tracker = StateTracker(sid, file_store, user_id)

        # state from the previous session, state from a parent agent, or a fresh state
        self.set_initial_state(
            state=initial_state,
            max_iterations=iteration_delta,
            max_budget_per_task=budget_per_task_delta,
            confirmation_mode=confirmation_mode,
        )

        self.state = self.state_tracker.state  # TODO: share between manager and controller for backward compatability; we should ideally move all state related logic to the state manager

        self.agent_to_llm_config = agent_to_llm_config if agent_to_llm_config else {}
        self.agent_configs = agent_configs if agent_configs else {}
        self._initial_max_iterations = iteration_delta
        self._initial_max_budget_per_task = budget_per_task_delta

        # stuck helper
        self._stuck_detector = StuckDetector(self.state)
        self.status_callback = status_callback

        # replay-related
        self._replay_manager = ReplayManager(replay_events)

        # Add the system message to the event stream
        self._add_system_message()

    def _add_system_message(self):
        for event in self.event_stream.search_events(start_id=self.state.start_id):
            if isinstance(event, MessageAction) and event.source == EventSource.USER:
                # FIXME: Remove this after 6/1/2025
                # Do not try to add a system message if we first run into
                # a user message -- this means the eventstream exits before
                # SystemMessageAction is introduced.
                # We expect *agent* to handle this case gracefully.
                return

            if isinstance(event, SystemMessageAction):
                # Do not try to add the system message if it already exists
                return

        # Add the system message to the event stream
        # This should be done for all agents, including delegates
        system_message = self.agent.get_system_message()
        if system_message and system_message.content:
            preview = (
                system_message.content[:50] + '...'
                if len(system_message.content) > 50
                else system_message.content
            )
            logger.debug(f'System message: {preview}')
            self.event_stream.add_event(system_message, EventSource.AGENT)

    async def close(self, set_stop_state: bool = True) -> None:
        """Closes the agent controller, canceling any ongoing tasks and unsubscribing from the event stream.

        Note that it's fairly important that this closes properly, otherwise the state is incomplete.
        """
        if set_stop_state:
            await self.set_agent_state_to(AgentState.STOPPED)

        self.state_tracker.close(self.event_stream)

        # unsubscribe from the event stream
        # only the root parent controller subscribes to the event stream
        if not self.is_delegate:
            self.event_stream.unsubscribe(
                EventStreamSubscriber.AGENT_CONTROLLER, self.id
            )
        self._closed = True

    def log(self, level: str, message: str, extra: dict | None = None) -> None:
        """Logs a message to the agent controller's logger.

        Args:
            level (str): The logging level to use (e.g., 'info', 'debug', 'error').
            message (str): The message to log.
            extra (dict | None, optional): Additional fields to log. Includes session_id by default.
        """
        message = f'[Agent Controller {self.id}] {message}'
        if extra is None:
            extra = {}
        extra_merged = {'session_id': self.id, **extra}
        getattr(logger, level)(message, extra=extra_merged, stacklevel=2)

    async def _react_to_exception(
        self,
        e: Exception,
    ) -> None:
        """React to an exception by setting the agent state to error and sending a status message."""
        # Store the error reason before setting the agent state
        self.state.last_error = f'{type(e).__name__}: {str(e)}'

        if self.status_callback is not None:
            err_id = ''
            if isinstance(e, AuthenticationError):
                err_id = 'STATUS$ERROR_LLM_AUTHENTICATION'
                self.state.last_error = err_id
            elif isinstance(
                e,
                (
                    ServiceUnavailableError,
                    APIConnectionError,
                    APIError,
                ),
            ):
                err_id = 'STATUS$ERROR_LLM_SERVICE_UNAVAILABLE'
                self.state.last_error = err_id
            elif isinstance(e, InternalServerError):
                err_id = 'STATUS$ERROR_LLM_INTERNAL_SERVER_ERROR'
                self.state.last_error = err_id
            elif isinstance(e, BadRequestError) and 'ExceededBudget' in str(e):
                err_id = 'STATUS$ERROR_LLM_OUT_OF_CREDITS'
                self.state.last_error = err_id
            elif isinstance(e, ContentPolicyViolationError) or (
                isinstance(e, BadRequestError)
                and 'ContentPolicyViolationError' in str(e)
            ):
                err_id = 'STATUS$ERROR_LLM_CONTENT_POLICY_VIOLATION'
                self.state.last_error = err_id
            elif isinstance(e, RateLimitError):
                await self.set_agent_state_to(AgentState.RATE_LIMITED)
                return
            self.status_callback('error', err_id, self.state.last_error)

        # Set the agent state to ERROR after storing the reason
        await self.set_agent_state_to(AgentState.ERROR)

    def step(self) -> None:
        asyncio.create_task(self._step_with_exception_handling())

    async def _step_with_exception_handling(self) -> None:
        try:
            await self._step()
        except Exception as e:
            self.log(
                'error',
                f'Error while running the agent (session ID: {self.id}): {e}. '
                f'Traceback: {traceback.format_exc()}',
            )
            reported = RuntimeError(
                f'There was an unexpected error while running the agent: {e.__class__.__name__}. You can refresh the page or ask the agent to try again.'
            )
            if (
                isinstance(e, Timeout)
                or isinstance(e, APIError)
                or isinstance(e, BadRequestError)
                or isinstance(e, NotFoundError)
                or isinstance(e, InternalServerError)
                or isinstance(e, AuthenticationError)
                or isinstance(e, RateLimitError)
                or isinstance(e, ContentPolicyViolationError)
                or isinstance(e, LLMContextWindowExceedError)
            ):
                reported = e
            else:
                self.log(
                    'warning',
                    f'Unknown exception type while running the agent: {type(e).__name__}.',
                )
            await self._react_to_exception(reported)

    def should_step(self, event: Event) -> bool:
        """Whether the agent should take a step based on an event.

        In general, the agent should take a step if it receives a message from the user,
        or observes something in the environment (after acting).
        """
        # it might be the delegate's day in the sun
        if self.delegate is not None:
            return False

        if isinstance(event, Action):
            if isinstance(event, MessageAction) and event.source == EventSource.USER:
                return True
            if (
                isinstance(event, MessageAction)
                and self.get_agent_state() != AgentState.AWAITING_USER_INPUT
            ):
                # TODO: this is fragile, but how else to check if eligible?
                return True
            if isinstance(event, AgentDelegateAction):
                return True
            if isinstance(event, CondensationAction):
                return True
            return False
        if isinstance(event, Observation):
            if (
                isinstance(event, NullObservation)
                and event.cause is not None
                and event.cause
                > 0  # NullObservation has cause > 0 (RecallAction), not 0 (user message)
            ):
                return True
            if isinstance(event, AgentStateChangedObservation) or isinstance(
                event, NullObservation
            ):
                return False
            return True
        return False

    def on_event(self, event: Event) -> None:
        """Callback from the event stream. Notifies the controller of incoming events.

        Args:
            event (Event): The incoming event to process.
        """
        # If we have a delegate that is not finished or errored, forward events to it
        if self.delegate is not None:
            delegate_state = self.delegate.get_agent_state()
            if (
                delegate_state
                not in (
                    AgentState.FINISHED,
                    AgentState.ERROR,
                    AgentState.REJECTED,
                )
                or 'RuntimeError: Agent reached maximum iteration.'
                in self.delegate.state.last_error
                or 'RuntimeError:Agent reached maximum budget for conversation'
                in self.delegate.state.last_error
            ):
                # Forward the event to delegate and skip parent processing
                asyncio.get_event_loop().run_until_complete(
                    self.delegate._on_event(event)
                )
                return
            else:
                # delegate is done or errored, so end it
                self.end_delegate()
                return

        # continue parent processing only if there's no active delegate
        asyncio.get_event_loop().run_until_complete(self._on_event(event))

    async def _on_event(self, event: Event) -> None:
        if hasattr(event, 'hidden') and event.hidden:
            return

        self.state_tracker.add_history(event)

        if isinstance(event, Action):
            await self._handle_action(event)
        elif isinstance(event, Observation):
            await self._handle_observation(event)

        should_step = self.should_step(event)
        if should_step:
            self.log(
                'debug',
                f'Stepping agent after event: {type(event).__name__}',
                extra={'msg_type': 'STEPPING_AGENT'},
            )
            await self._step_with_exception_handling()
        elif isinstance(event, MessageAction) and event.source == EventSource.USER:
            # If we received a user message but aren't stepping, log why
            self.log(
                'warning',
                f'Not stepping agent after user message. Current state: {self.get_agent_state()}',
                extra={'msg_type': 'NOT_STEPPING_AFTER_USER_MESSAGE'},
            )

    async def _handle_action(self, action: Action) -> None:
        """Handles an Action from the agent or delegate."""
        if isinstance(action, ChangeAgentStateAction):
            await self.set_agent_state_to(action.agent_state)  # type: ignore
        elif isinstance(action, MessageAction):
            await self._handle_message_action(action)
        elif isinstance(action, AgentDelegateAction):
            await self.start_delegate(action)
            assert self.delegate is not None
            # Post a MessageAction with the task for the delegate
            if 'task' in action.inputs:
                self.event_stream.add_event(
                    MessageAction(content='TASK: ' + action.inputs['task']),
                    EventSource.USER,
                )
                await self.delegate.set_agent_state_to(AgentState.RUNNING)
            return

        elif isinstance(action, AgentFinishAction):
            self.state.outputs = action.outputs
            await self.set_agent_state_to(AgentState.FINISHED)
        elif isinstance(action, AgentRejectAction):
            self.state.outputs = action.outputs
            await self.set_agent_state_to(AgentState.REJECTED)

    async def _handle_observation(self, observation: Observation) -> None:
        """Handles observation from the event stream.

        Args:
            observation (observation): The observation to handle.
        """
        observation_to_print = copy.deepcopy(observation)
        if len(observation_to_print.content) > self.agent.llm.config.max_message_chars:
            observation_to_print.content = truncate_content(
                observation_to_print.content, self.agent.llm.config.max_message_chars
            )
        # Use info level if LOG_ALL_EVENTS is set
        log_level = 'info' if os.getenv('LOG_ALL_EVENTS') in ('true', '1') else 'debug'
        self.log(
            log_level, str(observation_to_print), extra={'msg_type': 'OBSERVATION'}
        )

        # TODO: these metrics come from the draft editor, and they get accumulated into controller's state metrics and the agent's llm metrics
        # In the future, we should have a more principled way to sharing metrics across all LLM instances for a given conversation
        if observation.llm_metrics is not None:
            self.state_tracker.merge_metrics(observation.llm_metrics)

        # this happens for runnable actions and microagent actions
        if self._pending_action and self._pending_action.id == observation.cause:
            if self.state.agent_state == AgentState.AWAITING_USER_CONFIRMATION:
                return

            self._pending_action = None

            if self.state.agent_state == AgentState.USER_CONFIRMED:
                await self.set_agent_state_to(AgentState.RUNNING)
            if self.state.agent_state == AgentState.USER_REJECTED:
                await self.set_agent_state_to(AgentState.AWAITING_USER_INPUT)
            return

    async def _handle_message_action(self, action: MessageAction) -> None:
        """Handles message actions from the event stream.

        Args:
            action (MessageAction): The message action to handle.
        """
        if action.source == EventSource.USER:
            # Use info level if LOG_ALL_EVENTS is set
            log_level = (
                'info' if os.getenv('LOG_ALL_EVENTS') in ('true', '1') else 'debug'
            )
            self.log(
                log_level,
                str(action),
                extra={'msg_type': 'ACTION', 'event_source': EventSource.USER},
            )

            # if this is the first user message for this agent, matters for the microagent info type
            first_user_message = self._first_user_message()
            is_first_user_message = (
                action.id == first_user_message.id if first_user_message else False
            )
            recall_type = (
                RecallType.WORKSPACE_CONTEXT
                if is_first_user_message
                else RecallType.KNOWLEDGE
            )

            recall_action = RecallAction(query=action.content, recall_type=recall_type)
            self._pending_action = recall_action
            # this is source=USER because the user message is the trigger for the microagent retrieval
            self.event_stream.add_event(recall_action, EventSource.USER)

            if self.get_agent_state() != AgentState.RUNNING:
                await self.set_agent_state_to(AgentState.RUNNING)

        elif action.source == EventSource.AGENT:
            # If the agent is waiting for a response, set the appropriate state
            if action.wait_for_response:
                await self.set_agent_state_to(AgentState.AWAITING_USER_INPUT)

    def _reset(self) -> None:
        """Resets the agent controller."""
        # Runnable actions need an Observation
        # make sure there is an Observation with the tool call metadata to be recognized by the agent
        # otherwise the pending action is found in history, but it's incomplete without an obs with tool result
        if self._pending_action and hasattr(self._pending_action, 'tool_call_metadata'):
            # find out if there already is an observation with the same tool call metadata
            found_observation = False
            for event in self.state.history:
                if (
                    isinstance(event, Observation)
                    and event.tool_call_metadata
                    == self._pending_action.tool_call_metadata
                ):
                    found_observation = True
                    break

            # make a new ErrorObservation with the tool call metadata
            if not found_observation:
                obs = ErrorObservation(
                    content=ERROR_ACTION_NOT_EXECUTED,
                    error_id=ERROR_ACTION_NOT_EXECUTED_ID,
                )
                obs.tool_call_metadata = self._pending_action.tool_call_metadata
                obs._cause = self._pending_action.id  # type: ignore[attr-defined]
                self.event_stream.add_event(obs, EventSource.AGENT)

        # NOTE: RecallActions don't need an ErrorObservation upon reset, as long as they have no tool calls

        # reset the pending action, this will be called when the agent is STOPPED or ERROR
        self._pending_action = None
        self.agent.reset()

    async def set_agent_state_to(self, new_state: AgentState) -> None:
        """Updates the agent's state and handles side effects. Can emit events to the event stream.

        Args:
            new_state (AgentState): The new state to set for the agent.
        """
        self.log(
            'info',
            f'Setting agent({self.agent.name}) state from {self.state.agent_state} to {new_state}',
        )

        if new_state == self.state.agent_state:
            return

        if new_state in (AgentState.STOPPED, AgentState.ERROR):
            self._reset()

        # User is allowing to check control limits and expand them if applicable
        if (
            self.state.agent_state == AgentState.ERROR
            and new_state == AgentState.RUNNING
        ):
            self.state_tracker.maybe_increase_control_flags_limits(self.headless_mode)

<<<<<<< HEAD
            if (
                self.agent.llm.metrics.accumulated_cost is not None
                and self.max_budget_per_task is not None
                and self._initial_max_budget_per_task is not None
            ):
                if self.agent.llm.metrics.accumulated_cost >= self.max_budget_per_task:
                    self.max_budget_per_task += self._initial_max_budget_per_task
        elif self._pending_action is not None and (
=======
        if self._pending_action is not None and (
>>>>>>> ef582a63
            new_state in (AgentState.USER_CONFIRMED, AgentState.USER_REJECTED)
        ):
            if hasattr(self._pending_action, 'thought'):
                self._pending_action.thought = ''  # type: ignore[union-attr]
            if new_state == AgentState.USER_CONFIRMED:
                confirmation_state = ActionConfirmationStatus.CONFIRMED
            else:
                confirmation_state = ActionConfirmationStatus.REJECTED
            self._pending_action.confirmation_state = confirmation_state  # type: ignore[attr-defined]
            self._pending_action._id = None  # type: ignore[attr-defined]
            self.event_stream.add_event(self._pending_action, EventSource.AGENT)

        self.state.agent_state = new_state

        # Create observation with reason field if it's an error state
        reason = ''
        if new_state == AgentState.ERROR:
            reason = self.state.last_error

        self.event_stream.add_event(
            AgentStateChangedObservation('', self.state.agent_state, reason),
            EventSource.ENVIRONMENT,
        )

        # Save state whenever agent state changes to ensure we don't lose state
        # in case of crashes or unexpected circumstances
        self.save_state()

    def get_agent_state(self) -> AgentState:
        """Returns the current state of the agent.

        Returns:
            AgentState: The current state of the agent.
        """
        return self.state.agent_state

    async def start_delegate(self, action: AgentDelegateAction) -> None:
        """Start a delegate agent to handle a subtask.

        OpenHands is a multi-agentic system. A `task` is a conversation between
        OpenHands (the whole system) and the user, which might involve one or more inputs
        from the user. It starts with an initial input (typically a task statement) from
        the user, and ends with either an `AgentFinishAction` initiated by the agent, a
        stop initiated by the user, or an error.

        A `subtask` is a conversation between an agent and the user, or another agent. If a `task`
        is conducted by a single agent, then it's also a `subtask`. Otherwise, a `task` consists of
        multiple `subtasks`, each executed by one agent.

        Args:
            action (AgentDelegateAction): The action containing information about the delegate agent to start.
        """
        agent_cls: type[Agent] = Agent.get_cls(action.agent)
        agent_config = self.agent_configs.get(action.agent, self.agent.config)
        llm_config = self.agent_to_llm_config.get(action.agent, self.agent.llm.config)
        # Make sure metrics are shared between parent and child for global accumulation
        llm = LLM(
            config=llm_config,
            retry_listener=self.agent.llm.retry_listener,
            metrics=self.state.metrics,
        )
        delegate_agent = agent_cls(llm=llm, config=agent_config)

        # Take a snapshot of the current metrics before starting the delegate
        state = State(
            session_id=self.id.removesuffix('-delegate'),
            inputs=action.inputs or {},
            iteration_flag=self.state.iteration_flag,
            budget_flag=self.state.budget_flag,
            delegate_level=self.state.delegate_level + 1,
            # global metrics should be shared between parent and child
            metrics=self.state.metrics,
            # start on top of the stream
            start_id=self.event_stream.get_latest_event_id() + 1,
            parent_metrics_snapshot=self.state_tracker.get_metrics_snapshot(),
            parent_iteration=self.state.iteration_flag.current_value,
        )
        self.log(
            'debug',
            f'start delegate, creating agent {delegate_agent.name} using LLM {llm}',
        )

        # Create the delegate with is_delegate=True so it does NOT subscribe directly
        self.delegate = AgentController(
            sid=self.id + '-delegate',
            file_store=self.file_store,
            user_id=self.user_id,
            agent=delegate_agent,
            event_stream=self.event_stream,
            iteration_delta=self._initial_max_iterations,
            budget_per_task_delta=self._initial_max_budget_per_task,
            agent_to_llm_config=self.agent_to_llm_config,
            agent_configs=self.agent_configs,
            initial_state=state,
            is_delegate=True,
            headless_mode=self.headless_mode,
        )

    def end_delegate(self) -> None:
        """Ends the currently active delegate (e.g., if it is finished or errored).

        so that this controller can resume normal operation.
        """
        if self.delegate is None:
            return

        delegate_state = self.delegate.get_agent_state()

        # update iteration that is shared across agents
        self.state.iteration_flag.current_value = (
            self.delegate.state.iteration_flag.current_value
        )

        # Calculate delegate-specific metrics before closing the delegate
        delegate_metrics = self.state.get_local_metrics()
        logger.info(f'Local metrics for delegate: {delegate_metrics}')

        # close the delegate controller before adding new events
        asyncio.get_event_loop().run_until_complete(self.delegate.close())

        if delegate_state in (AgentState.FINISHED, AgentState.REJECTED):
            # retrieve delegate result
            delegate_outputs = (
                self.delegate.state.outputs if self.delegate.state else {}
            )

            # prepare delegate result observation
            # TODO: replace this with AI-generated summary (#2395)
            # Filter out metrics from the formatted output to avoid clutter
            display_outputs = {
                k: v for k, v in delegate_outputs.items() if k != 'metrics'
            }
            formatted_output = ', '.join(
                f'{key}: {value}' for key, value in display_outputs.items()
            )
            content = (
                f'{self.delegate.agent.name} finishes task with {formatted_output}'
            )
        else:
            # delegate state is ERROR
            # emit AgentDelegateObservation with error content
            delegate_outputs = (
                self.delegate.state.outputs if self.delegate.state else {}
            )
            content = (
                f'{self.delegate.agent.name} encountered an error during execution.'
            )

        content = f'Delegated agent finished with result:\n\n{content}'

        # emit the delegate result observation
        obs = AgentDelegateObservation(outputs=delegate_outputs, content=content)

        # associate the delegate action with the initiating tool call
        for event in reversed(self.state.history):
            if isinstance(event, AgentDelegateAction):
                delegate_action = event
                obs.tool_call_metadata = delegate_action.tool_call_metadata
                break

        self.event_stream.add_event(obs, EventSource.AGENT)

        # unset delegate so parent can resume normal handling
        self.delegate = None

    async def _step(self) -> None:
        """Executes a single step of the parent or delegate agent. Detects stuck agents and limits on the number of iterations and the task budget."""
        if self.get_agent_state() != AgentState.RUNNING:
            self.log(
                'debug',
                f'Agent not stepping because state is {self.get_agent_state()} (not RUNNING)',
                extra={'msg_type': 'STEP_BLOCKED_STATE'},
            )
            return

        if self._pending_action:
            action_id = getattr(self._pending_action, 'id', 'unknown')
            action_type = type(self._pending_action).__name__
            self.log(
                'debug',
                f'Agent not stepping because of pending action: {action_type} (id={action_id})',
                extra={'msg_type': 'STEP_BLOCKED_PENDING_ACTION'},
            )
            return

        self.log(
            'debug',
            f'LEVEL {self.state.delegate_level} LOCAL STEP {self.state.get_local_step()} GLOBAL STEP {self.state.iteration_flag.current_value}',
            extra={'msg_type': 'STEP'},
        )

<<<<<<< HEAD
        stop_step = False
        if self.state.iteration >= self.state.max_iterations:
            stop_step = await self._handle_traffic_control(
                'iteration', self.state.iteration, self.state.max_iterations
            )
        if self.max_budget_per_task is not None:
            current_cost = self.agent.llm.metrics.accumulated_cost
            if current_cost > self.max_budget_per_task:
                stop_step = await self._handle_traffic_control(
                    'budget', current_cost, self.max_budget_per_task
                )
        if stop_step:
            logger.warning('Stopping agent due to traffic control')
            return
=======
        # Ensure budget control flag is synchronized with the latest metrics.
        # In the future, we should centralized the use of one LLM object per conversation.
        # This will help us unify the cost for auto generating titles, running the condensor, etc.
        # Before many microservices will touh the same llm cost field, we should sync with the budget flag for the controller
        # and check that we haven't exceeded budget BEFORE executing an agent step.
        self.state_tracker.sync_budget_flag_with_metrics()
>>>>>>> ef582a63

        if self._is_stuck():
            await self._react_to_exception(
                AgentStuckInLoopError('Agent got stuck in a loop')
            )
            return

        try:
            self.state_tracker.run_control_flags()
        except Exception as e:
            logger.warning('Control flag limits hit')
            await self._react_to_exception(e)
            return

        action: Action = NullAction()

        if self._replay_manager.should_replay():
            # in replay mode, we don't let the agent to proceed
            # instead, we replay the action from the replay trajectory
            action = self._replay_manager.step()
        else:
            try:
                action = self.agent.step(self.state)
                if action is None:
                    raise LLMNoActionError('No action was returned')
                action._source = EventSource.AGENT  # type: ignore [attr-defined]
            except (
                LLMMalformedActionError,
                LLMNoActionError,
                LLMResponseError,
                FunctionCallValidationError,
                FunctionCallNotExistsError,
            ) as e:
                self.event_stream.add_event(
                    ErrorObservation(
                        content=str(e),
                    ),
                    EventSource.AGENT,
                )
                return
            except (ContextWindowExceededError, BadRequestError, OpenAIError) as e:
                # FIXME: this is a hack until a litellm fix is confirmed
                # Check if this is a nested context window error
                # We have to rely on string-matching because LiteLLM doesn't consistently
                # wrap the failure in a ContextWindowExceededError
                error_str = str(e).lower()
                if (
                    'contextwindowexceedederror' in error_str
                    or 'prompt is too long' in error_str
                    or 'input length and `max_tokens` exceed context limit' in error_str
                    or 'please reduce the length of either one'
                    in error_str  # For OpenRouter context window errors
                    or isinstance(e, ContextWindowExceededError)
                ):
                    if self.agent.config.enable_history_truncation:
                        self._handle_long_context_error()
                        return
                    else:
                        raise LLMContextWindowExceedError()
                else:
                    raise e

        if action.runnable:
            if self.state.confirmation_mode and (
                type(action) is CmdRunAction or type(action) is IPythonRunCellAction
            ):
                action.confirmation_state = (
                    ActionConfirmationStatus.AWAITING_CONFIRMATION
                )
            self._pending_action = action

        if not isinstance(action, NullAction):
            if (
                hasattr(action, 'confirmation_state')
                and action.confirmation_state
                == ActionConfirmationStatus.AWAITING_CONFIRMATION
            ):
                await self.set_agent_state_to(AgentState.AWAITING_USER_CONFIRMATION)

            # Create and log metrics for frontend display
            self._prepare_metrics_for_frontend(action)

            self.event_stream.add_event(action, action._source)  # type: ignore [attr-defined]

        log_level = 'info' if LOG_ALL_EVENTS else 'debug'
        self.log(log_level, str(action), extra={'msg_type': 'ACTION'})

    @property
    def _pending_action(self) -> Action | None:
        """Get the current pending action with time tracking.

        Returns:
            Action | None: The current pending action, or None if there isn't one.
        """
        if self._pending_action_info is None:
            return None

        action, timestamp = self._pending_action_info
        current_time = time.time()
        elapsed_time = current_time - timestamp

        # Log if the pending action has been active for a long time (but don't clear it)
        if elapsed_time > 60.0:  # 1 minute - just for logging purposes
            action_id = getattr(action, 'id', 'unknown')
            action_type = type(action).__name__
            self.log(
                'warning',
                f'Pending action active for {elapsed_time:.2f}s: {action_type} (id={action_id})',
                extra={'msg_type': 'PENDING_ACTION_TIMEOUT'},
            )

        return action

    @_pending_action.setter
    def _pending_action(self, action: Action | None) -> None:
        """Set or clear the pending action with timestamp and logging.

        Args:
            action: The action to set as pending, or None to clear.
        """
        if action is None:
            if self._pending_action_info is not None:
                prev_action, timestamp = self._pending_action_info
                action_id = getattr(prev_action, 'id', 'unknown')
                action_type = type(prev_action).__name__
                elapsed_time = time.time() - timestamp
                self.log(
                    'debug',
                    f'Cleared pending action after {elapsed_time:.2f}s: {action_type} (id={action_id})',
                    extra={'msg_type': 'PENDING_ACTION_CLEARED'},
                )
            self._pending_action_info = None
        else:
            action_id = getattr(action, 'id', 'unknown')
            action_type = type(action).__name__
            self.log(
                'debug',
                f'Set pending action: {action_type} (id={action_id})',
                extra={'msg_type': 'PENDING_ACTION_SET'},
            )
            self._pending_action_info = (action, time.time())

    def get_state(self) -> State:
        """Returns the current running state object.

        Returns:
            State: The current state object.
        """
        return self.state

    def set_initial_state(
        self,
        state: State | None,
        max_iterations: int,
        max_budget_per_task: float | None,
        confirmation_mode: bool = False,
    ):
        self.state_tracker.set_initial_state(
            self.id,
            self.agent,
            state,
            max_iterations,
            max_budget_per_task,
            confirmation_mode,
        )
        # Always load from the event stream to avoid losing history
        self.state_tracker._init_history(
            self.event_stream,
        )

    def get_trajectory(self, include_screenshots: bool = False) -> list[dict]:
        # state history could be partially hidden/truncated before controller is closed
        assert self._closed
        return self.state_tracker.get_trajectory(include_screenshots)

    def _handle_long_context_error(self) -> None:
        # When context window is exceeded, keep roughly half of agent interactions
        current_view = View.from_events(self.state.history)
        kept_events = self._apply_conversation_window(current_view.events)
        kept_event_ids = {e.id for e in kept_events}

        self.log(
            'info',
            f'Context window exceeded. Keeping events with IDs: {kept_event_ids}',
        )

        # The events to forget are those that are not in the kept set
        forgotten_event_ids = {e.id for e in self.state.history} - kept_event_ids

        if len(kept_event_ids) == 0:
            self.log(
                'warning',
                'No events kept after applying conversation window. This should not happen.',
            )

        # verify that the first event id in kept_event_ids is the same as the start_id
        if len(kept_event_ids) > 0 and self.state.history[0].id not in kept_event_ids:
            self.log(
                'warning',
                f'First event after applying conversation window was not kept: {self.state.history[0].id} not in {kept_event_ids}',
            )

        # Add an error event to trigger another step by the agent
        self.event_stream.add_event(
            CondensationAction(
                forgotten_events_start_id=min(forgotten_event_ids)
                if forgotten_event_ids
                else 0,
                forgotten_events_end_id=max(forgotten_event_ids)
                if forgotten_event_ids
                else 0,
            ),
            EventSource.AGENT,
        )

    def _apply_conversation_window(self, history: list[Event]) -> list[Event]:
        """Cuts history roughly in half when context window is exceeded.

        It preserves action-observation pairs and ensures that the system message,
        the first user message, and its associated recall observation are always included
        at the beginning of the context window.

        The algorithm:
        1. Identify essential initial events: System Message, First User Message, Recall Observation.
        2. Determine the slice of recent events to potentially keep.
        3. Validate the start of the recent slice for dangling observations.
        4. Combine essential events and validated recent events, ensuring essentials come first.

        Args:
            events: List of events to filter

        Returns:
            Filtered list of events keeping newest half while preserving pairs and essential initial events.
        """
        # Handle empty history
        if not history:
            return []
        # 1. Identify essential initial events
        system_message: SystemMessageAction | None = None
        first_user_msg: MessageAction | None = None
        recall_action: RecallAction | None = None
        recall_observation: Observation | None = None

        # Find System Message (should be the first event, if it exists)
        system_message = next(
            (e for e in history if isinstance(e, SystemMessageAction)), None
        )
        assert (
            system_message is None
            or isinstance(system_message, SystemMessageAction)
            and system_message.id == history[0].id
        )

        # Find First User Message in the history, which MUST exist
        first_user_msg = self._first_user_message(history)
        if first_user_msg is None:
            # If not found in history, try the event stream
            first_user_msg = self._first_user_message()
            if first_user_msg is None:
                raise RuntimeError('No first user message found in the event stream.')
            self.log(
                'warning',
                'First user message not found in history. Using cached version from event stream.',
            )

        # Find the first user message index in the history
        first_user_msg_index = -1
        for i, event in enumerate(history):
            if isinstance(event, MessageAction) and event.source == EventSource.USER:
                first_user_msg_index = i
                break

        # Find Recall Action and Observation related to the First User Message
        # Look for RecallAction after the first user message
        for i in range(first_user_msg_index + 1, len(history)):
            event = history[i]
            if (
                isinstance(event, RecallAction)
                and event.query == first_user_msg.content
            ):
                # Found RecallAction, now look for its Observation
                recall_action = event
                for j in range(i + 1, len(history)):
                    obs_event = history[j]
                    # Check for Observation caused by this RecallAction
                    if (
                        isinstance(obs_event, Observation)
                        and obs_event.cause == recall_action.id
                    ):
                        recall_observation = obs_event
                        break  # Found the observation, stop inner loop
                break  # Found the recall action (and maybe obs), stop outer loop

        essential_events: list[Event] = []
        if system_message:
            essential_events.append(system_message)
        # Only include first user message if history is not empty
        if history:
            essential_events.append(first_user_msg)
            # Include recall action and observation if both exist
            if recall_action and recall_observation:
                essential_events.append(recall_action)
                essential_events.append(recall_observation)
            # Include recall action without observation for backward compatibility
            elif recall_action:
                essential_events.append(recall_action)

        # 2. Determine the slice of recent events to potentially keep
        num_non_essential_events = len(history) - len(essential_events)
        # Keep roughly half of the non-essential events, minimum 1
        num_recent_to_keep = max(1, num_non_essential_events // 2)

        # Calculate the starting index for the recent slice
        slice_start_index = len(history) - num_recent_to_keep
        slice_start_index = max(0, slice_start_index)  # Ensure index is not negative
        recent_events_slice = history[slice_start_index:]

        # 3. Validate the start of the recent slice for dangling observations
        # IMPORTANT: Most observations in history are tool call results, which cannot be without their action, or we get an LLM API error
        first_valid_event_index = 0
        for i, event in enumerate(recent_events_slice):
            if isinstance(event, Observation):
                first_valid_event_index += 1
            else:
                break
        # If all events in the slice are dangling observations, we need to keep at least one
        if first_valid_event_index == len(recent_events_slice):
            self.log(
                'warning',
                'All recent events are dangling observations, which we truncate. This means the agent has only the essential first events. This should not happen.',
            )

        # Adjust the recent_events_slice if dangling observations were found at the start
        if first_valid_event_index < len(recent_events_slice):
            validated_recent_events = recent_events_slice[first_valid_event_index:]
            if first_valid_event_index > 0:
                self.log(
                    'debug',
                    f'Removed {first_valid_event_index} dangling observation(s) from the start of recent event slice.',
                )
        else:
            validated_recent_events = []

        # 4. Combine essential events and validated recent events
        events_to_keep: list[Event] = essential_events + validated_recent_events
        self.log('debug', f'History truncated. Kept {len(events_to_keep)} events.')

        return events_to_keep

    def _is_stuck(self) -> bool:
        """Checks if the agent or its delegate is stuck in a loop.

        Returns:
            bool: True if the agent is stuck, False otherwise.
        """
        # check if delegate stuck
        if self.delegate and self.delegate._is_stuck():
            return True

        return self._stuck_detector.is_stuck(self.headless_mode)

    def _prepare_metrics_for_frontend(self, action: Action) -> None:
        """Create a minimal metrics object for frontend display and log it.

        To avoid performance issues with long conversations, we only keep:
        - accumulated_cost: The current total cost
        - accumulated_token_usage: Accumulated token statistics across all API calls
        - max_budget_per_task: The maximum budget allowed for the task

        This includes metrics from both the agent's LLM and the condenser's LLM if it exists.

        Args:
            action: The action to attach metrics to
        """
        # Get metrics from agent LLM
        agent_metrics = self.state.metrics

        # Get metrics from condenser LLM if it exists
        condenser_metrics: TokenUsage | None = None
        if hasattr(self.agent, 'condenser') and hasattr(self.agent.condenser, 'llm'):
            condenser_metrics = self.agent.condenser.llm.metrics

        # Create a new minimal metrics object with just what the frontend needs
        metrics = Metrics(model_name=agent_metrics.model_name)

        # Set accumulated cost (sum of agent and condenser costs)
        metrics.accumulated_cost = agent_metrics.accumulated_cost
        if condenser_metrics:
            metrics.accumulated_cost += condenser_metrics.accumulated_cost

        # Add max_budget_per_task to metrics
        metrics.max_budget_per_task = self.max_budget_per_task

        # Set accumulated token usage (sum of agent and condenser token usage)
        # Use a deep copy to ensure we don't modify the original object
        metrics._accumulated_token_usage = (
            agent_metrics.accumulated_token_usage.model_copy(deep=True)
        )
        if condenser_metrics:
            metrics._accumulated_token_usage = (
                metrics._accumulated_token_usage
                + condenser_metrics.accumulated_token_usage
            )

        action.llm_metrics = metrics

        # Log the metrics information for debugging
        # Get the latest usage directly from the agent's metrics
        latest_usage = None
        if self.state.metrics.token_usages:
            latest_usage = self.state.metrics.token_usages[-1]

        accumulated_usage = self.state.metrics.accumulated_token_usage
        self.log(
            'debug',
            f'Action metrics - accumulated_cost: {metrics.accumulated_cost}, max_budget: {metrics.max_budget_per_task}, '
            f'latest tokens (prompt/completion/cache_read/cache_write): '
            f'{latest_usage.prompt_tokens if latest_usage else 0}/'
            f'{latest_usage.completion_tokens if latest_usage else 0}/'
            f'{latest_usage.cache_read_tokens if latest_usage else 0}/'
            f'{latest_usage.cache_write_tokens if latest_usage else 0}, '
            f'accumulated tokens (prompt/completion): '
            f'{accumulated_usage.prompt_tokens}/'
            f'{accumulated_usage.completion_tokens}',
            extra={'msg_type': 'METRICS'},
        )

    def __repr__(self) -> str:
        pending_action_info = '<none>'
        if (
            hasattr(self, '_pending_action_info')
            and self._pending_action_info is not None
        ):
            action, timestamp = self._pending_action_info
            action_id = getattr(action, 'id', 'unknown')
            action_type = type(action).__name__
            elapsed_time = time.time() - timestamp
            pending_action_info = (
                f'{action_type}(id={action_id}, elapsed={elapsed_time:.2f}s)'
            )

        return (
            f'AgentController(id={getattr(self, "id", "<uninitialized>")}, '
            f'agent={getattr(self, "agent", "<uninitialized>")!r}, '
            f'event_stream={getattr(self, "event_stream", "<uninitialized>")!r}, '
            f'state={getattr(self, "state", "<uninitialized>")!r}, '
            f'delegate={getattr(self, "delegate", "<uninitialized>")!r}, '
            f'_pending_action={pending_action_info})'
        )

    def _is_awaiting_observation(self) -> bool:
        events = self.event_stream.search_events(reverse=True)
        for event in events:
            if isinstance(event, AgentStateChangedObservation):
                result = event.agent_state == AgentState.RUNNING
                return result
        return False

    def _first_user_message(
        self, events: list[Event] | None = None
    ) -> MessageAction | None:
        """Get the first user message for this agent.

        For regular agents, this is the first user message from the beginning (start_id=0).
        For delegate agents, this is the first user message after the delegate's start_id.

        Args:
            events: Optional list of events to search through. If None, uses the event stream.

        Returns:
            MessageAction | None: The first user message, or None if no user message found
        """
        # If events list is provided, search through it
        if events is not None:
            return next(
                (
                    e
                    for e in events
                    if isinstance(e, MessageAction) and e.source == EventSource.USER
                ),
                None,
            )

        # Otherwise, use the original event stream logic with caching
        # Return cached message if any
        if self._cached_first_user_message is not None:
            return self._cached_first_user_message

        # Find the first user message
        self._cached_first_user_message = next(
            (
                e
                for e in self.event_stream.search_events(
                    start_id=self.state.start_id,
                )
                if isinstance(e, MessageAction) and e.source == EventSource.USER
            ),
            None,
        )
        return self._cached_first_user_message

    def save_state(self):
        self.state_tracker.save_state()<|MERGE_RESOLUTION|>--- conflicted
+++ resolved
@@ -571,18 +571,7 @@
         ):
             self.state_tracker.maybe_increase_control_flags_limits(self.headless_mode)
 
-<<<<<<< HEAD
-            if (
-                self.agent.llm.metrics.accumulated_cost is not None
-                and self.max_budget_per_task is not None
-                and self._initial_max_budget_per_task is not None
-            ):
-                if self.agent.llm.metrics.accumulated_cost >= self.max_budget_per_task:
-                    self.max_budget_per_task += self._initial_max_budget_per_task
-        elif self._pending_action is not None and (
-=======
         if self._pending_action is not None and (
->>>>>>> ef582a63
             new_state in (AgentState.USER_CONFIRMED, AgentState.USER_REJECTED)
         ):
             if hasattr(self._pending_action, 'thought'):
@@ -774,29 +763,12 @@
             extra={'msg_type': 'STEP'},
         )
 
-<<<<<<< HEAD
-        stop_step = False
-        if self.state.iteration >= self.state.max_iterations:
-            stop_step = await self._handle_traffic_control(
-                'iteration', self.state.iteration, self.state.max_iterations
-            )
-        if self.max_budget_per_task is not None:
-            current_cost = self.agent.llm.metrics.accumulated_cost
-            if current_cost > self.max_budget_per_task:
-                stop_step = await self._handle_traffic_control(
-                    'budget', current_cost, self.max_budget_per_task
-                )
-        if stop_step:
-            logger.warning('Stopping agent due to traffic control')
-            return
-=======
         # Ensure budget control flag is synchronized with the latest metrics.
         # In the future, we should centralized the use of one LLM object per conversation.
         # This will help us unify the cost for auto generating titles, running the condensor, etc.
         # Before many microservices will touh the same llm cost field, we should sync with the budget flag for the controller
         # and check that we haven't exceeded budget BEFORE executing an agent step.
         self.state_tracker.sync_budget_flag_with_metrics()
->>>>>>> ef582a63
 
         if self._is_stuck():
             await self._react_to_exception(
