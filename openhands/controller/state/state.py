import base64
<<<<<<< HEAD
import copy
=======
import os
>>>>>>> 4b177992
import pickle
from dataclasses import dataclass, field
from enum import Enum
from typing import Any

import openhands
from openhands.controller.state.task import RootTask
from openhands.core.logger import openhands_logger as logger
from openhands.core.schema import AgentState
from openhands.events.action import (
    MessageAction,
)
from openhands.events.action.agent import AgentFinishAction
from openhands.events.event import Event, EventSource
from openhands.llm.metrics import Metrics
from openhands.storage.files import FileStore
from openhands.storage.locations import get_conversation_agent_state_filename


class TrafficControlState(str, Enum):
    # default state, no rate limiting
    NORMAL = 'normal'

    # task paused due to traffic control
    THROTTLING = 'throttling'

    # traffic control is temporarily paused
    PAUSED = 'paused'


RESUMABLE_STATES = [
    AgentState.RUNNING,
    AgentState.PAUSED,
    AgentState.AWAITING_USER_INPUT,
    AgentState.FINISHED,
]


@dataclass
class State:
    """
    Represents the running state of an agent in the OpenHands system, saving data of its operation and memory.

    - Multi-agent/delegate state:
      - store the task (conversation between the agent and the user)
      - the subtask (conversation between an agent and the user or another agent)
      - global and local iterations
      - delegate levels for multi-agent interactions
      - almost stuck state

    - Running state of an agent:
      - current agent state (e.g., LOADING, RUNNING, PAUSED)
      - traffic control state for rate limiting
      - confirmation mode
      - the last error encountered

    - Data for saving and restoring the agent:
      - save to and restore from a session
      - serialize with pickle and base64

    - Save / restore data about message history
      - start and end IDs for events in agent's history
      - summaries and delegate summaries

    - Metrics:
      - global metrics for the current task
      - local metrics for the current subtask

    - Extra data:
      - additional task-specific data
    """

    root_task: RootTask = field(default_factory=RootTask)
    session_id: str = ''
    # global iteration for the current task
    iteration: int = 0
    # local iteration for the current subtask
    local_iteration: int = 0
    # max number of iterations for the current task
    max_iterations: int = 100
    confirmation_mode: bool = False
    history: list[Event] = field(default_factory=list)
    inputs: dict = field(default_factory=dict)
    outputs: dict = field(default_factory=dict)
    agent_state: AgentState = AgentState.LOADING
    resume_state: AgentState | None = None
    traffic_control_state: TrafficControlState = TrafficControlState.NORMAL
    # global metrics for the current task
    metrics: Metrics = field(default_factory=Metrics)
    # local metrics for the current subtask
    local_metrics: Metrics = field(default_factory=Metrics)
    # root agent has level 0, and every delegate increases the level by one
    delegate_level: int = 0
    # start_id and end_id track the range of events in history
    start_id: int = -1
    end_id: int = -1
    # truncation_id tracks where to load history after context window truncation
    truncation_id: int = -1

    delegates: dict[tuple[int, int], tuple[str, str]] = field(default_factory=dict)
    # NOTE: This will never be used by the controller, but it can be used by different
    # evaluation tasks to store extra data needed to track the progress/state of the task.
    extra_data: dict[str, Any] = field(default_factory=dict)
    last_error: str = ''

    def save_to_session(self, sid: str, file_store: FileStore, user_id: str | None):
        pickled = pickle.dumps(self)
        logger.debug(f'Saving state to session {sid}:{self.agent_state}')
        encoded = base64.b64encode(pickled).decode('utf-8')
        try:
            file_store.write(
                get_conversation_agent_state_filename(sid, user_id), encoded
            )

            # see if state is in the old directory on saas/remote use cases and delete it.
            if user_id:
                filename = get_conversation_agent_state_filename(sid)
                try:
                    file_store.delete(filename)
                except Exception:
                    pass
        except Exception as e:
            logger.error(f'Failed to save state to session: {e}')
            raise e

    @staticmethod
    def restore_from_session(
        sid: str, file_store: FileStore, user_id: str | None = None
    ) -> 'State':
        """
        Restores the state from the previously saved session.
        """

        state: State
        try:
            encoded = file_store.read(
                get_conversation_agent_state_filename(sid, user_id)
            )
            pickled = base64.b64decode(encoded)
            state = pickle.loads(pickled)
        except FileNotFoundError:
            # if user_id is provided, we are in a saas/remote use case
            # and we need to check if the state is in the old directory.
            if user_id:
                filename = get_conversation_agent_state_filename(sid)
                encoded = file_store.read(filename)
                pickled = base64.b64decode(encoded)
                state = pickle.loads(pickled)
            else:
                raise FileNotFoundError(
                    f'Could not restore state from session file for sid: {sid}'
                )
        except Exception as e:
            logger.debug(f'Could not restore state from session: {e}')
            raise e

        # update state
        if state.agent_state in RESUMABLE_STATES:
            state.resume_state = state.agent_state
        else:
            state.resume_state = None

        # first state after restore
        state.agent_state = AgentState.LOADING
        return state

    def __getstate__(self):
        # don't pickle history, it will be restored from the event stream
        state = self.__dict__.copy()
        state['history'] = []
        return state

    def __setstate__(self, state):
        self.__dict__.update(state)

        # make sure we always have the attribute history
        if not hasattr(self, 'history'):
            self.history = []

    def get_current_user_intent(self) -> tuple[str | None, list[str] | None]:
        """Returns the latest user message and image(if provided) that appears after a FinishAction, or the first (the task) if nothing was finished yet."""
        last_user_message = None
        last_user_message_image_urls: list[str] | None = []
        for event in reversed(self.history):
            if isinstance(event, MessageAction) and event.source == 'user':
                last_user_message = event.content
                last_user_message_image_urls = event.image_urls
            elif isinstance(event, AgentFinishAction):
                if last_user_message is not None:
                    return last_user_message, None

        return last_user_message, last_user_message_image_urls

    def get_last_agent_message(self) -> MessageAction | None:
        for event in reversed(self.history):
            if isinstance(event, MessageAction) and event.source == EventSource.AGENT:
                return event
        return None

    def get_last_user_message(self) -> MessageAction | None:
        for event in reversed(self.history):
            if isinstance(event, MessageAction) and event.source == EventSource.USER:
                return event
<<<<<<< HEAD
            elif (
                isinstance(event, MessageAction)
                and event.source == EventSource.DELEGATE
            ):
                event = copy.deepcopy(event)
                event.content = (
                    "Please complete the following task without sending messages back. When you are done, use 'finish' to end the task.\n\n"
                    + event.content
                )
                return event
        return None
=======
        return None

    def to_llm_metadata(self, agent_name: str) -> dict:
        return {
            'session_id': self.session_id,
            'trace_version': openhands.__version__,
            'tags': [
                f'agent:{agent_name}',
                f'web_host:{os.environ.get("WEB_HOST", "unspecified")}',
                f'openhands_version:{openhands.__version__}',
            ],
        }
>>>>>>> 4b177992
<|MERGE_RESOLUTION|>--- conflicted
+++ resolved
@@ -1,9 +1,6 @@
 import base64
-<<<<<<< HEAD
 import copy
-=======
 import os
->>>>>>> 4b177992
 import pickle
 from dataclasses import dataclass, field
 from enum import Enum
@@ -207,7 +204,6 @@
         for event in reversed(self.history):
             if isinstance(event, MessageAction) and event.source == EventSource.USER:
                 return event
-<<<<<<< HEAD
             elif (
                 isinstance(event, MessageAction)
                 and event.source == EventSource.DELEGATE
@@ -219,8 +215,6 @@
                 )
                 return event
         return None
-=======
-        return None
 
     def to_llm_metadata(self, agent_name: str) -> dict:
         return {
@@ -231,5 +225,4 @@
                 f'web_host:{os.environ.get("WEB_HOST", "unspecified")}',
                 f'openhands_version:{openhands.__version__}',
             ],
-        }
->>>>>>> 4b177992
+        }