--- conflicted
+++ resolved
@@ -273,19 +273,12 @@
         repo_agents, knowledge_agents = load_microagents_from_dir(
             GLOBAL_MICROAGENTS_DIR
         )
-<<<<<<< HEAD
-        for name, k_agent in knowledge_agents.items():
-            if isinstance(k_agent, KnowledgeMicroagent):
-                self.knowledge_microagents[name] = k_agent  # type: ignore
-        for name, r_agent in repo_agents.items():
-            if isinstance(r_agent, RepoMicroagent):
-                self.repo_microagents[name] = r_agent  # type: ignore
-=======
         for name, agent_knowledge in knowledge_agents.items():
-            self.knowledge_microagents[name] = agent_knowledge
+            if isinstance(agent_knowledge, KnowledgeMicroagent):
+                self.knowledge_microagents[name] = agent_knowledge  # type: ignore
         for name, agent_repo in repo_agents.items():
-            self.repo_microagents[name] = agent_repo
->>>>>>> 2c2a7219
+            if isinstance(agent_repo, RepoMicroagent):
+                self.repo_microagents[name] = agent_repo  # type: ignore
 
     def _load_user_microagents(self) -> None:
         """
@@ -301,30 +294,22 @@
                 USER_MICROAGENTS_DIR
             )
 
-<<<<<<< HEAD
             # Add user microagents to the collections
             # User microagents can override global ones with the same name
-            for name, agent in knowledge_agents.items():
-                if isinstance(agent, KnowledgeMicroagent):
-                    self.knowledge_microagents[name] = agent  # type: ignore
+            for name, agent_knowledge in knowledge_agents.items():
+                if isinstance(agent_knowledge, KnowledgeMicroagent):
+                    self.knowledge_microagents[name] = agent_knowledge  # type: ignore
                     logger.debug(f'Loaded user knowledge microagent: {name}')
 
-            for name, agent in repo_agents.items():  # type: ignore
-                if isinstance(agent, RepoMicroagent):
-                    self.repo_microagents[name] = agent  # type: ignore
+            for name, agent_repo in repo_agents.items():
+                if isinstance(agent_repo, RepoMicroagent):
+                    self.repo_microagents[name] = agent_repo  # type: ignore
                     logger.debug(f'Loaded user repo microagent: {name}')
 
             if repo_agents or knowledge_agents:
                 logger.info(
                     f'Loaded {len(repo_agents) + len(knowledge_agents)} user microagents from {USER_MICROAGENTS_DIR}'
                 )
-=======
-            for name, agent_knowledge in knowledge_agents.items():
-                self.knowledge_microagents[name] = agent_knowledge
-            for name, agent_repo in repo_agents.items():
-                self.repo_microagents[name] = agent_repo
-
->>>>>>> 2c2a7219
         except Exception as e:
             logger.warning(
                 f'Failed to load user microagents from {USER_MICROAGENTS_DIR}: {str(e)}'
