--- conflicted
+++ resolved
@@ -16,7 +16,6 @@
     FileReadAction,
     IPythonRunCellAction,
     MessageAction,
-    SearchAction,
 )
 from openhands.events.event import Event, RecallType
 from openhands.events.observation import (
@@ -28,7 +27,6 @@
     FileEditObservation,
     FileReadObservation,
     IPythonRunCellObservation,
-    SearchEngineObservation,
     UserRejectObservation,
 )
 from openhands.events.observation.agent import (
@@ -166,7 +164,6 @@
                 - FileReadAction: For reading files using openhands-aci commands
                 - BrowseInteractiveAction: For browsing the web
                 - AgentFinishAction: For ending the interaction
-                - SearchAction: For querying a search engine
                 - MessageAction: For sending messages
 
             pending_tool_call_action_messages: Dictionary mapping response IDs to their corresponding messages.
@@ -194,7 +191,6 @@
                 FileReadAction,
                 BrowseInteractiveAction,
                 BrowseURLAction,
-                SearchAction,
             ),
         ) or (isinstance(action, CmdRunAction) and action.source == 'agent'):
             tool_metadata = action.tool_call_metadata
@@ -296,7 +292,6 @@
         - AgentDelegateObservation: Formats results from delegated agent tasks
         - ErrorObservation: Formats error messages from failed actions
         - UserRejectObservation: Formats user rejection messages
-        - SearchEngineObservation: Formats results from a search engine
 
         In function calling mode, observations with tool_call_metadata are stored in
         tool_call_id_to_message for later processing instead of being returned immediately.
@@ -390,11 +385,6 @@
         elif isinstance(obs, AgentCondensationObservation):
             text = truncate_content(obs.content, max_message_chars)
             message = Message(role='user', content=[TextContent(text=text)])
-<<<<<<< HEAD
-        elif isinstance(obs, SearchEngineObservation):
-            # TODO: should we call truncate_content here? Or in any of above calls?
-            message = Message(role='user', content=[TextContent(text=obs.content)])
-=======
         elif (
             isinstance(obs, RecallObservation)
             and self.agent_config.enable_prompt_extensions
@@ -508,7 +498,6 @@
             # If prompt extensions are disabled, we don't add any additional info
             # TODO: test this
             return []
->>>>>>> a4b836b5
         else:
             # If an observation message is not returned, it will cause an error
             # when the LLM tries to return the next message
