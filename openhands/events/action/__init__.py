--- conflicted
+++ resolved
@@ -17,7 +17,6 @@
     FileWriteAction,
 )
 from openhands.events.action.message import MessageAction
-from openhands.events.action.search_engine import SearchAction
 
 __all__ = [
     'Action',
@@ -37,9 +36,5 @@
     'MessageAction',
     'ActionConfirmationStatus',
     'AgentThinkAction',
-<<<<<<< HEAD
-    'SearchAction',
-=======
     'RecallAction',
->>>>>>> a4b836b5
 ]