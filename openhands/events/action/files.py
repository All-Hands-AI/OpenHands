--- conflicted
+++ resolved
@@ -117,10 +117,6 @@
     def __repr__(self) -> str:
         ret = '**FileEditAction**\n'
         ret += f'Path: [{self.path}]\n'
-<<<<<<< HEAD
-        ret += f'Content:\n```\n{self.content}\n```\n'
-        ret += f'Translated IPython Code:\n```\n{self.translated_ipython_code}\n```\n'
-=======
         ret += f'Thought: {self.thought}\n'
 
         if self.impl_source == FileEditSource.LLM_BASED_EDIT:
@@ -139,5 +135,4 @@
             elif self.command == 'undo_edit':
                 ret += 'Undo Edit\n'
             # We ignore "view" command because it will be mapped to a FileReadAction
->>>>>>> df8bbc2b
         return ret