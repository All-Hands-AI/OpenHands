import json
import re
import traceback
from dataclasses import dataclass, field
from datetime import datetime, timezone
from typing import Any, Self

from pydantic import BaseModel

from openhands.core.logger import openhands_logger as logger
from openhands.core.schema import ObservationType
from openhands.events.observation.observation import Observation

CMD_OUTPUT_PS1_BEGIN = '\n###PS1JSON###\n'
CMD_OUTPUT_PS1_END = '\n###PS1END###'
CMD_OUTPUT_METADATA_PS1_REGEX = re.compile(
    f'^{CMD_OUTPUT_PS1_BEGIN.strip()}(.*?){CMD_OUTPUT_PS1_END.strip()}',
    re.DOTALL | re.MULTILINE,
)


class CmdOutputMetadata(BaseModel):
    """Additional metadata captured from PS1"""

    exit_code: int = -1
    pid: int = -1
    username: str | None = None
    hostname: str | None = None
    working_dir: str | None = None
    py_interpreter_path: str | None = None
    prefix: str = ''  # Prefix to add to command output
    suffix: str = ''  # Suffix to add to command output

    @classmethod
    def to_ps1_prompt(cls) -> str:
        """Convert the required metadata into a PS1 prompt."""
        prompt = CMD_OUTPUT_PS1_BEGIN
        json_str = json.dumps(
            {
                'pid': '$!',
                'exit_code': '$?',
                'username': r'\u',
                'hostname': r'\h',
                'working_dir': r'$(pwd)',
                'py_interpreter_path': r'$(which python 2>/dev/null || echo "")',
            },
            indent=2,
        )
        # Make sure we escape double quotes in the JSON string
        # So that PS1 will keep them as part of the output
        prompt += json_str.replace('"', r'\"')
        prompt += CMD_OUTPUT_PS1_END + '\n'  # Ensure there's a newline at the end
        return prompt

    @classmethod
    def matches_ps1_metadata(cls, string: str) -> list[re.Match[str]]:
        matches = []
        for match in CMD_OUTPUT_METADATA_PS1_REGEX.finditer(string):
            try:
                json.loads(match.group(1).strip())  # Try to parse as JSON
                matches.append(match)
            except json.JSONDecodeError:
                logger.warning(
                    f'Failed to parse PS1 metadata: {match.group(1)}. Skipping.'
                    + traceback.format_exc()
                )
                continue  # Skip if not valid JSON
        return matches

    @classmethod
    def from_ps1_match(cls, match: re.Match[str]) -> Self:
        """Extract the required metadata from a PS1 prompt."""
        metadata = json.loads(match.group(1))
        # Create a copy of metadata to avoid modifying the original
        processed = metadata.copy()
        # Convert numeric fields
        if 'pid' in metadata:
            try:
                processed['pid'] = int(float(str(metadata['pid'])))
            except (ValueError, TypeError):
                processed['pid'] = -1
        if 'exit_code' in metadata:
            try:
                processed['exit_code'] = int(float(str(metadata['exit_code'])))
            except (ValueError, TypeError):
                logger.warning(
                    f'Failed to parse exit code: {metadata["exit_code"]}. Setting to -1.'
                )
                processed['exit_code'] = -1
        return cls(**processed)


@dataclass
class CmdOutputObservation(Observation):
    """This data class represents the output of a command."""

    command: str
    observation: str = ObservationType.RUN
    # Additional metadata captured from PS1
    metadata: CmdOutputMetadata = field(default_factory=CmdOutputMetadata)
    # Whether the command output should be hidden from the user
    hidden: bool = False

    def __init__(
        self,
        content: str,
        command: str,
        observation: str = ObservationType.RUN,
        metadata: dict[str, Any] | CmdOutputMetadata | None = None,
        hidden: bool = False,
        **kwargs: Any,
    ) -> None:
        super().__init__(content)
        self.command = command
        self.observation = observation
        self.hidden = hidden
        if isinstance(metadata, dict):
            self.metadata = CmdOutputMetadata(**metadata)
        else:
            self.metadata = metadata or CmdOutputMetadata()

        # Handle legacy attribute
        if 'exit_code' in kwargs:
            self.metadata.exit_code = kwargs['exit_code']
        if 'command_id' in kwargs:
            self.metadata.pid = kwargs['command_id']

    @property
    def command_id(self) -> int:
        return self.metadata.pid

    @property
    def exit_code(self) -> int:
        return self.metadata.exit_code

    @property
    def error(self) -> bool:
        return self.exit_code != 0

    @property
    def message(self) -> str:
        return f'Command `{self.command}` executed with exit code {self.exit_code}.'

    @property
    def success(self) -> bool:
        return not self.error

    def __str__(self) -> str:
        return (
            f'**CmdOutputObservation (source={self.source}, exit code={self.exit_code}, '
            f'metadata={json.dumps(self.metadata.model_dump(), indent=2)})**\n'
            '--BEGIN AGENT OBSERVATION--\n'
            f'{self.to_agent_observation()}\n'
            '--END AGENT OBSERVATION--'
        )

    def to_agent_observation(self) -> str:
        ret = f'{self.metadata.prefix}{self.content}{self.metadata.suffix}'
        if self.metadata.working_dir:
            ret += f'\n[Current working directory: {self.metadata.working_dir}]'
        if self.metadata.py_interpreter_path:
            ret += f'\n[Python interpreter: {self.metadata.py_interpreter_path}]'
        if self.metadata.exit_code != -1:
            ret += f'\n[Command finished with exit code {self.metadata.exit_code}]'
<<<<<<< HEAD

        utc_now = datetime.now(timezone.utc)
        ret += f'\n[Timestamp (UTC): {utc_now.strftime('%a %b %d %H:%M:%S %Z %Y')}]'  # Formatted time, e.g Mon Mar 25 22:01:53 UTC 2025
=======
>>>>>>> 0aec96ba
        return ret


@dataclass
class IPythonRunCellObservation(Observation):
    """This data class represents the output of a IPythonRunCellAction."""

    code: str
    observation: str = ObservationType.RUN_IPYTHON

    @property
    def error(self) -> bool:
        return False  # IPython cells do not return exit codes

    @property
    def message(self) -> str:
        return 'Code executed in IPython cell.'

    @property
    def success(self) -> bool:
        return True  # IPython cells are always considered successful

    def __str__(self) -> str:
        return f'**IPythonRunCellObservation**\n{self.content}'<|MERGE_RESOLUTION|>--- conflicted
+++ resolved
@@ -162,12 +162,6 @@
             ret += f'\n[Python interpreter: {self.metadata.py_interpreter_path}]'
         if self.metadata.exit_code != -1:
             ret += f'\n[Command finished with exit code {self.metadata.exit_code}]'
-<<<<<<< HEAD
-
-        utc_now = datetime.now(timezone.utc)
-        ret += f'\n[Timestamp (UTC): {utc_now.strftime('%a %b %d %H:%M:%S %Z %Y')}]'  # Formatted time, e.g Mon Mar 25 22:01:53 UTC 2025
-=======
->>>>>>> 0aec96ba
         return ret
 
 
