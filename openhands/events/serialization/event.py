from dataclasses import asdict
from datetime import datetime
<<<<<<< HEAD
from typing import Any
=======
from enum import Enum
>>>>>>> 9bd19927

from pydantic import BaseModel

from openhands.events import Event, EventSource
from openhands.events.observation.observation import Observation
from openhands.events.serialization.action import action_from_dict
from openhands.events.serialization.observation import observation_from_dict
from openhands.events.serialization.utils import remove_fields
from openhands.events.tool import ToolCallMetadata
from openhands.llm.metrics import Cost, Metrics, ResponseLatency, TokenUsage

# TODO: move `content` into `extras`
TOP_KEYS = [
    'id',
    'timestamp',
    'source',
    'message',
    'cause',
    'action',
    'observation',
    'tool_call_metadata',
    'llm_metrics',
]
UNDERSCORE_KEYS = [
    'id',
    'timestamp',
    'source',
    'cause',
    'tool_call_metadata',
    'llm_metrics',
]

DELETE_FROM_TRAJECTORY_EXTRAS = {
    'screenshot',
    'dom_object',
    'axtree_object',
    'active_page_index',
    'last_browser_action',
    'last_browser_action_error',
    'focused_element_bid',
    'extra_element_properties',
}

DELETE_FROM_MEMORY_EXTRAS = DELETE_FROM_TRAJECTORY_EXTRAS | {'open_pages_urls'}


def event_from_dict(data: dict[str, Any]) -> 'Event':
    evt: Event
    if 'action' in data:
        evt = action_from_dict(data)
    elif 'observation' in data:
        evt = observation_from_dict(data)
    else:
        raise ValueError(f'Unknown event type: {data}')
    for key in UNDERSCORE_KEYS:
        if key in data:
            value = data[key]
            if key == 'timestamp' and isinstance(value, datetime):
                value = value.isoformat()
            if key == 'source':
                value = EventSource(value)
            if key == 'tool_call_metadata':
                value = ToolCallMetadata(**value)
            if key == 'llm_metrics':
                metrics = Metrics()
                if isinstance(value, dict):
                    metrics.accumulated_cost = value.get('accumulated_cost', 0.0)
                    for cost in value.get('costs', []):
                        metrics._costs.append(Cost(**cost))
                    metrics.response_latencies = [
                        ResponseLatency(**latency)
                        for latency in value.get('response_latencies', [])
                    ]
                    metrics.token_usages = [
                        TokenUsage(**usage) for usage in value.get('token_usages', [])
                    ]
                value = metrics
            setattr(evt, '_' + key, value)
    return evt


def _convert_pydantic_to_dict(obj: BaseModel | dict) -> dict:
    if isinstance(obj, BaseModel):
        return obj.model_dump()
    return obj


def event_to_dict(event: 'Event') -> dict:
    props = asdict(event)
    d = {}
    for key in TOP_KEYS:
        if hasattr(event, key) and getattr(event, key) is not None:
            d[key] = getattr(event, key)
        elif hasattr(event, f'_{key}') and getattr(event, f'_{key}') is not None:
            d[key] = getattr(event, f'_{key}')
        if key == 'id' and d.get('id') == -1:
            d.pop('id', None)
        if key == 'timestamp' and 'timestamp' in d:
            if isinstance(d['timestamp'], datetime):
                d['timestamp'] = d['timestamp'].isoformat()
        if key == 'source' and 'source' in d:
            d['source'] = d['source'].value
        if key == 'recall_type' and 'recall_type' in d:
            d['recall_type'] = d['recall_type'].value
        if key == 'tool_call_metadata' and 'tool_call_metadata' in d:
            d['tool_call_metadata'] = d['tool_call_metadata'].model_dump()
        if key == 'llm_metrics' and 'llm_metrics' in d:
            d['llm_metrics'] = d['llm_metrics'].get()
        props.pop(key, None)
    if 'security_risk' in props and props['security_risk'] is None:
        props.pop('security_risk')
    if 'action' in d:
        d['args'] = props
        if event.timeout is not None:
            d['timeout'] = event.timeout
    elif 'observation' in d:
        d['content'] = props.pop('content', '')

        # props is a dict whose values can include a complex object like an instance of a BaseModel subclass
        # such as CmdOutputMetadata
        # we serialize it along with the rest
        # we also handle the Enum conversion for RecallObservation
        d['extras'] = {
            k: (v.value if isinstance(v, Enum) else _convert_pydantic_to_dict(v))
            for k, v in props.items()
        }
        # Include success field for CmdOutputObservation
        if hasattr(event, 'success'):
            d['success'] = event.success
    else:
        raise ValueError('Event must be either action or observation')
    return d


def event_to_trajectory(event: 'Event') -> dict:
    d = event_to_dict(event)
    if 'extras' in d:
        remove_fields(d['extras'], DELETE_FROM_TRAJECTORY_EXTRAS)
    return d


def event_to_memory(event: 'Event', max_message_chars: int) -> dict:
    d = event_to_dict(event)
    d.pop('id', None)
    d.pop('cause', None)
    d.pop('timestamp', None)
    d.pop('message', None)
    d.pop('image_urls', None)

    # runnable actions have some extra fields used in the BE/FE, which should not be sent to the LLM
    if 'args' in d:
        d['args'].pop('blocking', None)
        d['args'].pop('confirmation_state', None)

    if 'extras' in d:
        remove_fields(d['extras'], DELETE_FROM_MEMORY_EXTRAS)
    if isinstance(event, Observation) and 'content' in d:
        d['content'] = truncate_content(d['content'], max_message_chars)
    return d


def truncate_content(content: str, max_chars: int | None = None) -> str:
    """Truncate the middle of the observation content if it is too long."""
    if max_chars is None or len(content) <= max_chars or max_chars < 0:
        return content

    # truncate the middle and include a message to the LLM about it
    half = max_chars // 2
    return (
        content[:half]
        + '\n[... Observation truncated due to length ...]\n'
        + content[-half:]
    )<|MERGE_RESOLUTION|>--- conflicted
+++ resolved
@@ -1,10 +1,7 @@
 from dataclasses import asdict
 from datetime import datetime
-<<<<<<< HEAD
 from typing import Any
-=======
 from enum import Enum
->>>>>>> 9bd19927
 
 from pydantic import BaseModel
 
