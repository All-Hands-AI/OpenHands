--- conflicted
+++ resolved
@@ -5,7 +5,6 @@
 from pydantic import BaseModel
 
 from openhands.events import Event, EventSource
-from openhands.events.observation.observation import Observation
 from openhands.events.serialization.action import action_from_dict
 from openhands.events.serialization.observation import observation_from_dict
 from openhands.events.serialization.utils import remove_fields
@@ -43,18 +42,11 @@
     'extra_element_properties',
 }
 
-<<<<<<< HEAD
 DELETE_FROM_TRAJECTORY_EXTRAS_AND_SCREENSHOTS = DELETE_FROM_TRAJECTORY_EXTRAS | {
     'screenshot',
     'set_of_marks',
 }
 
-DELETE_FROM_MEMORY_EXTRAS = DELETE_FROM_TRAJECTORY_EXTRAS_AND_SCREENSHOTS | {
-    'open_pages_urls'
-}
-
-=======
->>>>>>> 0fec237e
 
 def event_from_dict(data) -> 'Event':
     evt: Event
