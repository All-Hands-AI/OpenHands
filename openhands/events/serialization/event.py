from dataclasses import asdict
from datetime import datetime
from enum import Enum
from typing import Any

from pydantic import BaseModel

from openhands.events import Event, EventSource
from openhands.events.serialization.action import action_from_dict
from openhands.events.serialization.observation import observation_from_dict
from openhands.events.serialization.utils import remove_fields
from openhands.events.tool import ToolCallMetadata
from openhands.llm.metrics import Cost, Metrics, ResponseLatency, TokenUsage

# TODO: move `content` into `extras`
TOP_KEYS = [
    'id',
    'timestamp',
    'source',
    'message',
    'cause',
    'action',
    'observation',
    'tool_call_metadata',
    'llm_metrics',
]
UNDERSCORE_KEYS = [
    'id',
    'timestamp',
    'source',
    'cause',
    'tool_call_metadata',
    'llm_metrics',
]

DELETE_FROM_TRAJECTORY_EXTRAS = {
    'dom_object',
    'axtree_object',
    'active_page_index',
    'last_browser_action',
    'last_browser_action_error',
    'focused_element_bid',
    'extra_element_properties',
}

DELETE_FROM_TRAJECTORY_EXTRAS_AND_SCREENSHOTS = DELETE_FROM_TRAJECTORY_EXTRAS | {
    'screenshot',
    'set_of_marks',
}


def event_from_dict(data: dict[str, Any]) -> 'Event':
    evt: Event
    if 'action' in data:
        evt = action_from_dict(data)
    elif 'observation' in data:
        evt = observation_from_dict(data)
    else:
        raise ValueError(f'Unknown event type: {data}')
    for key in UNDERSCORE_KEYS:
        if key in data:
            value = data[key]
            if key == 'timestamp' and isinstance(value, datetime):
                value = value.isoformat()
            if key == 'source':
                value = EventSource(value)
            if key == 'tool_call_metadata':
                value = ToolCallMetadata(**value)
            if key == 'llm_metrics':
                metrics = Metrics()
                if isinstance(value, dict):
                    metrics.accumulated_cost = value.get('accumulated_cost', 0.0)
                    # Set max_budget_per_task if available
                    metrics.max_budget_per_task = value.get('max_budget_per_task')
                    for cost in value.get('costs', []):
                        metrics._costs.append(Cost(**cost))
                    metrics.response_latencies = [
                        ResponseLatency(**latency)
                        for latency in value.get('response_latencies', [])
                    ]
                    metrics.token_usages = [
                        TokenUsage(**usage) for usage in value.get('token_usages', [])
                    ]
                    # Set accumulated token usage if available
                    if 'accumulated_token_usage' in value:
                        metrics._accumulated_token_usage = TokenUsage(
                            **value.get('accumulated_token_usage', {})
                        )
                value = metrics
            setattr(evt, '_' + key, value)
    return evt


def _convert_pydantic_to_dict(obj: BaseModel | dict) -> dict:
    if isinstance(obj, BaseModel):
        return obj.model_dump()
    return obj


def event_to_dict(event: 'Event') -> dict:
    props = asdict(event)
    d = {}
    for key in TOP_KEYS:
        if hasattr(event, key) and getattr(event, key) is not None:
            d[key] = getattr(event, key)
        elif hasattr(event, f'_{key}') and getattr(event, f'_{key}') is not None:
            d[key] = getattr(event, f'_{key}')
        if key == 'id' and d.get('id') == -1:
            d.pop('id', None)
        if key == 'timestamp' and 'timestamp' in d:
            if isinstance(d['timestamp'], datetime):
                d['timestamp'] = d['timestamp'].isoformat()
        if key == 'source' and 'source' in d:
            d['source'] = d['source'].value
        if key == 'recall_type' and 'recall_type' in d:
            d['recall_type'] = d['recall_type'].value
        if key == 'tool_call_metadata' and 'tool_call_metadata' in d:
            d['tool_call_metadata'] = d['tool_call_metadata'].model_dump()
        if key == 'llm_metrics' and 'llm_metrics' in d:
            d['llm_metrics'] = d['llm_metrics'].get()
        props.pop(key, None)

    if 'security_risk' in props and props['security_risk'] is None:
        props.pop('security_risk')
<<<<<<< HEAD
    # Remove reset_terminal from serialization when it's False (backward compatibility)
    if 'reset_terminal' in props and props['reset_terminal'] is False:
        props.pop('reset_terminal')
=======

>>>>>>> 818cc60b
    # Remove task_completed from serialization when it's None (backward compatibility)
    if 'task_completed' in props and props['task_completed'] is None:
        props.pop('task_completed')
    if 'action' in d:
        # Handle security_risk for actions - include it in args
        if 'security_risk' in props:
            props['security_risk'] = props['security_risk'].value
        d['args'] = props
        if event.timeout is not None:
            d['timeout'] = event.timeout
    elif 'observation' in d:
        d['content'] = props.pop('content', '')

        # props is a dict whose values can include a complex object like an instance of a BaseModel subclass
        # such as CmdOutputMetadata
        # we serialize it along with the rest
        # we also handle the Enum conversion for RecallObservation
        d['extras'] = {
            k: (v.value if isinstance(v, Enum) else _convert_pydantic_to_dict(v))
            for k, v in props.items()
        }
        # Include success field for CmdOutputObservation
        if hasattr(event, 'success'):
            d['success'] = event.success
    else:
        raise ValueError(f'Event must be either action or observation. has: {event}')
    return d


def event_to_trajectory(event: 'Event', include_screenshots: bool = False) -> dict:
    d = event_to_dict(event)
    if 'extras' in d:
        remove_fields(
            d['extras'],
            DELETE_FROM_TRAJECTORY_EXTRAS
            if include_screenshots
            else DELETE_FROM_TRAJECTORY_EXTRAS_AND_SCREENSHOTS,
        )
    return d


def truncate_content(content: str, max_chars: int | None = None) -> str:
    """Truncate the middle of the observation content if it is too long."""
    if max_chars is None or len(content) <= max_chars or max_chars < 0:
        return content

    # truncate the middle and include a message to the LLM about it
    half = max_chars // 2
    return (
        content[:half]
        + '\n[... Observation truncated due to length ...]\n'
        + content[-half:]
    )<|MERGE_RESOLUTION|>--- conflicted
+++ resolved
@@ -122,13 +122,10 @@
 
     if 'security_risk' in props and props['security_risk'] is None:
         props.pop('security_risk')
-<<<<<<< HEAD
     # Remove reset_terminal from serialization when it's False (backward compatibility)
     if 'reset_terminal' in props and props['reset_terminal'] is False:
         props.pop('reset_terminal')
-=======
 
->>>>>>> 818cc60b
     # Remove task_completed from serialization when it's None (backward compatibility)
     if 'task_completed' in props and props['task_completed'] is None:
         props.pop('task_completed')
