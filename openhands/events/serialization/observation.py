--- conflicted
+++ resolved
@@ -1,13 +1,9 @@
-<<<<<<< HEAD
+import copy
+
 from openhands.events.observation.agent import (
     AgentCondensationObservation,
     AgentStateChangedObservation,
 )
-=======
-import copy
-
-from openhands.events.observation.agent import AgentStateChangedObservation
->>>>>>> f5f988e5
 from openhands.events.observation.browse import BrowserOutputObservation
 from openhands.events.observation.commands import (
     CmdOutputMetadata,
