--- conflicted
+++ resolved
@@ -26,7 +26,6 @@
 )
 from openhands.events.observation.observation import Observation
 from openhands.events.observation.reject import UserRejectObservation
-from openhands.events.observation.search_engine import SearchEngineObservation
 from openhands.events.observation.success import SuccessObservation
 
 observations = (
@@ -44,11 +43,7 @@
     UserRejectObservation,
     AgentCondensationObservation,
     AgentThinkObservation,
-<<<<<<< HEAD
-    SearchEngineObservation,
-=======
     RecallObservation,
->>>>>>> a4b836b5
 )
 
 OBSERVATION_TYPE_TO_CLASS = {
