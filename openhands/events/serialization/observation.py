--- conflicted
+++ resolved
@@ -115,11 +115,6 @@
         else:
             extras['metadata'] = CmdOutputMetadata()
 
-<<<<<<< HEAD
-    obs = observation_class(content=content, **extras)
-    assert isinstance(obs, Observation)
-    return obs
-=======
     if observation_class is RecallObservation:
         # handle the Enum conversion
         if 'recall_type' in extras:
@@ -134,5 +129,6 @@
                 for item in extras['microagent_knowledge']
             ]
 
-    return observation_class(content=content, **extras)
->>>>>>> 9bd19927
+    obs = observation_class(content=content, **extras)
+    assert isinstance(obs, Observation)
+    return obs