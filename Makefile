--- conflicted
+++ resolved
@@ -45,15 +45,13 @@
 	@read -p "Enter your LLM Model name (see docs.litellm.ai/docs/providers for full list) [default: $(DEFAULT_MODEL)]: " llm_model; \
 	 llm_model=$${llm_model:-$(DEFAULT_MODEL)}; \
 	 echo "LLM_MODEL=\"$$llm_model\"" >> $(CONFIG_FILE).tmp
-<<<<<<< HEAD
-	@read -p "Enter your LLM Base URL [mostly used for local LLMs, leave blank if not needed - example: http://localhost:5001/v1/]: " llm_base_url; \
-	 if [[ ! -z "$$llm_base_url" ]]; then echo "LLM_BASE_URL=\"$$llm_base_url\"" >> $(CONFIG_FILE).tmp; fi
-=======
 
 	@read -p "Enter your LLM API key: " llm_api_key; \
 	 echo "LLM_API_KEY=\"$$llm_api_key\"" >> $(CONFIG_FILE).tmp
-
->>>>>>> 310cd701
+   
+  @read -p "Enter your LLM Base URL [mostly used for local LLMs, leave blank if not needed - example: http://localhost:5001/v1/]: " llm_base_url; \
+	 if [[ ! -z "$$llm_base_url" ]]; then echo "LLM_BASE_URL=\"$$llm_base_url\"" >> $(CONFIG_FILE).tmp; fi
+   
 	@read -p "Enter your workspace directory [default: $(DEFAULT_WORKSPACE_DIR)]: " workspace_dir; \
 	 workspace_dir=$${workspace_dir:-$(DEFAULT_WORKSPACE_DIR)}; \
 	 echo "WORKSPACE_DIR=\"$$workspace_dir\"" >> $(CONFIG_FILE).tmp
