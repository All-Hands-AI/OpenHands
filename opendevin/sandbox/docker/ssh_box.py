--- conflicted
+++ resolved
@@ -223,15 +223,6 @@
 
         # NOTE: there's some weird behavior with the prompt (it may come AFTER the command output)
         # so we need to check if the command is in the output
-<<<<<<< HEAD
-        n_trires = 5
-        while not command_output.startswith(cmd) and n_trires > 0:
-            self.ssh.prompt()
-            command_output = self.ssh.before.decode('utf-8').strip()
-            time.sleep(0.5)
-            n_trires -= 1
-        if n_trires == 0 and not command_output.startswith(cmd):
-=======
         n_tries = 5
         while not command_output.startswith(cmd) and n_tries > 0:
             self.ssh.prompt()
@@ -239,7 +230,6 @@
             time.sleep(0.5)
             n_tries -= 1
         if n_tries == 0 and not command_output.startswith(cmd):
->>>>>>> 0b6ab238
             raise Exception(
                 f'Something went wrong with the SSH sanbox, cannot get output for command [{cmd}] after 5 retries'
             )
