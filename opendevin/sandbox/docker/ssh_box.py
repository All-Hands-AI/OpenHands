import atexit
import os
import sys
import time
import uuid
import tarfile
from glob import glob
from collections import namedtuple
from typing import Dict, List, Tuple, Union

import docker
from pexpect import pxssh

from opendevin import config
from opendevin.logger import opendevin_logger as logger
from opendevin.sandbox.sandbox import Sandbox
from opendevin.sandbox.process import Process
from opendevin.sandbox.docker.process import DockerProcess
from opendevin.sandbox.plugins import JupyterRequirement, SWEAgentCommandsRequirement
from opendevin.schema import ConfigType
from opendevin.utils import find_available_tcp_port
from opendevin.exceptions import SandboxInvalidBackgroundCommandError

InputType = namedtuple('InputType', ['content'])
OutputType = namedtuple('OutputType', ['content'])

SANDBOX_WORKSPACE_DIR = config.get(ConfigType.WORKSPACE_MOUNT_PATH_IN_SANDBOX)

CONTAINER_IMAGE = config.get(ConfigType.SANDBOX_CONTAINER_IMAGE)

SSH_HOSTNAME = config.get(ConfigType.SSH_HOSTNAME)

<<<<<<< HEAD
USE_HOST_NETWORK = config.get(ConfigType.USE_HOST_NETWORK).lower() != 'false'
if USE_HOST_NETWORK and platform.system() != 'Linux':
    logger.warning(
        'Host network is not supported on non-Linux platforms. Using port forwarding instead.')
    USE_HOST_NETWORK = False
=======
USE_HOST_NETWORK = config.get(ConfigType.USE_HOST_NETWORK)
>>>>>>> a5e83227

# FIXME: On some containers, the devin user doesn't have enough permission, e.g. to install packages
# How do we make this more flexible?
RUN_AS_DEVIN = config.get('RUN_AS_DEVIN').lower() != 'false'
USER_ID = 1000
if SANDBOX_USER_ID := config.get('SANDBOX_USER_ID'):
    USER_ID = int(SANDBOX_USER_ID)
elif hasattr(os, 'getuid'):
    USER_ID = os.getuid()


class DockerSSHBox(Sandbox):
    instance_id: str
    container_image: str
    container_name_prefix = 'opendevin-sandbox-'
    container_name: str
    container: docker.models.containers.Container
    docker_client: docker.DockerClient

    _ssh_password: str
    _ssh_port: int

    cur_background_id = 0
    background_commands: Dict[int, Process] = {}

    def __init__(
        self,
        container_image: str | None = None,
        timeout: int = 120,
        sid: str | None = None,
    ):
        # Initialize docker client. Throws an exception if Docker is not reachable.
        try:
            self.docker_client = docker.from_env()
        except Exception as ex:
            logger.exception(
                'Please check Docker is running using `docker ps`.', exc_info=False)
            raise ex

        self.instance_id = sid if sid is not None else str(uuid.uuid4())

        # TODO: this timeout is actually essential - need a better way to set it
        # if it is too short, the container may still waiting for previous
        # command to finish (e.g. apt-get update)
        # if it is too long, the user may have to wait for a unnecessary long time
        self.timeout = timeout
        self.container_image = CONTAINER_IMAGE if container_image is None else container_image
        self.container_name = self.container_name_prefix + self.instance_id

        # set up random user password
        self._ssh_password = str(uuid.uuid4())
        self._ssh_port = find_available_tcp_port()

        # always restart the container, cuz the initial be regarded as a new session
        self.restart_docker_container()

        self.setup_user()
        self.start_ssh_session()
        atexit.register(self.close)

    def setup_user(self):

        # Make users sudoers passwordless
        # TODO(sandbox): add this line in the Dockerfile for next minor version of docker image
        exit_code, logs = self.container.exec_run(
            ['/bin/bash', '-c',
             r"echo '%sudo ALL=(ALL) NOPASSWD:ALL' >> /etc/sudoers"],
            workdir=SANDBOX_WORKSPACE_DIR,
        )
        if exit_code != 0:
            raise Exception(
                f'Failed to make all users passwordless sudoers in sandbox: {logs}')

        # Check if the opendevin user exists
        exit_code, logs = self.container.exec_run(
            ['/bin/bash', '-c', 'id -u opendevin'],
            workdir=SANDBOX_WORKSPACE_DIR,
        )
        if exit_code == 0:
            # User exists, delete it
            exit_code, logs = self.container.exec_run(
                ['/bin/bash', '-c', 'userdel -r opendevin'],
                workdir=SANDBOX_WORKSPACE_DIR,
            )
            if exit_code != 0:
                raise Exception(
                    f'Failed to remove opendevin user in sandbox: {logs}')

        if RUN_AS_DEVIN:
            # Create the opendevin user
            exit_code, logs = self.container.exec_run(
                ['/bin/bash', '-c',
                 f'useradd -rm -d /home/opendevin -s /bin/bash -g root -G sudo -u {USER_ID} opendevin'],
                workdir=SANDBOX_WORKSPACE_DIR,
            )
            if exit_code != 0:
                raise Exception(
                    f'Failed to create opendevin user in sandbox: {logs}')
            exit_code, logs = self.container.exec_run(
                ['/bin/bash', '-c',
                 f"echo 'opendevin:{self._ssh_password}' | chpasswd"],
                workdir=SANDBOX_WORKSPACE_DIR,
            )
            if exit_code != 0:
                raise Exception(f'Failed to set password in sandbox: {logs}')

            # chown the home directory
            exit_code, logs = self.container.exec_run(
                ['/bin/bash', '-c', 'chown opendevin:root /home/opendevin'],
                workdir=SANDBOX_WORKSPACE_DIR,
            )
            if exit_code != 0:
                raise Exception(
                    f'Failed to chown home directory for opendevin in sandbox: {logs}')
            exit_code, logs = self.container.exec_run(
                ['/bin/bash', '-c', f'chown opendevin:root {SANDBOX_WORKSPACE_DIR}'],
                workdir=SANDBOX_WORKSPACE_DIR,
            )
            if exit_code != 0:
                raise Exception(
                    f'Failed to chown workspace directory for opendevin in sandbox: {logs}')
        else:
            exit_code, logs = self.container.exec_run(
                # change password for root
                ['/bin/bash', '-c',
                 f"echo 'root:{self._ssh_password}' | chpasswd"],
                workdir=SANDBOX_WORKSPACE_DIR,
            )
            if exit_code != 0:
                raise Exception(
                    f'Failed to set password for root in sandbox: {logs}')
        exit_code, logs = self.container.exec_run(
            ['/bin/bash', '-c', "echo 'opendevin-sandbox' > /etc/hostname"],
            workdir=SANDBOX_WORKSPACE_DIR,
        )

    def start_ssh_session(self):
        # start ssh session at the background
        self.ssh = pxssh.pxssh()
        hostname = SSH_HOSTNAME
        if RUN_AS_DEVIN:
            username = 'opendevin'
        else:
            username = 'root'
        logger.info(
            f"Connecting to {username}@{hostname} via ssh. If you encounter any issues, you can try `ssh -v -p {self._ssh_port} {username}@{hostname}` with the password '{self._ssh_password}' and report the issue on GitHub."
        )
        self.ssh.login(hostname, username, self._ssh_password,
                       port=self._ssh_port)

        # Fix: https://github.com/pexpect/pexpect/issues/669
        self.ssh.sendline("bind 'set enable-bracketed-paste off'")
        self.ssh.prompt()
        # cd to workspace
        self.ssh.sendline(f'cd {SANDBOX_WORKSPACE_DIR}')
        self.ssh.prompt()

    def get_exec_cmd(self, cmd: str) -> List[str]:
        if RUN_AS_DEVIN:
            return ['su', 'opendevin', '-c', cmd]
        else:
            return ['/bin/bash', '-c', cmd]

    def read_logs(self, id) -> str:
        if id not in self.background_commands:
            raise SandboxInvalidBackgroundCommandError()
        bg_cmd = self.background_commands[id]
        return bg_cmd.read_logs()

    def execute(self, cmd: str) -> Tuple[int, str]:
        cmd = cmd.strip()
        # use self.ssh
        self.ssh.sendline(cmd)
        success = self.ssh.prompt(timeout=self.timeout)
        if not success:
            logger.exception(
                'Command timed out, killing process...', exc_info=False)
            # send a SIGINT to the process
            self.ssh.sendintr()
            self.ssh.prompt()
            command_output = self.ssh.before.decode(
                'utf-8').lstrip(cmd).strip()
            return -1, f'Command: "{cmd}" timed out. Sending SIGINT to the process: {command_output}'
        command_output = self.ssh.before.decode('utf-8').strip()

        # NOTE: there's some weird behavior with the prompt (it may come AFTER the command output)
        # so we need to check if the command is in the output
        n_tries = 5
        while not command_output.startswith(cmd) and n_tries > 0:
            self.ssh.prompt()
            command_output = self.ssh.before.decode('utf-8').strip()
            time.sleep(0.5)
            n_tries -= 1
        if n_tries == 0 and not command_output.startswith(cmd):
            raise Exception(
                f'Something went wrong with the SSH sanbox, cannot get output for command [{cmd}] after 5 retries'
            )
        logger.debug(f'Command output GOT SO FAR: {command_output}')
        # once out, make sure that we have *every* output, we while loop until we get an empty output
        while True:
            logger.debug('WAITING FOR .prompt()')
            self.ssh.sendline('\n')
            timeout_not_reached = self.ssh.prompt(timeout=1)
            if not timeout_not_reached:
                logger.debug('TIMEOUT REACHED')
                break
            logger.debug('WAITING FOR .before')
            output = self.ssh.before.decode('utf-8').strip()
            logger.debug(f'WAITING FOR END OF command output ({bool(output)}): {output}')
            if output == '':
                break
            command_output += output
        command_output = command_output.lstrip(cmd).strip()

        # get the exit code
        self.ssh.sendline('echo $?')
        self.ssh.prompt()
        exit_code = self.ssh.before.decode('utf-8')
        while not exit_code.startswith('echo $?'):
            self.ssh.prompt()
            exit_code = self.ssh.before.decode('utf-8')
            logger.debug(f'WAITING FOR exit code: {exit_code}')
        exit_code = int(exit_code.lstrip('echo $?').strip())
        return exit_code, command_output

    def copy_to(self, host_src: str, sandbox_dest: str, recursive: bool = False):
        # mkdir -p sandbox_dest if it doesn't exist
        exit_code, logs = self.container.exec_run(
            ['/bin/bash', '-c', f'mkdir -p {sandbox_dest}'],
            workdir=SANDBOX_WORKSPACE_DIR,
        )
        if exit_code != 0:
            raise Exception(
                f'Failed to create directory {sandbox_dest} in sandbox: {logs}')

        if recursive:
            assert os.path.isdir(host_src), 'Source must be a directory when recursive is True'
            files = glob(host_src + '/**/*', recursive=True)
            srcname = os.path.basename(host_src)
            tar_filename = os.path.join(os.path.dirname(host_src), srcname + '.tar')
            with tarfile.open(tar_filename, mode='w') as tar:
                for file in files:
                    tar.add(file, arcname=os.path.relpath(file, os.path.dirname(host_src)))
        else:
            assert os.path.isfile(host_src), 'Source must be a file when recursive is False'
            srcname = os.path.basename(host_src)
            tar_filename = os.path.join(os.path.dirname(host_src), srcname + '.tar')
            with tarfile.open(tar_filename, mode='w') as tar:
                tar.add(host_src, arcname=srcname)

        with open(tar_filename, 'rb') as f:
            data = f.read()

        self.container.put_archive(os.path.dirname(sandbox_dest), data)
        os.remove(tar_filename)

    def execute_in_background(self, cmd: str) -> Process:
        result = self.container.exec_run(
            self.get_exec_cmd(cmd), socket=True, workdir=SANDBOX_WORKSPACE_DIR
        )
        result.output._sock.setblocking(0)
        pid = self.get_pid(cmd)
        bg_cmd = DockerProcess(self.cur_background_id, cmd, result, pid)
        self.background_commands[bg_cmd.pid] = bg_cmd
        self.cur_background_id += 1
        return bg_cmd

    def get_pid(self, cmd):
        exec_result = self.container.exec_run('ps aux')
        processes = exec_result.output.decode('utf-8').splitlines()
        cmd = ' '.join(self.get_exec_cmd(cmd))

        for process in processes:
            if cmd in process:
                pid = process.split()[1]  # second column is the pid
                return pid
        return None

    def kill_background(self, id: int) -> Process:
        if id not in self.background_commands:
            raise SandboxInvalidBackgroundCommandError()
        bg_cmd = self.background_commands[id]
        if bg_cmd.pid is not None:
            self.container.exec_run(
                f'kill -9 {bg_cmd.pid}', workdir=SANDBOX_WORKSPACE_DIR)
        assert isinstance(bg_cmd, DockerProcess)
        bg_cmd.result.output.close()
        self.background_commands.pop(id)
        return bg_cmd

    def stop_docker_container(self):
        try:
            container = self.docker_client.containers.get(self.container_name)
            container.stop()
            container.remove()
            elapsed = 0
            while container.status != 'exited':
                time.sleep(1)
                elapsed += 1
                if elapsed > self.timeout:
                    break
                container = self.docker_client.containers.get(
                    self.container_name)
        except docker.errors.NotFound:
            pass

    def is_container_running(self):
        try:
            container = self.docker_client.containers.get(self.container_name)
            if container.status == 'running':
                self.container = container
                return True
            return False
        except docker.errors.NotFound:
            return False

    def restart_docker_container(self):
        try:
            self.stop_docker_container()
            logger.info('Container stopped')
        except docker.errors.DockerException as ex:
            logger.exception('Failed to stop container', exc_info=False)
            raise ex

        try:
            network_kwargs: Dict[str, Union[str, Dict[str, int]]] = {}
            if USE_HOST_NETWORK:
                network_kwargs['network_mode'] = 'host'
            else:
                # FIXME: This is a temporary workaround for Mac OS
                network_kwargs['ports'] = {f'{self._ssh_port}/tcp': self._ssh_port}
                logger.warning(
                    ('Using port forwarding for Mac OS. '
                     'Server started by OpenDevin will not be accessible from the host machine at the moment. '
                     'See https://github.com/OpenDevin/OpenDevin/issues/897 for more information.'
                     )
                )

            mount_dir = config.get(ConfigType.WORKSPACE_MOUNT_PATH)
            logger.info(f'Mounting workspace directory: {mount_dir}')
            # start the container
            self.container = self.docker_client.containers.run(
                self.container_image,
                # allow root login
                command=f"/usr/sbin/sshd -D -p {self._ssh_port} -o 'PermitRootLogin=yes'",
                **network_kwargs,
                working_dir=SANDBOX_WORKSPACE_DIR,
                name=self.container_name,
                detach=True,
                volumes={
                    mount_dir: {
                        'bind': SANDBOX_WORKSPACE_DIR,
                        'mode': 'rw'
                    },
                    # mount cache directory to /home/opendevin/.cache for pip cache reuse
                    config.get('CACHE_DIR'): {
                        'bind': '/home/opendevin/.cache' if RUN_AS_DEVIN else '/root/.cache',
                        'mode': 'rw'
                    },
                },
            )
            logger.info('Container started')
        except Exception as ex:
            logger.exception('Failed to start container', exc_info=False)
            raise ex

        # wait for container to be ready
        elapsed = 0
        while self.container.status != 'running':
            if self.container.status == 'exited':
                logger.info('container exited')
                logger.info('container logs:')
                logger.info(self.container.logs())
                break
            time.sleep(1)
            elapsed += 1
            self.container = self.docker_client.containers.get(
                self.container_name)
            logger.info(
                f'waiting for container to start: {elapsed}, container status: {self.container.status}')
            if elapsed > self.timeout:
                break
        if self.container.status != 'running':
            raise Exception('Failed to start container')

    # clean up the container, cannot do it in __del__ because the python interpreter is already shutting down
    def close(self):
        containers = self.docker_client.containers.list(all=True)
        for container in containers:
            try:
                if container.name.startswith(self.container_name_prefix):
                    container.remove(force=True)
            except docker.errors.NotFound:
                pass


if __name__ == '__main__':

    try:
        ssh_box = DockerSSHBox()
    except Exception as e:
        logger.exception('Failed to start Docker container: %s', e)
        sys.exit(1)

    logger.info(
        "Interactive Docker container started. Type 'exit' or use Ctrl+C to exit.")

    # Initialize required plugins
    ssh_box.init_plugins([JupyterRequirement(), SWEAgentCommandsRequirement()])
    logger.info(
        '--- SWE-AGENT COMMAND DOCUMENTATION ---\n'
        f'{SWEAgentCommandsRequirement().documentation}\n'
        '---'
    )

    bg_cmd = ssh_box.execute_in_background(
        "while true; do echo 'dot ' && sleep 10; done"
    )

    sys.stdout.flush()
    try:
        while True:
            try:
                user_input = input('>>> ')
            except EOFError:
                logger.info('Exiting...')
                break
            if user_input.lower() == 'exit':
                logger.info('Exiting...')
                break
            if user_input.lower() == 'kill':
                ssh_box.kill_background(bg_cmd.pid)
                logger.info('Background process killed')
                continue
            exit_code, output = ssh_box.execute(user_input)
            logger.info('exit code: %d', exit_code)
            logger.info(output)
            if bg_cmd.pid in ssh_box.background_commands:
                logs = ssh_box.read_logs(bg_cmd.pid)
                logger.info('background logs: %s', logs)
            sys.stdout.flush()
    except KeyboardInterrupt:
        logger.info('Exiting...')
    ssh_box.close()<|MERGE_RESOLUTION|>--- conflicted
+++ resolved
@@ -30,15 +30,7 @@
 
 SSH_HOSTNAME = config.get(ConfigType.SSH_HOSTNAME)
 
-<<<<<<< HEAD
-USE_HOST_NETWORK = config.get(ConfigType.USE_HOST_NETWORK).lower() != 'false'
-if USE_HOST_NETWORK and platform.system() != 'Linux':
-    logger.warning(
-        'Host network is not supported on non-Linux platforms. Using port forwarding instead.')
-    USE_HOST_NETWORK = False
-=======
 USE_HOST_NETWORK = config.get(ConfigType.USE_HOST_NETWORK)
->>>>>>> a5e83227
 
 # FIXME: On some containers, the devin user doesn't have enough permission, e.g. to install packages
 # How do we make this more flexible?
