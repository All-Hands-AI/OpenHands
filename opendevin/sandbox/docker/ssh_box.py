import atexit
import os
import platform
import sys
import time
import uuid
import tarfile
from glob import glob
from collections import namedtuple
from typing import Dict, List, Tuple, Union

import docker
from pexpect import pxssh

from opendevin import config
from opendevin.logger import opendevin_logger as logger
from opendevin.sandbox.sandbox import Sandbox
from opendevin.sandbox.process import Process
from opendevin.sandbox.docker.process import DockerProcess
from opendevin.sandbox.plugins import JupyterRequirement, SWEAgentCommandsRequirement
from opendevin.schema import ConfigType
from opendevin.utils import find_available_tcp_port
from opendevin.exceptions import SandboxInvalidBackgroundCommandError

InputType = namedtuple('InputType', ['content'])
OutputType = namedtuple('OutputType', ['content'])

SANDBOX_WORKSPACE_DIR = config.get(ConfigType.WORKSPACE_MOUNT_PATH_IN_SANDBOX)

CONTAINER_IMAGE = config.get(ConfigType.SANDBOX_CONTAINER_IMAGE)

SSH_HOSTNAME = config.get(ConfigType.SSH_HOSTNAME)

USE_HOST_NETWORK = config.get(ConfigType.USE_HOST_NETWORK).lower() != 'false'
if USE_HOST_NETWORK and platform.system() != 'Linux':
    logger.warning(
        'Host network is not supported on non-Linux platforms. Using port forwarding instead.')
    USE_HOST_NETWORK = False

# FIXME: On some containers, the devin user doesn't have enough permission, e.g. to install packages
# How do we make this more flexible?
RUN_AS_DEVIN = config.get('RUN_AS_DEVIN').lower() != 'false'
USER_ID = 1000
if SANDBOX_USER_ID := config.get('SANDBOX_USER_ID'):
    USER_ID = int(SANDBOX_USER_ID)
elif hasattr(os, 'getuid'):
    USER_ID = os.getuid()


class DockerSSHBox(Sandbox):
    instance_id: str
    container_image: str
    container_name_prefix = 'opendevin-sandbox-'
    container_name: str
    container: docker.models.containers.Container
    docker_client: docker.DockerClient

    _ssh_password: str
    _ssh_port: int

    cur_background_id = 0
    background_commands: Dict[int, Process] = {}

    def __init__(
        self,
        container_image: str | None = None,
        timeout: int = 120,
        sid: str | None = None,
    ):
        # Initialize docker client. Throws an exception if Docker is not reachable.
        try:
            self.docker_client = docker.from_env()
        except Exception as ex:
            logger.exception(
                'Please check Docker is running using `docker ps`.', exc_info=False)
            raise ex

        self.instance_id = sid if sid is not None else str(uuid.uuid4())

        # TODO: this timeout is actually essential - need a better way to set it
        # if it is too short, the container may still waiting for previous
        # command to finish (e.g. apt-get update)
        # if it is too long, the user may have to wait for a unnecessary long time
        self.timeout = timeout
        self.container_image = CONTAINER_IMAGE if container_image is None else container_image
        self.container_name = self.container_name_prefix + self.instance_id

        # set up random user password
        self._ssh_password = str(uuid.uuid4())
        self._ssh_port = find_available_tcp_port()

        # always restart the container, cuz the initial be regarded as a new session
        self.restart_docker_container()

        self.setup_user()
        self.start_ssh_session()
        atexit.register(self.close)

    def setup_user(self):

        # Make users sudoers passwordless
        # TODO(sandbox): add this line in the Dockerfile for next minor version of docker image
        exit_code, logs = self.container.exec_run(
            ['/bin/bash', '-c',
             r"echo '%sudo ALL=(ALL) NOPASSWD:ALL' >> /etc/sudoers"],
            workdir=SANDBOX_WORKSPACE_DIR,
        )
        if exit_code != 0:
            raise Exception(
                f'Failed to make all users passwordless sudoers in sandbox: {logs}')

        # Check if the opendevin user exists
        exit_code, logs = self.container.exec_run(
            ['/bin/bash', '-c', 'id -u opendevin'],
            workdir=SANDBOX_WORKSPACE_DIR,
        )
        if exit_code == 0:
            # User exists, delete it
            exit_code, logs = self.container.exec_run(
                ['/bin/bash', '-c', 'userdel -r opendevin'],
                workdir=SANDBOX_WORKSPACE_DIR,
            )
            if exit_code != 0:
                raise Exception(
                    f'Failed to remove opendevin user in sandbox: {logs}')

        if RUN_AS_DEVIN:
            # Create the opendevin user
            exit_code, logs = self.container.exec_run(
                ['/bin/bash', '-c',
                 f'useradd -rm -d /home/opendevin -s /bin/bash -g root -G sudo -u {USER_ID} opendevin'],
                workdir=SANDBOX_WORKSPACE_DIR,
            )
            if exit_code != 0:
                raise Exception(
                    f'Failed to create opendevin user in sandbox: {logs}')
            exit_code, logs = self.container.exec_run(
                ['/bin/bash', '-c',
                 f"echo 'opendevin:{self._ssh_password}' | chpasswd"],
                workdir=SANDBOX_WORKSPACE_DIR,
            )
            if exit_code != 0:
                raise Exception(f'Failed to set password in sandbox: {logs}')

            # chown the home directory
            exit_code, logs = self.container.exec_run(
                ['/bin/bash', '-c', 'chown opendevin:root /home/opendevin'],
                workdir=SANDBOX_WORKSPACE_DIR,
            )
            if exit_code != 0:
                raise Exception(
                    f'Failed to chown home directory for opendevin in sandbox: {logs}')
            exit_code, logs = self.container.exec_run(
                ['/bin/bash', '-c', f'chown opendevin:root {SANDBOX_WORKSPACE_DIR}'],
                workdir=SANDBOX_WORKSPACE_DIR,
            )
            if exit_code != 0:
                raise Exception(
                    f'Failed to chown workspace directory for opendevin in sandbox: {logs}')
        else:
            exit_code, logs = self.container.exec_run(
                # change password for root
                ['/bin/bash', '-c',
                 f"echo 'root:{self._ssh_password}' | chpasswd"],
                workdir=SANDBOX_WORKSPACE_DIR,
            )
            if exit_code != 0:
                raise Exception(
                    f'Failed to set password for root in sandbox: {logs}')
        exit_code, logs = self.container.exec_run(
            ['/bin/bash', '-c', "echo 'opendevin-sandbox' > /etc/hostname"],
            workdir=SANDBOX_WORKSPACE_DIR,
        )

    def start_ssh_session(self):
        # start ssh session at the background
        self.ssh = pxssh.pxssh()
        hostname = SSH_HOSTNAME
        if RUN_AS_DEVIN:
            username = 'opendevin'
        else:
            username = 'root'
        logger.info(
            f"Connecting to {username}@{hostname} via ssh. If you encounter any issues, you can try `ssh -v -p {self._ssh_port} {username}@{hostname}` with the password '{self._ssh_password}' and report the issue on GitHub."
        )
        self.ssh.login(hostname, username, self._ssh_password,
                       port=self._ssh_port)

        # Fix: https://github.com/pexpect/pexpect/issues/669
        self.ssh.sendline("bind 'set enable-bracketed-paste off'")
        self.ssh.prompt()
        # cd to workspace
        self.ssh.sendline(f'cd {SANDBOX_WORKSPACE_DIR}')
        self.ssh.prompt()

    def get_exec_cmd(self, cmd: str) -> List[str]:
        if RUN_AS_DEVIN:
            return ['su', 'opendevin', '-c', cmd]
        else:
            return ['/bin/bash', '-c', cmd]

    def read_logs(self, id) -> str:
        if id not in self.background_commands:
            raise SandboxInvalidBackgroundCommandError()
        bg_cmd = self.background_commands[id]
        return bg_cmd.read_logs()

    def execute(self, cmd: str) -> Tuple[int, str]:
        cmd = cmd.strip()
        # use self.ssh
        self.ssh.sendline(cmd)
        success = self.ssh.prompt(timeout=self.timeout)
        if not success:
            logger.exception(
                'Command timed out, killing process...', exc_info=False)
            # send a SIGINT to the process
            self.ssh.sendintr()
            self.ssh.prompt()
            command_output = self.ssh.before.decode(
                'utf-8').lstrip(cmd).strip()
            return -1, f'Command: "{cmd}" timed out. Sending SIGINT to the process: {command_output}'
        command_output = self.ssh.before.decode('utf-8').strip()

        # NOTE: there's some weird behavior with the prompt (it may come AFTER the command output)
        # so we need to check if the command is in the output
        n_tries = 5
        while not command_output.startswith(cmd) and n_tries > 0:
            self.ssh.prompt()
            command_output = self.ssh.before.decode('utf-8').strip()
            time.sleep(0.5)
            n_tries -= 1
        if n_tries == 0 and not command_output.startswith(cmd):
            raise Exception(
                f'Something went wrong with the SSH sanbox, cannot get output for command [{cmd}] after 5 retries'
            )
        logger.debug(f'Command output GOT SO FAR: {command_output}')
        # once out, make sure that we have *every* output, we while loop until we get an empty output
        while True:
            logger.debug('WAITING FOR .prompt()')
            self.ssh.sendline('\n')
            timeout_not_reached = self.ssh.prompt(timeout=1)
            if not timeout_not_reached:
                logger.debug('TIMEOUT REACHED')
                break
            logger.debug('WAITING FOR .before')
            output = self.ssh.before.decode('utf-8').strip()
            logger.debug(f'WAITING FOR END OF command output ({bool(output)}): {output}')
            if output == '':
                break
            command_output += output
        command_output = command_output.lstrip(cmd).strip()

        # get the exit code
        self.ssh.sendline('echo $?')
        self.ssh.prompt()
        exit_code = self.ssh.before.decode('utf-8')
        while not exit_code.startswith('echo $?'):
            self.ssh.prompt()
            exit_code = self.ssh.before.decode('utf-8')
            logger.debug(f'WAITING FOR exit code: {exit_code}')
        exit_code = int(exit_code.lstrip('echo $?').strip())
        return exit_code, command_output

    def copy_to(self, host_src: str, sandbox_dest: str, recursive: bool = False):
        # mkdir -p sandbox_dest if it doesn't exist
        exit_code, logs = self.container.exec_run(
            ['/bin/bash', '-c', f'mkdir -p {sandbox_dest}'],
            workdir=SANDBOX_WORKSPACE_DIR,
        )
        if exit_code != 0:
            raise Exception(
                f'Failed to create directory {sandbox_dest} in sandbox: {logs}')

        if recursive:
            assert os.path.isdir(host_src), 'Source must be a directory when recursive is True'
            files = glob(host_src + '/**/*', recursive=True)
            srcname = os.path.basename(host_src)
            tar_filename = os.path.join(os.path.dirname(host_src), srcname + '.tar')
            with tarfile.open(tar_filename, mode='w') as tar:
                for file in files:
                    tar.add(file, arcname=os.path.relpath(file, os.path.dirname(host_src)))
        else:
            assert os.path.isfile(host_src), 'Source must be a file when recursive is False'
            srcname = os.path.basename(host_src)
            tar_filename = os.path.join(os.path.dirname(host_src), srcname + '.tar')
            with tarfile.open(tar_filename, mode='w') as tar:
                tar.add(host_src, arcname=srcname)

        with open(tar_filename, 'rb') as f:
            data = f.read()

        self.container.put_archive(os.path.dirname(sandbox_dest), data)
        os.remove(tar_filename)

    def execute_in_background(self, cmd: str) -> Process:
        result = self.container.exec_run(
            self.get_exec_cmd(cmd), socket=True, workdir=SANDBOX_WORKSPACE_DIR
        )
        result.output._sock.setblocking(0)
        pid = self.get_pid(cmd)
        bg_cmd = DockerProcess(self.cur_background_id, cmd, result, pid)
        self.background_commands[bg_cmd.pid] = bg_cmd
        self.cur_background_id += 1
        return bg_cmd

    def get_pid(self, cmd):
        exec_result = self.container.exec_run('ps aux')
        processes = exec_result.output.decode('utf-8').splitlines()
        cmd = ' '.join(self.get_exec_cmd(cmd))

        for process in processes:
            if cmd in process:
                pid = process.split()[1]  # second column is the pid
                return pid
        return None

    def kill_background(self, id: int) -> Process:
        if id not in self.background_commands:
            raise SandboxInvalidBackgroundCommandError()
        bg_cmd = self.background_commands[id]
        if bg_cmd.pid is not None:
            self.container.exec_run(
                f'kill -9 {bg_cmd.pid}', workdir=SANDBOX_WORKSPACE_DIR)
        assert isinstance(bg_cmd, DockerProcess)
        bg_cmd.result.output.close()
        self.background_commands.pop(id)
        return bg_cmd

    def stop_docker_container(self):
        try:
            container = self.docker_client.containers.get(self.container_name)
            container.stop()
            container.remove()
            elapsed = 0
            while container.status != 'exited':
                time.sleep(1)
                elapsed += 1
                if elapsed > self.timeout:
                    break
                container = self.docker_client.containers.get(
                    self.container_name)
        except docker.errors.NotFound:
            pass

    def is_container_running(self):
        try:
            container = self.docker_client.containers.get(self.container_name)
            if container.status == 'running':
                self.container = container
                return True
            return False
        except docker.errors.NotFound:
            return False

    def restart_docker_container(self):
        try:
            self.stop_docker_container()
            logger.info('Container stopped')
        except docker.errors.DockerException as ex:
            logger.exception('Failed to stop container', exc_info=False)
            raise ex

        try:
            network_kwargs: Dict[str, Union[str, Dict[str, int]]] = {}
            if USE_HOST_NETWORK:
                network_kwargs['network_mode'] = 'host'
            else:
                # FIXME: This is a temporary workaround for Mac OS
                network_kwargs['ports'] = {f'{self._ssh_port}/tcp': self._ssh_port}
                logger.warning(
                    ('Using port forwarding for Mac OS. '
                     'Server started by OpenDevin will not be accessible from the host machine at the moment. '
                     'See https://github.com/OpenDevin/OpenDevin/issues/897 for more information.'
                     )
                )

            mount_dir = config.get(ConfigType.WORKSPACE_MOUNT_PATH)
<<<<<<< HEAD
            if not mount_dir:
                mount_dir = os.path.abspath(config.get(ConfigType.WORKSPACE_BASE))
=======
>>>>>>> 544e94e6
            logger.info(f'Mounting workspace directory: {mount_dir}')
            # start the container
            self.container = self.docker_client.containers.run(
                self.container_image,
                # allow root login
                command=f"/usr/sbin/sshd -D -p {self._ssh_port} -o 'PermitRootLogin=yes'",
                **network_kwargs,
                working_dir=SANDBOX_WORKSPACE_DIR,
                name=self.container_name,
                detach=True,
                volumes={
                    mount_dir: {
                        'bind': SANDBOX_WORKSPACE_DIR,
                        'mode': 'rw'
                    },
                    # mount cache directory to /home/opendevin/.cache for pip cache reuse
                    config.get('CACHE_DIR'): {
                        'bind': '/home/opendevin/.cache' if RUN_AS_DEVIN else '/root/.cache',
                        'mode': 'rw'
                    },
                },
            )
            logger.info('Container started')
        except Exception as ex:
            logger.exception('Failed to start container', exc_info=False)
            raise ex

        # wait for container to be ready
        elapsed = 0
        while self.container.status != 'running':
            if self.container.status == 'exited':
                logger.info('container exited')
                logger.info('container logs:')
                logger.info(self.container.logs())
                break
            time.sleep(1)
            elapsed += 1
            self.container = self.docker_client.containers.get(
                self.container_name)
            logger.info(
                f'waiting for container to start: {elapsed}, container status: {self.container.status}')
            if elapsed > self.timeout:
                break
        if self.container.status != 'running':
            raise Exception('Failed to start container')

    # clean up the container, cannot do it in __del__ because the python interpreter is already shutting down
    def close(self):
        containers = self.docker_client.containers.list(all=True)
        for container in containers:
            try:
                if container.name.startswith(self.container_name_prefix):
                    container.remove(force=True)
            except docker.errors.NotFound:
                pass


if __name__ == '__main__':

    try:
        ssh_box = DockerSSHBox()
    except Exception as e:
        logger.exception('Failed to start Docker container: %s', e)
        sys.exit(1)

    logger.info(
        "Interactive Docker container started. Type 'exit' or use Ctrl+C to exit.")

    # Initialize required plugins
    ssh_box.init_plugins([JupyterRequirement(), SWEAgentCommandsRequirement()])
    logger.info(
        '--- SWE-AGENT COMMAND DOCUMENTATION ---\n'
        f'{SWEAgentCommandsRequirement().documentation}\n'
        '---'
    )

    bg_cmd = ssh_box.execute_in_background(
        "while true; do echo 'dot ' && sleep 10; done"
    )

    sys.stdout.flush()
    try:
        while True:
            try:
                user_input = input('>>> ')
            except EOFError:
                logger.info('Exiting...')
                break
            if user_input.lower() == 'exit':
                logger.info('Exiting...')
                break
            if user_input.lower() == 'kill':
                ssh_box.kill_background(bg_cmd.pid)
                logger.info('Background process killed')
                continue
            exit_code, output = ssh_box.execute(user_input)
            logger.info('exit code: %d', exit_code)
            logger.info(output)
            if bg_cmd.pid in ssh_box.background_commands:
                logs = ssh_box.read_logs(bg_cmd.pid)
                logger.info('background logs: %s', logs)
            sys.stdout.flush()
    except KeyboardInterrupt:
        logger.info('Exiting...')
    ssh_box.close()<|MERGE_RESOLUTION|>--- conflicted
+++ resolved
@@ -375,11 +375,6 @@
                 )
 
             mount_dir = config.get(ConfigType.WORKSPACE_MOUNT_PATH)
-<<<<<<< HEAD
-            if not mount_dir:
-                mount_dir = os.path.abspath(config.get(ConfigType.WORKSPACE_BASE))
-=======
->>>>>>> 544e94e6
             logger.info(f'Mounting workspace directory: {mount_dir}')
             # start the container
             self.container = self.docker_client.containers.run(
