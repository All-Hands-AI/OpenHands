import atexit
import os
import select
import sys
import time
import uuid
from collections import namedtuple
from typing import Dict, List, Tuple

import docker
import concurrent.futures

from opendevin import config

InputType = namedtuple("InputType", ["content"])
OutputType = namedtuple("OutputType", ["content"])

<<<<<<< HEAD
DIRECTORY_REWRITE = config.get_or_default(
    "DIRECTORY_REWRITE", ""
)  # helpful for docker-in-docker scenarios

CONTAINER_IMAGE = config.get_or_default(
    "SANDBOX_CONTAINER_IMAGE", "ghcr.io/opendevin/sandbox"
)
=======
DIRECTORY_REWRITE = config.get("DIRECTORY_REWRITE")  # helpful for docker-in-docker scenarios
CONTAINER_IMAGE = config.get("SANDBOX_CONTAINER_IMAGE")
>>>>>>> 08a2dfb0

# FIXME: On some containers, the devin user doesn't have enough permission, e.g. to install packages
# How do we make this more flexible?
RUN_AS_DEVIN = config.get("RUN_AS_DEVIN").lower() != "false"
USER_ID = 1000
if config.get_or_none("SANDBOX_USER_ID") is not None:
    USER_ID = int(config.get_or_default("SANDBOX_USER_ID", ""))
elif hasattr(os, "getuid"):
    USER_ID = os.getuid()


class BackgroundCommand:
    def __init__(self, id: int, command: str, result, pid: int):
        self.id = id
        self.command = command
        self.result = result
        self.pid = pid

    def parse_docker_exec_output(self, logs: bytes) -> Tuple[bytes, bytes]:
        res = b""
        tail = b""
        i = 0
        byte_order = sys.byteorder
        while i < len(logs):
            prefix = logs[i : i + 8]
            if len(prefix) < 8:
                msg_type = prefix[0:1]
                if msg_type in [b"\x00", b"\x01", b"\x02", b"\x03"]:
                    tail = prefix
                break

            msg_type = prefix[0:1]
            padding = prefix[1:4]
            if (
                msg_type in [b"\x00", b"\x01", b"\x02", b"\x03"]
                and padding == b"\x00\x00\x00"
            ):
                msg_length = int.from_bytes(prefix[4:8], byteorder=byte_order)
                res += logs[i + 8 : i + 8 + msg_length]
                i += 8 + msg_length
            else:
                res += logs[i : i + 1]
                i += 1
        return res, tail

    def read_logs(self) -> str:
        # TODO: get an exit code if process is exited
        logs = b""
        last_remains = b""
        while True:
            ready_to_read, _, _ = select.select([self.result.output], [], [], 0.1)  # type: ignore[has-type]
            if ready_to_read:
                data = self.result.output.read(4096)  # type: ignore[has-type]
                if not data:
                    break
                chunk, last_remains = self.parse_docker_exec_output(last_remains + data)
                logs += chunk
            else:
                break
        return (logs + last_remains).decode("utf-8", errors="replace")


class DockerInteractive:
    closed = False
    cur_background_id = 0
    background_commands: Dict[int, BackgroundCommand] = {}

    def __init__(
        self,
        workspace_dir: str | None = None,
        container_image: str | None = None,
        timeout: int = 120,
        id: str | None = None,
    ):
        if id is not None:
            self.instance_id = id
        else:
            self.instance_id = str(uuid.uuid4())
        if workspace_dir is not None:
            os.makedirs(workspace_dir, exist_ok=True)
            # expand to absolute path
            self.workspace_dir = os.path.abspath(workspace_dir)
        else:
            self.workspace_dir = os.getcwd()
            print(f"workspace unspecified, using current directory: {workspace_dir}")
        if DIRECTORY_REWRITE != "":
            parts = DIRECTORY_REWRITE.split(":")
            self.workspace_dir = self.workspace_dir.replace(parts[0], parts[1])
            print("Rewriting workspace directory to:", self.workspace_dir)

        # TODO: this timeout is actually essential - need a better way to set it
        # if it is too short, the container may still waiting for previous
        # command to finish (e.g. apt-get update)
        # if it is too long, the user may have to wait for a unnecessary long time
        self.timeout: int = timeout

        if container_image is None:
            self.container_image = CONTAINER_IMAGE
        else:
            self.container_image = container_image

        self.container_name = f"sandbox-{self.instance_id}"

        if not self.is_container_running():
            self.restart_docker_container()
        if RUN_AS_DEVIN:
            self.setup_devin_user()
        atexit.register(self.cleanup)

    def setup_devin_user(self):
        exit_code, logs = self.container.exec_run(
            [
                "/bin/bash",
                "-c",
                f'useradd --shell /bin/bash -u {USER_ID} -o -c "" -m devin',
            ],
            workdir="/workspace",
        )

    def get_exec_cmd(self, cmd: str) -> List[str]:
        if RUN_AS_DEVIN:
            return ["su", "devin", "-c", cmd]
        else:
            return ["/bin/bash", "-c", cmd]

    def read_logs(self, id) -> str:
        if id not in self.background_commands:
            raise ValueError("Invalid background command id")
        bg_cmd = self.background_commands[id]
        return bg_cmd.read_logs()

    def execute(self, cmd: str) -> Tuple[int, str]:
        # TODO: each execute is not stateful! We need to keep track of the current working directory
        def run_command(container, command):
            return container.exec_run(command, workdir="/workspace")

        # Use ThreadPoolExecutor to control command and set timeout
        with concurrent.futures.ThreadPoolExecutor() as executor:
            future = executor.submit(
                run_command, self.container, self.get_exec_cmd(cmd)
            )
            try:
                exit_code, logs = future.result(timeout=self.timeout)
            except concurrent.futures.TimeoutError:
                print("Command timed out, killing process...")
                pid = self.get_pid(cmd)
                if pid is not None:
                    self.container.exec_run(f"kill -9 {pid}", workdir="/workspace")
                return -1, f'Command: "{cmd}" timed out'
        return exit_code, logs.decode("utf-8")

    def execute_in_background(self, cmd: str) -> BackgroundCommand:
        result = self.container.exec_run(
            self.get_exec_cmd(cmd), socket=True, workdir="/workspace"
        )
        result.output._sock.setblocking(0)
        pid = self.get_pid(cmd)
        bg_cmd = BackgroundCommand(self.cur_background_id, cmd, result, pid)
        self.background_commands[bg_cmd.id] = bg_cmd
        self.cur_background_id += 1
        return bg_cmd

    def get_pid(self, cmd):
        exec_result = self.container.exec_run("ps aux")
        processes = exec_result.output.decode("utf-8").splitlines()
        cmd = " ".join(self.get_exec_cmd(cmd))

        for process in processes:
            if cmd in process:
                pid = process.split()[1]  # second column is the pid
                return pid
        return None

    def kill_background(self, id: int) -> BackgroundCommand:
        if id not in self.background_commands:
            raise ValueError("Invalid background command id")
        bg_cmd = self.background_commands[id]
        if bg_cmd.pid is not None:
            self.container.exec_run(f"kill -9 {bg_cmd.pid}", workdir="/workspace")
        bg_cmd.result.output.close()
        self.background_commands.pop(id)
        return bg_cmd

    def close(self):
        self.stop_docker_container()
        self.closed = True

    def stop_docker_container(self):

        # Initialize docker client. Throws an exception if Docker is not reachable.
        try:
            docker_client = docker.from_env()
        except docker.errors.DockerException as e:
            print("Please check Docker is running using `docker ps`.")
            print(f"Error! {e}", flush=True)
            raise e

        try:
            container = docker_client.containers.get(self.container_name)
            container.stop()
            container.remove()
            elapsed = 0
            while container.status != "exited":
                time.sleep(1)
                elapsed += 1
                if elapsed > self.timeout:
                    break
                container = docker_client.containers.get(self.container_name)
        except docker.errors.NotFound:
            pass

    def is_container_running(self):
        try:
            docker_client = docker.from_env()
            container = docker_client.containers.get(self.container_name)
            if container.status == "running":
                self.container = container
                return True
            return False
        except docker.errors.NotFound:
            return False

    def restart_docker_container(self):
        try:
            self.stop_docker_container()
        except docker.errors.DockerException as e:
            print(f"Failed to stop container: {e}")
            raise e

        try:
            # Initialize docker client. Throws an exception if Docker is not reachable.
            docker_client = docker.from_env()

            # start the container
            self.container = docker_client.containers.run(
                self.container_image,
                command="tail -f /dev/null",
                network_mode="host",
                working_dir="/workspace",
                name=self.container_name,
                detach=True,
                volumes={self.workspace_dir: {"bind": "/workspace", "mode": "rw"}},
            )
        except Exception as e:
            print(f"Failed to start container: {e}")
            raise e

        # wait for container to be ready
        elapsed = 0
        while self.container.status != "running":
            if self.container.status == "exited":
                print("container exited")
                print("container logs:")
                print(self.container.logs())
                break
            time.sleep(1)
            elapsed += 1
            self.container = docker_client.containers.get(self.container_name)
            if elapsed > self.timeout:
                break
        if self.container.status != "running":
            raise Exception("Failed to start container")

    # clean up the container, cannot do it in __del__ because the python interpreter is already shutting down
    def cleanup(self):
        if self.closed:
            return
        try:
            self.container.remove(force=True)
        except docker.errors.NotFound:
            pass


if __name__ == "__main__":
    import argparse

    parser = argparse.ArgumentParser(description="Interactive Docker container")
    parser.add_argument(
        "-d",
        "--directory",
        type=str,
        default=None,
        help="The directory to mount as the workspace in the Docker container.",
    )
    args = parser.parse_args()

    try:
        docker_interactive = DockerInteractive(
            workspace_dir=args.directory,
        )
    except Exception as e:
        print(f"Failed to start Docker container: {e}")
        sys.exit(1)

    print("Interactive Docker container started. Type 'exit' or use Ctrl+C to exit.")

    bg_cmd = docker_interactive.execute_in_background(
        "while true; do echo 'dot ' && sleep 1; done"
    )

    sys.stdout.flush()
    try:
        while True:
            try:
                user_input = input(">>> ")
            except EOFError:
                print("\nExiting...")
                break
            if user_input.lower() == "exit":
                print("Exiting...")
                break
            if user_input.lower() == "kill":
                docker_interactive.kill_background(bg_cmd.id)
                print("Background process killed")
                continue
            exit_code, output = docker_interactive.execute(user_input)
            print("exit code:", exit_code)
            print(output + "\n", end="")
            if bg_cmd.id in docker_interactive.background_commands:
                logs = docker_interactive.read_logs(bg_cmd.id)
                print("background logs:", logs, "\n")
            sys.stdout.flush()
    except KeyboardInterrupt:
        print("\nExiting...")
    docker_interactive.close()<|MERGE_RESOLUTION|>--- conflicted
+++ resolved
@@ -15,18 +15,10 @@
 InputType = namedtuple("InputType", ["content"])
 OutputType = namedtuple("OutputType", ["content"])
 
-<<<<<<< HEAD
-DIRECTORY_REWRITE = config.get_or_default(
-    "DIRECTORY_REWRITE", ""
+DIRECTORY_REWRITE = config.get(
+    "DIRECTORY_REWRITE"
 )  # helpful for docker-in-docker scenarios
-
-CONTAINER_IMAGE = config.get_or_default(
-    "SANDBOX_CONTAINER_IMAGE", "ghcr.io/opendevin/sandbox"
-)
-=======
-DIRECTORY_REWRITE = config.get("DIRECTORY_REWRITE")  # helpful for docker-in-docker scenarios
 CONTAINER_IMAGE = config.get("SANDBOX_CONTAINER_IMAGE")
->>>>>>> 08a2dfb0
 
 # FIXME: On some containers, the devin user doesn't have enough permission, e.g. to install packages
 # How do we make this more flexible?
