--- conflicted
+++ resolved
@@ -9,14 +9,8 @@
 from typing import Tuple, Dict, List, Optional
 from collections import namedtuple
 from typing import Dict, List, Tuple
-
-<<<<<<< HEAD
-=======
-import docker
 import concurrent.futures
-
 from opendevin import config
->>>>>>> f68ee457
 
 InputType = namedtuple("InputType", ["content"])
 OutputType = namedtuple("OutputType", ["content"])
