--- conflicted
+++ resolved
@@ -1,6 +1,5 @@
 import select
 import sys
-<<<<<<< HEAD
 import time
 import uuid
 import platform
@@ -26,15 +25,10 @@
 # How do we make this more flexible?
 RUN_AS_DEVIN = config.get('RUN_AS_DEVIN').lower() != 'false'
 USER_ID = 1000
-if config.get('SANDBOX_USER_ID') is not None:
+if config.get('SANDBOX_USER_ID'):
     USER_ID = int(config.get('SANDBOX_USER_ID', ''))
 elif hasattr(os, 'getuid'):
     USER_ID = os.getuid()
-=======
-from typing import Tuple
-from abc import ABC, abstractmethod
-from typing import Dict
->>>>>>> 51b3ae56
 
 
 class BackgroundCommand:
