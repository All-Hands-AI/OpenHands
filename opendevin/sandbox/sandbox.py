--- conflicted
+++ resolved
@@ -11,11 +11,10 @@
 InputType = namedtuple("InputType", ["content"])
 OutputType = namedtuple("OutputType", ["content"])
 
-<<<<<<< HEAD
+DIRECTORY_REWRITE = os.getenv(
+    "DIRECTORY_REWRITE", ""
+)  # helpful for docker-in-docker scenarios
 CONTAINER_IMAGE = os.getenv("SANDBOX_CONTAINER_IMAGE", "ghcr.io/opendevin/sandbox:v0.1")
-=======
-DIRECTORY_REWRITE = os.getenv("DIRECTORY_REWRITE", "") # helpful for docker-in-docker scenarios
-CONTAINER_IMAGE = os.getenv("SANDBOX_CONTAINER_IMAGE", "opendevin/sandbox:v0.1")
 # FIXME: On some containers, the devin user doesn't have enough permission, e.g. to install packages
 # How do we make this more flexible?
 RUN_AS_DEVIN = os.getenv("RUN_AS_DEVIN", "true").lower() != "false"
@@ -25,6 +24,7 @@
 elif hasattr(os, "getuid"):
     USER_ID = os.getuid()
 
+
 class BackgroundCommand:
     def __init__(self, id: int, command: str, result):
         self.id = id
@@ -35,13 +35,13 @@
         # TODO: get an exit code if process is exited
         logs = ""
         while True:
-            ready_to_read, _, _ = select.select([self.result.output], [], [], .1) # type: ignore[has-type]
+            ready_to_read, _, _ = select.select([self.result.output], [], [], 0.1)  # type: ignore[has-type]
             if ready_to_read:
-                data = self.result.output.read(4096) # type: ignore[has-type]
+                data = self.result.output.read(4096)  # type: ignore[has-type]
                 if not data:
                     break
                 # FIXME: we're occasionally seeing some escape characters like `\x02` and `\x00` in the logs...
-                chunk = data.decode('utf-8')
+                chunk = data.decode("utf-8")
                 logs += chunk
             else:
                 break
@@ -50,26 +50,28 @@
     def kill(self):
         # FIXME: this doesn't actually kill the process!
         self.result.output.close()
->>>>>>> a6aa2d88
+
 
 class DockerInteractive:
     closed = False
     cur_background_id = 0
-    background_commands : Dict[int, BackgroundCommand] = {}
+    background_commands: Dict[int, BackgroundCommand] = {}
 
     def __init__(
         self,
         workspace_dir: str | None = None,
         container_image: str | None = None,
         timeout: int = 120,
-        id: str | None = None
+        id: str | None = None,
     ):
         if id is not None:
             self.instance_id = id
         else:
             self.instance_id = str(uuid.uuid4())
         if workspace_dir is not None:
-            assert os.path.exists(workspace_dir), f"Directory {workspace_dir} does not exist."
+            assert os.path.exists(
+                workspace_dir
+            ), f"Directory {workspace_dir} does not exist."
             # expand to absolute path
             self.workspace_dir = os.path.abspath(workspace_dir)
         else:
@@ -99,18 +101,20 @@
         atexit.register(self.cleanup)
 
     def setup_devin_user(self):
-        exit_code, logs = self.container.exec_run([
-            '/bin/bash', '-c',
-            f'useradd --shell /bin/bash -u {USER_ID} -o -c \"\" -m devin'
+        exit_code, logs = self.container.exec_run(
+            [
+                "/bin/bash",
+                "-c",
+                f'useradd --shell /bin/bash -u {USER_ID} -o -c "" -m devin',
             ],
-            workdir="/workspace"
+            workdir="/workspace",
         )
 
     def get_exec_cmd(self, cmd: str) -> List[str]:
         if RUN_AS_DEVIN:
-            return ['su', 'devin', '-c', cmd]
-        else:
-            return ['/bin/bash', '-c', cmd]
+            return ["su", "devin", "-c", cmd]
+        else:
+            return ["/bin/bash", "-c", cmd]
 
     def read_logs(self, id) -> str:
         if id not in self.background_commands:
@@ -120,11 +124,15 @@
 
     def execute(self, cmd: str) -> Tuple[int, str]:
         # TODO: each execute is not stateful! We need to keep track of the current working directory
-        exit_code, logs = self.container.exec_run(self.get_exec_cmd(cmd), workdir="/workspace")
-        return exit_code, logs.decode('utf-8')
+        exit_code, logs = self.container.exec_run(
+            self.get_exec_cmd(cmd), workdir="/workspace"
+        )
+        return exit_code, logs.decode("utf-8")
 
     def execute_in_background(self, cmd: str) -> BackgroundCommand:
-        result = self.container.exec_run(self.get_exec_cmd(cmd), socket=True, workdir="/workspace")
+        result = self.container.exec_run(
+            self.get_exec_cmd(cmd), socket=True, workdir="/workspace"
+        )
         result.output._sock.setblocking(0)
         bg_cmd = BackgroundCommand(self.cur_background_id, cmd, result)
         self.background_commands[bg_cmd.id] = bg_cmd
@@ -164,13 +172,14 @@
         docker_client = docker.from_env()
         try:
             self.container = docker_client.containers.run(
-                    self.container_image,
-                    command="tail -f /dev/null",
-                    network_mode='host',
-                    working_dir="/workspace",
-                    name=self.container_name,
-                    detach=True,
-                    volumes={self.workspace_dir: {"bind": "/workspace", "mode": "rw"}})
+                self.container_image,
+                command="tail -f /dev/null",
+                network_mode="host",
+                working_dir="/workspace",
+                name=self.container_name,
+                detach=True,
+                volumes={self.workspace_dir: {"bind": "/workspace", "mode": "rw"}},
+            )
         except Exception as e:
             print(f"Failed to start container: {e}")
             raise e
@@ -197,8 +206,10 @@
             return
         self.container.remove(force=True)
 
+
 if __name__ == "__main__":
     import argparse
+
     parser = argparse.ArgumentParser(description="Interactive Docker container")
     parser.add_argument(
         "-d",
@@ -214,7 +225,9 @@
     )
     print("Interactive Docker container started. Type 'exit' or use Ctrl+C to exit.")
 
-    bg_cmd = docker_interactive.execute_in_background("while true; do echo 'dot ' && sleep 1; done")
+    bg_cmd = docker_interactive.execute_in_background(
+        "while true; do echo 'dot ' && sleep 1; done"
+    )
 
     sys.stdout.flush()
     try:
