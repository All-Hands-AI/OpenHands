from pydantic import BaseModel, Field


<<<<<<< HEAD
class ActionType(BaseModel):
    INIT: str = Field(default="initialize")
    """Initializes the agent. Only sent by client.
    """

    START: str = Field(default="start")
    """Starts a new development task. Only sent by the client.
    """

    READ: str = Field(default="read")
    """Reads the content of a file.
    """

    WRITE: str = Field(default="write")
    """Writes the content to a file.
    """

    RUN: str = Field(default="run")
    """Runs a command.
    """

    KILL: str = Field(default="kill")
    """Kills a background command.
    """

    BROWSE: str = Field(default="browse")
    """Opens a web page.
    """

    RECALL: str = Field(default="recall")
    """Searches long-term memory
    """

    THINK: str = Field(default="think")
    """Allows the agent to make a plan, set a goal, or record thoughts
    """

    FINISH: str = Field(default="finish")
    """If you're absolutely certain that you've completed your task and have tested your work, 
    use the finish action to stop working.
    """

    CHAT: str = Field(default="chat")

    SUMMARIZE: str = Field(default="summarize")

    ADD_TASK: str = Field(default="add_task")

    MODIFY_TASK: str = Field(default="modify_task")

    NULL: str = Field(default="null")
=======
class ActionType(str, Enum):
    INIT = 'initialize'
    """Initializes the agent. Only sent by client.
    """

    START = 'start'
    """Starts a new development task. Only sent by the client.
    """

    READ = 'read'
    """Reads the content of a file.
    """

    WRITE = 'write'
    """Writes the content to a file.
    """

    RUN = 'run'
    """Runs a command.
    """

    KILL = 'kill'
    """Kills a background command.
    """

    BROWSE = 'browse'
    """Opens a web page.
    """

    RECALL = 'recall'
    """Searches long-term memory
    """

    THINK = 'think'
    """Allows the agent to make a plan, set a goal, or record thoughts
    """

    FINISH = 'finish'
    """If you're absolutely certain that you've completed your task and have tested your work,
    use the finish action to stop working.
    """

    CHAT = 'chat'

    SUMMARIZE = 'summarize'

    ADD_TASK = 'add_task'

    MODIFY_TASK = 'modify_task'

    NULL = 'null'
>>>>>>> 652507f4
<|MERGE_RESOLUTION|>--- conflicted
+++ resolved
@@ -1,108 +1,54 @@
 from pydantic import BaseModel, Field
 
 
-<<<<<<< HEAD
 class ActionType(BaseModel):
-    INIT: str = Field(default="initialize")
+    INIT: str = Field(default='initialize')
     """Initializes the agent. Only sent by client.
     """
 
-    START: str = Field(default="start")
+    START: str = Field(default='start')
     """Starts a new development task. Only sent by the client.
     """
 
-    READ: str = Field(default="read")
+    READ: str = Field(default='read')
     """Reads the content of a file.
     """
 
-    WRITE: str = Field(default="write")
+    WRITE: str = Field(default='write')
     """Writes the content to a file.
     """
 
-    RUN: str = Field(default="run")
+    RUN: str = Field(default='run')
     """Runs a command.
     """
 
-    KILL: str = Field(default="kill")
+    KILL: str = Field(default='kill')
     """Kills a background command.
     """
 
-    BROWSE: str = Field(default="browse")
+    BROWSE: str = Field(default='browse')
     """Opens a web page.
     """
 
-    RECALL: str = Field(default="recall")
+    RECALL: str = Field(default='recall')
     """Searches long-term memory
     """
 
-    THINK: str = Field(default="think")
+    THINK: str = Field(default='think')
     """Allows the agent to make a plan, set a goal, or record thoughts
     """
 
-    FINISH: str = Field(default="finish")
+    FINISH: str = Field(default='finish')
     """If you're absolutely certain that you've completed your task and have tested your work, 
     use the finish action to stop working.
     """
 
-    CHAT: str = Field(default="chat")
+    CHAT: str = Field(default='chat')
 
-    SUMMARIZE: str = Field(default="summarize")
+    SUMMARIZE: str = Field(default='summarize')
 
-    ADD_TASK: str = Field(default="add_task")
+    ADD_TASK: str = Field(default='add_task')
 
-    MODIFY_TASK: str = Field(default="modify_task")
+    MODIFY_TASK: str = Field(default='modify_task')
 
-    NULL: str = Field(default="null")
-=======
-class ActionType(str, Enum):
-    INIT = 'initialize'
-    """Initializes the agent. Only sent by client.
-    """
-
-    START = 'start'
-    """Starts a new development task. Only sent by the client.
-    """
-
-    READ = 'read'
-    """Reads the content of a file.
-    """
-
-    WRITE = 'write'
-    """Writes the content to a file.
-    """
-
-    RUN = 'run'
-    """Runs a command.
-    """
-
-    KILL = 'kill'
-    """Kills a background command.
-    """
-
-    BROWSE = 'browse'
-    """Opens a web page.
-    """
-
-    RECALL = 'recall'
-    """Searches long-term memory
-    """
-
-    THINK = 'think'
-    """Allows the agent to make a plan, set a goal, or record thoughts
-    """
-
-    FINISH = 'finish'
-    """If you're absolutely certain that you've completed your task and have tested your work,
-    use the finish action to stop working.
-    """
-
-    CHAT = 'chat'
-
-    SUMMARIZE = 'summarize'
-
-    ADD_TASK = 'add_task'
-
-    MODIFY_TASK = 'modify_task'
-
-    NULL = 'null'
->>>>>>> 652507f4
+    NULL: str = Field(default='null')