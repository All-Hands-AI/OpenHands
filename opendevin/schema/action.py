--- conflicted
+++ resolved
@@ -46,13 +46,12 @@
     """Allows the agent to make a plan, set a goal, or record thoughts
     """
 
-<<<<<<< HEAD
     TALK: str = Field(default='talk')
     """Allows the agent to respond to the user.
-=======
+    """
+
     DELEGATE: str = Field(default='delegate')
     """Delegates a task to another agent.
->>>>>>> 9b9f9423
     """
 
     FINISH: str = Field(default='finish')
