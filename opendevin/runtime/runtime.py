import asyncio
from abc import abstractmethod

from opendevin.core.config import config
from opendevin.events.action import (
    ACTION_TYPE_TO_CLASS,
    Action,
    AgentRecallAction,
    BrowseURLAction,
    CmdKillAction,
    CmdRunAction,
    FileReadAction,
    FileWriteAction,
    IPythonRunCellAction,
)
from opendevin.events.event import Event
from opendevin.events.observation import (
    CmdOutputObservation,
    ErrorObservation,
    NullObservation,
    Observation,
)
from opendevin.events.stream import EventSource, EventStream, EventStreamSubscriber
from opendevin.runtime import (
    DockerExecBox,
    DockerSSHBox,
    E2BBox,
    LocalBox,
    Sandbox,
)
from opendevin.runtime.browser.browser_env import BrowserEnv
from opendevin.runtime.plugins import PluginRequirement


def create_sandbox(sid: str = 'default', sandbox_type: str = 'exec') -> Sandbox:
    if sandbox_type == 'exec':
        return DockerExecBox(sid=sid, timeout=config.sandbox_timeout)
    elif sandbox_type == 'local':
        return LocalBox(timeout=config.sandbox_timeout)
    elif sandbox_type == 'ssh':
        return DockerSSHBox(sid=sid, timeout=config.sandbox_timeout)
    elif sandbox_type == 'e2b':
        return E2BBox(timeout=config.sandbox_timeout)
    else:
        raise ValueError(f'Invalid sandbox type: {sandbox_type}')


class Runtime:
    """
    The runtime is how the agent interacts with the external environment.
    This includes a bash sandbox, a browser, and filesystem interactions.

    sid is the session id, which is used to identify the current user session.
    """

    sid: str

    def __init__(
        self,
<<<<<<< HEAD
        event_stream: EventStream,
=======
        sandbox: Sandbox | None = None,
>>>>>>> d94b575c
        sid: str = 'default',
    ):
        self.sid = sid
        if sandbox is None:
            self.sandbox = create_sandbox(sid, config.sandbox_type)
        else:
            self.sandbox = sandbox
        self.browser = BrowserEnv()
        self.event_stream = event_stream
        self.event_stream.subscribe(EventStreamSubscriber.RUNTIME, self.on_event)
        self._bg_task = asyncio.create_task(self._start_background_observation_loop())

    def close(self):
        self.sandbox.close()
        self.browser.close()
        self._bg_task.cancel()

    def init_sandbox_plugins(self, plugins: list[PluginRequirement]) -> None:
        self.sandbox.init_plugins(plugins)

    async def on_event(self, event: Event) -> None:
        if isinstance(event, Action):
            observation = await self.run_action(event)
            observation._cause = event.id  # type: ignore[attr-defined]
            source = event.source if event.source else EventSource.AGENT
            await self.event_stream.add_event(observation, source)

    async def run_action(self, action: Action) -> Observation:
        """
        Run an action and return the resulting observation.
        If the action is not runnable in any runtime, a NullObservation is returned.
        If the action is not supported by the current runtime, an ErrorObservation is returned.
        """
        if not action.runnable:
            return NullObservation('')
        action_type = action.action  # type: ignore[attr-defined]
        if action_type not in ACTION_TYPE_TO_CLASS:
            return ErrorObservation(f'Action {action_type} does not exist.')
        if not hasattr(self, action_type):
            return ErrorObservation(
                f'Action {action_type} is not supported in the current runtime.'
            )
        observation = await getattr(self, action_type)(action)
        observation._parent = action.id  # type: ignore[attr-defined]
        return observation

    async def _start_background_observation_loop(self):
        while True:
            await self.submit_background_obs()
            await asyncio.sleep(1)

    async def submit_background_obs(self):
        """
        Returns all observations that have accumulated in the runtime's background.
        Right now, this is just background commands, but could include e.g. asyncronous
        events happening in the browser.
        """
        for _id, cmd in self.sandbox.background_commands.items():
            output = cmd.read_logs()
            if output:
                await self.event_stream.add_event(
                    CmdOutputObservation(
                        content=output, command_id=_id, command=cmd.command
                    ),
                    EventSource.AGENT,  # FIXME: use the original action's source
                )
        await asyncio.sleep(1)

    @abstractmethod
    async def run(self, action: CmdRunAction) -> Observation:
        pass

    @abstractmethod
    async def kill(self, action: CmdKillAction) -> Observation:
        pass

    @abstractmethod
    async def run_ipython(self, action: IPythonRunCellAction) -> Observation:
        pass

    @abstractmethod
    async def read(self, action: FileReadAction) -> Observation:
        pass

    @abstractmethod
    async def write(self, action: FileWriteAction) -> Observation:
        pass

    @abstractmethod
    async def browse(self, action: BrowseURLAction) -> Observation:
        pass

    @abstractmethod
    async def recall(self, action: AgentRecallAction) -> Observation:
        pass<|MERGE_RESOLUTION|>--- conflicted
+++ resolved
@@ -57,12 +57,9 @@
 
     def __init__(
         self,
-<<<<<<< HEAD
         event_stream: EventStream,
-=======
+        sid: str = 'default',
         sandbox: Sandbox | None = None,
->>>>>>> d94b575c
-        sid: str = 'default',
     ):
         self.sid = sid
         if sandbox is None:
