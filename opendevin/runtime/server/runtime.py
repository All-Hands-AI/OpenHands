--- conflicted
+++ resolved
@@ -131,15 +131,10 @@
         return await self._run_command(action.command)
 
     async def run_ipython(self, action: IPythonRunCellAction) -> Observation:
-<<<<<<< HEAD
         await self.wait_for_initialization()  # important
 
         write_result = await self._run_command(
-            ("cat > /tmp/opendevin_jupyter_temp.py <<'EOL'\n" f'{action.code}\n' 'EOL'),
-=======
-        self._run_command(
             f"cat > /tmp/opendevin_jupyter_temp.py <<'EOL'\n{action.code}\nEOL"
->>>>>>> b1ea204c
         )
         if isinstance(write_result, ErrorObservation):
             return write_result
