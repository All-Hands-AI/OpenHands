from asyncio import Event
from typing import Any, Optional

from opendevin.core.config import SandboxConfig, config
from opendevin.core.exceptions import BrowserInitException
from opendevin.core.logger import opendevin_logger as logger
from opendevin.events.action import (
    BrowseInteractiveAction,
    BrowseURLAction,
    CmdRunAction,
    FileReadAction,
    FileWriteAction,
    IPythonRunCellAction,
)
from opendevin.events.observation import (
    CmdOutputObservation,
    ErrorObservation,
    IPythonRunCellObservation,
    Observation,
)
from opendevin.events.stream import EventStream
from opendevin.runtime import (
    DockerSSHBox,
    E2BBox,
    LocalBox,
    Sandbox,
)
from opendevin.runtime.browser.browser_env import BrowserEnv
from opendevin.runtime.plugins import PluginRequirement
from opendevin.runtime.runtime import Runtime
from opendevin.runtime.tools import RuntimeTool
from opendevin.storage.local import LocalFileStore

from ..browser import browse
from .files import read_file, write_file


def create_sandbox(sid: str = 'default', box_type: str = 'ssh') -> Sandbox:
    if box_type == 'local':
        return LocalBox(config=config.sandbox, workspace_base=config.workspace_base)
    elif box_type == 'ssh':
        return DockerSSHBox(
            config=config.sandbox,
            persist_sandbox=config.persist_sandbox,
            workspace_mount_path=config.workspace_mount_path,
            sandbox_workspace_dir=config.workspace_mount_path_in_sandbox,
            cache_dir=config.cache_dir,
            run_as_devin=config.run_as_devin,
            ssh_hostname=config.ssh_hostname,
            ssh_password=config.ssh_password,
            ssh_port=config.ssh_port,
            sid=sid,
        )
    elif box_type == 'e2b':
        return E2BBox(
            config=config.sandbox,
            e2b_api_key=config.e2b_api_key,
        )
    else:
        raise ValueError(f'Invalid sandbox type: {box_type}')


class ServerRuntime(Runtime):
    def __init__(
        self,
        sandbox_config: SandboxConfig,
        event_stream: EventStream,
        sid: str = 'default',
        sandbox: Sandbox | None = None,
    ):
        super().__init__(sandbox_config, event_stream, sid)
        self.file_store = LocalFileStore(config.workspace_base)
        if sandbox is None:
            self.sandbox = create_sandbox(sid, config.sandbox.box_type)
            self._is_external_sandbox = False
        else:
            self.sandbox = sandbox
            self._is_external_sandbox = True
        self.browser: BrowserEnv | None = None
        self._initialization_event = Event()

    async def ainit(self):
        await super().ainit()
        if self.sandbox is not None and hasattr(self.sandbox, 'ainit'):
            logger.info('ServerRuntime: Initializing sandbox...')
            try:
                await self.sandbox.ainit()
                logger.info('ServerRuntime: Sandbox initialized.')
            except Exception as e:
                logger.exception(f'Error initializing sandbox: {e}')
                # Consider if you should raise the exception here to halt further execution

        if not self._initialization_event.is_set():
            self._initialization_event.set()
            logger.info('ServerRuntime initialization complete.')

    async def wait_for_initialization(self):
        await self._initialization_event.wait()

    async def close(self):
        if (
            hasattr(self, 'browser')
            and self.browser is not None
            and hasattr(self.browser, 'close')
            and callable(self.browser.close)
        ):
            try:
                self.browser.close()
            except Exception as e:
                logger.exception(f'Error closing browser: {e}')

        if (
            hasattr(self, 'sandbox')
            and self.sandbox is not None
            and hasattr(self.sandbox, 'close')
            and callable(self.sandbox.close)
        ):
            try:
                await self.sandbox.close()
            except Exception as e:
                logger.exception(f'Error closing sandbox: {e}')

    async def init_sandbox_plugins(self, plugins: list[PluginRequirement]):
        await self.sandbox.init_plugins(plugins)

    def init_runtime_tools(
        self,
        runtime_tools: list[RuntimeTool],
        runtime_tools_config: Optional[dict[RuntimeTool, Any]] = None,
        is_async: bool = True,
    ) -> None:
        # if browser in runtime_tools, init it
        if RuntimeTool.BROWSER in runtime_tools:
            if runtime_tools_config is None:
                runtime_tools_config = {}
            browser_env_config = runtime_tools_config.get(RuntimeTool.BROWSER, {})
            try:
                self.browser = BrowserEnv(is_async=is_async, **browser_env_config)
            except BrowserInitException:
                logger.warn(
                    'Failed to start browser environment, web browsing functionality will not work'
                )

    async def run(self, action: CmdRunAction) -> Observation:
        return await self._run_command(action.command)

    async def run_ipython(self, action: IPythonRunCellAction) -> Observation:
        await self.wait_for_initialization()  # important

        write_result = await self._run_command(
            ("cat > /tmp/opendevin_jupyter_temp.py <<'EOL'\n" f'{action.code}\n' 'EOL'),
        )
        if isinstance(write_result, ErrorObservation):
            return write_result

        # run the code
        execute_result = await self._run_command(
            'cat /tmp/opendevin_jupyter_temp.py | execute_cli'
        )
        if isinstance(execute_result, ErrorObservation):
            return execute_result

        output = execute_result.content

        if 'pip install' in action.code:
            print(output)
            package_names = action.code.split(' ', 2)[-1]
            is_single_package = ' ' not in package_names

            if 'Successfully installed' in output:
                restart_kernel = 'import IPython\nIPython.Application.instance().kernel.do_shutdown(True)'
                if (
                    'Note: you may need to restart the kernel to use updated packages.'
                    in output
                ):
                    await self._run_command(
                        (
                            "cat > /tmp/opendevin_jupyter_temp.py <<'EOL'\n"
                            f'{restart_kernel}\n'
                            'EOL'
                        )
                    )
                    obs = await self._run_command(
                        'cat /tmp/opendevin_jupyter_temp.py | execute_cli'
                    )
                    output = '[Package installed successfully]'
                    if "{'status': 'ok', 'restart': True}" != obs.content.strip():
                        print(obs.content)
                        output += (
                            '\n[But failed to restart the kernel to load the package]'
                        )
                    else:
                        output += (
                            '\n[Kernel restarted successfully to load the package]'
                        )

                    # re-init the kernel after restart
                    if action.kernel_init_code:
                        await self._run_command(
                            (
                                f"cat > /tmp/opendevin_jupyter_init.py <<'EOL'\n"
                                f'{action.kernel_init_code}\n'
                                'EOL'
                            ),
                        )
                        await self._run_command(
                            'cat /tmp/opendevin_jupyter_init.py | execute_cli',
                        )
            elif (
                is_single_package
                and f'Requirement already satisfied: {package_names}' in output
            ):
                output = '[Package already installed]'
        return IPythonRunCellObservation(content=output, code=action.code)

    async def read(self, action: FileReadAction) -> Observation:
        # TODO: use self.file_store
<<<<<<< HEAD
        assert self.sandbox is not None
        working_dir = await self.sandbox.get_working_directory()
        return await read_file(action.path, working_dir, action.start, action.end)
=======
        working_dir = self.sandbox.get_working_directory()
        return await read_file(
            action.path,
            working_dir,
            config.workspace_base,
            config.workspace_mount_path_in_sandbox,
            action.start,
            action.end,
        )
>>>>>>> 15697bed

    async def write(self, action: FileWriteAction) -> Observation:
        # TODO: use self.file_store
        assert self.sandbox is not None
        working_dir = await self.sandbox.get_working_directory()
        return await write_file(
            action.path,
            working_dir,
            config.workspace_base,
            config.workspace_mount_path_in_sandbox,
            action.content,
            action.start,
            action.end,
        )

    async def browse(self, action: BrowseURLAction) -> Observation:
        return await browse(action, self.browser)

    async def browse_interactive(self, action: BrowseInteractiveAction) -> Observation:
        return await browse(action, self.browser)

    async def _run_command(self, command: str) -> Observation:
        assert self.sandbox is not None
        try:
            result = await self.sandbox.execute_async(command)
            if isinstance(result, tuple) and len(result) == 2:
                exit_code, output = result

            if 'pip install' in command:
                package_names = command.split(' ', 2)[-1]
                is_single_package = ' ' not in package_names
                print(output)
                if 'Successfully installed' in output:
                    output = '[Package installed successfully]'
                elif (
                    is_single_package
                    and f'Requirement already satisfied: {package_names}' in output
                ):
                    output = '[Package already installed]'

            return CmdOutputObservation(
                command_id=-1, content=str(output), command=command, exit_code=exit_code
            )
        except UnicodeDecodeError:
            return ErrorObservation('Command output could not be decoded as utf-8')
        except Exception as e:
            return ErrorObservation(f'Command execution failed: {str(e)}')<|MERGE_RESOLUTION|>--- conflicted
+++ resolved
@@ -215,11 +215,7 @@
 
     async def read(self, action: FileReadAction) -> Observation:
         # TODO: use self.file_store
-<<<<<<< HEAD
         assert self.sandbox is not None
-        working_dir = await self.sandbox.get_working_directory()
-        return await read_file(action.path, working_dir, action.start, action.end)
-=======
         working_dir = self.sandbox.get_working_directory()
         return await read_file(
             action.path,
@@ -229,7 +225,6 @@
             action.start,
             action.end,
         )
->>>>>>> 15697bed
 
     async def write(self, action: FileWriteAction) -> Observation:
         # TODO: use self.file_store
