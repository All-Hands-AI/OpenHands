"""
agentskills.py

This module provides various file manipulation skills for the OpenDevin agent.

Functions:
- open_file(path: str, line_number: int | None = 1, context_lines: int = 100): Opens a file and optionally moves to a specific line.
- goto_line(line_number): Moves the window to show the specified line number.
- scroll_down(): Moves the window down by the number of lines specified in WINDOW.
- scroll_up(): Moves the window up by the number of lines specified in WINDOW.
- create_file(filename): Creates and opens a new file with the given name.
- search_dir(search_term, dir_path='./'): Searches for a term in all files in the specified directory.
- search_file(search_term, file_path=None): Searches for a term in the specified file or the currently open file.
- find_file(file_name, dir_path='./'): Finds all files with the given name in the specified directory.
<<<<<<< HEAD
- edit_file_by_replace(file_name: str, to_replace: str, new_content: str): Replaces lines in a file with the given content.
- edit_file_by_line(file_name: str, start: int, end: int, content: str): Replaces lines in a file with the given content.
- insert_content_at_line(file_name: str, line_number: int, content: str): Inserts given content at the specified line number in a file.
- append_file(file_name: str, content: str): Appends the given content to the end of the specified file.
=======
- edit_file(file_name: str, to_replace: str, new_content: str): Replaces lines in a file with the given content.
- insert_content_at_line(file_name: str, line_number: int, content: str): Inserts given content at the specified line number in a file.
>>>>>>> 41ddba84
"""

import base64
import functools
import os
import re
import shutil
import subprocess
import tempfile
from inspect import signature
from typing import Optional

import docx
import PyPDF2
from openai import OpenAI
from pptx import Presentation
from pylatexenc.latex2text import LatexNodes2Text

CURRENT_FILE: str | None = None
CURRENT_LINE = 1
WINDOW = 300

ENABLE_AUTO_LINT = os.getenv('ENABLE_AUTO_LINT', 'false').lower() == 'true'

# This is also used in unit tests!
MSG_FILE_UPDATED = '[File updated (edited at line {line_number}). Please review the changes and make sure they are correct (correct indentation, no duplicate lines, etc). Edit the file again if necessary.]'

# OPENAI
OPENAI_API_KEY = os.getenv(
    'OPENAI_API_KEY', os.getenv('SANDBOX_ENV_OPENAI_API_KEY', '')
)
OPENAI_BASE_URL = os.getenv('OPENAI_BASE_URL', 'https://api.openai.com/v1')
OPENAI_MODEL = os.getenv('OPENAI_MODEL', 'gpt-4o-2024-05-13')
MAX_TOKEN = os.getenv('MAX_TOKEN', 500)

OPENAI_PROXY = f'{OPENAI_BASE_URL}/chat/completions'

client = OpenAI(api_key=OPENAI_API_KEY, base_url=OPENAI_BASE_URL)


# Define the decorator using the functionality of UpdatePwd
def update_pwd_decorator(func):
    @functools.wraps(func)
    def wrapper(*args, **kwargs):
        old_pwd = os.getcwd()
        jupyter_pwd = os.environ.get('JUPYTER_PWD', None)
        if jupyter_pwd:
            os.chdir(jupyter_pwd)
        try:
            return func(*args, **kwargs)
        finally:
            os.chdir(old_pwd)

    return wrapper


def _is_valid_filename(file_name) -> bool:
    if not file_name or not isinstance(file_name, str) or not file_name.strip():
        return False
    invalid_chars = '<>:"/\\|?*'
    if os.name == 'nt':  # Windows
        invalid_chars = '<>:"/\\|?*'
    elif os.name == 'posix':  # Unix-like systems
        invalid_chars = '\0'

    for char in invalid_chars:
        if char in file_name:
            return False
    return True


def _is_valid_path(path) -> bool:
    if not path or not isinstance(path, str):
        return False
    try:
        return os.path.exists(os.path.normpath(path))
    except PermissionError:
        return False


def _create_paths(file_name) -> bool:
    try:
        dirname = os.path.dirname(file_name)
        if dirname:
            os.makedirs(dirname, exist_ok=True)
        return True
    except PermissionError:
        return False


def _check_current_file(file_path: str | None = None) -> bool:
    global CURRENT_FILE
    if not file_path:
        file_path = CURRENT_FILE
    if not file_path or not os.path.isfile(file_path):
        raise ValueError('No file open. Use the open_file function first.')
    return True


def _clamp(value, min_value, max_value):
    return max(min_value, min(value, max_value))


def _lint_file(file_path: str) -> tuple[Optional[str], Optional[int]]:
    """
    Lint the file at the given path and return a tuple with a boolean indicating if there are errors,
    and the line number of the first error, if any.

    Returns:
        tuple[str, Optional[int]]: (lint_error, first_error_line_number)
    """

    if file_path.endswith('.py'):
        # Define the flake8 command with selected error codes
        command = [
            'flake8',
            '--isolated',
            '--select=F821,F822,F831,E112,E113,E999,E902',
            file_path,
        ]

        # Run the command using subprocess and redirect stderr to stdout
        result = subprocess.run(
            command,
            stdout=subprocess.PIPE,
            stderr=subprocess.STDOUT,
        )
        if result.returncode == 0:
            # Linting successful. No issues found.
            return None, None

        # Extract the line number from the first error message
        error_message = result.stdout.decode().strip()
        lint_error = 'ERRORS:\n' + error_message
        first_error_line = None
        for line in error_message.splitlines(True):
            if line.strip():
                # The format of the error message is: <filename>:<line>:<column>: <error code> <error message>
                parts = line.split(':')
                if len(parts) >= 2:
                    try:
                        first_error_line = int(parts[1])
                        break
                    except ValueError:
                        # Not a valid line number, continue to the next line
                        continue

        return lint_error, first_error_line

    # Not a python file, skip linting
    return None, None


def _print_window(file_path, targeted_line, WINDOW, return_str=False):
    global CURRENT_LINE
    _check_current_file(file_path)
    with open(file_path) as file:
        content = file.read()

        # Ensure the content ends with a newline character
        if not content.endswith('\n'):
            content += '\n'

        lines = content.splitlines(True)  # Keep all line ending characters
        total_lines = len(lines)

        # cover edge cases
        CURRENT_LINE = _clamp(targeted_line, 1, total_lines)
        half_window = max(1, WINDOW // 2)

        # Ensure at least one line above and below the targeted line
        start = max(1, CURRENT_LINE - half_window)
        end = min(total_lines, CURRENT_LINE + half_window)

        # Adjust start and end to ensure at least one line above and below
        if start == 1:
            end = min(total_lines, start + WINDOW - 1)
        if end == total_lines:
            start = max(1, end - WINDOW + 1)

        output = ''

        # only display this when there's at least one line above
        if start > 1:
            output += f'({start - 1} more lines above)\n'
        else:
            output += '(this is the beginning of the file)\n'
        for i in range(start, end + 1):
            _new_line = f'{i}|{lines[i-1]}'
            if not _new_line.endswith('\n'):
                _new_line += '\n'
            output += _new_line
        if end < total_lines:
            output += f'({total_lines - end} more lines below)\n'
        else:
            output += '(this is the end of the file)\n'
        output = output.rstrip()

        if return_str:
            return output
        else:
            print(output)


def _cur_file_header(CURRENT_FILE, total_lines) -> str:
    if not CURRENT_FILE:
        return ''
    return f'[File: {os.path.abspath(CURRENT_FILE)} ({total_lines} lines total)]\n'


@update_pwd_decorator
def open_file(
    path: str, line_number: int | None = 1, context_lines: int | None = WINDOW
) -> None:
    """
    Opens the file at the given path in the editor. If line_number is provided, the window will be moved to include that line.
    It only shows the first 300 lines by default! Max `context_lines` supported is 2000, use `scroll up/down`
    to view the file if you want to see more.

    Args:
        path: str: The path to the file to open, preferredly absolute path.
        line_number: int | None = 1: The line number to move to. Defaults to 1.
        context_lines: int | None = 300: Only shows this number of lines in the context window (usually from line 1), with line_number as the center (if possible). Defaults to 300.
    """
    global CURRENT_FILE, CURRENT_LINE, WINDOW

    if not os.path.isfile(path):
        raise FileNotFoundError(f'File {path} not found')

    CURRENT_FILE = os.path.abspath(path)
    with open(CURRENT_FILE) as file:
        total_lines = max(1, sum(1 for _ in file))

    if not isinstance(line_number, int) or line_number < 1 or line_number > total_lines:
        raise ValueError(f'Line number must be between 1 and {total_lines}')
    CURRENT_LINE = line_number

    # Override WINDOW with context_lines
    if context_lines is None or context_lines < 1:
        context_lines = WINDOW

    output = _cur_file_header(CURRENT_FILE, total_lines)
    output += _print_window(
        CURRENT_FILE, CURRENT_LINE, _clamp(context_lines, 1, 2000), return_str=True
    )
    print(output)


@update_pwd_decorator
def goto_line(line_number: int) -> None:
    """
    Moves the window to show the specified line number.

    Args:
        line_number: int: The line number to move to.
    """
    global CURRENT_FILE, CURRENT_LINE, WINDOW
    _check_current_file()

    with open(str(CURRENT_FILE)) as file:
        total_lines = max(1, sum(1 for _ in file))
    if not isinstance(line_number, int) or line_number < 1 or line_number > total_lines:
        raise ValueError(f'Line number must be between 1 and {total_lines}')

    CURRENT_LINE = _clamp(line_number, 1, total_lines)

    output = _cur_file_header(CURRENT_FILE, total_lines)
    output += _print_window(CURRENT_FILE, CURRENT_LINE, WINDOW, return_str=True)
    print(output)


@update_pwd_decorator
def scroll_down() -> None:
    """Moves the window down by 100 lines.

    Args:
        None
    """
    global CURRENT_FILE, CURRENT_LINE, WINDOW
    _check_current_file()

    with open(str(CURRENT_FILE)) as file:
        total_lines = max(1, sum(1 for _ in file))
    CURRENT_LINE = _clamp(CURRENT_LINE + WINDOW, 1, total_lines)
    output = _cur_file_header(CURRENT_FILE, total_lines)
    output += _print_window(CURRENT_FILE, CURRENT_LINE, WINDOW, return_str=True)
    print(output)


@update_pwd_decorator
def scroll_up() -> None:
    """Moves the window up by 100 lines.

    Args:
        None
    """
    global CURRENT_FILE, CURRENT_LINE, WINDOW
    _check_current_file()

    with open(str(CURRENT_FILE)) as file:
        total_lines = max(1, sum(1 for _ in file))
    CURRENT_LINE = _clamp(CURRENT_LINE - WINDOW, 1, total_lines)
    output = _cur_file_header(CURRENT_FILE, total_lines)
    output += _print_window(CURRENT_FILE, CURRENT_LINE, WINDOW, return_str=True)
    print(output)


@update_pwd_decorator
def create_file(filename: str) -> None:
    """Creates and opens a new file with the given name.

    Args:
        filename: str: The name of the file to create.
    """
    if os.path.exists(filename):
        raise FileExistsError(f"File '{filename}' already exists.")

    with open(filename, 'w') as file:
        file.write('\n')

    open_file(filename)
    print(f'[File {filename} created.]')


LINTER_ERROR_MSG = '[Your proposed edit has introduced new syntax error(s). Please understand the errors and retry your edit command.]\n'


<<<<<<< HEAD
def _edit_file_impl(
=======
def _edit_or_insert_file(
>>>>>>> 41ddba84
    file_name: str,
    start: int | None = None,
    end: int | None = None,
    content: str = '',
    is_insert: bool = False,
<<<<<<< HEAD
    is_append: bool = False,
=======
>>>>>>> 41ddba84
) -> str:
    """Internal method to handle common logic for edit_/append_file methods.

    Args:
        file_name: str: The name of the file to edit or append to.
        start: int | None = None: The start line number for editing. Ignored if is_append is True.
        end: int | None = None: The end line number for editing. Ignored if is_append is True.
        content: str: The content to replace the lines with or to append.
        is_insert: bool = False: Whether to insert content at the given line number instead of editing.
<<<<<<< HEAD
        is_append: bool = False: Whether to append content to the file instead of editing.
=======
>>>>>>> 41ddba84
    """
    ret_str = ''
    global CURRENT_FILE, CURRENT_LINE, WINDOW

    ERROR_MSG = f'[Error editing file {file_name}. Please confirm the file is correct.]'
    ERROR_MSG_SUFFIX = (
        'Your changes have NOT been applied. Please fix your edit command and try again.\n'
        'You either need to 1) Open the correct file and try again or 2) Specify the correct line number arguments.\n'
        'DO NOT re-run the same failed edit command. Running it again will lead to the same error.'
    )

    if not _is_valid_filename(file_name):
        raise FileNotFoundError('Invalid file name.')

    if not _is_valid_path(file_name):
        raise FileNotFoundError('Invalid path or file name.')

    if not _create_paths(file_name):
        raise PermissionError('Could not access or create directories.')

    if not os.path.isfile(file_name):
        raise FileNotFoundError(f'File {file_name} not found.')

    if is_insert and is_append:
        raise ValueError('Cannot insert and append at the same time.')

    # Use a temporary file to write changes
    content = str(content or '')
    temp_file_path = ''
    src_abs_path = os.path.abspath(file_name)
    first_error_line = None
    try:
        # Create a temporary file
        with tempfile.NamedTemporaryFile('w', delete=False) as temp_file:
            temp_file_path = temp_file.name

            # Read the original file and check if empty and for a trailing newline
            with open(file_name) as original_file:
                lines = original_file.readlines()

<<<<<<< HEAD
            if is_append:
                if lines and not (len(lines) == 1 and lines[0].strip() == ''):
                    if not lines[-1].endswith('\n'):
                        lines[-1] += '\n'
                    content_lines = content.splitlines(keepends=True)
                    new_lines = lines + content_lines
                    content = ''.join(new_lines)
            elif is_insert:
=======
            if is_insert:
>>>>>>> 41ddba84
                if len(lines) == 0:
                    new_lines = [
                        content + '\n' if not content.endswith('\n') else content
                    ]
                elif start is not None:
                    if len(lines) == 1 and lines[0].strip() == '':
<<<<<<< HEAD
                        # if the file with only 1 line and that line is empty
                        lines = []

                    if len(lines) == 0:
                        new_lines = [
                            content + '\n' if not content.endswith('\n') else content
                        ]
                    else:
                        new_lines = (
                            lines[: start - 1]
                            + [
                                content + '\n'
                                if not content.endswith('\n')
                                else content
                            ]
                            + lines[start - 1 :]
                        )
=======
                        # if the file is empty with only 1 line
                        lines = ['\n']
                    new_lines = (
                        lines[: start - 1]
                        + [content + '\n' if not content.endswith('\n') else content]
                        + lines[start - 1 :]
                    )
>>>>>>> 41ddba84
                else:
                    assert start is None
                    ret_str += (
                        f'{ERROR_MSG}\n'
                        f'Invalid line number: {start}. Line numbers must be between 1 and {len(lines)} (inclusive).\n'
                        f'{ERROR_MSG_SUFFIX}'
                    ) + '\n'

                content = ''.join(new_lines)
            else:
                # Handle cases where start or end are None
                if start is None:
                    start = 1  # Default to the beginning
                if end is None:
                    end = len(lines)  # Default to the end
                # Check arguments
                if not (1 <= start <= len(lines)):
                    ret_str += (
                        f'{ERROR_MSG}\n'
                        f'Invalid start line number: {start}. Line numbers must be between 1 and {len(lines)} (inclusive).\n'
                        f'{ERROR_MSG_SUFFIX}'
                    ) + '\n'
                if not (1 <= end <= len(lines)):
                    ret_str += (
                        f'{ERROR_MSG}\n'
                        f'Invalid end line number: {end}. Line numbers must be between 1 and {len(lines)} (inclusive).\n'
                        f'{ERROR_MSG_SUFFIX}'
                    ) + '\n'
                if start > end:
                    ret_str += (
                        f'{ERROR_MSG}\n'
                        f'Invalid line range: {start}-{end}. Start must be less than or equal to end.\n'
                        f'{ERROR_MSG_SUFFIX}'
                    ) + '\n'
                if not content.endswith('\n'):
                    content += '\n'
                content_lines = content.splitlines(True)
                new_lines = lines[: start - 1] + content_lines + lines[end:]
                content = ''.join(new_lines)

            if not content.endswith('\n'):
                content += '\n'

            # Write the new content to the temporary file
            temp_file.write(content)

        # Replace the original file with the temporary file atomically
        shutil.move(temp_file_path, src_abs_path)

        # Handle linting
        if ENABLE_AUTO_LINT:
            # BACKUP the original file
            original_file_backup_path = os.path.join(
                os.path.dirname(file_name),
                f'.backup.{os.path.basename(file_name)}',
            )
            with open(original_file_backup_path, 'w') as f:
                f.writelines(lines)

            lint_error, first_error_line = _lint_file(file_name)
            if lint_error is not None:
                if first_error_line is not None:
                    CURRENT_LINE = int(first_error_line)
                ret_str += LINTER_ERROR_MSG
                ret_str += lint_error + '\n'

                ret_str += '[This is how your edit would have looked if applied]\n'
                ret_str += '-------------------------------------------------\n'
                ret_str += (
                    _print_window(file_name, CURRENT_LINE, 10, return_str=True) + '\n'
                )
                ret_str += '-------------------------------------------------\n\n'

                ret_str += '[This is the original code before your edit]\n'
                ret_str += '-------------------------------------------------\n'
                ret_str += (
                    _print_window(
                        original_file_backup_path, CURRENT_LINE, 10, return_str=True
                    )
                    + '\n'
                )
                ret_str += '-------------------------------------------------\n'

                ret_str += (
                    'Your changes have NOT been applied. Please fix your edit command and try again.\n'
                    'You either need to 1) Specify the correct start/end line arguments or 2) Correct your edit code.\n'
                    'DO NOT re-run the same failed edit command. Running it again will lead to the same error.'
                )

                # recover the original file
                with open(original_file_backup_path) as fin, open(
                    file_name, 'w'
                ) as fout:
                    fout.write(fin.read())
                os.remove(original_file_backup_path)
                return ret_str

    except FileNotFoundError as e:
        ret_str += f'File not found: {e}\n'
    except IOError as e:
        ret_str += f'An error occurred while handling the file: {e}\n'
    except ValueError as e:
        ret_str += f'Invalid input: {e}\n'
    except Exception as e:
        # Clean up the temporary file if an error occurs
        if temp_file_path and os.path.exists(temp_file_path):
            os.remove(temp_file_path)
        print(f'An unexpected error occurred: {e}')
        raise e

    # Update the file information and print the updated content
    with open(file_name, 'r', encoding='utf-8') as file:
        n_total_lines = max(1, len(file.readlines()))
    if first_error_line is not None and int(first_error_line) > 0:
        CURRENT_LINE = first_error_line
    else:
<<<<<<< HEAD
        if is_append:
            CURRENT_LINE = max(1, len(lines))  # end of original file
        else:
            CURRENT_LINE = start or n_total_lines or 1
    ret_str += f'[File: {os.path.abspath(file_name)} ({n_total_lines} lines total after edit)]\n'
    CURRENT_FILE = file_name
    ret_str += _print_window(CURRENT_FILE, CURRENT_LINE, WINDOW, return_str=True) + '\n'
    ret_str += MSG_FILE_UPDATED.format(line_number=CURRENT_LINE)
=======
        CURRENT_LINE = start or n_total_lines or 1
    ret_str += f'[File: {os.path.abspath(file_name)} ({n_total_lines} lines total after edit)]\n'
    CURRENT_FILE = file_name
    ret_str += _print_window(CURRENT_FILE, CURRENT_LINE, WINDOW, return_str=True) + '\n'
    ret_str += MSG_FILE_UPDATED
>>>>>>> 41ddba84
    return ret_str


@update_pwd_decorator
<<<<<<< HEAD
def edit_file_by_replace(file_name: str, to_replace: str, new_content: str) -> None:
=======
def edit_file(file_name: str, to_replace: str, new_content: str) -> None:
>>>>>>> 41ddba84
    """Edit a file. This will search for `to_replace` in the given file and replace it with `new_content`.

    Every *to_replace* must *EXACTLY MATCH* the existing source code, character for character, including all comments, docstrings, etc.

    Include enough lines to make code in `to_replace` unique. `to_replace` should NOT be empty.
<<<<<<< HEAD
    `edit_file_by_replace` will only replace the *first* matching occurrences.
=======
    `edit_file` will only replace the *first* matching occurrences.
>>>>>>> 41ddba84

    For example, given a file "/workspace/example.txt" with the following content:
    ```
    line 1
    line 2
    line 2
    line 3
    ```

    EDITING: If you want to replace the second occurrence of "line 2", you can make `to_replace` unique:

<<<<<<< HEAD
    edit_file_by_replace(
=======
    edit_file(
>>>>>>> 41ddba84
        '/workspace/example.txt',
        to_replace='line 2\nline 3',
        new_content='new line\nline 3',
    )

    This will replace only the second "line 2" with "new line". The first "line 2" will remain unchanged.

    The resulting file will be:
    ```
    line 1
    line 2
    new line
    line 3
    ```
<<<<<<< HEAD

    REMOVAL: If you want to remove "line 2" and "line 3", you can set `new_content` to an empty string:

    edit_file_by_replace(
        '/workspace/example.txt',
        to_replace='line 2\nline 3',
        new_content='',
    )

    Args:
        file_name: str: The name of the file to edit.
        to_replace: str: The content to search for and replace.
        new_content: str: The new content to replace the old content with.
    """
    # FIXME: support replacing *all* occurrences
    if to_replace.strip() == '':
        raise ValueError('`to_replace` must not be empty.')

    # search for `to_replace` in the file
    # if found, replace it with `new_content`
    # if not found, perform a fuzzy search to find the closest match and replace it with `new_content`
    with open(file_name, 'r') as file:
        file_content = file.read()

    start = file_content.find(to_replace)
    if start != -1:
        # Convert start from index to line number
        start_line_number = file_content[:start].count('\n') + 1
        end_line_number = start_line_number + len(to_replace.splitlines()) - 1
    else:

        def _fuzzy_transform(s: str) -> str:
            # remove all space except newline
            return re.sub(r'[^\S\n]+', '', s)

        # perform a fuzzy search (remove all spaces except newlines)
        to_replace_fuzzy = _fuzzy_transform(to_replace)
        file_content_fuzzy = _fuzzy_transform(file_content)
        # find the closest match
        start = file_content_fuzzy.find(to_replace_fuzzy)
        if start == -1:
            print(
                f'[No exact match found in {file_name} for\n```\n{to_replace}\n```\n]'
            )
            return
        # Convert start from index to line number for fuzzy match
        start_line_number = file_content_fuzzy[:start].count('\n') + 1
        end_line_number = start_line_number + len(to_replace.splitlines()) - 1

    ret_str = _edit_file_impl(
        file_name,
        start=start_line_number,
        end=end_line_number,
        content=new_content,
        is_insert=False,
    )
    # lint_error = bool(LINTER_ERROR_MSG in ret_str)
    # TODO: automatically tries to fix linter error (maybe involve some static analysis tools on the location near the edit to figure out indentation)
    print(ret_str)


@update_pwd_decorator
def edit_file_by_line(file_name: str, start: int, end: int, new_content: str) -> None:
    """Edit a file.
=======
>>>>>>> 41ddba84

    REMOVAL: If you want to remove "line 2" and "line 3", you can set `new_content` to an empty string:

    edit_file(
        '/workspace/example.txt',
        to_replace='line 2\nline 3',
        new_content='',
    )

    For example, given a file "/workspace/example.txt" with the following content (line numbers are included for clarity):
    ```
    1|line 1
    2|line 2
    3|line 3
    ```
    If you want to replace the second line, you can call:
    edit_file_by_line('/workspace/example.txt', 2, 2, 'new line')
    This will give the following result:
    ```
    1|line 1
    2|new line
    3|line 3
    ```

    Args:
        file_name: str: The name of the file to edit.
        to_replace: str: The content to search for and replace.
        new_content: str: The new content to replace the old content with.
    """
<<<<<<< HEAD
    ret_str = _edit_file_impl(
        file_name,
        start=start,
        end=end,
        content=new_content,
        is_insert=False,
        is_append=False,
    )
    print(ret_str)


@update_pwd_decorator
def insert_content_at_line(file_name: str, line_number: int, content: str) -> None:
    """Insert content at the given line number in a file.
    This will NOT modify the content of the lines before OR after the given line number.

    For example, if the file has the following content:
    ```
    line 1
    line 2
    line 3
    ```
    and you call `insert_content_at_line('file.txt', 2, 'new line')`, the file will be updated to:
    ```
    line 1
    new line
    line 2
    line 3
    ```

    Args:
        file_name: str: The name of the file to edit.
        line_number: int: The line number (starting from 1) to insert the content after.
        content: str: The content to insert.
    """
    ret_str = _edit_file_impl(
        file_name,
        start=line_number,
        end=line_number,
        content=content,
        is_insert=True,
        is_append=False,
    )
=======
    # FIXME: support replacing *all* occurrences
    if to_replace.strip() == '':
        raise ValueError('`to_replace` must not be empty.')

    # search for `to_replace` in the file
    # if found, replace it with `new_content`
    # if not found, perform a fuzzy search to find the closest match and replace it with `new_content`
    with open(file_name, 'r') as file:
        file_content = file.read()

    start = file_content.find(to_replace)
    if start != -1:
        # Convert start from index to line number
        start_line_number = file_content[:start].count('\n') + 1
        end_line_number = start_line_number + len(to_replace.splitlines()) - 1
    else:

        def _fuzzy_transform(s: str) -> str:
            # remove all space except newline
            return re.sub(r'[^\S\n]+', '', s)

        # perform a fuzzy search (remove all spaces except newlines)
        to_replace_fuzzy = _fuzzy_transform(to_replace)
        file_content_fuzzy = _fuzzy_transform(file_content)
        # find the closest match
        start = file_content_fuzzy.find(to_replace_fuzzy)
        if start == -1:
            print(
                f'[No exact match found in {file_name} for\n```\n{to_replace}\n```\n]'
            )
            return
        # Convert start from index to line number for fuzzy match
        start_line_number = file_content_fuzzy[:start].count('\n') + 1
        end_line_number = start_line_number + len(to_replace.splitlines()) - 1

    ret_str = _edit_or_insert_file(
        file_name,
        start=start_line_number,
        end=end_line_number,
        content=new_content,
        is_insert=False,
    )
    # lint_error = bool(LINTER_ERROR_MSG in ret_str)
    # TODO: automatically tries to fix linter error (maybe involve some static analysis tools on the location near the edit to figure out indentation)
>>>>>>> 41ddba84
    print(ret_str)


@update_pwd_decorator
<<<<<<< HEAD
def append_file(file_name: str, content: str) -> None:
    """Append content to the given file.
    It appends text `content` to the end of the specified file.
=======
def insert_content_at_line(file_name: str, line_number: int, content: str) -> None:
    """Insert content at the given line number in a file.
    This will NOT modify the content of the lines before OR after the given line number.

    For example, if the file has the following content:
    ```
    line 1
    line 2
    line 3
    ```
    and you call `insert_content_at_line('file.txt', 2, 'new line')`, the file will be updated to:
    ```
    line 1
    new line
    line 2
    line 3
    ```

>>>>>>> 41ddba84
    Args:
        file_name: str: The name of the file to edit.
        line_number: int: The line number (starting from 1) to insert the content after.
        content: str: The content to insert.
    """
<<<<<<< HEAD
    ret_str = _edit_file_impl(
        file_name,
        start=None,
        end=None,
        content=content,
        is_insert=False,
        is_append=True,
=======
    ret_str = _edit_or_insert_file(
        file_name, start=line_number, end=line_number, content=content, is_insert=True
>>>>>>> 41ddba84
    )
    print(ret_str)


@update_pwd_decorator
def search_dir(search_term: str, dir_path: str = './') -> None:
    """Searches for search_term in all files in dir. If dir is not provided, searches in the current directory.

    Args:
        search_term: str: The term to search for.
        dir_path: Optional[str]: The path to the directory to search.
    """
    if not os.path.isdir(dir_path):
        raise FileNotFoundError(f'Directory {dir_path} not found')
    matches = []
    for root, _, files in os.walk(dir_path):
        for file in files:
            if file.startswith('.'):
                continue
            file_path = os.path.join(root, file)
            with open(file_path, 'r', errors='ignore') as f:
                for line_num, line in enumerate(f, 1):
                    if search_term in line:
                        matches.append((file_path, line_num, line.strip()))

    if not matches:
        print(f'No matches found for "{search_term}" in {dir_path}')
        return

    num_matches = len(matches)
    num_files = len(set(match[0] for match in matches))

    if num_files > 100:
        print(
            f'More than {num_files} files matched for "{search_term}" in {dir_path}. Please narrow your search.'
        )
        return

    print(f'[Found {num_matches} matches for "{search_term}" in {dir_path}]')
    for file_path, line_num, line in matches:
        print(f'{file_path} (Line {line_num}): {line}')
    print(f'[End of matches for "{search_term}" in {dir_path}]')


@update_pwd_decorator
def search_file(search_term: str, file_path: Optional[str] = None) -> None:
    """Searches for search_term in file. If file is not provided, searches in the current open file.

    Args:
        search_term: str: The term to search for.
        file_path: Optional[str]: The path to the file to search.
    """
    global CURRENT_FILE
    if file_path is None:
        file_path = CURRENT_FILE
    if file_path is None:
        raise FileNotFoundError(
            'No file specified or open. Use the open_file function first.'
        )
    if not os.path.isfile(file_path):
        raise FileNotFoundError(f'File {file_path} not found')

    matches = []
    with open(file_path) as file:
        for i, line in enumerate(file, 1):
            if search_term in line:
                matches.append((i, line.strip()))

    if matches:
        print(f'[Found {len(matches)} matches for "{search_term}" in {file_path}]')
        for match in matches:
            print(f'Line {match[0]}: {match[1]}')
        print(f'[End of matches for "{search_term}" in {file_path}]')
    else:
        print(f'[No matches found for "{search_term}" in {file_path}]')


@update_pwd_decorator
def find_file(file_name: str, dir_path: str = './') -> None:
    """Finds all files with the given name in the specified directory.

    Args:
        file_name: str: The name of the file to find.
        dir_path: Optional[str]: The path to the directory to search.
    """
    if not os.path.isdir(dir_path):
        raise FileNotFoundError(f'Directory {dir_path} not found')

    matches = []
    for root, _, files in os.walk(dir_path):
        for file in files:
            if file_name in file:
                matches.append(os.path.join(root, file))

    if matches:
        print(f'[Found {len(matches)} matches for "{file_name}" in {dir_path}]')
        for match in matches:
            print(f'{match}')
        print(f'[End of matches for "{file_name}" in {dir_path}]')
    else:
        print(f'[No matches found for "{file_name}" in {dir_path}]')


@update_pwd_decorator
def parse_pdf(file_path: str) -> None:
    """Parses the content of a PDF file and prints it.

    Args:
        file_path: str: The path to the file to open.
    """
    print(f'[Reading PDF file from {file_path}]')
    content = PyPDF2.PdfReader(file_path)
    text = ''
    for page_idx in range(len(content.pages)):
        text += (
            f'@@ Page {page_idx + 1} @@\n'
            + content.pages[page_idx].extract_text()
            + '\n\n'
        )
    print(text.strip())


@update_pwd_decorator
def parse_docx(file_path: str) -> None:
    """
    Parses the content of a DOCX file and prints it.

    Args:
        file_path: str: The path to the file to open.
    """
    print(f'[Reading DOCX file from {file_path}]')
    content = docx.Document(file_path)
    text = ''
    for i, para in enumerate(content.paragraphs):
        text += f'@@ Page {i + 1} @@\n' + para.text + '\n\n'
    print(text)


@update_pwd_decorator
def parse_latex(file_path: str) -> None:
    """
    Parses the content of a LaTex file and prints it.

    Args:
        file_path: str: The path to the file to open.
    """
    print(f'[Reading LaTex file from {file_path}]')
    with open(file_path) as f:
        data = f.read()
    text = LatexNodes2Text().latex_to_text(data)
    print(text.strip())


def _base64_img(file_path: str) -> str:
    with open(file_path, 'rb') as image_file:
        encoded_image = base64.b64encode(image_file.read()).decode('utf-8')
    return encoded_image


def _base64_video(file_path: str, frame_interval: int = 10) -> list[str]:
    import cv2

    video = cv2.VideoCapture(file_path)
    base64_frames = []
    frame_count = 0
    while video.isOpened():
        success, frame = video.read()
        if not success:
            break
        if frame_count % frame_interval == 0:
            _, buffer = cv2.imencode('.jpg', frame)
            base64_frames.append(base64.b64encode(buffer).decode('utf-8'))
        frame_count += 1
    video.release()
    return base64_frames


def _prepare_image_messages(task: str, base64_image: str):
    return [
        {
            'role': 'user',
            'content': [
                {'type': 'text', 'text': task},
                {
                    'type': 'image_url',
                    'image_url': {'url': f'data:image/jpeg;base64,{base64_image}'},
                },
            ],
        }
    ]


@update_pwd_decorator
def parse_audio(file_path: str, model: str = 'whisper-1') -> None:
    """
    Parses the content of an audio file and prints it.

    Args:
        file_path: str: The path to the audio file to transcribe.
        model: Optional[str]: The audio model to use for transcription. Defaults to 'whisper-1'.
    """
    print(f'[Transcribing audio file from {file_path}]')
    try:
        # TODO: record the COST of the API call
        with open(file_path, 'rb') as audio_file:
            transcript = client.audio.translations.create(model=model, file=audio_file)
        print(transcript.text)

    except Exception as e:
        print(f'Error transcribing audio file: {e}')


@update_pwd_decorator
def parse_image(
    file_path: str, task: str = 'Describe this image as detail as possible.'
) -> None:
    """
    Parses the content of an image file and prints the description.

    Args:
        file_path: str: The path to the file to open.
        task: Optional[str]: The task description for the API call. Defaults to 'Describe this image as detail as possible.'.
    """
    print(f'[Reading image file from {file_path}]')
    # TODO: record the COST of the API call
    try:
        base64_image = _base64_img(file_path)
        response = client.chat.completions.create(
            model=OPENAI_MODEL,
            messages=_prepare_image_messages(task, base64_image),
            max_tokens=MAX_TOKEN,
        )
        content = response.choices[0].message.content
        print(content)

    except Exception as error:
        print(f'Error with the request: {error}')


@update_pwd_decorator
def parse_video(
    file_path: str,
    task: str = 'Describe this image as detail as possible.',
    frame_interval: int = 30,
) -> None:
    """
    Parses the content of an image file and prints the description.

    Args:
        file_path: str: The path to the video file to open.
        task: Optional[str]: The task description for the API call. Defaults to 'Describe this image as detail as possible.'.
        frame_interval: Optional[int]: The interval between frames to analyze. Defaults to 30.

    """
    print(
        f'[Processing video file from {file_path} with frame interval {frame_interval}]'
    )

    task = task or 'This is one frame from a video, please summarize this frame.'
    base64_frames = _base64_video(file_path)
    selected_frames = base64_frames[::frame_interval]

    if len(selected_frames) > 30:
        new_interval = len(base64_frames) // 30
        selected_frames = base64_frames[::new_interval]

    print(f'Totally {len(selected_frames)} would be analyze...\n')

    idx = 0
    for base64_frame in selected_frames:
        idx += 1
        print(f'Process the {file_path}, current No. {idx * frame_interval} frame...')
        # TODO: record the COST of the API call
        try:
            response = client.chat.completions.create(
                model=OPENAI_MODEL,
                messages=_prepare_image_messages(task, base64_frame),
                max_tokens=MAX_TOKEN,
            )

            content = response.choices[0].message.content
            current_frame_content = f"Frame {idx}'s content: {content}\n"
            print(current_frame_content)

        except Exception as error:
            print(f'Error with the request: {error}')


@update_pwd_decorator
def parse_pptx(file_path: str) -> None:
    """
    Parses the content of a pptx file and prints it.

    Args:
        file_path: str: The path to the file to open.
    """
    print(f'[Reading PowerPoint file from {file_path}]')
    try:
        pres = Presentation(str(file_path))
        text = []
        for slide_idx, slide in enumerate(pres.slides):
            text.append(f'@@ Slide {slide_idx + 1} @@')
            for shape in slide.shapes:
                if hasattr(shape, 'text'):
                    text.append(shape.text)
        print('\n'.join(text))

    except Exception as e:
        print(f'Error reading PowerPoint file: {e}')


__all__ = [
    # file operation
    'open_file',
    'goto_line',
    'scroll_down',
    'scroll_up',
    'create_file',
<<<<<<< HEAD
    'edit_file_by_replace',
    'edit_file_by_line',
    'insert_content_at_line',
    'append_file',
=======
    'edit_file',
    'insert_content_at_line',
>>>>>>> 41ddba84
    'search_dir',
    'search_file',
    'find_file',
    # readers
    'parse_pdf',
    'parse_docx',
    'parse_latex',
    'parse_pptx',
]

if OPENAI_API_KEY and OPENAI_BASE_URL:
    __all__ += ['parse_audio', 'parse_video', 'parse_image']

DOCUMENTATION = ''
for func_name in __all__:
    func = globals()[func_name]

    cur_doc = func.__doc__
    # remove indentation from docstring and extra empty lines
    cur_doc = '\n'.join(filter(None, map(lambda x: x.strip(), cur_doc.split('\n'))))
    # now add a consistent 4 indentation
    cur_doc = '\n'.join(map(lambda x: ' ' * 4 + x, cur_doc.split('\n')))

    fn_signature = f'{func.__name__}' + str(signature(func))
    DOCUMENTATION += f'{fn_signature}:\n{cur_doc}\n\n'<|MERGE_RESOLUTION|>--- conflicted
+++ resolved
@@ -12,15 +12,10 @@
 - search_dir(search_term, dir_path='./'): Searches for a term in all files in the specified directory.
 - search_file(search_term, file_path=None): Searches for a term in the specified file or the currently open file.
 - find_file(file_name, dir_path='./'): Finds all files with the given name in the specified directory.
-<<<<<<< HEAD
 - edit_file_by_replace(file_name: str, to_replace: str, new_content: str): Replaces lines in a file with the given content.
 - edit_file_by_line(file_name: str, start: int, end: int, content: str): Replaces lines in a file with the given content.
 - insert_content_at_line(file_name: str, line_number: int, content: str): Inserts given content at the specified line number in a file.
 - append_file(file_name: str, content: str): Appends the given content to the end of the specified file.
-=======
-- edit_file(file_name: str, to_replace: str, new_content: str): Replaces lines in a file with the given content.
-- insert_content_at_line(file_name: str, line_number: int, content: str): Inserts given content at the specified line number in a file.
->>>>>>> 41ddba84
 """
 
 import base64
@@ -348,20 +343,13 @@
 LINTER_ERROR_MSG = '[Your proposed edit has introduced new syntax error(s). Please understand the errors and retry your edit command.]\n'
 
 
-<<<<<<< HEAD
 def _edit_file_impl(
-=======
-def _edit_or_insert_file(
->>>>>>> 41ddba84
     file_name: str,
     start: int | None = None,
     end: int | None = None,
     content: str = '',
     is_insert: bool = False,
-<<<<<<< HEAD
     is_append: bool = False,
-=======
->>>>>>> 41ddba84
 ) -> str:
     """Internal method to handle common logic for edit_/append_file methods.
 
@@ -371,10 +359,7 @@
         end: int | None = None: The end line number for editing. Ignored if is_append is True.
         content: str: The content to replace the lines with or to append.
         is_insert: bool = False: Whether to insert content at the given line number instead of editing.
-<<<<<<< HEAD
         is_append: bool = False: Whether to append content to the file instead of editing.
-=======
->>>>>>> 41ddba84
     """
     ret_str = ''
     global CURRENT_FILE, CURRENT_LINE, WINDOW
@@ -415,7 +400,6 @@
             with open(file_name) as original_file:
                 lines = original_file.readlines()
 
-<<<<<<< HEAD
             if is_append:
                 if lines and not (len(lines) == 1 and lines[0].strip() == ''):
                     if not lines[-1].endswith('\n'):
@@ -424,16 +408,12 @@
                     new_lines = lines + content_lines
                     content = ''.join(new_lines)
             elif is_insert:
-=======
-            if is_insert:
->>>>>>> 41ddba84
                 if len(lines) == 0:
                     new_lines = [
                         content + '\n' if not content.endswith('\n') else content
                     ]
                 elif start is not None:
                     if len(lines) == 1 and lines[0].strip() == '':
-<<<<<<< HEAD
                         # if the file with only 1 line and that line is empty
                         lines = []
 
@@ -451,15 +431,6 @@
                             ]
                             + lines[start - 1 :]
                         )
-=======
-                        # if the file is empty with only 1 line
-                        lines = ['\n']
-                    new_lines = (
-                        lines[: start - 1]
-                        + [content + '\n' if not content.endswith('\n') else content]
-                        + lines[start - 1 :]
-                    )
->>>>>>> 41ddba84
                 else:
                     assert start is None
                     ret_str += (
@@ -576,7 +547,6 @@
     if first_error_line is not None and int(first_error_line) > 0:
         CURRENT_LINE = first_error_line
     else:
-<<<<<<< HEAD
         if is_append:
             CURRENT_LINE = max(1, len(lines))  # end of original file
         else:
@@ -585,32 +555,17 @@
     CURRENT_FILE = file_name
     ret_str += _print_window(CURRENT_FILE, CURRENT_LINE, WINDOW, return_str=True) + '\n'
     ret_str += MSG_FILE_UPDATED.format(line_number=CURRENT_LINE)
-=======
-        CURRENT_LINE = start or n_total_lines or 1
-    ret_str += f'[File: {os.path.abspath(file_name)} ({n_total_lines} lines total after edit)]\n'
-    CURRENT_FILE = file_name
-    ret_str += _print_window(CURRENT_FILE, CURRENT_LINE, WINDOW, return_str=True) + '\n'
-    ret_str += MSG_FILE_UPDATED
->>>>>>> 41ddba84
     return ret_str
 
 
 @update_pwd_decorator
-<<<<<<< HEAD
 def edit_file_by_replace(file_name: str, to_replace: str, new_content: str) -> None:
-=======
-def edit_file(file_name: str, to_replace: str, new_content: str) -> None:
->>>>>>> 41ddba84
     """Edit a file. This will search for `to_replace` in the given file and replace it with `new_content`.
 
     Every *to_replace* must *EXACTLY MATCH* the existing source code, character for character, including all comments, docstrings, etc.
 
     Include enough lines to make code in `to_replace` unique. `to_replace` should NOT be empty.
-<<<<<<< HEAD
     `edit_file_by_replace` will only replace the *first* matching occurrences.
-=======
-    `edit_file` will only replace the *first* matching occurrences.
->>>>>>> 41ddba84
 
     For example, given a file "/workspace/example.txt" with the following content:
     ```
@@ -622,11 +577,7 @@
 
     EDITING: If you want to replace the second occurrence of "line 2", you can make `to_replace` unique:
 
-<<<<<<< HEAD
     edit_file_by_replace(
-=======
-    edit_file(
->>>>>>> 41ddba84
         '/workspace/example.txt',
         to_replace='line 2\nline 3',
         new_content='new line\nline 3',
@@ -641,7 +592,6 @@
     new line
     line 3
     ```
-<<<<<<< HEAD
 
     REMOVAL: If you want to remove "line 2" and "line 3", you can set `new_content` to an empty string:
 
@@ -706,8 +656,37 @@
 @update_pwd_decorator
 def edit_file_by_line(file_name: str, start: int, end: int, new_content: str) -> None:
     """Edit a file.
-=======
->>>>>>> 41ddba84
+
+    Every *to_replace* must *EXACTLY MATCH* the existing source code, character for character, including all comments, docstrings, etc.
+
+    Include enough lines to make code in `to_replace` unique. `to_replace` should NOT be empty.
+    `edit_file` will only replace the *first* matching occurrences.
+
+    For example, given a file "/workspace/example.txt" with the following content:
+    ```
+    line 1
+    line 2
+    line 2
+    line 3
+    ```
+
+    EDITING: If you want to replace the second occurrence of "line 2", you can make `to_replace` unique:
+
+    edit_file(
+        '/workspace/example.txt',
+        to_replace='line 2\nline 3',
+        new_content='new line\nline 3',
+    )
+
+    This will replace only the second "line 2" with "new line". The first "line 2" will remain unchanged.
+
+    The resulting file will be:
+    ```
+    line 1
+    line 2
+    new line
+    line 3
+    ```
 
     REMOVAL: If you want to remove "line 2" and "line 3", you can set `new_content` to an empty string:
 
@@ -737,7 +716,6 @@
         to_replace: str: The content to search for and replace.
         new_content: str: The new content to replace the old content with.
     """
-<<<<<<< HEAD
     ret_str = _edit_file_impl(
         file_name,
         start=start,
@@ -781,86 +759,18 @@
         is_insert=True,
         is_append=False,
     )
-=======
-    # FIXME: support replacing *all* occurrences
-    if to_replace.strip() == '':
-        raise ValueError('`to_replace` must not be empty.')
-
-    # search for `to_replace` in the file
-    # if found, replace it with `new_content`
-    # if not found, perform a fuzzy search to find the closest match and replace it with `new_content`
-    with open(file_name, 'r') as file:
-        file_content = file.read()
-
-    start = file_content.find(to_replace)
-    if start != -1:
-        # Convert start from index to line number
-        start_line_number = file_content[:start].count('\n') + 1
-        end_line_number = start_line_number + len(to_replace.splitlines()) - 1
-    else:
-
-        def _fuzzy_transform(s: str) -> str:
-            # remove all space except newline
-            return re.sub(r'[^\S\n]+', '', s)
-
-        # perform a fuzzy search (remove all spaces except newlines)
-        to_replace_fuzzy = _fuzzy_transform(to_replace)
-        file_content_fuzzy = _fuzzy_transform(file_content)
-        # find the closest match
-        start = file_content_fuzzy.find(to_replace_fuzzy)
-        if start == -1:
-            print(
-                f'[No exact match found in {file_name} for\n```\n{to_replace}\n```\n]'
-            )
-            return
-        # Convert start from index to line number for fuzzy match
-        start_line_number = file_content_fuzzy[:start].count('\n') + 1
-        end_line_number = start_line_number + len(to_replace.splitlines()) - 1
-
-    ret_str = _edit_or_insert_file(
-        file_name,
-        start=start_line_number,
-        end=end_line_number,
-        content=new_content,
-        is_insert=False,
-    )
-    # lint_error = bool(LINTER_ERROR_MSG in ret_str)
-    # TODO: automatically tries to fix linter error (maybe involve some static analysis tools on the location near the edit to figure out indentation)
->>>>>>> 41ddba84
     print(ret_str)
 
 
 @update_pwd_decorator
-<<<<<<< HEAD
 def append_file(file_name: str, content: str) -> None:
     """Append content to the given file.
     It appends text `content` to the end of the specified file.
-=======
-def insert_content_at_line(file_name: str, line_number: int, content: str) -> None:
-    """Insert content at the given line number in a file.
-    This will NOT modify the content of the lines before OR after the given line number.
-
-    For example, if the file has the following content:
-    ```
-    line 1
-    line 2
-    line 3
-    ```
-    and you call `insert_content_at_line('file.txt', 2, 'new line')`, the file will be updated to:
-    ```
-    line 1
-    new line
-    line 2
-    line 3
-    ```
-
->>>>>>> 41ddba84
     Args:
         file_name: str: The name of the file to edit.
         line_number: int: The line number (starting from 1) to insert the content after.
         content: str: The content to insert.
     """
-<<<<<<< HEAD
     ret_str = _edit_file_impl(
         file_name,
         start=None,
@@ -868,10 +778,6 @@
         content=content,
         is_insert=False,
         is_append=True,
-=======
-    ret_str = _edit_or_insert_file(
-        file_name, start=line_number, end=line_number, content=content, is_insert=True
->>>>>>> 41ddba84
     )
     print(ret_str)
 
@@ -1190,15 +1096,10 @@
     'scroll_down',
     'scroll_up',
     'create_file',
-<<<<<<< HEAD
     'edit_file_by_replace',
     'edit_file_by_line',
     'insert_content_at_line',
     'append_file',
-=======
-    'edit_file',
-    'insert_content_at_line',
->>>>>>> 41ddba84
     'search_dir',
     'search_file',
     'find_file',
