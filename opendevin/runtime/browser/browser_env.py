--- conflicted
+++ resolved
@@ -103,12 +103,9 @@
                 )
                 self.process.terminate()
                 self.process.join(5)  # Wait for the process to terminate
-<<<<<<< HEAD
-=======
                 if self.process.is_alive():
                     self.process.kill()
                     self.process.join(5)  # Wait for the process to terminate
->>>>>>> 99651e32
             self.agent_side.close()
             self.browser_side.close()
         except Exception:
