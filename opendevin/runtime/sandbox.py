<<<<<<< HEAD
=======
import copy
import json
import os
>>>>>>> 257698e8
from abc import ABC, abstractmethod

from opendevin.core.config import SandboxConfig
from opendevin.core.schema import CancellableStream
from opendevin.runtime.plugins.mixin import PluginMixin


class Sandbox(ABC, PluginMixin):
    _env: dict[str, str] = {}
    is_initial_session: bool = True

<<<<<<< HEAD
    def __init__(self, **kwargs):
=======
    def __init__(self, config: SandboxConfig):
        self.config = copy.deepcopy(config)
        for key in os.environ:
            if key.startswith('SANDBOX_ENV_'):
                sandbox_key = key.removeprefix('SANDBOX_ENV_')
                self.add_to_env(sandbox_key, os.environ[key])
        if config.enable_auto_lint:
            self.add_to_env('ENABLE_AUTO_LINT', 'true')
>>>>>>> 257698e8
        self.initialize_plugins: bool = config.initialize_plugins

    @abstractmethod
    def execute(
        self, cmd: str, stream: bool = False, timeout: int | None = None
    ) -> tuple[int, str | CancellableStream]:
        pass

    @abstractmethod
    def close(self):
        pass

    @abstractmethod
    def copy_to(self, host_src: str, sandbox_dest: str, recursive: bool = False):
        pass

    @abstractmethod
    def get_working_directory(self):
        pass<|MERGE_RESOLUTION|>--- conflicted
+++ resolved
@@ -1,9 +1,4 @@
-<<<<<<< HEAD
-=======
 import copy
-import json
-import os
->>>>>>> 257698e8
 from abc import ABC, abstractmethod
 
 from opendevin.core.config import SandboxConfig
@@ -15,18 +10,8 @@
     _env: dict[str, str] = {}
     is_initial_session: bool = True
 
-<<<<<<< HEAD
-    def __init__(self, **kwargs):
-=======
     def __init__(self, config: SandboxConfig):
         self.config = copy.deepcopy(config)
-        for key in os.environ:
-            if key.startswith('SANDBOX_ENV_'):
-                sandbox_key = key.removeprefix('SANDBOX_ENV_')
-                self.add_to_env(sandbox_key, os.environ[key])
-        if config.enable_auto_lint:
-            self.add_to_env('ENABLE_AUTO_LINT', 'true')
->>>>>>> 257698e8
         self.initialize_plugins: bool = config.initialize_plugins
 
     @abstractmethod
