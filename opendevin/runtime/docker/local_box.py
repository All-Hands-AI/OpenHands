import asyncio
import atexit
import os
import subprocess
import sys

from opendevin.core.config import SandboxConfig
from opendevin.core.logger import opendevin_logger as logger
from opendevin.core.schema import CancellableStream
from opendevin.runtime.sandbox import Sandbox
from opendevin.runtime.utils.async_utils import async_to_sync

# ===============================================================================
#  ** WARNING **
#
#  This sandbox should only be used when OpenDevin is running inside a container
#
#  Sandboxes are generally isolated so that they cannot affect the host machine.
#  This Sandbox implementation does not provide isolation, and can inadvertently
#  run dangerous commands on the host machine, potentially rendering the host
#  machine unusable.
#
#  This sandbox is meant for use with OpenDevin Quickstart
#
#  DO NOT USE THIS SANDBOX IN A PRODUCTION ENVIRONMENT
# ===============================================================================


class LocalBox(Sandbox):
<<<<<<< HEAD
    _instance = None
    _initialization_lock = asyncio.Lock()

    def __new__(cls, *args, **kwargs):
        if cls._instance is None:
            cls._instance = super().__new__(cls)
        return cls._instance

    def __init__(self, timeout: int = config.sandbox.timeout):
        if not hasattr(self, '_initialized'):
            os.makedirs(config.workspace_base, exist_ok=True)
            self.timeout = timeout
            self._env = os.environ.copy()
            self._initialized = False
            self._local_init_complete = asyncio.Event()
            atexit.register(self.sync_cleanup)
            super().__init__()

    @async_to_sync
    def initialize(self):
        return self.ainit()

    async def ainit(self):
        await super().initialize()
        if not self._local_init_complete.is_set():
            async with self._initialization_lock:
                if not self._local_init_complete.is_set():
                    logger.info('Initializing LocalBox')
                    try:
                        await self._setup_environment()
                        # any other init code
                        self._initialized = True
                        logger.info('LocalBox initialization complete')
                    finally:
                        self._local_init_complete.set()
        else:
            await self._local_init_complete.wait()
=======
    def __init__(
        self,
        config: SandboxConfig,
        workspace_base: str,
    ):
        self.config = config
        os.makedirs(workspace_base, exist_ok=True)
        self.workspace_base = workspace_base
        atexit.register(self.cleanup)
        super().__init__(config)
>>>>>>> 257698e8

    async def _setup_environment(self):
        # Set up any necessary environment variables or configurations
        for key, value in os.environ.items():
            if key.startswith('SANDBOX_ENV_'):
                sandbox_key = key.removeprefix('SANDBOX_ENV_')
                if sandbox_key:
                    await self.add_to_env_async(sandbox_key, value)

        # Change to the workspace directory
        os.chdir(config.workspace_base)
        self._env['PWD'] = config.workspace_base

    @async_to_sync
    def execute(
        self, cmd: str, stream: bool = False, timeout: int | None = None
    ) -> tuple[int, str | CancellableStream]:
<<<<<<< HEAD
        return self.execute_async(cmd, stream, timeout)  # type: ignore

    async def execute_async(
        self, cmd: str, stream: bool = False, timeout: int | None = None
    ) -> tuple[int, str | CancellableStream]:
        timeout = timeout if timeout is not None else self.timeout
=======
>>>>>>> 257698e8
        try:
            # Run the subprocess in a separate thread to avoid blocking the event loop
            process = await asyncio.to_thread(
                subprocess.run,
                cmd,
                shell=True,
                text=True,
                capture_output=True,
                timeout=self.config.timeout,
                cwd=self.workspace_base,
                env=self._env,
            )
            return process.returncode, process.stdout.strip()
        except subprocess.TimeoutExpired:
            return -1, 'Command timed out'

    @async_to_sync
    def copy_to(self, host_src: str, sandbox_dest: str, recursive: bool = False):
        return self.copy_to_async(host_src, sandbox_dest, recursive)

    async def copy_to_async(
        self, host_src: str, sandbox_dest: str, recursive: bool = False
    ):
        # mkdir -p sandbox_dest if it doesn't exist
<<<<<<< HEAD
        mkdir_cmd = f'mkdir -p {sandbox_dest}'
        exit_code, _ = await self.execute_async(mkdir_cmd)
        if exit_code != 0:
            raise RuntimeError(f'Failed to create directory {sandbox_dest} in sandbox')

        cp_cmd = (
            f'cp -r {host_src} {sandbox_dest}'
            if recursive
            else f'cp {host_src} {sandbox_dest}'
        )
        exit_code, _ = await self.execute_async(cp_cmd)
        if exit_code != 0:
            raise RuntimeError(
                f'Failed to copy {host_src} to {sandbox_dest} in sandbox'
=======
        res = subprocess.run(
            f'mkdir -p {sandbox_dest}',
            shell=True,
            text=True,
            cwd=self.workspace_base,
            env=self._env,
        )
        if res.returncode != 0:
            raise RuntimeError(f'Failed to create directory {sandbox_dest} in sandbox')

        if recursive:
            res = subprocess.run(
                f'cp -r {host_src} {sandbox_dest}',
                shell=True,
                text=True,
                cwd=self.workspace_base,
                env=self._env,
            )
            if res.returncode != 0:
                raise RuntimeError(
                    f'Failed to copy {host_src} to {sandbox_dest} in sandbox'
                )
        else:
            res = subprocess.run(
                f'cp {host_src} {sandbox_dest}',
                shell=True,
                text=True,
                cwd=self.workspace_base,
                env=self._env,
>>>>>>> 257698e8
            )

    @async_to_sync
    def add_to_env(self, key: str, value: str):
        return self.add_to_env_async(key, value)

    async def add_to_env_async(self, key: str, value: str):
        self._env[key] = value
        os.environ[key] = value

    async def get_working_directory(self):
        return config.workspace_base

    @async_to_sync
    def close(self):
        return self.aclose()

    async def aclose(self):
        # Perform any necessary async cleanup here
        pass

    def cleanup(self):
        # Perform any necessary synchronous cleanup here
        pass

<<<<<<< HEAD
    def __del__(self):
        self.cleanup()

    def sync_cleanup(self):
        pass
=======
    def get_working_directory(self):
        return self.workspace_base
>>>>>>> 257698e8


if __name__ == '__main__':
    local_box = LocalBox(SandboxConfig(), '/tmp/opendevin')
    sys.stdout.flush()

    async def main():
        try:
            while True:
                try:
                    user_input = input('>>> ')
                except EOFError:
                    logger.info('Exiting...')
                    break
                if user_input.lower() == 'exit':
                    logger.info('Exiting...')
                    break
                exit_code, output = await local_box.execute(user_input)
                logger.info('exit code: %d', exit_code)
                logger.info(output)
                sys.stdout.flush()
        except KeyboardInterrupt:
            logger.info('Exiting...')
        await local_box.close()

    asyncio.run(main())<|MERGE_RESOLUTION|>--- conflicted
+++ resolved
@@ -27,7 +27,6 @@
 
 
 class LocalBox(Sandbox):
-<<<<<<< HEAD
     _instance = None
     _initialization_lock = asyncio.Lock()
 
@@ -36,15 +35,21 @@
             cls._instance = super().__new__(cls)
         return cls._instance
 
-    def __init__(self, timeout: int = config.sandbox.timeout):
+    def __init__(
+        self,
+        config: SandboxConfig,
+        workspace_base: str,
+    ):
         if not hasattr(self, '_initialized'):
-            os.makedirs(config.workspace_base, exist_ok=True)
-            self.timeout = timeout
+            self.config = config
+            self.timeout = self.config.timeout
+            self.workspace_base = workspace_base
+            os.makedirs(self.workspace_base, exist_ok=True)
             self._env = os.environ.copy()
             self._initialized = False
             self._local_init_complete = asyncio.Event()
             atexit.register(self.sync_cleanup)
-            super().__init__()
+            super().__init__(config)
 
     @async_to_sync
     def initialize(self):
@@ -65,18 +70,6 @@
                         self._local_init_complete.set()
         else:
             await self._local_init_complete.wait()
-=======
-    def __init__(
-        self,
-        config: SandboxConfig,
-        workspace_base: str,
-    ):
-        self.config = config
-        os.makedirs(workspace_base, exist_ok=True)
-        self.workspace_base = workspace_base
-        atexit.register(self.cleanup)
-        super().__init__(config)
->>>>>>> 257698e8
 
     async def _setup_environment(self):
         # Set up any necessary environment variables or configurations
@@ -94,15 +87,12 @@
     def execute(
         self, cmd: str, stream: bool = False, timeout: int | None = None
     ) -> tuple[int, str | CancellableStream]:
-<<<<<<< HEAD
         return self.execute_async(cmd, stream, timeout)  # type: ignore
 
     async def execute_async(
         self, cmd: str, stream: bool = False, timeout: int | None = None
     ) -> tuple[int, str | CancellableStream]:
         timeout = timeout if timeout is not None else self.timeout
-=======
->>>>>>> 257698e8
         try:
             # Run the subprocess in a separate thread to avoid blocking the event loop
             process = await asyncio.to_thread(
@@ -127,22 +117,20 @@
         self, host_src: str, sandbox_dest: str, recursive: bool = False
     ):
         # mkdir -p sandbox_dest if it doesn't exist
-<<<<<<< HEAD
-        mkdir_cmd = f'mkdir -p {sandbox_dest}'
-        exit_code, _ = await self.execute_async(mkdir_cmd)
-        if exit_code != 0:
-            raise RuntimeError(f'Failed to create directory {sandbox_dest} in sandbox')
-
-        cp_cmd = (
-            f'cp -r {host_src} {sandbox_dest}'
-            if recursive
-            else f'cp {host_src} {sandbox_dest}'
-        )
-        exit_code, _ = await self.execute_async(cp_cmd)
-        if exit_code != 0:
-            raise RuntimeError(
-                f'Failed to copy {host_src} to {sandbox_dest} in sandbox'
-=======
+        #mkdir_cmd = f'mkdir -p {sandbox_dest}'
+        #exit_code, _ = await self.execute_async(mkdir_cmd)
+        #if exit_code != 0:
+            #raise RuntimeError(f'Failed to create directory {sandbox_dest} in sandbox')
+
+        #cp_cmd = (
+        #    f'cp -r {host_src} {sandbox_dest}'
+        #    if recursive
+        #    else f'cp {host_src} {sandbox_dest}'
+        #)
+        #exit_code, _ = await self.execute_async(cp_cmd)
+        #if exit_code != 0:
+        #    raise RuntimeError(
+        #        f'Failed to copy {host_src} to {sandbox_dest} in sandbox'
         res = subprocess.run(
             f'mkdir -p {sandbox_dest}',
             shell=True,
@@ -172,7 +160,6 @@
                 text=True,
                 cwd=self.workspace_base,
                 env=self._env,
->>>>>>> 257698e8
             )
 
     @async_to_sync
@@ -198,16 +185,14 @@
         # Perform any necessary synchronous cleanup here
         pass
 
-<<<<<<< HEAD
     def __del__(self):
         self.cleanup()
 
     def sync_cleanup(self):
         pass
-=======
+
     def get_working_directory(self):
         return self.workspace_base
->>>>>>> 257698e8
 
 
 if __name__ == '__main__':
