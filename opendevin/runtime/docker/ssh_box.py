--- conflicted
+++ resolved
@@ -241,7 +241,6 @@
         ssh_port: int = 22,
         sid: str | None = None,
     ):
-<<<<<<< HEAD
         if not hasattr(self, 'initialized'):
             super().__init__()
             self.sid = sid
@@ -249,6 +248,13 @@
             self.ssh = None
             self._sshbox_init_complete = asyncio.Event()
             self.initialize_plugins: bool = config.initialize_plugins
+
+            self.config = config
+            self.workspace_mount_path = workspace_mount_path
+            self.sandbox_workspace_dir = sandbox_workspace_dir
+            self.cache_dir = cache_dir
+            self.use_host_network = use_host_network
+            self.run_as_devin = run_as_devin
 
             self.timeout = timeout
             if config.persist_sandbox:
@@ -333,18 +339,6 @@
             raise RuntimeError('SSHBox initialization failed')
 
     async def _setup_docker_client(self):
-=======
-        self.config = config
-        self.workspace_mount_path = workspace_mount_path
-        self.sandbox_workspace_dir = sandbox_workspace_dir
-        self.cache_dir = cache_dir
-        self.use_host_network = use_host_network
-        self.run_as_devin = run_as_devin
-        logger.info(
-            f'SSHBox is running as {"opendevin" if self.run_as_devin else "root"} user with USER_ID={config.user_id} in the sandbox'
-        )
-        # Initialize docker client. Throws an exception if Docker is not reachable.
->>>>>>> 257698e8
         try:
             self.docker_client = aiodocker.Docker()
             # Check if Docker daemon is accessible
@@ -357,7 +351,6 @@
             )
             raise ex
 
-<<<<<<< HEAD
     def format_env_value(self, value):
         if isinstance(value, str):
             # Use shlex.quote for strings to handle all special characters
@@ -387,18 +380,9 @@
         if output == value:
             self._env[key] = value
             os.environ[key] = value
-=======
-        if persist_sandbox:
-            if not self.run_as_devin:
-                raise Exception(
-                    'Persistent sandbox is currently designed for opendevin user only. Please set run_as_devin=True in your config.toml'
-                )
-            self.instance_id = 'persisted'
->>>>>>> 257698e8
         else:
             raise RuntimeError(f'Failed to set environment variable {key}: {output}')
 
-<<<<<<< HEAD
     async def run_command(self, command: str, use_os: Union[bool, None] = False):
         if use_os and os.environ.items():
             environment = dict(os.environ)
@@ -409,13 +393,8 @@
         return await self.container_exec_run(
             ['/bin/bash', '-c', command],
             environment=environment,
-=======
-        self.container_image = get_od_sandbox_image(
-            config.container_image, self.docker_client
->>>>>>> 257698e8
         )
 
-<<<<<<< HEAD
     async def container_exec_run(
         self,
         cmd: Union[str, list[str]],
@@ -514,46 +493,10 @@
         except Exception as e:
             logger.error(f'Unexpected error during container setup: {e}')
             raise
-=======
-        # set up random user password
-        self.persist_sandbox = persist_sandbox
-        self.ssh_hostname = ssh_hostname
-        if persist_sandbox:
-            if not ssh_password:
-                raise ValueError('ssh_password is required for persistent sandbox')
-            self._ssh_password = ssh_password
-            self._ssh_port = ssh_port
->>>>>>> 257698e8
         else:
             self.is_initial_session = False
-<<<<<<< HEAD
 
     async def _setup_environment(self):
-=======
-        except docker.errors.NotFound:
-            self.is_initial_session = True
-            logger.info('Detected initial session.')
-        if not persist_sandbox or self.is_initial_session:
-            logger.info('Creating new Docker container')
-            n_tries = 5
-            while n_tries > 0:
-                try:
-                    self.restart_docker_container()
-                    break
-                except Exception as e:
-                    logger.exception(
-                        'Failed to start Docker container, retrying...', exc_info=False
-                    )
-                    n_tries -= 1
-                    if n_tries == 0:
-                        raise e
-                    time.sleep(5)
-            self.setup_user()
-        else:
-            self.container = self.docker_client.containers.get(self.container_name)
-            logger.info('Using existing Docker container')
-            self.start_docker_container()
->>>>>>> 257698e8
         try:
             logger.info('Setting up sandbox vars')
             for key, value in self._env.items():
@@ -577,20 +520,9 @@
             raise e
         logger.info('Environment setup complete')
 
-<<<<<<< HEAD
+
     async def _setup_user(self):
         logger.info('Setting up user')
-=======
-        # make sure /tmp always exists
-        self.execute('mkdir -p /tmp')
-        # set git config
-        self.execute('git config --global user.name "OpenDevin"')
-        self.execute('git config --global user.email "opendevin@all-hands.dev"')
-        atexit.register(self.close)
-        super().__init__(config)
-
-    def setup_user(self):
->>>>>>> 257698e8
         # Make users sudoers passwordless
         # TODO(sandbox): add this line in the Dockerfile for next minor version of docker image
         result = await self.container_exec_run(
@@ -639,11 +571,7 @@
                 [
                     '/bin/bash',
                     '-c',
-<<<<<<< HEAD
-                    f'useradd -rm -d /home/opendevin -s /bin/bash -g root -G sudo -u {self.user_id} opendevin 2>/dev/null && id opendevin',
-=======
-                    f'useradd -rm -d /home/opendevin -s /bin/bash -g root -G sudo -u {self.config.user_id} opendevin',
->>>>>>> 257698e8
+                    f'useradd -rm -d /home/opendevin -s /bin/bash -g root -G sudo -u {self.config.user_id} opendevin 2>/dev/null && id opendevin',
                 ],
             )
             if exit_code != 0:
@@ -752,7 +680,6 @@
     )
     async def _setup_ssh(self):
         try:
-<<<<<<< HEAD
             await self.wait_for_ssh_ready()
             await asyncio.sleep(2)
             await self._ssh_login()
@@ -802,35 +729,12 @@
             except Exception as e:
                 logger.warning(f'Error checking SSH status: {e}')
 
-=======
-            self.ssh = pxssh.pxssh(
-                echo=False,
-                timeout=self.config.timeout,
-                encoding='utf-8',
-                codec_errors='replace',
-            )
-            hostname = self.ssh_hostname
-            username = 'opendevin' if self.run_as_devin else 'root'
-            if self.persist_sandbox:
-                password_msg = 'using your SSH password'
-            else:
-                password_msg = f"using the password '{self._ssh_password}'"
-            logger.info('Connecting to SSH session...')
-            hostname_to_log = hostname.replace('host.docker.internal', 'localhost')
-            ssh_cmd = f'`ssh -v -p {self._ssh_port} {username}@{hostname_to_log}`'
->>>>>>> 257698e8
             logger.info(
                 f'Waiting for SSH service to start (attempt {attempt + 1}/{max_attempts})'
             )
             await asyncio.sleep(2)
 
-<<<<<<< HEAD
         raise RuntimeError('SSH service failed to start in time')
-=======
-    def start_ssh_session(self):
-        self.__ssh_login()
-        assert self.ssh is not None
->>>>>>> 257698e8
 
     async def start_ssh_session(self):
         logger.info('Starting SSH session')
@@ -872,7 +776,7 @@
                 f"Attempting SSH login to {self.ssh_hostname}:{self._ssh_port} as {'opendevin' if self.run_as_devin else 'root'}"
             )
 
-            login_timeout = max(self.timeout, 20) if hasattr(self, 'timeout') else 60
+            login_timeout = max(self.config.timeout, 20) if hasattr(self, 'config.timeout') else 60
 
             logger.info(' -> Creating pxssh instance')
             self.ssh = pxssh.pxssh(
@@ -930,12 +834,8 @@
         cmd: str,
         prev_output: str = '',
         ignore_last_output: bool = False,
-<<<<<<< HEAD
     ) -> tuple[int, str | CancellableStream]:
-=======
-    ) -> tuple[int, str]:
         assert self.ssh is not None
->>>>>>> 257698e8
         logger.exception(
             f'Command "{cmd}" timed out, killing process...', exc_info=False
         )
@@ -967,18 +867,14 @@
         timeout: int | None = None,
         # ) -> Union[Tuple[int, str], Tuple[int, CancellableStream]]:
     ) -> tuple[int, str | CancellableStream]:
-<<<<<<< HEAD
         # Ensure initialization is complete
         if not self.initialized:
             await self.ainit()
 
-        timeout = timeout or self.timeout
-        timeout = 60 if timeout is None or int(timeout) < 60 else int(timeout)
-
-=======
         assert self.ssh is not None
         timeout = timeout or self.config.timeout
->>>>>>> 257698e8
+        timeout = 60 if timeout is None or int(timeout) < 60 else int(timeout)
+
         commands = split_bash_commands(cmd)
 
         if len(commands) > 1:
@@ -1003,14 +899,9 @@
             full_cmd = f'{cmd}'
         self.send_line(full_cmd)
         if stream:
-<<<<<<< HEAD
             return 0, SSHExecCancellableStream(self.ssh, full_cmd, timeout)
 
         success = self.ssh.prompt(timeout=600)
-=======
-            return 0, SSHExecCancellableStream(self.ssh, cmd, self.config.timeout)
-        success = self.ssh.prompt(timeout=timeout)
->>>>>>> 257698e8
         if not success:
             return self._send_interrupt(full_cmd)  # type: ignore
         command_output = self.ssh.before
@@ -1102,17 +993,7 @@
             if container._container['State']['Status'] != 'running':
                 await container.start()
                 logger.info('Container started')
-<<<<<<< HEAD
             await self.wait_for_container_ready()
-=======
-            elapsed = 0
-            while container.status != 'running':
-                time.sleep(1)
-                elapsed += 1
-                if elapsed > self.config.timeout:
-                    break
-                container = self.docker_client.containers.get(self.container_name)
->>>>>>> 257698e8
         except Exception:
             logger.exception('Failed to start container')
 
@@ -1135,7 +1016,6 @@
 
             # Wait for the container to be fully removed
             elapsed = 0
-<<<<<<< HEAD
             while elapsed < self.timeout:
                 try:
                     container_info = await container.show()
@@ -1143,12 +1023,6 @@
                         break
                 except DockerError:
                     # Container no longer exists
-=======
-            while container.status != 'exited':
-                time.sleep(1)
-                elapsed += 1
-                if elapsed > self.config.timeout:
->>>>>>> 257698e8
                     break
                 await asyncio.sleep(2)
                 elapsed += 2
@@ -1370,7 +1244,6 @@
             raise RuntimeError('Failed to get working directory')
         return str(result).strip()
 
-<<<<<<< HEAD
     @property
     def user_id(self):
         return config.sandbox.user_id
@@ -1392,9 +1265,6 @@
         return config.use_host_network
 
     async def is_container_running(self):
-=======
-    def is_container_running(self):
->>>>>>> 257698e8
         try:
             container = await self.docker_client.containers.get(self.container_name)
             if container._container['State']['Status'] == 'running':
@@ -1406,24 +1276,11 @@
 
     @property
     def volumes(self):
-<<<<<<< HEAD
         return {
             config.workspace_mount_path: self.sandbox_workspace_dir,
             config.cache_dir: (
                 '/home/opendevin/.cache' if self.run_as_devin else '/root/.cache'
             ),
-=======
-        mount_dir = self.workspace_mount_path
-        return {
-            mount_dir: {'bind': self.sandbox_workspace_dir, 'mode': 'rw'},
-            # mount cache directory to /home/opendevin/.cache for pip cache reuse
-            self.cache_dir: {
-                'bind': (
-                    '/home/opendevin/.cache' if self.run_as_devin else '/root/.cache'
-                ),
-                'mode': 'rw',
-            },
->>>>>>> 257698e8
         }
 
     # clean up the container, cannot do it in __del__ because the python interpreter is already shutting down
@@ -1479,7 +1336,6 @@
         if hasattr(self, '_cleanup_done') and not self._cleanup_done:
             self.sync_cleanup()
 
-<<<<<<< HEAD
     async def __aenter__(self):
         return self
 
@@ -1491,43 +1347,6 @@
 
     def __exit__(self, exc_type, exc_val, exc_tb):
         self.sync_cleanup()
-=======
-        # wait for container to be ready
-        elapsed = 0
-        while self.container.status != 'running':
-            if self.container.status == 'exited':
-                logger.info('container exited')
-                logger.info('container logs:')
-                logger.info(self.container.logs())
-                break
-            time.sleep(1)
-            elapsed += 1
-            self.container = self.docker_client.containers.get(self.container_name)
-            logger.info(
-                f'waiting for container to start: {elapsed}, container status: {self.container.status}'
-            )
-            if elapsed > self.config.timeout:
-                break
-        if self.container.status != 'running':
-            raise Exception('Failed to start container')
-
-    # clean up the container, cannot do it in __del__ because the python interpreter is already shutting down
-    def close(self):
-        containers = self.docker_client.containers.list(all=True)
-        for container in containers:
-            try:
-                if container.name.startswith(self.container_name):
-                    if self.persist_sandbox:
-                        container.stop()
-                    else:
-                        # only remove the container we created
-                        # otherwise all other containers with the same prefix will be removed
-                        # which will mess up with parallel evaluation
-                        container.remove(force=True)
-            except docker.errors.NotFound:
-                pass
-        self.docker_client.close()
->>>>>>> 257698e8
 
 
 if __name__ == '__main__':
