<<<<<<< HEAD
from typing import Type
=======
>>>>>>> e5a28cba
import argparse

from opendevin.agent import Agent
from opendevin.controller import AgentController

if __name__ == "__main__":
    parser = argparse.ArgumentParser(description="Run an agent with a specific task")
    parser.add_argument("-d", "--directory", required=True, type=str, help="The working directory for the agent")
    parser.add_argument("-t", "--task", required=True, type=str, help="The task for the agent to perform")
    parser.add_argument("-c", "--agent-cls", default="LangchainsAgent", type=str, help="The agent class to use")
    parser.add_argument("-m", "--model-name", default="gpt-4-0125-preview", type=str, help="The (litellm) model name to use")
    args = parser.parse_args()

<<<<<<< HEAD
    AgentCls: Type[Agent] = Agent.get_cls(args.agent_cls)
=======
    print(f"Running agent {args.agent_cls} (model: {args.model_name}, directory: {args.directory}) with task: \"{args.task}\"")

    AgentCls: Agent = Agent.get_cls(args.agent_cls)
>>>>>>> e5a28cba
    agent = AgentCls(
        instruction=args.task,
        workspace_dir=args.directory,
        model_name=args.model_name
    )

    controller = AgentController(agent, args.directory)
    controller.start_loop()<|MERGE_RESOLUTION|>--- conflicted
+++ resolved
@@ -1,7 +1,4 @@
-<<<<<<< HEAD
 from typing import Type
-=======
->>>>>>> e5a28cba
 import argparse
 
 from opendevin.agent import Agent
@@ -15,13 +12,9 @@
     parser.add_argument("-m", "--model-name", default="gpt-4-0125-preview", type=str, help="The (litellm) model name to use")
     args = parser.parse_args()
 
-<<<<<<< HEAD
-    AgentCls: Type[Agent] = Agent.get_cls(args.agent_cls)
-=======
     print(f"Running agent {args.agent_cls} (model: {args.model_name}, directory: {args.directory}) with task: \"{args.task}\"")
 
-    AgentCls: Agent = Agent.get_cls(args.agent_cls)
->>>>>>> e5a28cba
+    AgentCls: Type[Agent] = Agent.get_cls(args.agent_cls)
     agent = AgentCls(
         instruction=args.task,
         workspace_dir=args.directory,
