import asyncio
import argparse

<<<<<<< HEAD
=======
from typing import Type

>>>>>>> df14ce6c
import agenthub # noqa F401 (we import this to get the agents registered)
from opendevin.agent import Agent
from opendevin.controller import AgentController

if __name__ == "__main__":
    parser = argparse.ArgumentParser(description="Run an agent with a specific task")
    parser.add_argument(
        "-d",
        "--directory",
        required=True,
        type=str,
        help="The working directory for the agent",
    )
    parser.add_argument(
        "-t",
        "--task",
        required=True,
        type=str,
        help="The task for the agent to perform",
    )
    parser.add_argument(
        "-c",
        "--agent-cls",
        default="LangchainsAgent",
        type=str,
        help="The agent class to use",
    )
    parser.add_argument(
        "-m",
        "--model-name",
        default="gpt-4-0125-preview",
        type=str,
        help="The (litellm) model name to use",
    )
    parser.add_argument(
        "-i",
        "--max-iterations",
        default=10,
        type=int,
        help="The maximum number of iterations to run the agent",
    )
    args = parser.parse_args()

    print(f"Running agent {args.agent_cls} (model: {args.model_name}, directory: {args.directory}) with task: \"{args.task}\"")

    AgentCls: Type[Agent] = Agent.get_cls(args.agent_cls)
    agent = AgentCls(model_name=args.model_name)
    controller = AgentController(agent, workdir=args.directory, max_iterations=args.max_iterations)
    asyncio.run(controller.start_loop(args.task))<|MERGE_RESOLUTION|>--- conflicted
+++ resolved
@@ -1,11 +1,8 @@
 import asyncio
 import argparse
 
-<<<<<<< HEAD
-=======
 from typing import Type
 
->>>>>>> df14ce6c
 import agenthub # noqa F401 (we import this to get the agents registered)
 from opendevin.agent import Agent
 from opendevin.controller import AgentController
