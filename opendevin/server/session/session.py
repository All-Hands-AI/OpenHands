import asyncio
import time

from fastapi import WebSocket, WebSocketDisconnect

from opendevin.core.const.guide_url import TROUBLESHOOTING_URL
from opendevin.core.logger import opendevin_logger as logger
from opendevin.core.schema import AgentState
from opendevin.core.schema.action import ActionType
from opendevin.events.action import Action, ChangeAgentStateAction, NullAction
from opendevin.events.event import Event, EventSource
from opendevin.events.observation import (
    AgentStateChangedObservation,
    CmdOutputObservation,
    NullObservation,
)
from opendevin.events.serialization import event_from_dict, event_to_dict
from opendevin.events.stream import EventStreamSubscriber

from .agent import AgentSession

DEL_DELT_SEC = 60 * 60 * 5


class Session:
    sid: str
    websocket: WebSocket | None
    last_active_ts: int = 0
    is_alive: bool = True
    agent_session: AgentSession

    def __init__(self, sid: str, ws: WebSocket | None):
        self.sid = sid
        self.websocket = ws
        self.last_active_ts = int(time.time())
        self.agent_session = AgentSession(sid)
        self.agent_session.event_stream.subscribe(
            EventStreamSubscriber.SERVER, self.on_event
        )

    async def close(self):
        self.is_alive = False
        await self.agent_session.close()

    async def loop_recv(self):
        if self.websocket is None:
            logger.error('WebSocket is None, cannot receive messages')
            return

        try:
            if self.websocket is None:
                return
            while True:
                try:
                    data = await self.websocket.receive_json()
                    asyncio.create_task(self.dispatch(data))
                except ValueError as e:
                    logger.error(f'Invalid JSON received: {e}')
                    await self.send_error('Invalid JSON')
                    continue
        except WebSocketDisconnect:
            await self.close()
            logger.info(f'WebSocket disconnected for session {self.sid}')
        except RuntimeError as e:
            await self.close()
            logger.exception(f'Error in loop_recv: {e}')

    async def _initialize_agent(self, data: dict):
        await self.agent_session.event_stream.add_event(
            ChangeAgentStateAction(AgentState.LOADING), EventSource.USER
        )
        await self.agent_session.event_stream.add_event(
            AgentStateChangedObservation('', AgentState.LOADING), EventSource.AGENT
        )
        try:
            await self.agent_session.start(data)
        except Exception as e:
            logger.exception(f'Error creating controller: {e}')
            await self.send_error(
                f'Error creating controller. Please check Docker is running and visit `{TROUBLESHOOTING_URL}` for more debugging information..'
            )
            return
        await self.agent_session.event_stream.add_event(
            ChangeAgentStateAction(AgentState.INIT), EventSource.USER
        )

    async def on_event(self, event: Event):
        """Callback function for agent events.

        Args:
            event: The agent event (Observation or Action).
        """
        if isinstance(event, NullAction):
            return
        if isinstance(event, NullObservation):
            return
        if event.source == EventSource.AGENT:
            await self.send(event_to_dict(event))
        elif event.source == EventSource.USER and isinstance(
            event, CmdOutputObservation
        ):
            await self.send(event_to_dict(event))

    async def dispatch(self, data: dict):
        action = data.get('action', '')
        if action == ActionType.INIT:
            await self._initialize_agent(data)
            return
        event = event_from_dict(data.copy())
<<<<<<< HEAD
        await self.agent_session.event_stream.add_event(event, EventSource.USER)
=======
        self.agent_session.event_stream.add_event(event, EventSource.USER)
        if isinstance(event, Action):
            logger.info(
                event, extra={'msg_type': 'ACTION', 'event_source': EventSource.USER}
            )
>>>>>>> 9b9b7549

    async def send(self, data: dict[str, object]) -> bool:
        try:
            if self.websocket is None or not self.is_alive:
                return False
            await self.websocket.send_json(data)
            await asyncio.sleep(0.001)  # This flushes the data to the client
            self.last_active_ts = int(time.time())
            return True
        except WebSocketDisconnect:
            self.is_alive = False
            return False

    async def send_error(self, message: str) -> bool:
        """Sends an error message to the client."""
        return await self.send({'error': True, 'message': message})

    async def send_message(self, message: str) -> bool:
        """Sends a message to the client."""
        return await self.send({'message': message})

    def update_connection(self, ws: WebSocket):
        self.websocket = ws
        self.is_alive = True
        self.last_active_ts = int(time.time())

    def load_from_data(self, data: dict) -> bool:
        self.last_active_ts = data.get('last_active_ts', 0)
        if self.last_active_ts < int(time.time()) - DEL_DELT_SEC:
            return False
        self.is_alive = data.get('is_alive', False)
        return True<|MERGE_RESOLUTION|>--- conflicted
+++ resolved
@@ -107,15 +107,11 @@
             await self._initialize_agent(data)
             return
         event = event_from_dict(data.copy())
-<<<<<<< HEAD
-        await self.agent_session.event_stream.add_event(event, EventSource.USER)
-=======
         self.agent_session.event_stream.add_event(event, EventSource.USER)
         if isinstance(event, Action):
             logger.info(
                 event, extra={'msg_type': 'ACTION', 'event_source': EventSource.USER}
             )
->>>>>>> 9b9b7549
 
     async def send(self, data: dict[str, object]) -> bool:
         try:
