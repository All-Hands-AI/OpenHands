--- conflicted
+++ resolved
@@ -1,131 +1,3 @@
-<<<<<<< HEAD
-import json
-from typing import Optional
-
-from agenthub.codeact_agent.codeact_agent import CodeActAgent
-from opendevin.controller import AgentController
-from opendevin.controller.agent import Agent
-from opendevin.controller.state.state import State
-from opendevin.core.config import config
-from opendevin.core.logger import opendevin_logger as logger
-from opendevin.core.schema import ConfigType
-from opendevin.events.stream import EventStream
-from opendevin.llm.llm import LLM
-from opendevin.runtime import DockerSSHBox
-from opendevin.runtime.e2b.runtime import E2BRuntime
-from opendevin.runtime.runtime import Runtime
-from opendevin.runtime.server.runtime import ServerRuntime
-
-
-class AgentSession:
-    """Represents a session with an agent.
-
-    Attributes:
-        controller: The AgentController instance for controlling the agent.
-    """
-
-    sid: str
-    event_stream: EventStream
-    controller: Optional[AgentController] = None
-    runtime: Optional[Runtime] = None
-    _closed: bool = False
-
-    def __init__(self, sid):
-        """Initializes a new instance of the Session class."""
-        self.sid = sid
-        self.event_stream = EventStream(sid)
-
-    async def start(self, start_event: dict):
-        """Starts the agent session.
-
-        Args:
-            start_event: The start event data (optional).
-        """
-        if self.controller or self.runtime:
-            raise Exception(
-                'Session already started. You need to close this session and start a new one.'
-            )
-        await self._create_runtime()
-        await self._create_controller(start_event)
-
-    async def close(self):
-        if self._closed:
-            return
-        if self.controller is not None:
-            end_state = self.controller.get_state()
-            end_state.save_to_session(self.sid)
-            await self.controller.close()
-        if self.runtime is not None:
-            self.runtime.close()
-        self._closed = True
-
-    async def _create_runtime(self):
-        if self.runtime is not None:
-            raise Exception('Runtime already created')
-        if config.runtime == 'server':
-            logger.info('Using server runtime')
-            self.runtime = ServerRuntime(self.event_stream, self.sid)
-        elif config.runtime == 'e2b':
-            logger.info('Using E2B runtime')
-            self.runtime = E2BRuntime(self.event_stream, self.sid)
-        else:
-            raise Exception(
-                f'Runtime not defined in config, or is invalid: {config.runtime}'
-            )
-
-    async def _create_controller(self, start_event: dict):
-        """Creates an AgentController instance.
-
-        Args:
-            start_event: The start event data (optional).
-        """
-        if self.controller is not None:
-            raise Exception('Controller already created')
-        if self.runtime is None:
-            raise Exception('Runtime must be initialized before the agent controller')
-        args = {
-            key: value
-            for key, value in start_event.get('args', {}).items()
-            if value != ''
-        }  # remove empty values, prevent FE from sending empty strings
-        agent_cls = args.get(ConfigType.AGENT, config.agent.name)
-        model = args.get(ConfigType.LLM_MODEL, config.llm.model)
-        api_key = args.get(ConfigType.LLM_API_KEY, config.llm.api_key)
-        api_base = config.llm.base_url
-        if config.llm.model_port_config_file:
-            with open(config.llm.model_port_config_file) as f:
-                model_port_config = json.load(f)[model]
-            model = model_port_config['provider'] + '/' + model
-            port = model_port_config['port']
-            api_base = 'http://localhost:{}/v1/'.format(port)
-        max_iterations = args.get(ConfigType.MAX_ITERATIONS, config.max_iterations)
-        max_chars = args.get(ConfigType.MAX_CHARS, config.llm.max_chars)
-
-        logger.info(f'Creating agent {agent_cls} using LLM {model}')
-        llm = LLM(model=model, api_key=api_key, base_url=api_base)
-        agent = Agent.get_cls(agent_cls)(llm)
-        if isinstance(agent, CodeActAgent):
-            if not self.runtime or not isinstance(self.runtime.sandbox, DockerSSHBox):
-                logger.warning(
-                    'CodeActAgent requires DockerSSHBox as sandbox! Using other sandbox that are not stateful (LocalBox, DockerExecBox) will not work properly.'
-                )
-        self.runtime.init_sandbox_plugins(agent.sandbox_plugins)
-        self.runtime.init_runtime_tools(agent.runtime_tools)
-
-        self.controller = AgentController(
-            sid=self.sid,
-            event_stream=self.event_stream,
-            agent=agent,
-            max_iterations=int(max_iterations),
-            max_chars=int(max_chars),
-        )
-        try:
-            agent_state = State.restore_from_session(self.sid)
-            self.controller.set_state(agent_state)
-            logger.info(f'Restored agent state from session, sid: {self.sid}')
-        except Exception as e:
-            print('Error restoring state', e)
-=======
 import json
 from typing import Optional
 
@@ -260,5 +132,4 @@
             self.controller.set_state(agent_state)
             logger.info(f'Restored agent state from session, sid: {self.sid}')
         except Exception as e:
-            print('Error restoring state', e)
->>>>>>> a9992868
+            print('Error restoring state', e)