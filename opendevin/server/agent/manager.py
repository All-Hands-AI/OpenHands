--- conflicted
+++ resolved
@@ -35,19 +35,10 @@
         await self.sid_to_agent[sid].dispatch(action, data)
 
     def handle_signal(self, signum, _):
-        print(f"Received signal {signum}, exiting...")
+        print(f'Received signal {signum}, exiting...')
         self.close()
         exit(0)
 
-<<<<<<< HEAD
-    def disconnect(self):
-        self.websocket = None
-        if self.agent_task:
-            self.agent_task.cancel()
-        if self.controller is not None:
-            self.controller.command_manager.sandbox.close()
-=======
     def close(self):
         for sid, agent in self.sid_to_agent.items():
-            agent.close()
->>>>>>> e0c74926
+            agent.close()