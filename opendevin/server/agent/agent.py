from typing import Optional

from opendevin.const.guide_url import TROUBLESHOOTING_URL
from opendevin.controller import AgentController
from opendevin.controller.agent import Agent
from opendevin.core import config
from opendevin.core.logger import opendevin_logger as logger
from opendevin.core.schema import ActionType, AgentState, ConfigType
from opendevin.events.action import (
    ChangeAgentStateAction,
    NullAction,
    action_from_dict,
)
from opendevin.events.event import Event
from opendevin.events.observation import (
    NullObservation,
)
from opendevin.events.stream import EventSource, EventStream, EventStreamSubscriber
from opendevin.llm.llm import LLM
from opendevin.server.session import session_manager


class AgentUnit:
    """Represents a session with an agent.

    Attributes:
        controller: The AgentController instance for controlling the agent.
    """

    sid: str
    event_stream: EventStream
    controller: Optional[AgentController] = None
    # TODO: we will add the runtime here
    # runtime: Optional[Runtime] = None

    def __init__(self, sid):
        """Initializes a new instance of the Session class."""
        self.sid = sid
        self.event_stream = EventStream()
        self.event_stream.subscribe(EventStreamSubscriber.SERVER, self.on_event)

    async def send_error(self, message):
        """Sends an error message to the client.

        Args:
            message: The error message to send.
        """
        await session_manager.send_error(self.sid, message)

    async def send_message(self, message):
        """Sends a message to the client.

        Args:
            message: The message to send.
        """
        await session_manager.send_message(self.sid, message)

    async def send(self, data):
        """Sends data to the client.

        Args:
            data: The data to send.
        """
        await session_manager.send(self.sid, data)

    async def dispatch(self, action: str | None, data: dict):
        """Dispatches actions to the agent from the client."""
        if action is None:
            await self.send_error('Invalid action')
            return

        if action == ActionType.INIT:
            await self.create_controller(data)
            await self.event_stream.add_event(
                ChangeAgentStateAction(AgentState.INIT), EventSource.USER
            )
            return
        elif action == ActionType.START:
            if self.controller is None:
                await self.send_error('No agent started.')
                return
            task = data['args']['task']
            await self.controller.setup_task(task)
            await self.event_stream.add_event(
                ChangeAgentStateAction(agent_state=AgentState.RUNNING), EventSource.USER
            )
            return

        action_dict = data.copy()
        action_dict['action'] = action
        action_obj = action_from_dict(action_dict)
        await self.event_stream.add_event(action_obj, EventSource.USER)

    def get_arg_or_default(self, _args: dict, key: ConfigType) -> str:
        """Gets an argument from the args dictionary or the default value.

        Args:
            _args: The args dictionary.
            key: The key to get.

        Returns:
            The value of the key or the default value.
        """

        return _args.get(key, config.get(key))

    async def create_controller(self, start_event: dict):
        """Creates an AgentController instance.

        Args:
            start_event: The start event data (optional).
        """
        args = {
            key: value
            for key, value in start_event.get('args', {}).items()
            if value != ''
        }  # remove empty values, prevent FE from sending empty strings
        agent_cls = self.get_arg_or_default(args, ConfigType.AGENT)
        model = self.get_arg_or_default(args, ConfigType.LLM_MODEL)
        api_key = self.get_arg_or_default(args, ConfigType.LLM_API_KEY)
        api_base = config.get(ConfigType.LLM_BASE_URL)
        max_iterations = self.get_arg_or_default(args, ConfigType.MAX_ITERATIONS)
        max_chars = self.get_arg_or_default(args, ConfigType.MAX_CHARS)

        logger.info(f'Creating agent {agent_cls} using LLM {model}')
        llm = LLM(model=model, api_key=api_key, base_url=api_base)
        if self.controller is not None:
            await self.controller.close()
        try:
            self.controller = AgentController(
                sid=self.sid,
                event_stream=self.event_stream,
                agent=Agent.get_cls(agent_cls)(llm),
                max_iterations=int(max_iterations),
                max_chars=int(max_chars),
            )
        except Exception as e:
            logger.exception(f'Error creating controller: {e}')
            await self.send_error(
                f'Error creating controller. Please check Docker is running and visit `{TROUBLESHOOTING_URL}` for more debugging information..'
            )
            return

    async def on_event(self, event: Event):
        """Callback function for agent events.

        Args:
            event: The agent event (Observation or Action).
        """
        if isinstance(event, NullAction):
            return
        if isinstance(event, NullObservation):
            return
        if event.source == 'agent':
            await self.send(event.to_dict())
            return

    def close(self):
        if self.controller is not None:
<<<<<<< HEAD
            self.controller.action_manager.sandbox.close()
            self.controller.browser.close()
=======
            self.controller.close()
>>>>>>> 2be7e553
<|MERGE_RESOLUTION|>--- conflicted
+++ resolved
@@ -157,9 +157,4 @@
 
     def close(self):
         if self.controller is not None:
-<<<<<<< HEAD
-            self.controller.action_manager.sandbox.close()
-            self.controller.browser.close()
-=======
-            self.controller.close()
->>>>>>> 2be7e553
+            self.controller.close()