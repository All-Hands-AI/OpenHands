import json
import uuid
from pathlib import Path

import litellm
from fastapi import Depends, FastAPI, Response, WebSocket
from fastapi.middleware.cors import CORSMiddleware
from fastapi.responses import RedirectResponse
from fastapi.security import HTTPAuthorizationCredentials, HTTPBearer
from fastapi.staticfiles import StaticFiles
from starlette import status
from starlette.responses import JSONResponse

import agenthub  # noqa F401 (we import this to get the agents registered)
from opendevin import config, files
from opendevin.agent import Agent
from opendevin.logger import opendevin_logger as logger
from opendevin.server.agent import agent_manager
from opendevin.server.auth import get_sid_from_token, sign_token
from opendevin.server.session import message_stack, session_manager

app = FastAPI()
app.add_middleware(
    CORSMiddleware,
    allow_origins=['http://localhost:3001'],
    allow_credentials=True,
    allow_methods=['*'],
    allow_headers=['*'],
)

security_scheme = HTTPBearer()


# This endpoint receives events from the client (i.e. the browser)
@app.websocket('/ws')
async def websocket_endpoint(websocket: WebSocket):
    await websocket.accept()
    sid = get_sid_from_token(websocket.query_params.get('token') or '')
    if sid == '':
        logger.error('Failed to decode token')
        return
    session_manager.add_session(sid, websocket)
    # TODO: actually the agent_manager is created for each websocket connection, even if the session id is the same,
    # we need to manage the agent in memory for reconnecting the same session id to the same agent
    agent_manager.register_agent(sid)
    await session_manager.loop_recv(sid, agent_manager.dispatch)


@app.get('/api/litellm-models')
async def get_litellm_models():
    '''
    Get all models supported by LiteLLM.
    '''
    return list(set(litellm.model_list + list(litellm.model_cost.keys())))


<<<<<<< HEAD
@app.get('/api/litellm-agents')
async def get_litellm_agents():
    '''
    Get all agents supported by LiteLLM.
    '''
    return Agent.list_agents()
=======
@app.get('/api/agents')
async def get_agents():
    """
    Get all agents supported by LiteLLM.
    """
    agents = Agent.list_agents()
    return agents
>>>>>>> 426f3871


@app.get('/api/auth')
async def get_token(
    credentials: HTTPAuthorizationCredentials = Depends(security_scheme),
):
    '''
    Get token for authentication when starts a websocket connection.
    '''
    sid = get_sid_from_token(credentials.credentials) or str(uuid.uuid4())
    token = sign_token({'sid': sid})
    return {'token': token}


@app.get('/api/messages')
async def get_messages(
    credentials: HTTPAuthorizationCredentials = Depends(security_scheme),
):
    data = []
    sid = get_sid_from_token(credentials.credentials)
    if sid != '':
        data = message_stack.get_messages(sid)

    return {'messages': data}


@app.get('/api/messages/total')
async def get_message_total(
    credentials: HTTPAuthorizationCredentials = Depends(security_scheme),
):
    sid = get_sid_from_token(credentials.credentials)
    return {'msg_total': message_stack.get_message_total(sid)}


@app.delete('/api/messages')
async def del_messages(
    credentials: HTTPAuthorizationCredentials = Depends(security_scheme),
):
    sid = get_sid_from_token(credentials.credentials)
    message_stack.del_messages(sid)
    return {'ok': True}


@app.get('/api/refresh-files')
def refresh_files():
    structure = files.get_folder_structure(Path(str(config.get('WORKSPACE_BASE'))))
    return structure.to_dict()


@app.get('/api/select-file')
def select_file(file: str):
    try:
        workspace_base = config.get('WORKSPACE_BASE')
        file_path = Path(workspace_base, file)
        with open(file_path, 'r') as selected_file:
            content = selected_file.read()
    except Exception as e:
        logger.error(f'Error opening file {file}: {e}', exc_info=False)
        error_msg = f'Error opening file: {e}'
        return JSONResponse(
            status_code=status.HTTP_500_INTERNAL_SERVER_ERROR,
            content={'error': error_msg},
        )
    return {'code': content}


@app.get('/api/plan')
def get_plan(
    credentials: HTTPAuthorizationCredentials = Depends(security_scheme),
):
    sid = get_sid_from_token(credentials.credentials)
    agent = agent_manager.sid_to_agent[sid]
    controller = agent.controller
    if controller is not None:
        state = controller.get_state()
        if state is not None:
            return JSONResponse(
                status_code=status.HTTP_200_OK,
                content=json.dumps(
                    {
                        'mainGoal': controller.state.plan.main_goal,
                        'task': controller.state.plan.task.to_dict(),
                    }
                ),
            )
    return Response(status_code=status.HTTP_204_NO_CONTENT)


@app.get('/')
async def docs_redirect():
    response = RedirectResponse(url='/index.html')
    return response


app.mount('/', StaticFiles(directory='./frontend/dist'), name='dist')<|MERGE_RESOLUTION|>--- conflicted
+++ resolved
@@ -54,14 +54,6 @@
     return list(set(litellm.model_list + list(litellm.model_cost.keys())))
 
 
-<<<<<<< HEAD
-@app.get('/api/litellm-agents')
-async def get_litellm_agents():
-    '''
-    Get all agents supported by LiteLLM.
-    '''
-    return Agent.list_agents()
-=======
 @app.get('/api/agents')
 async def get_agents():
     """
@@ -69,16 +61,15 @@
     """
     agents = Agent.list_agents()
     return agents
->>>>>>> 426f3871
 
 
 @app.get('/api/auth')
 async def get_token(
     credentials: HTTPAuthorizationCredentials = Depends(security_scheme),
 ):
-    '''
+    """
     Get token for authentication when starts a websocket connection.
-    '''
+    """
     sid = get_sid_from_token(credentials.credentials) or str(uuid.uuid4())
     token = sign_token({'sid': sid})
     return {'token': token}
