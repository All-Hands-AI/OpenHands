import asyncio
import os
from typing import Optional

import jwt
from fastapi import WebSocketDisconnect

from opendevin import config
from opendevin.action import (
    Action,
    NullAction,
)
from opendevin.observation import NullObservation
from opendevin.agent import Agent
from opendevin.controller import AgentController
from opendevin.llm.llm import LLM
from opendevin.observation import Observation, UserMessageObservation

DEFAULT_API_KEY = config.get_or_none("LLM_API_KEY")
DEFAULT_BASE_URL = config.get_or_none("LLM_BASE_URL")
DEFAULT_WORKSPACE_DIR = config.get_or_default(
    "WORKSPACE_DIR", os.path.join(os.getcwd(), "workspace")
)
LLM_MODEL = config.get_or_default("LLM_MODEL", "gpt-4-0125-preview")
CONTAINER_IMAGE = config.get_or_default(
    "SANDBOX_CONTAINER_IMAGE", "ghcr.io/opendevin/sandbox"
)
JWT_SECRET = os.getenv("JWT_SECRET", "5ecRe7")


class Session:
    """Represents a session with an agent.

    Attributes:
        websocket: The WebSocket connection associated with the session.
        controller: The AgentController instance for controlling the agent.
        agent: The Agent instance representing the agent.
        agent_task: The task representing the agent's execution.
    """

    sid: str

    def __init__(self, websocket):
        """Initializes a new instance of the Session class.

        Args:
            websocket: The WebSocket connection associated with the session.
        """
        sid = self.get_sid(websocket.query_params.get("token"))
        if sid == "":
            return
        self.sid = sid
        self.websocket = websocket
        self.controller: Optional[AgentController] = None
        self.agent: Optional[Agent] = None
        self.agent_task = None
        asyncio.create_task(
            self.create_controller(), name="create controller"
        )  # FIXME: starting the docker container synchronously causes a websocket error...

    def get_sid(self, token: str) -> str:
        """Gets the session ID from a JWT token."""
        try:
            payload = jwt.decode(token, JWT_SECRET, algorithms=["HS256"])
            if payload is None:
                print("Invalid token, closing connection.")
                return ""
            return payload["sid"]
        except Exception as e:
            print("Error decoding token:", e)
            return ""

    async def send_error(self, message):
        """Sends an error message to the client.

        Args:
            message: The error message to send.
        """
        await self.send({"error": True, "message": message})

    async def send_message(self, message):
        """Sends a message to the client.

        Args:
            message: The message to send.
        """
        await self.send({"message": message})

    async def send(self, data):
        """Sends data to the client.

        Args:
            data: The data to send.
        """
        if self.websocket is None:
            return
        try:
            await self.websocket.send_json(data)
        except Exception as e:
            print("Error sending data to client", e)

    async def start_listening(self):
        """Starts listening for messages from the client."""
        try:
            while True:
                try:
                    data = await self.websocket.receive_json()
                except ValueError:
                    await self.send_error("Invalid JSON")
                    continue

                action = data.get("action", None)
                if action is None:
                    await self.send_error("Invalid event")
                    continue
                if action == "initialize":
                    await self.create_controller(data)
                elif action == "start":
                    await self.start_task(data)
                else:
                    if self.controller is None:
                        await self.send_error(
                            "No agent started. Please wait a second..."
                        )
                    elif action == "chat":
                        self.controller.add_history(
                            NullAction(), UserMessageObservation(data["message"])
                        )
                    else:
                        await self.send_error(
                            "I didn't recognize this action:" + action
                        )

        except WebSocketDisconnect as e:
            self.websocket = None
            if self.agent_task:
                self.agent_task.cancel()
            print("Client websocket disconnected", e)

    async def create_controller(self, start_event=None):
        """Creates an AgentController instance.

        Args:
            start_event: The start event data (optional).
        """
        directory = DEFAULT_WORKSPACE_DIR
        if start_event and "directory" in start_event["args"]:
            directory = start_event["args"]["directory"]
        agent_cls = "MonologueAgent"
        if start_event and "agent_cls" in start_event["args"]:
            agent_cls = start_event["args"]["agent_cls"]
        model = LLM_MODEL
        if start_event and "model" in start_event["args"]:
            model = start_event["args"]["model"]
        api_key = DEFAULT_API_KEY
        if start_event and "api_key" in start_event["args"]:
            api_key = start_event["args"]["api_key"]
        api_base = DEFAULT_BASE_URL
        if start_event and "api_base" in start_event["args"]:
            api_base = start_event["args"]["api_base"]
        container_image = CONTAINER_IMAGE
        if start_event and "container_image" in start_event["args"]:
            container_image = start_event["args"]["container_image"]
        if not os.path.exists(directory):
            print(f"Workspace directory {directory} does not exist. Creating it...")
            os.makedirs(directory)
        directory = os.path.relpath(directory, os.getcwd())
        llm = LLM(model=model, api_key=api_key, base_url=api_base)
        AgentCls = Agent.get_cls(agent_cls)
        self.agent = AgentCls(llm)
        try:
            self.controller = AgentController(
                id=self.sid,
                agent=self.agent,
                workdir=directory,
                container_image=container_image,
                callbacks=[self.on_agent_event],
            )
        except Exception:
            print("Error creating controller.")
            await self.send_error(
                "Error creating controller. Please check Docker is running using `docker ps`."
            )
            return
        await self.send({"action": "initialize", "message": "Control loop started."})

    async def start_task(self, start_event):
        """Starts a task for the agent.

        Args:
            start_event: The start event data.
        """
        if "task" not in start_event["args"]:
            await self.send_error("No task specified")
            return
        await self.send_message("Starting new task...")
        task = start_event["args"]["task"]
        if self.controller is None:
            await self.send_error("No agent started. Please wait a second...")
            return
<<<<<<< HEAD
        self.agent_task = asyncio.create_task(
            self.controller.start_loop(task), name="agent loop"
        )
=======
        try:
            self.agent_task = await asyncio.create_task(self.controller.start_loop(task), name="agent loop")
        except Exception:
            await self.send_error("Error during task loop.")
>>>>>>> c37124d7

    def on_agent_event(self, event: Observation | Action):
        """Callback function for agent events.

        Args:
            event: The agent event (Observation or Action).
        """
        if isinstance(event, NullAction):
            return
        if isinstance(event, NullObservation):
            return
        event_dict = event.to_dict()
        asyncio.create_task(self.send(event_dict), name="send event in callback")<|MERGE_RESOLUTION|>--- conflicted
+++ resolved
@@ -198,16 +198,12 @@
         if self.controller is None:
             await self.send_error("No agent started. Please wait a second...")
             return
-<<<<<<< HEAD
-        self.agent_task = asyncio.create_task(
-            self.controller.start_loop(task), name="agent loop"
-        )
-=======
-        try:
-            self.agent_task = await asyncio.create_task(self.controller.start_loop(task), name="agent loop")
+        try:
+            self.agent_task = await asyncio.create_task(
+                self.controller.start_loop(task), name="agent loop"
+            )
         except Exception:
             await self.send_error("Error during task loop.")
->>>>>>> c37124d7
 
     def on_agent_event(self, event: Observation | Action):
         """Callback function for agent events.
