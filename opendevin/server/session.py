--- conflicted
+++ resolved
@@ -47,12 +47,6 @@
         self.controller: Optional[AgentController] = None
         self.agent: Optional[Agent] = None
         self.agent_task = None
-<<<<<<< HEAD
-        asyncio.create_task(
-            self.create_controller(), name="create controller"
-        )  # FIXME: starting the docker container synchronously causes a websocket error...
-=======
->>>>>>> 22a9a28e
 
     async def send_error(self, message):
         """Sends an error message to the client.
@@ -183,16 +177,13 @@
         AgentCls = Agent.get_cls(agent_cls)
         self.agent = AgentCls(llm)
         try:
-<<<<<<< HEAD
             self.controller = AgentController(
                 self.agent,
                 workdir=directory,
+                max_iterations=max_iterations,
                 container_image=container_image,
                 callbacks=[self.on_agent_event],
             )
-=======
-            self.controller = AgentController(self.agent, workdir=directory, max_iterations=max_iterations, container_image=container_image, callbacks=[self.on_agent_event])
->>>>>>> 22a9a28e
         except Exception:
             print("Error creating controller.")
             await self.send_error(
@@ -217,16 +208,12 @@
         if self.controller is None:
             await self.send_error("No agent started. Please wait a second...")
             return
-<<<<<<< HEAD
-        self.agent_task = asyncio.create_task(
-            self.controller.start_loop(task), name="agent loop"
-        )
-=======
-        try:
-            self.agent_task = await asyncio.create_task(self.controller.start_loop(task), name="agent loop")
+        try:
+            self.agent_task = await asyncio.create_task(
+                self.controller.start_loop(task), name="agent loop"
+            )
         except Exception:
             await self.send_error("Error during task loop.")
->>>>>>> 22a9a28e
 
     def on_agent_event(self, event: Observation | Action):
         """Callback function for agent events.
