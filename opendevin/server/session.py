import os
import asyncio
from typing import Optional, Dict, Type

from fastapi import WebSocketDisconnect

from opendevin.agent import Agent
<<<<<<< HEAD
=======
from opendevin.controller import AgentController
from opendevin.llm.llm import LLM

>>>>>>> eb4a2618
from opendevin.action import (
    Action,
    CmdRunAction,
    CmdKillAction,
    BrowseURLAction,
    FileReadAction,
    FileWriteAction,
    AgentRecallAction,
    AgentThinkAction,
    AgentFinishAction,
)
from opendevin.controller import AgentController
from opendevin.observation import (
    Observation,
    UserMessageObservation
)

# NOTE: this is a temporary solution - but hopefully we can use Action/Observation throughout the codebase
ACTION_TYPE_TO_CLASS: Dict[str, Type[Action]] = {
    "run": CmdRunAction,
    "kill": CmdKillAction,
    "browse": BrowseURLAction,
    "read": FileReadAction,
    "write": FileWriteAction,
    "recall": AgentRecallAction,
    "think": AgentThinkAction,
    "finish": AgentFinishAction,
}


DEFAULT_WORKSPACE_DIR = os.getenv("WORKSPACE_DIR", os.path.join(os.getcwd(), "workspace"))
MODEL_NAME = os.getenv("MODEL_NAME", "gpt-4-0125-preview")

def parse_event(data):
    if "action" not in data:
        return None
    action = data["action"]
    args = {}
    if "args" in data:
        args = data["args"]
    message = None
    if "message" in data:
        message = data["message"]
    return {
        "action": action,
        "args": args,
        "message": message,
    }

class Session:
    def __init__(self, websocket):
        self.websocket = websocket
        self.controller: Optional[AgentController] = None
        self.agent: Optional[Agent] = None
        self.agent_task = None
        asyncio.create_task(self.create_controller(), name="create controller") # FIXME: starting the docker container synchronously causes a websocket error...

    async def send_error(self, message):
        await self.send({"error": True, "message": message})

    async def send_message(self, message):
        await self.send({"message": message})

    async def send(self, data):
        if self.websocket is None:
            return
        try:
            await self.websocket.send_json(data)
        except Exception as e:
            print("Error sending data to client", e)

    async def start_listening(self):
        try:
            while True:
                try:
                    data = await self.websocket.receive_json()
                except ValueError:
                    await self.send_error("Invalid JSON")
                    continue

                event = parse_event(data)
                if event is None:
                    await self.send_error("Invalid event")
                    continue
                if event["action"] == "initialize":
                    await self.create_controller(event)
                elif event["action"] == "start":
                    await self.start_task(event)
                else:
                    if self.controller is None:
                        await self.send_error("No agent started. Please wait a second...")

                    elif event["action"] == "chat":
                        self.controller.add_observation(UserMessageObservation(event["message"]))
                    else:
                        # TODO: we only need to implement user message for now
                        # since even Devin does not support having the user taking other
                        # actions (e.g., edit files) while the agent is running
                        raise NotImplementedError

        except WebSocketDisconnect as e:
            self.websocket = None
            if self.agent_task:
                self.agent_task.cancel()
            print("Client websocket disconnected", e)

    async def create_controller(self, start_event=None):
        directory = DEFAULT_WORKSPACE_DIR
        if start_event and "directory" in start_event.args:
            directory = start_event.args["directory"]
        agent_cls = "LangchainsAgent"
        if start_event and "agent_cls" in start_event.args:
            agent_cls = start_event.args["agent_cls"]
        model = MODEL_NAME
        if start_event and "model" in start_event.args:
            model = start_event.args["model"]
        if not os.path.exists(directory):
            print(f"Workspace directory {directory} does not exist. Creating it...")
            os.makedirs(directory)
        directory = os.path.relpath(directory, os.getcwd())
        llm = LLM(model)
        AgentCls = Agent.get_cls(agent_cls)
        self.agent = AgentCls(llm)
        self.controller = AgentController(self.agent, workdir=directory, callbacks=[self.on_agent_event])
        await self.send({"action": "initialize", "message": "Control loop started."})

    async def start_task(self, start_event):
        if "task" not in start_event["args"]:
            await self.send_error("No task specified")
            return
        await self.send_message("Starting new task...")
        task = start_event["args"]["task"]
        if self.controller is None:
            await self.send_error("No agent started. Please wait a second...")
            return
        self.agent_task = asyncio.create_task(self.controller.start_loop(task), name="agent loop")

    def on_agent_event(self, event: Observation | Action):
        event_dict = event.to_dict()
        asyncio.create_task(self.send(event_dict), name="send event in callback")<|MERGE_RESOLUTION|>--- conflicted
+++ resolved
@@ -4,13 +4,6 @@
 
 from fastapi import WebSocketDisconnect
 
-from opendevin.agent import Agent
-<<<<<<< HEAD
-=======
-from opendevin.controller import AgentController
-from opendevin.llm.llm import LLM
-
->>>>>>> eb4a2618
 from opendevin.action import (
     Action,
     CmdRunAction,
@@ -22,7 +15,9 @@
     AgentThinkAction,
     AgentFinishAction,
 )
+from opendevin.agent import Agent
 from opendevin.controller import AgentController
+from opendevin.llm.llm import LLM
 from opendevin.observation import (
     Observation,
     UserMessageObservation
