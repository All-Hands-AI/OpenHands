--- conflicted
+++ resolved
@@ -5,12 +5,6 @@
 from fastapi import WebSocketDisconnect
 
 from opendevin.agent import Agent
-from opendevin.controller import AgentController
-
-<<<<<<< HEAD
-DEFAULT_WORKSPACE_DIR = os.getenv("WORKSPACE_DIR", os.getcwd())
-MODEL_NAME = os.getenv("MODEL_NAME", "gpt-4-0125-preview")
-=======
 from opendevin.action import (
     Action,
     CmdRunAction,
@@ -22,6 +16,7 @@
     AgentThinkAction,
     AgentFinishAction,
 )
+from opendevin.controller import AgentController
 from opendevin.observation import (
     Observation,
     UserMessageObservation
@@ -41,7 +36,7 @@
 
 
 DEFAULT_WORKSPACE_DIR = os.getenv("WORKSPACE_DIR", os.path.join(os.getcwd(), "workspace"))
->>>>>>> 815b7859
+MODEL_NAME = os.getenv("MODEL_NAME", "gpt-4-0125-preview")
 
 def parse_event(data):
     if "action" not in data:
