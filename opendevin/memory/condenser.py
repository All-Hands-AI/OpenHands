--- conflicted
+++ resolved
@@ -29,8 +29,7 @@
         except Exception as e:
             logger.error('Error condensing thoughts: %s', str(e), exc_info=False)
 
-<<<<<<< HEAD
-            # TODO If the llm fails with ContextWindowExceededError, we can try to condense the monologue chunk by chunk
+            # TODO If the llm fails with ContextWindowExceededError, we can try to condense the memory chunk by chunk
             raise
 
     def _format_summary_history(self, message_history: list[dict]):
@@ -84,8 +83,4 @@
 
         action_response = response['choices'][0]['message']['content']
         action = parse_summary_response(action_response)
-        return action
-=======
-            # TODO If the llm fails with ContextWindowExceededError, we can try to condense the memory chunk by chunk
-            raise
->>>>>>> 15697bed
+        return action