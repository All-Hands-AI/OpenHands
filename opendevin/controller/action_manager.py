from typing import List

from opendevin import config
from opendevin.action import (
    Action,
)
from opendevin.observation import (
    AgentErrorObservation,
    CmdOutputObservation,
    NullObservation,
    Observation,
)
from opendevin.sandbox import DockerExecBox, DockerSSHBox, E2BBox, LocalBox, Sandbox
from opendevin.sandbox.plugins import PluginRequirement
from opendevin.schema import ConfigType


class ActionManager:
    id: str
    sandbox: Sandbox

    def __init__(
            self,
            sid: str = 'default',
    ):
        sandbox_type = config.get(ConfigType.SANDBOX_TYPE).lower()
<<<<<<< HEAD
        match sandbox_type:
            case 'exec':
                self.sandbox = DockerExecBox(sid=sid)
            case 'ssh':
                self.sandbox = DockerSSHBox(sid=sid)
            case 'local':
                self.sandbox = LocalBox()
            case 'e2b':
                self.sandbox = E2BBox()
            case _:
                raise ValueError(f'Invalid sandbox type: {sandbox_type}')
=======
        if sandbox_type == 'exec':
            self.sandbox = DockerExecBox(
                sid=(sid or 'default'),
                timeout=config.get(ConfigType.SANDBOX_TIMEOUT)
            )
        elif sandbox_type == 'local':
            self.sandbox = LocalBox(
                timeout=config.get(ConfigType.SANDBOX_TIMEOUT)
            )
        elif sandbox_type == 'ssh':
            self.sandbox = DockerSSHBox(
                sid=(sid or 'default'),
                timeout=config.get(ConfigType.SANDBOX_TIMEOUT)
            )
        elif sandbox_type == 'e2b':
            self.sandbox = E2BBox(
                timeout=config.get(ConfigType.SANDBOX_TIMEOUT)
            )
        else:
            raise ValueError(f'Invalid sandbox type: {sandbox_type}')
>>>>>>> 0d77f495

    def init_sandbox_plugins(self, plugins: List[PluginRequirement]):
        self.sandbox.init_plugins(plugins)

    async def run_action(self, action: Action, agent_controller) -> Observation:
        observation: Observation = NullObservation('')
        if not action.executable:
            return observation
        observation = await action.run(agent_controller)
        return observation

    def run_command(self, command: str, background=False) -> Observation:
        if background:
            return self._run_background(command)
        else:
            return self._run_immediately(command)

    def _run_immediately(self, command: str) -> Observation:
        try:
            exit_code, output = self.sandbox.execute(command)
            return CmdOutputObservation(
                command_id=-1, content=output, command=command, exit_code=exit_code
            )
        except UnicodeDecodeError:
            return AgentErrorObservation('Command output could not be decoded as utf-8')

    def _run_background(self, command: str) -> CmdOutputObservation:
        bg_cmd = self.sandbox.execute_in_background(command)
        content = f'Background command started. To stop it, send a `kill` action with id {bg_cmd.pid}'
        return CmdOutputObservation(
            content=content,
            command_id=bg_cmd.pid,
            command=command,
            exit_code=0,
        )

    def kill_command(self, id: int) -> CmdOutputObservation:
        cmd = self.sandbox.kill_background(id)
        return CmdOutputObservation(
            content=f'Background command with id {id} has been killed.',
            command_id=id,
            command=cmd.command,
            exit_code=0,
        )

    def get_background_obs(self) -> List[CmdOutputObservation]:
        obs = []
        for _id, cmd in self.sandbox.background_commands.items():
            output = cmd.read_logs()
            if output is not None and output != '':
                obs.append(
                    CmdOutputObservation(
                        content=output, command_id=_id, command=cmd.command
                    )
                )
        return obs<|MERGE_RESOLUTION|>--- conflicted
+++ resolved
@@ -24,19 +24,6 @@
             sid: str = 'default',
     ):
         sandbox_type = config.get(ConfigType.SANDBOX_TYPE).lower()
-<<<<<<< HEAD
-        match sandbox_type:
-            case 'exec':
-                self.sandbox = DockerExecBox(sid=sid)
-            case 'ssh':
-                self.sandbox = DockerSSHBox(sid=sid)
-            case 'local':
-                self.sandbox = LocalBox()
-            case 'e2b':
-                self.sandbox = E2BBox()
-            case _:
-                raise ValueError(f'Invalid sandbox type: {sandbox_type}')
-=======
         if sandbox_type == 'exec':
             self.sandbox = DockerExecBox(
                 sid=(sid or 'default'),
@@ -57,7 +44,6 @@
             )
         else:
             raise ValueError(f'Invalid sandbox type: {sandbox_type}')
->>>>>>> 0d77f495
 
     def init_sandbox_plugins(self, plugins: List[PluginRequirement]):
         self.sandbox.init_plugins(plugins)
