--- conflicted
+++ resolved
@@ -236,12 +236,9 @@
             max_iterations_per_task=self.state.max_iterations_per_task,
             num_of_chars=self.state.num_of_chars,
             delegate_level=self.state.delegate_level + 1,
-<<<<<<< HEAD
             global_iteration=self.state.global_iteration,
-=======
             # metrics should be shared between parent and child
             metrics=self.state.metrics,
->>>>>>> 7d310579
         )
         logger.info(f'[Agent Controller {self.id}]: start delegate')
         self.delegate = AgentController(
