--- conflicted
+++ resolved
@@ -18,12 +18,24 @@
 from .command_manager import CommandManager
 
 
-<<<<<<< HEAD
-def print_with_indent(text: str):
-    print("\t" + text.replace("\n", "\n\t"), flush=True)
+ColorType = Literal[
+    "red",
+    "green",
+    "yellow",
+    "blue",
+    "magenta",
+    "cyan",
+    "light_grey",
+    "dark_grey",
+    "light_red",
+    "light_green",
+    "light_yellow",
+    "light_blue",
+    "light_magenta",
+    "light_cyan",
+    "white",
+]
 
-=======
-ColorType = Literal['red', 'green', 'yellow', 'blue', 'magenta', 'cyan', 'light_grey', 'dark_grey', 'light_red', 'light_green', 'light_yellow', 'light_blue', 'light_magenta', 'light_cyan', 'white']
 
 def print_with_color(text: Any, print_type: str = "INFO"):
     TYPE_TO_COLOR: Mapping[str, ColorType] = {
@@ -40,7 +52,7 @@
         + colored(str(text), color),
         flush=True,
     )
->>>>>>> c37124d7
+
 
 class AgentController:
     id: str
@@ -116,7 +128,7 @@
             traceback.print_exc()
             # TODO Change to more robust error handling
             if "The api_key client option must be set" in observation.content:
-                raise 
+                raise
         self.update_state_after_step()
 
         await self._run_callbacks(action)
