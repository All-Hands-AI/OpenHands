import asyncio
import inspect
import traceback
from typing import List, Callable, Literal, Mapping, Awaitable, Any, cast

from termcolor import colored

from opendevin.plan import Plan
from opendevin.state import State
from opendevin.agent import Agent
from opendevin.action import (
    Action,
    NullAction,
    AgentFinishAction,
    AddTaskAction,
    ModifyTaskAction,
)
from opendevin.observation import Observation, AgentErrorObservation, NullObservation
from opendevin import config

from .command_manager import CommandManager


ColorType = Literal[
    "red",
    "green",
    "yellow",
    "blue",
    "magenta",
    "cyan",
    "light_grey",
    "dark_grey",
    "light_red",
    "light_green",
    "light_yellow",
    "light_blue",
    "light_magenta",
    "light_cyan",
    "white",
]


DISABLE_COLOR_PRINTING = (
    config.get_or_default("DISABLE_COLOR", "false").lower() == "true"
)

<<<<<<< HEAD
=======
DISABLE_COLOR_PRINTING = config.get_or_default("DISABLE_COLOR", "false").lower() == "true"
MAX_ITERATIONS = config.get("MAX_ITERATIONS")
>>>>>>> 3adcb7ea

def print_with_color(text: Any, print_type: str = "INFO"):
    TYPE_TO_COLOR: Mapping[str, ColorType] = {
        "BACKGROUND LOG": "blue",
        "ACTION": "green",
        "OBSERVATION": "yellow",
        "INFO": "cyan",
        "ERROR": "red",
        "PLAN": "light_magenta",
    }
    color = TYPE_TO_COLOR.get(print_type.upper(), TYPE_TO_COLOR["INFO"])
    if DISABLE_COLOR_PRINTING:
        print(f"\n{print_type.upper()}:\n{str(text)}", flush=True)
    else:
        print(
            colored(f"\n{print_type.upper()}:\n", color, attrs=["bold"])
            + colored(str(text), color),
            flush=True,
        )


class AgentController:
    id: str

    def __init__(
        self,
        agent: Agent,
        workdir: str,
<<<<<<< HEAD
        id: str = "",
        max_iterations: int = 100,
=======
        max_iterations: int = MAX_ITERATIONS,
>>>>>>> 3adcb7ea
        container_image: str | None = None,
        callbacks: List[Callable] = [],
    ):
        self.id = id
        self.agent = agent
        self.max_iterations = max_iterations
        self.workdir = workdir
        self.command_manager = CommandManager(self.id, workdir, container_image)
        self.callbacks = callbacks

    def update_state_for_step(self, i):
        self.state.iteration = i
        self.state.background_commands_obs = self.command_manager.get_background_obs()

    def update_state_after_step(self):
        self.state.updated_info = []

    def add_history(self, action: Action, observation: Observation):
        if not isinstance(action, Action):
            raise ValueError("action must be an instance of Action")
        if not isinstance(observation, Observation):
            raise ValueError("observation must be an instance of Observation")
        self.state.history.append((action, observation))
        self.state.updated_info.append((action, observation))

    async def start_loop(self, task: str):
        finished = False
        plan = Plan(task)
        self.state = State(plan)
        for i in range(self.max_iterations):
            try:
                finished = await self.step(i)
            except Exception as e:
                print("Error in loop", e, flush=True)
                raise e
            if finished:
                break
        if not finished:
            print("Exited before finishing", flush=True)

    async def step(self, i: int):
        print("\n\n==============", flush=True)
        print("STEP", i, flush=True)
        print_with_color(self.state.plan.main_goal, "PLAN")

        log_obs = self.command_manager.get_background_obs()
        for obs in log_obs:
            self.add_history(NullAction(), obs)
            await self._run_callbacks(obs)
            print_with_color(obs, "BACKGROUND LOG")

        self.update_state_for_step(i)
        action: Action = NullAction()
        observation: Observation = NullObservation("")
        try:
            action = self.agent.step(self.state)
            if action is None:
                raise ValueError("Agent must return an action")
            print_with_color(action, "ACTION")
        except Exception as e:
            observation = AgentErrorObservation(str(e))
            print_with_color(observation, "ERROR")
            traceback.print_exc()
            # TODO Change to more robust error handling
            if "The api_key client option must be set" in observation.content:
                raise
        self.update_state_after_step()

        await self._run_callbacks(action)

        finished = isinstance(action, AgentFinishAction)
        if finished:
            print_with_color(action, "INFO")
            return True

        if isinstance(action, AddTaskAction):
            try:
                self.state.plan.add_subtask(action.parent, action.goal, action.subtasks)
            except Exception as e:
                observation = AgentErrorObservation(str(e))
                print_with_color(observation, "ERROR")
                traceback.print_exc()
        elif isinstance(action, ModifyTaskAction):
            try:
                self.state.plan.set_subtask_state(action.id, action.state)
            except Exception as e:
                observation = AgentErrorObservation(str(e))
                print_with_color(observation, "ERROR")
                traceback.print_exc()

        if action.executable:
            try:
                if inspect.isawaitable(action.run(self)):
                    observation = await cast(Awaitable[Observation], action.run(self))
                else:
                    observation = action.run(self)
            except Exception as e:
                observation = AgentErrorObservation(str(e))
                print_with_color(observation, "ERROR")
                traceback.print_exc()

        if not isinstance(observation, NullObservation):
            print_with_color(observation, "OBSERVATION")

        self.add_history(action, observation)
        await self._run_callbacks(observation)

    async def _run_callbacks(self, event):
        if event is None:
            return
        for callback in self.callbacks:
            idx = self.callbacks.index(callback)
            try:
                callback(event)
            except Exception as e:
                print("Callback error:" + str(idx), e, flush=True)
                pass
        await asyncio.sleep(
            0.001
        )  # Give back control for a tick, so we can await in callbacks<|MERGE_RESOLUTION|>--- conflicted
+++ resolved
@@ -43,12 +43,8 @@
 DISABLE_COLOR_PRINTING = (
     config.get_or_default("DISABLE_COLOR", "false").lower() == "true"
 )
+MAX_ITERATIONS = config.get("MAX_ITERATIONS")
 
-<<<<<<< HEAD
-=======
-DISABLE_COLOR_PRINTING = config.get_or_default("DISABLE_COLOR", "false").lower() == "true"
-MAX_ITERATIONS = config.get("MAX_ITERATIONS")
->>>>>>> 3adcb7ea
 
 def print_with_color(text: Any, print_type: str = "INFO"):
     TYPE_TO_COLOR: Mapping[str, ColorType] = {
@@ -77,12 +73,8 @@
         self,
         agent: Agent,
         workdir: str,
-<<<<<<< HEAD
         id: str = "",
-        max_iterations: int = 100,
-=======
         max_iterations: int = MAX_ITERATIONS,
->>>>>>> 3adcb7ea
         container_image: str | None = None,
         callbacks: List[Callable] = [],
     ):
