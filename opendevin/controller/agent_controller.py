--- conflicted
+++ resolved
@@ -66,11 +66,7 @@
         """
         self.id = sid
         self.agent = agent
-<<<<<<< HEAD
-        self.state = State(Plan(''))
-=======
         self.state = State(inputs=inputs or {})
->>>>>>> 72abf36f
         self.event_stream = event_stream
         self.event_stream.subscribe(
             EventStreamSubscriber.AGENT_CONTROLLER, self.on_event
@@ -112,12 +108,7 @@
         if isinstance(event, ChangeAgentStateAction):
             await self.set_agent_state_to(event.agent_state)  # type: ignore
         elif isinstance(event, MessageAction) and event.source == EventSource.USER:
-<<<<<<< HEAD
-            if self.get_agent_state() == AgentState.AWAITING_USER_INPUT:
-=======
-            await self.add_history(event, NullObservation(''), add_to_stream=False)
             if self.get_agent_state() != AgentState.RUNNING:
->>>>>>> 72abf36f
                 await self.set_agent_state_to(AgentState.RUNNING)
         elif (
             isinstance(event, MessageAction)
@@ -152,18 +143,7 @@
             return
 
         self._agent_state = new_state
-        if (
-            new_state == AgentState.STOPPED
-            or new_state == AgentState.ERROR
-            or new_state == AgentState.FINISHED
-        ):
-<<<<<<< HEAD
-=======
-            self._cur_step += 1
-            if self.agent_task is not None:
-                self.agent_task.cancel()
-        elif new_state == AgentState.STOPPED or new_state == AgentState.ERROR:
->>>>>>> 72abf36f
+        if new_state == AgentState.STOPPED or new_state == AgentState.ERROR:
             await self.reset_task()
 
         await self.event_stream.add_event(
@@ -210,10 +190,6 @@
                 self.delegateAction = None
             return
 
-<<<<<<< HEAD
-=======
-        logger.info(f'STEP {i}', extra={'msg_type': 'STEP'})
->>>>>>> 72abf36f
         if self.state.num_of_chars > self.max_chars:
             raise MaxCharsExceedError(self.state.num_of_chars, self.max_chars)
 
