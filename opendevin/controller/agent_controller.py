--- conflicted
+++ resolved
@@ -3,12 +3,8 @@
 from typing import Optional, Type
 
 from opendevin.controller.agent import Agent
-<<<<<<< HEAD
-from opendevin.controller.state.state import TRAFFIC_CONTROL_STATE, State
+from opendevin.controller.state.state import State, TrafficControlState
 from opendevin.controller.stuck import StuckDetector
-=======
-from opendevin.controller.state.state import State, TrafficControlState
->>>>>>> 038e8f8c
 from opendevin.core.config import config
 from opendevin.core.exceptions import (
     LLMMalformedActionError,
@@ -135,13 +131,9 @@
     async def add_history(self, action: Action, observation: Observation):
         if isinstance(action, NullAction) and isinstance(observation, NullObservation):
             return
-<<<<<<< HEAD
         logger.debug(
             f'Adding history ({type(action).__name__} with id={action.id}, {type(observation).__name__} with id={observation.id})'
         )
-=======
-        self.state.history.append((action, observation))
->>>>>>> 038e8f8c
 
     async def _start_step_loop(self):
         logger.info(f'[Agent Controller {self.id}] Starting step loop...')
@@ -369,12 +361,9 @@
 
         if not isinstance(action, NullAction):
             self.event_stream.add_event(action, EventSource.AGENT)
-<<<<<<< HEAD
 
         if not action.runnable:
             await self.add_history(action, NullObservation(''))
-=======
->>>>>>> 038e8f8c
 
         await self.update_state_after_step()
 
