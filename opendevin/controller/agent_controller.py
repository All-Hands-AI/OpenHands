--- conflicted
+++ resolved
@@ -1,4 +1,5 @@
 import asyncio
+import traceback
 from typing import Optional, Tuple, Type
 
 from opendevin.controller.agent import Agent, AsyncAgent
@@ -116,7 +117,6 @@
 
         await self.set_agent_state_to(AgentState.STOPPED)
         self.event_stream.unsubscribe(EventStreamSubscriber.AGENT_CONTROLLER)
-        logger.info(f'AgentController closed for {self.id}')
         self._close_event.set()
 
     def update_state_before_step(self):
@@ -139,14 +139,6 @@
             self.state.last_error += f': {exception}'
         await self.event_stream.add_event(ErrorObservation(message), EventSource.AGENT)
 
-<<<<<<< HEAD
-    def add_history(self, action: Action, observation: Observation):
-        if isinstance(action, NullAction) and isinstance(observation, NullObservation):
-            return
-        self.state.history.append((action, observation))
-
-=======
->>>>>>> 9b9b7549
     async def _start_step_loop(self):
         logger.info(f'[Agent Controller {self.id}] Starting step loop...')
         try:
@@ -157,7 +149,9 @@
                     logger.info(f'AgentController step was cancelled for {self.id}')
                     break
                 except Exception as e:
-                    logger.error(f'Error while running the agent: {e}', exc_info=True)
+                    traceback.print_exc()
+                    logger.error(f'Error while running the agent: {e}')
+                    logger.error(traceback.format_exc())
                     await self.report_error(
                         'There was an unexpected error while running the agent',
                         exception=e,
@@ -167,7 +161,6 @@
 
                 await asyncio.sleep(0.1)
         finally:
-            logger.info(f'[Agent Controller {self.id}] Step loop ended')
             self._close_event.set()
 
     async def on_event(self, event: Event):
@@ -198,7 +191,6 @@
         if isinstance(event, ChangeAgentStateAction):
             if new_state is not None and new_state != self.state.agent_state:
                 await self.set_agent_state_to(new_state)
-            return
         elif isinstance(event, MessageAction):
             if event.source == EventSource.USER:
                 if self.get_agent_state() != AgentState.RUNNING:
@@ -459,18 +451,7 @@
             f'event_stream={self.event_stream!r}, '
             f'state={self.state!r}, agent_task={self.agent_task!r}, '
             f'delegate={self.delegate!r}, _pending_action={self._pending_action!r})'
-<<<<<<< HEAD
-        )
-
-    def _eq_no_pid(self, obj1, obj2):
-        if isinstance(obj1, CmdOutputObservation) and isinstance(
-            obj2, CmdOutputObservation
-        ):
-            # for loop detection, ignore command_id, which is the pid
-            return obj1.command == obj2.command and obj1.exit_code == obj2.exit_code
-        else:
-            # this is the default comparison
-            return obj1 == obj2
+        )
 
     async def wait_closed(self):
         await self._close_event.wait()
@@ -498,7 +479,4 @@
             return False, None
 
     def is_stopped(self):
-        return self.state.agent_state == AgentState.STOPPED.value
-=======
-        )
->>>>>>> 9b9b7549
+        return self.state.agent_state == AgentState.STOPPED.value