import asyncio
from typing import Optional, Type

from opendevin.controller.agent import Agent
from opendevin.controller.state.state import State
from opendevin.core.config import config
from opendevin.core.exceptions import (
    AgentMalformedActionError,
    AgentNoActionError,
    LLMOutputError,
    MaxCharsExceedError,
)
from opendevin.core.logger import opendevin_logger as logger
from opendevin.core.schema import AgentState
from opendevin.events.action import (
    Action,
    AddTaskAction,
    AgentDelegateAction,
    AgentFinishAction,
    ChangeAgentStateAction,
    MessageAction,
    ModifyTaskAction,
    NullAction,
)
from opendevin.events.event import Event
from opendevin.events.observation import (
    AgentDelegateObservation,
    AgentStateChangedObservation,
    CmdOutputObservation,
    ErrorObservation,
    NullObservation,
    Observation,
)
from opendevin.events.stream import EventSource, EventStream, EventStreamSubscriber

MAX_ITERATIONS = config.max_iterations
MAX_CHARS = config.llm.max_chars


class AgentController:
    id: str
    agent: Agent
    max_iterations: int
    event_stream: EventStream
    state: State
    agent_task: Optional[asyncio.Task] = None
    delegate: 'AgentController | None' = None
    _agent_state: AgentState = AgentState.LOADING
    _pending_action: Action | None = None

    def __init__(
        self,
        agent: Agent,
        event_stream: EventStream,
        sid: str = 'default',
        max_iterations: int = MAX_ITERATIONS,
        max_chars: int = MAX_CHARS,
        inputs: dict | None = None,
    ):
        """Initializes a new instance of the AgentController class.

        Args:
            agent: The agent instance to control.
            event_stream: The event stream to publish events to.
            sid: The session ID of the agent.
            max_iterations: The maximum number of iterations the agent can run.
            max_chars: The maximum number of characters the agent can output.
            inputs: The initial inputs to the agent.
        """
        self.id = sid
        self.agent = agent
        self.state = State(inputs=inputs or {})
        self.event_stream = event_stream
        self.event_stream.subscribe(
            EventStreamSubscriber.AGENT_CONTROLLER, self.on_event
        )
        self.max_iterations = max_iterations
        self.max_chars = max_chars
        self.agent_task = asyncio.create_task(self._start_step_loop())

    async def close(self):
        if self.agent_task is not None:
            self.agent_task.cancel()
        self.event_stream.unsubscribe(EventStreamSubscriber.AGENT_CONTROLLER)
        await self.set_agent_state_to(AgentState.STOPPED)
        return self.finish_state

    def update_state_before_step(self):
        self.state.iteration += 1

    def update_state_after_step(self):
        self.state.updated_info = []

    async def report_error(self, message: str):
        await self.event_stream.add_event(ErrorObservation(message), EventSource.AGENT)

    async def add_history(self, action: Action, observation: Observation):
        if isinstance(action, NullAction) and isinstance(observation, NullObservation):
            return
        self.state.history.append((action, observation))
        self.state.updated_info.append((action, observation))

<<<<<<< HEAD
    async def _run(self):
        if self.state is None:
            return
        self.finish_state = None

        if self._agent_state != AgentState.RUNNING:
            raise ValueError('Task is not in running state')

        for i in range(self._cur_step, self.max_iterations):
            self._cur_step = i
            try:
                finished = await self.step(i)
                if finished:
                    self.finish_state = self.get_state()
                    await self.set_agent_state_to(AgentState.FINISHED)
                    break
            except Exception as e:
                logger.error('Error in loop', exc_info=True)
                self.finish_state = self.get_state()
                self.finish_state.error = str(e)
                await self.set_agent_state_to(AgentState.ERROR)
                await self.add_error_to_history(
                    'Oops! Something went wrong while completing your task. You can check the logs for more info.'
                )
                break

            if self._is_stuck():
                logger.info('Loop detected, stopping task')
                self.finish_state = self.get_state()
                self.finish_state.error = (
                    'I got stuck into a loop, the task has stopped.'
                )
                await self.set_agent_state_to(AgentState.ERROR)
                await self.add_error_to_history(
                    'I got stuck into a loop, the task has stopped.'
=======
    async def _start_step_loop(self):
        while True:
            try:
                await self._step()
            except asyncio.CancelledError:
                logger.info('AgentController task was cancelled')
                break
            except Exception as e:
                logger.error(f'Error while running the agent: {e}')
                await self.report_error(
                    'There was an unexpected error while running the agent'
>>>>>>> e4460a97
                )
                await self.set_agent_state_to(AgentState.ERROR)
                break
<<<<<<< HEAD
            await asyncio.sleep(
                0.001
            )  # Give back control for a tick, so other async stuff can run

        final_state = self.get_agent_state()
        if final_state == AgentState.RUNNING:
            await self.set_agent_state_to(AgentState.PAUSED)
        elif final_state not in [
            AgentState.ERROR,
            AgentState.FINISHED,
            AgentState.STOPPED,
        ]:
            # update the finish_state IF no error, not stuck, not finished
            self.finish_state = self.get_state()
=======

            await asyncio.sleep(0.1)
>>>>>>> e4460a97

    async def on_event(self, event: Event):
        if isinstance(event, ChangeAgentStateAction):
            await self.set_agent_state_to(event.agent_state)  # type: ignore
        elif isinstance(event, MessageAction):
            if event.source == EventSource.USER:
                await self.add_history(event, NullObservation(''))
                if self.get_agent_state() != AgentState.RUNNING:
                    await self.set_agent_state_to(AgentState.RUNNING)
            elif event.source == EventSource.AGENT and event.wait_for_response:
                await self.set_agent_state_to(AgentState.AWAITING_USER_INPUT)
        elif isinstance(event, AgentDelegateAction):
            await self.start_delegate(event)
        elif isinstance(event, AddTaskAction):
            self.state.root_task.add_subtask(event.parent, event.goal, event.subtasks)
        elif isinstance(event, ModifyTaskAction):
            self.state.root_task.set_subtask_state(event.task_id, event.state)
        elif isinstance(event, AgentFinishAction):
            self.state.outputs = event.outputs  # type: ignore[attr-defined]
            await self.set_agent_state_to(AgentState.FINISHED)
        elif isinstance(event, Observation):
            if self._pending_action and self._pending_action.id == event.cause:
                await self.add_history(self._pending_action, event)
                self._pending_action = None
            elif isinstance(event, CmdOutputObservation):
                await self.add_history(NullAction(), event)

    def reset_task(self):
        self.agent.reset()

    async def set_agent_state_to(self, new_state: AgentState):
        logger.info(
            f'Setting agent({type(self.agent).__name__}) state from {self._agent_state} to {new_state}'
        )
        if new_state == self._agent_state:
            return

        self._agent_state = new_state
        if new_state == AgentState.STOPPED or new_state == AgentState.ERROR:
            self.reset_task()

        await self.event_stream.add_event(
            AgentStateChangedObservation('', self._agent_state), EventSource.AGENT
        )

    def get_agent_state(self):
        """Returns the current state of the agent task."""
        return self._agent_state

    async def start_delegate(self, action: AgentDelegateAction):
        AgentCls: Type[Agent] = Agent.get_cls(action.agent)
        agent = AgentCls(llm=self.agent.llm)
        self.delegate = AgentController(
            sid=self.id + '-delegate',
            agent=agent,
            event_stream=self.event_stream,
            max_iterations=self.max_iterations,
            max_chars=self.max_chars,
            inputs=action.inputs,
        )

    async def _step(self):
        if self.get_agent_state() != AgentState.RUNNING:
            logger.debug('waiting for agent to run...')
            await asyncio.sleep(1)
            return

        if self._pending_action:
            logger.debug('waiting for pending action: ' + str(self._pending_action))
            await asyncio.sleep(1)
            return

        logger.info(f'STEP {self.state.iteration}', extra={'msg_type': 'STEP'})
        if self.state.iteration >= self.max_iterations:
            await self.report_error('Agent reached maximum number of iterations')
            await self.set_agent_state_to(AgentState.ERROR)
            return

        if self.delegate is not None:
            delegate_done = await self.delegate._step()
            if delegate_done:
                outputs = self.delegate.state.outputs if self.delegate.state else {}
                obs: Observation = AgentDelegateObservation(content='', outputs=outputs)
                await self.event_stream.add_event(obs, EventSource.AGENT)
                self.delegate = None
                self.delegateAction = None
            return

        if self.state.num_of_chars > self.max_chars:
            raise MaxCharsExceedError(self.state.num_of_chars, self.max_chars)

        self.update_state_before_step()
        action: Action = NullAction()
        try:
            action = self.agent.step(self.state)
            if action is None:
                raise AgentNoActionError('No action was returned')
        except (AgentMalformedActionError, AgentNoActionError, LLMOutputError) as e:
            await self.report_error(str(e))
            return

        logger.info(action, extra={'msg_type': 'ACTION'})

        self.update_state_after_step()
        if action.runnable:
            self._pending_action = action
        else:
            await self.add_history(action, NullObservation(''))

        if not isinstance(action, NullAction):
            await self.event_stream.add_event(action, EventSource.AGENT)

        if self._is_stuck():
            await self.report_error('Agent got stuck in a loop')
            await self.set_agent_state_to(AgentState.ERROR)

    def get_state(self):
        return self.state

    def _is_stuck(self):
        # check if delegate stuck
        if self.delegate and self.delegate._is_stuck():
            return True
        if len(self.state.history) < 3:
            return False

        # if the last three (Action, Observation) tuples are too repetitive
        # the agent got stuck in a loop
        if all(
            [
                self.state.history[-i][0] == self.state.history[-3][0]
                for i in range(1, 3)
            ]
        ):
            # it repeats same action, give it a chance, but not if:
            if all(
                isinstance(self.state.history[-i][1], NullObservation)
                for i in range(1, 4)
            ):
                # same (Action, NullObservation): like 'think' the same thought over and over
                logger.warning('Action, NullObservation loop detected')
                return True
            elif all(
                isinstance(self.state.history[-i][1], ErrorObservation)
                for i in range(1, 4)
            ):
                # (NullAction, ErrorObservation): errors coming from an exception
                # (Action, ErrorObservation): the same action getting an error, even if not necessarily the same error
                logger.warning('Action, ErrorObservation loop detected')
                return True

        return False<|MERGE_RESOLUTION|>--- conflicted
+++ resolved
@@ -83,7 +83,6 @@
             self.agent_task.cancel()
         self.event_stream.unsubscribe(EventStreamSubscriber.AGENT_CONTROLLER)
         await self.set_agent_state_to(AgentState.STOPPED)
-        return self.finish_state
 
     def update_state_before_step(self):
         self.state.iteration += 1
@@ -100,43 +99,6 @@
         self.state.history.append((action, observation))
         self.state.updated_info.append((action, observation))
 
-<<<<<<< HEAD
-    async def _run(self):
-        if self.state is None:
-            return
-        self.finish_state = None
-
-        if self._agent_state != AgentState.RUNNING:
-            raise ValueError('Task is not in running state')
-
-        for i in range(self._cur_step, self.max_iterations):
-            self._cur_step = i
-            try:
-                finished = await self.step(i)
-                if finished:
-                    self.finish_state = self.get_state()
-                    await self.set_agent_state_to(AgentState.FINISHED)
-                    break
-            except Exception as e:
-                logger.error('Error in loop', exc_info=True)
-                self.finish_state = self.get_state()
-                self.finish_state.error = str(e)
-                await self.set_agent_state_to(AgentState.ERROR)
-                await self.add_error_to_history(
-                    'Oops! Something went wrong while completing your task. You can check the logs for more info.'
-                )
-                break
-
-            if self._is_stuck():
-                logger.info('Loop detected, stopping task')
-                self.finish_state = self.get_state()
-                self.finish_state.error = (
-                    'I got stuck into a loop, the task has stopped.'
-                )
-                await self.set_agent_state_to(AgentState.ERROR)
-                await self.add_error_to_history(
-                    'I got stuck into a loop, the task has stopped.'
-=======
     async def _start_step_loop(self):
         while True:
             try:
@@ -148,29 +110,11 @@
                 logger.error(f'Error while running the agent: {e}')
                 await self.report_error(
                     'There was an unexpected error while running the agent'
->>>>>>> e4460a97
                 )
                 await self.set_agent_state_to(AgentState.ERROR)
                 break
-<<<<<<< HEAD
-            await asyncio.sleep(
-                0.001
-            )  # Give back control for a tick, so other async stuff can run
-
-        final_state = self.get_agent_state()
-        if final_state == AgentState.RUNNING:
-            await self.set_agent_state_to(AgentState.PAUSED)
-        elif final_state not in [
-            AgentState.ERROR,
-            AgentState.FINISHED,
-            AgentState.STOPPED,
-        ]:
-            # update the finish_state IF no error, not stuck, not finished
-            self.finish_state = self.get_state()
-=======
 
             await asyncio.sleep(0.1)
->>>>>>> e4460a97
 
     async def on_event(self, event: Event):
         if isinstance(event, ChangeAgentStateAction):
