--- conflicted
+++ resolved
@@ -1,132 +1,7 @@
-<<<<<<< HEAD
-import asyncio
-import traceback
-from typing import List, Callable, Tuple, Any, Literal, Mapping
-from termcolor import colored
-
-from opendevin.state import State
-from opendevin.agent import Agent
-from opendevin.action import (
-    Action,
-    NullAction,
-    FileReadAction,
-    FileWriteAction,
-    AgentFinishAction,
-)
-from opendevin.observation import Observation, NullObservation
-
-from .command_manager import CommandManager
-
-ColorType = Literal['red', 'green', 'yellow', 'blue', 'magenta', 'cyan', 'light_grey', 'dark_grey', 'light_red', 'light_green', 'light_yellow', 'light_blue', 'light_magenta', 'light_cyan', 'white']
-
-def print_with_color(text: Any, print_type: str = "INFO"):
-    TYPE_TO_COLOR: Mapping[str, ColorType] = {
-        "BACKGROUND LOG": "blue",
-        "ACTION": "green",
-        "OBSERVATION": "yellow",
-        "INFO": "cyan",
-    }
-    color = TYPE_TO_COLOR.get(print_type.upper(), TYPE_TO_COLOR["INFO"])
-    print(
-        colored(f"\n{print_type.upper()}:\n", color, attrs=["bold"])
-        + colored(str(text), color),
-        flush=True,
-    )
-
-
-class AgentController:
-    def __init__(
-        self,
-        agent: Agent,
-        workdir: str,
-        max_iterations: int = 100,
-        callbacks: List[Callable] = [],
-    ):
-        self.agent = agent
-        self.max_iterations = max_iterations
-        self.workdir = workdir
-        self.command_manager = CommandManager(workdir)
-        self.callbacks = callbacks
-        self.state_updated_info: List[Tuple[Action, Observation]] = []
-
-    def get_current_state(self) -> State:
-        # update observations & actions
-        state = State(
-            background_commands_obs=self.command_manager.get_background_obs(),
-            updated_info=self.state_updated_info,
-        )
-        self.state_updated_info = []
-        return state
-
-    def add_observation(self, observation: Observation):
-        self.state_updated_info.append((NullAction(), observation))
-
-    async def start_loop(self, task_instruction: str):
-        finished = False
-        self.agent.instruction = task_instruction
-        print_with_color(task_instruction, "OBSERVATION")
-        for i in range(self.max_iterations):
-            try:
-                finished = await self.step(i)
-            except Exception as e:
-                print("Error in loop", e, flush=True)
-                traceback.print_exc()
-                break
-            if finished:
-                break
-        if not finished:
-            print("Exited before finishing", flush=True)
-
-    async def step(self, i: int):
-        print("\n==============", flush=True)
-        print("STEP", i, flush=True)
-        log_obs = self.command_manager.get_background_obs()
-        for obs in log_obs:
-            self.add_observation(obs)
-            await self._run_callbacks(obs)
-            print_with_color(obs, "BACKGROUND LOG")
-
-        state: State = self.get_current_state()
-        action: Action = self.agent.step(state)
-
-        print_with_color(action, "ACTION")
-        await self._run_callbacks(action)
-
-        if isinstance(action, AgentFinishAction):
-            print_with_color("FINISHED", "INFO")
-            return True
-        if isinstance(action, (FileReadAction, FileWriteAction)):
-            action_cls = action.__class__
-            _kwargs = action.__dict__
-            _kwargs["base_path"] = self.workdir
-            action = action_cls(**_kwargs)
-        if action.executable:
-            observation: Observation = action.run(self)
-        else:
-            observation = NullObservation("[Previous action was not executable, no observation produced.]")
-        print_with_color(observation, "OBSERVATION")
-        self.state_updated_info.append((action, observation))
-        await self._run_callbacks(observation)
-
-    async def _run_callbacks(self, event):
-        if event is None:
-            return
-        for callback in self.callbacks:
-            idx = self.callbacks.index(callback)
-            try:
-                callback(event)
-            except Exception as e:
-                print("Callback error:" + str(idx), e, flush=True)
-                pass
-        await asyncio.sleep(
-            0.001
-        )  # Give back control for a tick, so we can await in callbacks
-=======
 from .agent_controller import AgentController
 from .command_manager import CommandManager
 
 __all__ = [
     'AgentController',
     'CommandManager'
-]
->>>>>>> 0322693e
+]