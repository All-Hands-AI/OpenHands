import base64
import pickle
from dataclasses import dataclass, field
from enum import Enum

from opendevin.controller.state.task import RootTask
from opendevin.core.logger import opendevin_logger as logger
from opendevin.core.metrics import Metrics
from opendevin.core.schema import AgentState
from opendevin.events.action import (
    MessageAction,
)
from opendevin.events.action.agent import AgentFinishAction
from opendevin.events.observation import (
<<<<<<< HEAD
    CmdOutputObservation,
=======
    Observation,
>>>>>>> 82f256be
)
from opendevin.memory.history import ShortTermHistory
from opendevin.storage import get_file_store


class TrafficControlState(str, Enum):
    # default state, no rate limiting
    NORMAL = 'normal'

    # task paused due to traffic control
    THROTTLING = 'throttling'

    # traffic control is temporarily paused
    PAUSED = 'paused'


RESUMABLE_STATES = [
    AgentState.RUNNING,
    AgentState.PAUSED,
    AgentState.AWAITING_USER_INPUT,
    AgentState.FINISHED,
]


@dataclass
class State:
    root_task: RootTask = field(default_factory=RootTask)
    iteration: int = 0
    max_iterations: int = 100
<<<<<<< HEAD
    background_commands_obs: list[CmdOutputObservation] = field(default_factory=list)
    history: ShortTermHistory = field(default_factory=ShortTermHistory)
=======
    history: list[tuple[Action, Observation]] = field(default_factory=list)
>>>>>>> 82f256be
    inputs: dict = field(default_factory=dict)
    outputs: dict = field(default_factory=dict)
    last_error: str | None = None
    agent_state: AgentState = AgentState.LOADING
    resume_state: AgentState | None = None
    traffic_control_state: TrafficControlState = TrafficControlState.NORMAL
    metrics: Metrics = Metrics()
    # root agent has level 0, and every delegate increases the level by one
    delegate_level: int = 0
    # start_id and end_id track the range of events in history
    start_id: int = -1
    end_id: int = -1
    almost_stuck: int = 0

    def save_to_session(self, sid: str):
        fs = get_file_store()
        pickled = pickle.dumps(self)
        logger.debug(f'Saving state to session {sid}:{self.agent_state}')
        encoded = base64.b64encode(pickled).decode('utf-8')
        try:
            fs.write(f'sessions/{sid}/agent_state.pkl', encoded)
        except Exception as e:
            logger.error(f'Failed to save state to session: {e}')
            raise e

    @staticmethod
    def restore_from_session(sid: str) -> 'State':
        fs = get_file_store()
        try:
            encoded = fs.read(f'sessions/{sid}/agent_state.pkl')
            pickled = base64.b64decode(encoded)
            state = pickle.loads(pickled)
        except Exception as e:
            logger.error(f'Failed to restore state from session: {e}')
            raise e
        if state.agent_state in RESUMABLE_STATES:
            state.resume_state = state.agent_state
        else:
            state.resume_state = None
        state.agent_state = AgentState.LOADING
        return state

    def __getstate__(self):
        state = self.__dict__.copy()

        # save the relevant data from recent history
        # so that we can restore it when the state is restored
        if 'history' in state:
            state['start_id'] = state['history'].start_id
            state['end_id'] = state['history'].end_id

        # don't save history object itself
        state.pop('history', None)
        return state

    def __setstate__(self, state):
        self.__dict__.update(state)

        # recreate the history object
        if not hasattr(self, 'history'):
            self.history = ShortTermHistory()

        # restore the relevant data in history from the state
        self.history.start_id = self.start_id
        self.history.end_id = self.end_id

        # remove the restored data from the state if any

    def get_current_user_intent(self):
        """
        Returns the latest user message that appears after a FinishAction, or the first (the task) if nothing was finished yet.
        """
        last_user_message = None
        for event in self.history.get_events(reverse=True):
            if isinstance(event, MessageAction) and event.source == 'user':
                last_user_message = event.content
            elif isinstance(event, AgentFinishAction):
                if last_user_message is not None:
                    return last_user_message

        return last_user_message<|MERGE_RESOLUTION|>--- conflicted
+++ resolved
@@ -11,13 +11,6 @@
     MessageAction,
 )
 from opendevin.events.action.agent import AgentFinishAction
-from opendevin.events.observation import (
-<<<<<<< HEAD
-    CmdOutputObservation,
-=======
-    Observation,
->>>>>>> 82f256be
-)
 from opendevin.memory.history import ShortTermHistory
 from opendevin.storage import get_file_store
 
@@ -46,12 +39,7 @@
     root_task: RootTask = field(default_factory=RootTask)
     iteration: int = 0
     max_iterations: int = 100
-<<<<<<< HEAD
-    background_commands_obs: list[CmdOutputObservation] = field(default_factory=list)
     history: ShortTermHistory = field(default_factory=ShortTermHistory)
-=======
-    history: list[tuple[Action, Observation]] = field(default_factory=list)
->>>>>>> 82f256be
     inputs: dict = field(default_factory=dict)
     outputs: dict = field(default_factory=dict)
     last_error: str | None = None
