--- conflicted
+++ resolved
@@ -127,13 +127,10 @@
             task = f.read()
             logger.info(f'Dynamic Eval task: {task}')
 
-<<<<<<< HEAD
-    event_stream.add_event(MessageAction(content=task), EventSource.USER)
-=======
     # start event is a MessageAction with the task, either resumed or new
     if config.enable_cli_session and initial_state is not None:
         # we're resuming the previous session
-        await event_stream.add_event(
+        event_stream.add_event(
             MessageAction(
                 content="Let's get back on track. If you experienced errors before, do NOT resume your task. Ask me about it."
             ),
@@ -141,8 +138,7 @@
         )
     elif initial_state is None:
         # init with the provided task
-        await event_stream.add_event(MessageAction(content=task), EventSource.USER)
->>>>>>> 8dae1f93
+        event_stream.add_event(MessageAction(content=task), EventSource.USER)
 
     async def on_event(event: Event):
         if isinstance(event, AgentStateChangedObservation):
