--- conflicted
+++ resolved
@@ -26,9 +26,9 @@
     return sys.stdin.read()
 
 
-<<<<<<< HEAD
 async def main(
     task_str: str = '',
+    exit_on_message: bool = False,
     fake_user_response_fn: Optional[Callable[[Optional[State]], str]] = None,
 ) -> Optional[State]:
     """Main coroutine to run the agent controller with task input flexibility.
@@ -36,20 +36,8 @@
 
     Args:
         task_str: The task to run.
+        exit_on_message: quit if agent asks for a message from user (optional)
         fake_user_response_fn: A optional function that receives the current state (could be None) and returns a fake user response.
-=======
-async def main(task_str: str = '', exit_on_message: bool = False) -> AgentState:
-    """
-    Main coroutine to run the agent controller with task input flexibility.
-    It's only used when you launch opendevin backend directly via cmdline.
-
-    Args:
-        task_str: task string (optional)
-        exit_on_message: quit if agent asks for a message from user (optional)
-
-    Returns:
-        The final agent state right before shutdown
->>>>>>> 3d53d363
     """
 
     # Determine the task source
@@ -105,18 +93,13 @@
     async def on_event(event: Event):
         if isinstance(event, AgentStateChangedObservation):
             if event.agent_state == AgentState.AWAITING_USER_INPUT:
-<<<<<<< HEAD
-                if fake_user_response_fn is None:
+                if exit_on_message:
+                    message = '/exit'
+                elif fake_user_response_fn is None:
                     message = input('Request user input >> ')
                 else:
                     message = fake_user_response_fn(controller.get_state())
                 action = MessageAction(content=message)
-=======
-                action = MessageAction(content='/exit')
-                if not exit_on_message:
-                    message = input('Request user input >> ')
-                    action = MessageAction(content=message)
->>>>>>> 3d53d363
                 await event_stream.add_event(action, EventSource.USER)
 
     event_stream.subscribe(EventStreamSubscriber.MAIN, on_event)
@@ -128,15 +111,10 @@
     ]:
         await asyncio.sleep(1)  # Give back control for a tick, so the agent can run
 
-<<<<<<< HEAD
-    finish_state = await controller.close()
-    return finish_state
-=======
     # retrieve the final state before we close the controller and agent
     final_agent_state = controller.get_agent_state()
     await controller.close()
     return final_agent_state
->>>>>>> 3d53d363
 
 
 if __name__ == '__main__':
