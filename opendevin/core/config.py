import argparse
import logging
import os
import pathlib
import platform
from dataclasses import dataclass, field, fields, is_dataclass
from types import UnionType
from typing import Any, ClassVar, get_args, get_origin

import toml
from dotenv import load_dotenv

from opendevin.core.utils import Singleton

logger = logging.getLogger(__name__)

load_dotenv()


@dataclass
class LLMConfig(metaclass=Singleton):
    model: str = 'gpt-3.5-turbo'
    api_key: str | None = None
    base_url: str | None = None
    api_version: str | None = None
    embedding_model: str = 'local'
    embedding_base_url: str | None = None
    embedding_deployment_name: str | None = None
    aws_access_key_id: str | None = None
    aws_secret_access_key: str | None = None
    aws_region_name: str | None = None
    num_retries: int = 5
    retry_min_wait: int = 3
    retry_max_wait: int = 60
    timeout: int | None = None
    max_chars: int = 5_000_000  # fallback for token counting
    temperature: float = 0
    top_p: float = 0.5
    custom_llm_provider: str | None = None
    max_input_tokens: int | None = None
    max_output_tokens: int | None = None

    def defaults_to_dict(self) -> dict:
        """
        Serialize fields to a dict for the frontend, including type hints, defaults, and whether it's optional.
        """
        dict = {}
        for f in fields(self):
            dict[f.name] = get_field_info(f)
        return dict


@dataclass
class AgentConfig(metaclass=Singleton):
    name: str = 'CodeActAgent'
    memory_enabled: bool = False
    memory_max_threads: int = 2

    def defaults_to_dict(self) -> dict:
        """
        Serialize fields to a dict for the frontend, including type hints, defaults, and whether it's optional.
        """
        dict = {}
        for f in fields(self):
            dict[f.name] = get_field_info(f)
        return dict


@dataclass
class AppConfig(metaclass=Singleton):
    llm: LLMConfig = field(default_factory=LLMConfig)
    agent: AgentConfig = field(default_factory=AgentConfig)
<<<<<<< HEAD
    file_store: str = 'memory'
    file_store_path: str = '/tmp/file_store'
=======
    runtime: str = 'server'
>>>>>>> beb74a19
    workspace_base: str = os.getcwd()
    workspace_mount_path: str = os.getcwd()
    workspace_mount_path_in_sandbox: str = '/workspace'
    workspace_mount_rewrite: str | None = None
    cache_dir: str = '/tmp/cache'
    sandbox_container_image: str = 'ghcr.io/opendevin/sandbox' + (
        f':{os.getenv("OPEN_DEVIN_BUILD_VERSION")}'
        if os.getenv('OPEN_DEVIN_BUILD_VERSION')
        else ':main'
    )
    run_as_devin: bool = True
    max_iterations: int = 100
    e2b_api_key: str = ''
    sandbox_type: str = 'ssh'  # Can be 'ssh', 'exec', or 'e2b'
    use_host_network: bool = False
    ssh_hostname: str = 'localhost'
    disable_color: bool = False
    sandbox_user_id: int = os.getuid() if hasattr(os, 'getuid') else 1000
    sandbox_timeout: int = 120
    github_token: str | None = None
    debug: bool = False

    defaults_dict: ClassVar[dict] = {}

    def __post_init__(self):
        """
        Post-initialization hook, called when the instance is created with only default values.
        """
        AppConfig.defaults_dict = self.defaults_to_dict()

    def defaults_to_dict(self) -> dict:
        """
        Serialize fields to a dict for the frontend, including type hints, defaults, and whether it's optional.
        """
        dict = {}
        for f in fields(self):
            field_value = getattr(self, f.name)

            # dataclasses compute their defaults themselves
            if is_dataclass(type(field_value)):
                dict[f.name] = field_value.defaults_to_dict()
            else:
                dict[f.name] = get_field_info(f)
        return dict


def get_field_info(field):
    """
    Extract information about a dataclass field: type, optional, and default.

    Args:
        field: The field to extract information from.

    Returns: A dict with the field's type, whether it's optional, and its default value.
    """
    field_type = field.type
    optional = False

    # for types like str | None, find the non-None type and set optional to True
    # this is useful for the frontend to know if a field is optional
    # and to show the correct type in the UI
    # Note: this only works for UnionTypes with None as one of the types
    if get_origin(field_type) is UnionType:
        types = get_args(field_type)
        non_none_arg = next((t for t in types if t is not type(None)), None)
        if non_none_arg is not None:
            field_type = non_none_arg
            optional = True

    # type name in a pretty format
    type_name = (
        field_type.__name__ if hasattr(field_type, '__name__') else str(field_type)
    )

    # default is always present
    default = field.default

    # return a schema with the useful info for frontend
    return {'type': type_name.lower(), 'optional': optional, 'default': default}


def load_from_env(config: AppConfig, env_or_toml_dict: dict | os._Environ):
    """Reads the env-style vars and sets config attributes based on env vars or a config.toml dict.
    Compatibility with vars like LLM_BASE_URL, AGENT_MEMORY_ENABLED and others.

    Args:
        config: The AppConfig object to set attributes on.
        env_or_toml_dict: The environment variables or a config.toml dict.
    """

    def get_optional_type(union_type: UnionType) -> Any:
        """Returns the non-None type from an Union."""
        types = get_args(union_type)
        return next((t for t in types if t is not type(None)), None)

    # helper function to set attributes based on env vars
    def set_attr_from_env(sub_config: Any, prefix=''):
        """Set attributes of a config dataclass based on environment variables."""
        for field_name, field_type in sub_config.__annotations__.items():
            # compute the expected env var name from the prefix and field name
            # e.g. LLM_BASE_URL
            env_var_name = (prefix + field_name).upper()

            if is_dataclass(field_type):
                # nested dataclass
                nested_sub_config = getattr(sub_config, field_name)

                # the agent field: the env var for agent.name is just 'AGENT'
                if field_name == 'agent' and 'AGENT' in env_or_toml_dict:
                    setattr(nested_sub_config, 'name', env_or_toml_dict[env_var_name])

                set_attr_from_env(nested_sub_config, prefix=field_name + '_')
            elif env_var_name in env_or_toml_dict:
                # convert the env var to the correct type and set it
                value = env_or_toml_dict[env_var_name]
                try:
                    # if it's an optional type, get the non-None type
                    if get_origin(field_type) is UnionType:
                        field_type = get_optional_type(field_type)

                    # Attempt to cast the env var to type hinted in the dataclass
                    if field_type is bool:
                        cast_value = str(value).lower() in ['true', '1']
                    else:
                        cast_value = field_type(value)
                    setattr(sub_config, field_name, cast_value)
                except (ValueError, TypeError):
                    logger.error(
                        f'Error setting env var {env_var_name}={value}: check that the value is of the right type'
                    )

    # Start processing from the root of the config object
    set_attr_from_env(config)


def load_from_toml(config: AppConfig, toml_file: str = 'config.toml'):
    """Load the config from the toml file. Supports both styles of config vars.

    Args:
        config: The AppConfig object to update attributes of.
    """

    # try to read the config.toml file into the config object
    toml_config = {}

    try:
        with open(toml_file, 'r', encoding='utf-8') as toml_contents:
            toml_config = toml.load(toml_contents)
    except FileNotFoundError:
        # the file is optional, we don't need to do anything
        return
    except toml.TomlDecodeError:
        logger.warning(
            'Cannot parse config from toml, toml values have not been applied.',
            exc_info=False,
        )
        return

    # if there was an exception or core is not in the toml, try to use the old-style toml
    if 'core' not in toml_config:
        # re-use the env loader to set the config from env-style vars
        load_from_env(config, toml_config)
        return

    core_config = toml_config['core']

    try:
        # set llm config from the toml file
        llm_config = config.llm
        if 'llm' in toml_config:
            llm_config = LLMConfig(**toml_config['llm'])

        # set agent config from the toml file
        agent_config = config.agent
        if 'agent' in toml_config:
            agent_config = AgentConfig(**toml_config['agent'])

        # update the config object with the new values
        config = AppConfig(llm=llm_config, agent=agent_config, **core_config)
    except (TypeError, KeyError):
        logger.warning(
            'Cannot parse config from toml, toml values have not been applied.',
            exc_info=False,
        )


def finalize_config(config: AppConfig):
    """
    More tweaks to the config after it's been loaded.
    """

    # In local there is no sandbox, the workspace will have the same pwd as the host
    if config.sandbox_type == 'local':
        config.workspace_mount_path_in_sandbox = config.workspace_mount_path

    if config.workspace_mount_rewrite:  # and not config.workspace_mount_path:
        # TODO why do we need to check if workspace_mount_path is None?
        base = config.workspace_base or os.getcwd()
        parts = config.workspace_mount_rewrite.split(':')
        config.workspace_mount_path = base.replace(parts[0], parts[1])

    if config.llm.embedding_base_url is None:
        config.llm.embedding_base_url = config.llm.base_url

    if config.use_host_network and platform.system() == 'Darwin':
        logger.warning(
            'Please upgrade to Docker Desktop 4.29.0 or later to use host network mode on macOS. '
            'See https://github.com/docker/roadmap/issues/238#issuecomment-2044688144 for more information.'
        )

    # make sure cache dir exists
    if config.cache_dir:
        pathlib.Path(config.cache_dir).mkdir(parents=True, exist_ok=True)


config = AppConfig()
load_from_toml(config)
load_from_env(config, os.environ)
finalize_config(config)


# Utility function for command line --group argument
def get_llm_config_arg(llm_config_arg: str):
    """
    Get a group of llm settings from the config file.
    """

    # keep only the name, just in case
    llm_config_arg = llm_config_arg.strip('[]')
    logger.info(f'Loading llm config from {llm_config_arg}')

    # load the toml file
    try:
        with open('config.toml', 'r', encoding='utf-8') as toml_file:
            toml_config = toml.load(toml_file)
    except FileNotFoundError:
        return None
    except toml.TomlDecodeError as e:
        logger.error(f'Cannot parse llm group from {llm_config_arg}. Exception: {e}')
        return None

    # update the llm config with the specified section
    if llm_config_arg in toml_config:
        return LLMConfig(**toml_config[llm_config_arg])
    logger.debug(f'Loading from toml failed for {llm_config_arg}')
    return None


# Command line arguments
def get_parser():
    """
    Get the parser for the command line arguments.
    """
    parser = argparse.ArgumentParser(description='Run an agent with a specific task')
    parser.add_argument(
        '-d',
        '--directory',
        type=str,
        help='The working directory for the agent',
    )
    parser.add_argument(
        '-t', '--task', type=str, default='', help='The task for the agent to perform'
    )
    parser.add_argument(
        '-f',
        '--file',
        type=str,
        help='Path to a file containing the task. Overrides -t if both are provided.',
    )
    parser.add_argument(
        '-c',
        '--agent-cls',
        default=config.agent.name,
        type=str,
        help='The agent class to use',
    )
    parser.add_argument(
        '-m',
        '--model-name',
        default=config.llm.model,
        type=str,
        help='The (litellm) model name to use',
    )
    parser.add_argument(
        '-i',
        '--max-iterations',
        default=config.max_iterations,
        type=int,
        help='The maximum number of iterations to run the agent',
    )
    parser.add_argument(
        '-n',
        '--max-chars',
        default=config.llm.max_chars,
        type=int,
        help='The maximum number of characters to send to and receive from LLM per task',
    )
    parser.add_argument(
        '-l',
        '--llm-config',
        default=None,
        type=str,
        help='The group of llm settings, e.g. a [llama3] section in the toml file. Overrides model if both are provided.',
    )
    return parser


def parse_arguments():
    """
    Parse the command line arguments.
    """
    parser = get_parser()
    args, _ = parser.parse_known_args()
    if args.directory:
        config.workspace_base = os.path.abspath(args.directory)
        print(f'Setting workspace base to {config.workspace_base}')
    return args


args = parse_arguments()<|MERGE_RESOLUTION|>--- conflicted
+++ resolved
@@ -70,12 +70,9 @@
 class AppConfig(metaclass=Singleton):
     llm: LLMConfig = field(default_factory=LLMConfig)
     agent: AgentConfig = field(default_factory=AgentConfig)
-<<<<<<< HEAD
+    runtime: str = 'server'
     file_store: str = 'memory'
     file_store_path: str = '/tmp/file_store'
-=======
-    runtime: str = 'server'
->>>>>>> beb74a19
     workspace_base: str = os.getcwd()
     workspace_mount_path: str = os.getcwd()
     workspace_mount_path_in_sandbox: str = '/workspace'
