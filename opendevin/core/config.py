--- conflicted
+++ resolved
@@ -76,12 +76,9 @@
     input_cost_per_token: float | None = None
     output_cost_per_token: float | None = None
     ollama_base_url: str | None = None
-<<<<<<< HEAD
     message_summary_trunc_tokens_frac: float = 0.75
     attempts_to_condense: int = 2
-=======
     drop_params: bool | None = None
->>>>>>> 6f345e82
 
     def defaults_to_dict(self) -> dict:
         """Serialize fields to a dict for the frontend, including type hints, defaults, and whether it's optional."""
