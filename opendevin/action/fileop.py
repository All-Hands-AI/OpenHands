import os
from dataclasses import dataclass

from opendevin.observation import FileReadObservation, FileWriteObservation
from opendevin.schema import ActionType
from opendevin import config

from .base import ExecutableAction

SANDBOX_PATH_PREFIX = '/workspace/'


def resolve_path(file_path):
    if file_path.startswith(SANDBOX_PATH_PREFIX):
        # Sometimes LLMs include the absolute path of the file inside the sandbox
        file_path = file_path[len(SANDBOX_PATH_PREFIX):]
    return os.path.join(config.get('WORKSPACE_BASE'), file_path)


@dataclass
class FileReadAction(ExecutableAction):
    path: str
    action: str = ActionType.READ

<<<<<<< HEAD
    async def run(self, controller) -> FileReadObservation:
=======
    def run(self, controller) -> FileReadObservation:
>>>>>>> 6f6f3f40
        path = resolve_path(self.path)
        with open(path, 'r', encoding='utf-8') as file:
            return FileReadObservation(path=path, content=file.read())

    @property
    def message(self) -> str:
        return f'Reading file: {self.path}'


@dataclass
class FileWriteAction(ExecutableAction):
    path: str
    content: str
    action: str = ActionType.WRITE

<<<<<<< HEAD
    async def run(self, controller) -> FileWriteObservation:
=======
    def run(self, controller) -> FileWriteObservation:
>>>>>>> 6f6f3f40
        whole_path = resolve_path(self.path)
        with open(whole_path, 'w', encoding='utf-8') as file:
            file.write(self.content)
        return FileWriteObservation(content='', path=self.path)

    @property
    def message(self) -> str:
        return f'Writing file: {self.path}'<|MERGE_RESOLUTION|>--- conflicted
+++ resolved
@@ -22,11 +22,7 @@
     path: str
     action: str = ActionType.READ
 
-<<<<<<< HEAD
-    async def run(self, controller) -> FileReadObservation:
-=======
     def run(self, controller) -> FileReadObservation:
->>>>>>> 6f6f3f40
         path = resolve_path(self.path)
         with open(path, 'r', encoding='utf-8') as file:
             return FileReadObservation(path=path, content=file.read())
@@ -42,11 +38,7 @@
     content: str
     action: str = ActionType.WRITE
 
-<<<<<<< HEAD
-    async def run(self, controller) -> FileWriteObservation:
-=======
     def run(self, controller) -> FileWriteObservation:
->>>>>>> 6f6f3f40
         whole_path = resolve_path(self.path)
         with open(whole_path, 'w', encoding='utf-8') as file:
             file.write(self.content)
