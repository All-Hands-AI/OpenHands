--- conflicted
+++ resolved
@@ -17,11 +17,7 @@
 @dataclass
 class FileReadAction(ExecutableAction):
     path: str
-<<<<<<< HEAD
-    base_path: str = ""
     action: str = "read"
-=======
->>>>>>> bbc51c85
 
     def run(self, controller) -> FileReadObservation:
         path = resolve_path(controller.workdir, self.path)
@@ -38,11 +34,7 @@
 class FileWriteAction(ExecutableAction):
     path: str
     contents: str
-<<<<<<< HEAD
-    base_path: str = ""
     action: str = "write"
-=======
->>>>>>> bbc51c85
 
     def run(self, controller) -> FileWriteObservation:
         path = resolve_path(controller.workdir, self.path)
