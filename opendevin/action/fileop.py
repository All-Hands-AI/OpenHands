--- conflicted
+++ resolved
@@ -36,7 +36,6 @@
     thoughts: str = ''
     action: str = ActionType.READ
 
-<<<<<<< HEAD
     def _read_lines(self, all_lines: list[str]):
         if self.end == -1:
             if self.start == 0:
@@ -50,43 +49,21 @@
             return all_lines[begin:end]
 
     async def run(self, controller) -> FileReadObservation:
-        code_view: str
         if isinstance(controller.command_manager.sandbox, E2BBox):
             content = controller.command_manager.sandbox.filesystem.read(
                 self.path)
             read_lines = self._read_lines(content.split('\n'))
             code_view = ''.join(read_lines)
         else:
-            path = resolve_path(self.path)
+            whole_path = resolve_path(self.path)
             self.start = max(self.start, 0)
-            with open(path, 'r', encoding='utf-8') as file:
-                read_lines = self._read_lines(file.readlines())
-                code_view = ''.join(read_lines)
-        return FileReadObservation(path=path, content=code_view)
-=======
-    async def run(self, controller) -> FileReadObservation:
-        whole_path = resolve_path(self.path)
-        self.start = max(self.start, 0)
-        try:
-            with open(whole_path, 'r', encoding='utf-8') as file:
-                if self.end == -1:
-                    if self.start == 0:
-                        code_view = file.read()
-                    else:
-                        all_lines = file.readlines()
-                        code_slice = all_lines[self.start:]
-                        code_view = ''.join(code_slice)
-                else:
-                    all_lines = file.readlines()
-                    num_lines = len(all_lines)
-                    begin = max(0, min(self.start, num_lines - 2))
-                    end = -1 if self.end > num_lines else max(begin + 1, self.end)
-                    code_slice = all_lines[begin:end]
-                    code_view = ''.join(code_slice)
-        except FileNotFoundError:
-            raise FileNotFoundError(f'File not found: {self.path}')
+            try:
+                with open(whole_path, 'r', encoding='utf-8') as file:
+                    read_lines = self._read_lines(file.readlines())
+                    code_view = ''.join(read_lines)
+            except FileNotFoundError:
+                raise FileNotFoundError(f'File not found: {self.path}')
         return FileReadObservation(path=self.path, content=code_view)
->>>>>>> fe3d4b12
 
     @property
     def message(self) -> str:
@@ -112,10 +89,7 @@
         return new_lines
 
     async def run(self, controller) -> FileWriteObservation:
-        obs = f'WRITE OPERATION:\nYou have written to "{self.path}" on these lines: {self.start}:{self.end}.'
         insert = self.content.split('\n')
-<<<<<<< HEAD
-        new_file: list[str]
 
         if isinstance(controller.command_manager.sandbox, E2BBox):
             files = controller.command_manager.sandbox.filesystem.list(self.path)
@@ -124,40 +98,24 @@
                 new_file = self._insert_lines(self.content.split('\n'), all_lines)
                 controller.command_manager.sandbox.filesystem.write(self.path, ''.join(new_file))
             else:
-                new_file = insert
-                controller.command_manager.sandbox.filesystem.write(self.path, ''.join(new_file))
+                raise FileNotFoundError(f'File not found: {self.path}')
         else:
             whole_path = resolve_path(self.path)
             mode = 'w' if not os.path.exists(whole_path) else 'r+'
-            with open(whole_path, mode, encoding='utf-8') as file:
-                if mode != 'w':
-                    all_lines = file.readlines()
-                    new_file = self._insert_lines(insert, all_lines)
-                else:
-                    new_file = insert
-=======
-        try:
-            with open(whole_path, mode, encoding='utf-8') as file:
-                if mode != 'w':
-                    all_lines = file.readlines()
-                    new_file = [''] if self.start == 0 else all_lines[:self.start]
-                    new_file += [i + '\n' for i in insert]
-                    new_file += [''] if self.end == -1 else all_lines[self.end:]
-                else:
-                    new_file = [i + '\n' for i in insert]
->>>>>>> fe3d4b12
+            try:
+                with open(whole_path, mode, encoding='utf-8') as file:
+                    if mode != 'w':
+                        all_lines = file.readlines()
+                        new_file = self._insert_lines(insert, all_lines)
+                    else:
+                        new_file = [i + '\n' for i in insert]
 
-                file.seek(0)
-                file.writelines(new_file)
-                file.truncate()
-<<<<<<< HEAD
-
-        return FileWriteObservation(content=obs + ''.join(new_file), path=self.path)
-=======
-        except FileNotFoundError:
-            raise FileNotFoundError(f'File not found: {self.path}')
+                    file.seek(0)
+                    file.writelines(new_file)
+                    file.truncate()
+            except FileNotFoundError:
+                raise FileNotFoundError(f'File not found: {self.path}')
         return FileWriteObservation(content='', path=self.path)
->>>>>>> fe3d4b12
 
     @property
     def message(self) -> str:
