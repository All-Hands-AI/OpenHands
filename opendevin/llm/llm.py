--- conflicted
+++ resolved
@@ -52,74 +52,10 @@
         Args:
             config: The LLM configuration
         """
-<<<<<<< HEAD
-        if llm_config is None:
-            llm_config = config.get_llm_config()
-        model = model if model is not None else llm_config.model
-        api_key = api_key if api_key is not None else llm_config.api_key
-        base_url = base_url if base_url is not None else llm_config.base_url
-        api_version = api_version if api_version is not None else llm_config.api_version
-        num_retries = num_retries if num_retries is not None else llm_config.num_retries
-        retry_min_wait = (
-            retry_min_wait if retry_min_wait is not None else llm_config.retry_min_wait
-        )
-        retry_max_wait = (
-            retry_max_wait if retry_max_wait is not None else llm_config.retry_max_wait
-        )
-        llm_timeout = llm_timeout if llm_timeout is not None else llm_config.timeout
-        llm_temperature = (
-            llm_temperature if llm_temperature is not None else llm_config.temperature
-        )
-        llm_top_p = llm_top_p if llm_top_p is not None else llm_config.top_p
-        custom_llm_provider = (
-            custom_llm_provider
-            if custom_llm_provider is not None
-            else llm_config.custom_llm_provider
-        )
-        max_input_tokens = (
-            max_input_tokens
-            if max_input_tokens is not None
-            else llm_config.max_input_tokens
-        )
-        max_output_tokens = (
-            max_output_tokens
-            if max_output_tokens is not None
-            else llm_config.max_output_tokens
-        )
-        input_cost_per_token = (
-            input_cost_per_token
-            if input_cost_per_token is not None
-            else llm_config.input_cost_per_token
-        )
-        output_cost_per_token = (
-            output_cost_per_token
-            if output_cost_per_token is not None
-            else llm_config.output_cost_per_token
-        )
-        metrics = metrics if metrics is not None else Metrics()
-
-        logger.info(f'Initializing LLM with model: {model}')
-        self.model_name = model
-        self.api_key = api_key
-        self.base_url = base_url
-        self.api_version = api_version
-        self.max_input_tokens = max_input_tokens
-        ###############
-        # self.max_input_tokens = 6000
-        ###############
-        self.max_output_tokens = max_output_tokens
-        self.input_cost_per_token = input_cost_per_token
-        self.output_cost_per_token = output_cost_per_token
-        self.llm_timeout = llm_timeout
-        self.custom_llm_provider = custom_llm_provider
-        self.metrics = metrics
-        self.cost_metric_supported = cost_metric_supported
-=======
 
         self.config = copy.deepcopy(config)
         self.metrics = metrics if metrics is not None else Metrics()
         self.cost_metric_supported = True
->>>>>>> 1761b88a
 
         # litellm actually uses base Exception here for unknown model
         self.model_info = None
@@ -143,7 +79,7 @@
             else:
                 # Max input tokens for gpt3.5, so this is a safe fallback for any potentially viable model
                 self.config.max_input_tokens = 4096
-
+        self.config.max_input_tokens = 6000
         if config.max_output_tokens is None:
             if (
                 self.model_info is not None
@@ -253,14 +189,10 @@
         Returns:
             int: The number of tokens.
         """
-<<<<<<< HEAD
         if isinstance(messages, list):
-            return litellm.token_counter(model=self.model_name, messages=messages)
+            return litellm.token_counter(model=self.config.model, messages=messages)
         elif isinstance(messages, str):
-            return litellm.token_counter(model=self.model_name, text=messages)
-=======
-        return litellm.token_counter(model=self.config.model, messages=messages)
->>>>>>> 1761b88a
+            return litellm.token_counter(model=self.config.model, text=messages)
 
     def is_local(self):
         """Determines if the system is using a locally running LLM.
@@ -337,10 +269,10 @@
         # max_input_tokens will always be set in init to some sensible default
         # 0 in config.llm disables the check
         MAX_TOKEN_COUNT_PADDING = 512
-        if not self.max_input_tokens:
+        if not self.config.max_input_tokens:
             return False
         token_count = (
-            litellm.token_counter(model=self.model_name, messages=messages)
+            litellm.token_counter(model=self.config.model, messages=messages)
             + MAX_TOKEN_COUNT_PADDING
         )
-        return token_count >= self.max_input_tokens+        return token_count >= self.config.max_input_tokens