from functools import partial

<<<<<<< HEAD
import litellm
=======
import warnings

with warnings.catch_warnings():
    warnings.simplefilter("ignore")
    import litellm
>>>>>>> c997289e
from litellm import completion as litellm_completion
from litellm import completion_cost as litellm_completion_cost
from litellm.exceptions import (
    APIConnectionError,
    RateLimitError,
    ServiceUnavailableError,
)
from tenacity import (
    retry,
    retry_if_exception_type,
    stop_after_attempt,
    wait_random_exponential,
)

from opendevin.core.config import config
from opendevin.core.logger import llm_prompt_logger, llm_response_logger
from opendevin.core.logger import opendevin_logger as logger

__all__ = ['LLM']
<<<<<<< HEAD

DEFAULT_API_KEY = config.get(ConfigType.LLM_API_KEY)
DEFAULT_BASE_URL = config.get(ConfigType.LLM_BASE_URL)
DEFAULT_MODEL_NAME = config.get(ConfigType.LLM_MODEL)
DEFAULT_API_VERSION = config.get(ConfigType.LLM_API_VERSION)
LLM_NUM_RETRIES = config.get(ConfigType.LLM_NUM_RETRIES)
LLM_RETRY_MIN_WAIT = config.get(ConfigType.LLM_RETRY_MIN_WAIT)
LLM_RETRY_MAX_WAIT = config.get(ConfigType.LLM_RETRY_MAX_WAIT)
LLM_TIMEOUT = config.get(ConfigType.LLM_TIMEOUT)
LLM_MAX_RETURN_TOKENS = config.get(ConfigType.LLM_MAX_RETURN_TOKENS)
LLM_TEMPERATURE = config.get(ConfigType.LLM_TEMPERATURE)
=======
>>>>>>> c997289e


class LLM:
    """
    The LLM class represents a Language Model instance.

    Attributes:
        model_name (str): The name of the language model.
        api_key (str): The API key for accessing the language model.
        base_url (str): The base URL for the language model API.
        api_version (str): The version of the API to use.
        max_input_tokens (int): The maximum number of tokens to send to the LLM per task.
        max_output_tokens (int): The maximum number of tokens to receive from the LLM per task.
        llm_timeout (int): The maximum time to wait for a response in seconds.
        custom_llm_provider (str): A custom LLM provider.
    """

    def __init__(
        self,
<<<<<<< HEAD
        model=DEFAULT_MODEL_NAME,
        api_key=DEFAULT_API_KEY,
        base_url=DEFAULT_BASE_URL,
        api_version=DEFAULT_API_VERSION,
        num_retries=LLM_NUM_RETRIES,
        retry_min_wait=LLM_RETRY_MIN_WAIT,
        retry_max_wait=LLM_RETRY_MAX_WAIT,
        llm_timeout=LLM_TIMEOUT,
        llm_max_return_tokens=LLM_MAX_RETURN_TOKENS,
        llm_temperature=LLM_TEMPERATURE,
=======
        model=None,
        api_key=None,
        base_url=None,
        api_version=None,
        num_retries=None,
        retry_min_wait=None,
        retry_max_wait=None,
        llm_timeout=None,
        llm_temperature=None,
        llm_top_p=None,
        custom_llm_provider=None,
        max_input_tokens=None,
        max_output_tokens=None,
        llm_config=None,
>>>>>>> c997289e
    ):
        """
        Initializes the LLM. If LLMConfig is passed, its values will be the fallback.

        Passing simple parameters always overrides config.

        Args:
            model (str, optional): The name of the language model. Defaults to LLM_MODEL.
            api_key (str, optional): The API key for accessing the language model. Defaults to LLM_API_KEY.
            base_url (str, optional): The base URL for the language model API. Defaults to LLM_BASE_URL. Not necessary for OpenAI.
            api_version (str, optional): The version of the API to use. Defaults to LLM_API_VERSION. Not necessary for OpenAI.
            num_retries (int, optional): The number of retries for API calls. Defaults to LLM_NUM_RETRIES.
            retry_min_wait (int, optional): The minimum time to wait between retries in seconds. Defaults to LLM_RETRY_MIN_TIME.
            retry_max_wait (int, optional): The maximum time to wait between retries in seconds. Defaults to LLM_RETRY_MAX_TIME.
            max_input_tokens (int, optional): The maximum number of tokens to send to the LLM per task. Defaults to LLM_MAX_INPUT_TOKENS.
            max_output_tokens (int, optional): The maximum number of tokens to receive from the LLM per task. Defaults to LLM_MAX_OUTPUT_TOKENS.
            custom_llm_provider (str, optional): A custom LLM provider. Defaults to LLM_CUSTOM_LLM_PROVIDER.
            llm_timeout (int, optional): The maximum time to wait for a response in seconds. Defaults to LLM_TIMEOUT.
<<<<<<< HEAD
            llm_max_return_tokens (int, optional): The maximum number of tokens to return. Defaults to LLM_MAX_RETURN_TOKENS.
=======
>>>>>>> c997289e
            llm_temperature (float, optional): The temperature for LLM sampling. Defaults to LLM_TEMPERATURE.

        """
        if llm_config is None:
            llm_config = config.llm
        model = model if model is not None else llm_config.model
        api_key = api_key if api_key is not None else llm_config.api_key
        base_url = base_url if base_url is not None else llm_config.base_url
        api_version = api_version if api_version is not None else llm_config.api_version
        num_retries = num_retries if num_retries is not None else llm_config.num_retries
        retry_min_wait = (
            retry_min_wait if retry_min_wait is not None else llm_config.retry_min_wait
        )
        retry_max_wait = (
            retry_max_wait if retry_max_wait is not None else llm_config.retry_max_wait
        )
        llm_timeout = llm_timeout if llm_timeout is not None else llm_config.timeout
        llm_temperature = (
            llm_temperature if llm_temperature is not None else llm_config.temperature
        )
        llm_top_p = llm_top_p if llm_top_p is not None else llm_config.top_p
        custom_llm_provider = (
            custom_llm_provider
            if custom_llm_provider is not None
            else llm_config.custom_llm_provider
        )
        max_input_tokens = (
            max_input_tokens
            if max_input_tokens is not None
            else llm_config.max_input_tokens
        )
        max_output_tokens = (
            max_output_tokens
            if max_output_tokens is not None
            else llm_config.max_output_tokens
        )

        logger.info(f'Initializing LLM with model: {model}')
        self.model_name = model
        self.api_key = api_key
        self.base_url = base_url
        self.api_version = api_version
        self.max_input_tokens = max_input_tokens
        self.max_output_tokens = max_output_tokens
        self.llm_timeout = llm_timeout
        self.custom_llm_provider = custom_llm_provider

        # litellm actually uses base Exception here for unknown model
        self.model_info = None
        try:
            self.model_info = litellm.get_model_info(self.model_name)
        # noinspection PyBroadException
        except Exception:
            logger.warning(f'Could not get model info for {self.model_name}')

        if self.max_input_tokens is None:
            if self.model_info is not None and 'max_input_tokens' in self.model_info:
                self.max_input_tokens = self.model_info['max_input_tokens']
            else:
                # Max input tokens for gpt3.5, so this is a safe fallback for any potentially viable model
                self.max_input_tokens = 4096

        if self.max_output_tokens is None:
            if self.model_info is not None and 'max_output_tokens' in self.model_info:
                self.max_output_tokens = self.model_info['max_output_tokens']
            else:
                # Enough tokens for most output actions, and not too many for a bad llm to get carried away responding
                # with thousands of unwanted tokens
                self.max_output_tokens = 1024

        self._completion = partial(
            litellm_completion,
            model=self.model_name,
            api_key=self.api_key,
            base_url=self.base_url,
            api_version=self.api_version,
            custom_llm_provider=custom_llm_provider,
            max_tokens=self.max_output_tokens,
            timeout=self.llm_timeout,
            temperature=llm_temperature,
<<<<<<< HEAD
=======
            top_p=llm_top_p,
>>>>>>> c997289e
        )

        completion_unwrapped = self._completion

        def attempt_on_error(retry_state):
            logger.error(
                f'{retry_state.outcome.exception()}. Attempt #{retry_state.attempt_number} | You can customize these settings in the configuration.',
                exc_info=False,
            )
            return True

        @retry(
            reraise=True,
            stop=stop_after_attempt(num_retries),
            wait=wait_random_exponential(min=retry_min_wait, max=retry_max_wait),
            retry=retry_if_exception_type(
                (RateLimitError, APIConnectionError, ServiceUnavailableError)
            ),
            after=attempt_on_error,
        )
        def wrapper(*args, **kwargs):
            if 'messages' in kwargs:
                messages = kwargs['messages']
            else:
                messages = args[1]
            debug_message = ''
            for message in messages:
                debug_message += '\n\n----------\n\n' + message['content']
            llm_prompt_logger.debug(debug_message)
            resp = completion_unwrapped(*args, **kwargs)
            message_back = resp['choices'][0]['message']['content']
            llm_response_logger.debug(message_back)
            return resp

        self._completion = wrapper  # type: ignore

    @property
    def completion(self):
        """
        Decorator for the litellm completion function.
        """
        return self._completion

    def get_token_count(self, messages):
        """
        Get the number of tokens in a list of messages.

        Args:
            messages (list): A list of messages.

        Returns:
            int: The number of tokens.
        """
        return litellm.token_counter(model=self.model_name, messages=messages)

    def is_local(self):
        """
        Determines if the system is using a locally running LLM.

        Returns:
            boolean: True if executing a local model.
        """
        if self.base_url is not None:
            if (
                'localhost' not in self.base_url
                and '127.0.0.1' not in self.base_url
                and '0.0.0.0' not in self.base_url
            ):
                return True
        elif self.model_name is not None:
            if self.model_name.startswith('ollama'):
                return True
        return False

    def completion_cost(self, response):
        """
        Calculate the cost of a completion response based on the model.  Local models are treated as free.

        Args:
            response (list): A response from a model invocation.

        Returns:
            number: The cost of the response.
        """
        if not self.is_local():
            try:
                cost = litellm_completion_cost(completion_response=response)
                return cost
            except Exception:
                logger.warning('Cost calculation not supported for this model.')
        return 0.0

    def __str__(self):
        if self.api_version:
            return f'LLM(model={self.model_name}, api_version={self.api_version}, base_url={self.base_url})'
        elif self.base_url:
            return f'LLM(model={self.model_name}, base_url={self.base_url})'
        return f'LLM(model={self.model_name})'<|MERGE_RESOLUTION|>--- conflicted
+++ resolved
@@ -1,14 +1,9 @@
+import warnings
 from functools import partial
 
-<<<<<<< HEAD
-import litellm
-=======
-import warnings
-
 with warnings.catch_warnings():
-    warnings.simplefilter("ignore")
+    warnings.simplefilter('ignore')
     import litellm
->>>>>>> c997289e
 from litellm import completion as litellm_completion
 from litellm import completion_cost as litellm_completion_cost
 from litellm.exceptions import (
@@ -28,20 +23,6 @@
 from opendevin.core.logger import opendevin_logger as logger
 
 __all__ = ['LLM']
-<<<<<<< HEAD
-
-DEFAULT_API_KEY = config.get(ConfigType.LLM_API_KEY)
-DEFAULT_BASE_URL = config.get(ConfigType.LLM_BASE_URL)
-DEFAULT_MODEL_NAME = config.get(ConfigType.LLM_MODEL)
-DEFAULT_API_VERSION = config.get(ConfigType.LLM_API_VERSION)
-LLM_NUM_RETRIES = config.get(ConfigType.LLM_NUM_RETRIES)
-LLM_RETRY_MIN_WAIT = config.get(ConfigType.LLM_RETRY_MIN_WAIT)
-LLM_RETRY_MAX_WAIT = config.get(ConfigType.LLM_RETRY_MAX_WAIT)
-LLM_TIMEOUT = config.get(ConfigType.LLM_TIMEOUT)
-LLM_MAX_RETURN_TOKENS = config.get(ConfigType.LLM_MAX_RETURN_TOKENS)
-LLM_TEMPERATURE = config.get(ConfigType.LLM_TEMPERATURE)
-=======
->>>>>>> c997289e
 
 
 class LLM:
@@ -61,18 +42,6 @@
 
     def __init__(
         self,
-<<<<<<< HEAD
-        model=DEFAULT_MODEL_NAME,
-        api_key=DEFAULT_API_KEY,
-        base_url=DEFAULT_BASE_URL,
-        api_version=DEFAULT_API_VERSION,
-        num_retries=LLM_NUM_RETRIES,
-        retry_min_wait=LLM_RETRY_MIN_WAIT,
-        retry_max_wait=LLM_RETRY_MAX_WAIT,
-        llm_timeout=LLM_TIMEOUT,
-        llm_max_return_tokens=LLM_MAX_RETURN_TOKENS,
-        llm_temperature=LLM_TEMPERATURE,
-=======
         model=None,
         api_key=None,
         base_url=None,
@@ -87,7 +56,6 @@
         max_input_tokens=None,
         max_output_tokens=None,
         llm_config=None,
->>>>>>> c997289e
     ):
         """
         Initializes the LLM. If LLMConfig is passed, its values will be the fallback.
@@ -106,10 +74,6 @@
             max_output_tokens (int, optional): The maximum number of tokens to receive from the LLM per task. Defaults to LLM_MAX_OUTPUT_TOKENS.
             custom_llm_provider (str, optional): A custom LLM provider. Defaults to LLM_CUSTOM_LLM_PROVIDER.
             llm_timeout (int, optional): The maximum time to wait for a response in seconds. Defaults to LLM_TIMEOUT.
-<<<<<<< HEAD
-            llm_max_return_tokens (int, optional): The maximum number of tokens to return. Defaults to LLM_MAX_RETURN_TOKENS.
-=======
->>>>>>> c997289e
             llm_temperature (float, optional): The temperature for LLM sampling. Defaults to LLM_TEMPERATURE.
 
         """
@@ -190,10 +154,7 @@
             max_tokens=self.max_output_tokens,
             timeout=self.llm_timeout,
             temperature=llm_temperature,
-<<<<<<< HEAD
-=======
             top_p=llm_top_p,
->>>>>>> c997289e
         )
 
         completion_unwrapped = self._completion
