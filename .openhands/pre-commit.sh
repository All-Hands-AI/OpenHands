#!/bin/bash

echo "Running OpenHands pre-commit hook..."
echo "This hook runs selective linting based on changed files."

# Store the exit code to return at the end
# This allows us to be additive to existing pre-commit hooks
EXIT_CODE=0

<<<<<<< HEAD
# Run backend linting only (frontend checks disabled)
echo "Running backend linting checks only..."
make lint-backend
if [ $? -ne 0 ]; then
    echo "Backend linting failed. Please fix the issues before committing."
    EXIT_CODE=1
else
    echo "Backend linting checks passed!"
fi

# Check if frontend directory has changed
# frontend_changes=$(git diff --cached --name-only | grep "^frontend/")
# if [ -n "$frontend_changes" ]; then
#     echo "Frontend changes detected. Running additional frontend checks..."

#     # Check if frontend directory exists
#     if [ -d "frontend" ]; then
#         # Change to frontend directory
#         cd frontend || exit 1

#         # Run build
#         echo "Running npm build..."
#         npm run build
#         if [ $? -ne 0 ]; then
#             echo "Frontend build failed. Please fix the issues before committing."
#             EXIT_CODE=1
#         fi

#         # Run tests
#         echo "Running npm test..."
#         npm test
#         if [ $? -ne 0 ]; then
#             echo "Frontend tests failed. Please fix the failing tests before committing."
#             EXIT_CODE=1
#         fi

#         # Return to the original directory
#         cd ..

#         if [ $EXIT_CODE -eq 0 ]; then
#             echo "Frontend checks passed!"
#         fi
#     else
#         echo "Frontend directory not found. Skipping frontend checks."
#     fi
# else
#     echo "No frontend changes detected. Skipping additional frontend checks."
# fi

# TEMPORARILY DISABLED: Frontend checks
echo "Frontend checks temporarily disabled"
=======
# Get the list of staged files
STAGED_FILES=$(git diff --cached --name-only)

# Check if any files match specific patterns
has_frontend_changes=false
has_backend_changes=false
has_vscode_changes=false

# Check each file individually to avoid issues with grep
for file in $STAGED_FILES; do
    if [[ $file == frontend/* ]]; then
        has_frontend_changes=true
    elif [[ $file == openhands/* || $file == evaluation/* || $file == tests/* ]]; then
        has_backend_changes=true
        # Check for VSCode extension changes (subset of backend changes)
        if [[ $file == openhands/integrations/vscode/* ]]; then
            has_vscode_changes=true
        fi
    fi
done

echo "Analyzing changes..."
echo "- Frontend changes: $has_frontend_changes"
echo "- Backend changes: $has_backend_changes"
echo "- VSCode extension changes: $has_vscode_changes"

# Run frontend linting if needed
if [ "$has_frontend_changes" = true ]; then
    # Check if we're in a CI environment or if frontend dependencies are missing
    if [ -n "$CI" ] || ! command -v react-router &> /dev/null || ! command -v vitest &> /dev/null; then
        echo "Skipping frontend checks (CI environment or missing dependencies detected)."
        echo "WARNING: Frontend files have changed but frontend checks are being skipped."
        echo "Please run 'make lint-frontend' manually before submitting your PR."
    else
        echo "Running frontend linting..."
        make lint-frontend
        if [ $? -ne 0 ]; then
            echo "Frontend linting failed. Please fix the issues before committing."
            EXIT_CODE=1
        else
            echo "Frontend linting checks passed!"
        fi

        # Run additional frontend checks
        if [ -d "frontend" ]; then
            echo "Running additional frontend checks..."
            cd frontend || exit 1

            # Run build
            echo "Running npm build..."
            npm run build
            if [ $? -ne 0 ]; then
                echo "Frontend build failed. Please fix the issues before committing."
                EXIT_CODE=1
            fi

            # Run tests
            echo "Running npm test..."
            npm test
            if [ $? -ne 0 ]; then
                echo "Frontend tests failed. Please fix the failing tests before committing."
                EXIT_CODE=1
            fi

            cd ..
        fi
    fi
else
    echo "Skipping frontend checks (no frontend changes detected)."
fi

# Run backend linting if needed
if [ "$has_backend_changes" = true ]; then
    echo "Running backend linting..."
    make lint-backend
    if [ $? -ne 0 ]; then
        echo "Backend linting failed. Please fix the issues before committing."
        EXIT_CODE=1
    else
        echo "Backend linting checks passed!"
    fi
else
    echo "Skipping backend checks (no backend changes detected)."
fi

# Run VSCode extension checks if needed
if [ "$has_vscode_changes" = true ]; then
    # Check if we're in a CI environment
    if [ -n "$CI" ]; then
        echo "Skipping VSCode extension checks (CI environment detected)."
        echo "WARNING: VSCode extension files have changed but checks are being skipped."
        echo "Please run VSCode extension checks manually before submitting your PR."
    else
        echo "Running VSCode extension checks..."
        if [ -d "openhands/integrations/vscode" ]; then
            cd openhands/integrations/vscode || exit 1

            echo "Running npm lint:fix..."
            npm run lint:fix
            if [ $? -ne 0 ]; then
                echo "VSCode extension linting failed. Please fix the issues before committing."
                EXIT_CODE=1
            else
                echo "VSCode extension linting passed!"
            fi

            echo "Running npm typecheck..."
            npm run typecheck
            if [ $? -ne 0 ]; then
                echo "VSCode extension type checking failed. Please fix the issues before committing."
                EXIT_CODE=1
            else
                echo "VSCode extension type checking passed!"
            fi

            echo "Running npm compile..."
            npm run compile
            if [ $? -ne 0 ]; then
                echo "VSCode extension compilation failed. Please fix the issues before committing."
                EXIT_CODE=1
            else
                echo "VSCode extension compilation passed!"
            fi

            cd ../../..
        fi
    fi
else
    echo "Skipping VSCode extension checks (no VSCode extension changes detected)."
fi

# If no specific code changes detected, run basic checks
if [ "$has_frontend_changes" = false ] && [ "$has_backend_changes" = false ]; then
    echo "No specific code changes detected. Running basic checks..."
    if [ -n "$STAGED_FILES" ]; then
        # Run only basic pre-commit hooks for non-code files
        poetry run pre-commit run --files $(echo "$STAGED_FILES" | tr '\n' ' ') --hook-stage commit --config ./dev_config/python/.pre-commit-config.yaml
        if [ $? -ne 0 ]; then
            echo "Basic checks failed. Please fix the issues before committing."
            EXIT_CODE=1
        else
            echo "Basic checks passed!"
        fi
    else
        echo "No files changed. Skipping basic checks."
    fi
fi
>>>>>>> 8fb37283

# Run any existing pre-commit hooks that might have been installed by the user
# This makes our hook additive rather than replacing existing hooks
if [ -f ".git/hooks/pre-commit.local" ]; then
    echo "Running existing pre-commit hooks..."
    bash .git/hooks/pre-commit.local
    if [ $? -ne 0 ]; then
        echo "Existing pre-commit hooks failed."
        EXIT_CODE=1
    fi
fi

if [ $EXIT_CODE -eq 0 ]; then
    echo "All pre-commit checks passed!"
else
    echo "Some pre-commit checks failed. Please fix the issues before committing."
fi

exit $EXIT_CODE<|MERGE_RESOLUTION|>--- conflicted
+++ resolved
@@ -7,7 +7,6 @@
 # This allows us to be additive to existing pre-commit hooks
 EXIT_CODE=0
 
-<<<<<<< HEAD
 # Run backend linting only (frontend checks disabled)
 echo "Running backend linting checks only..."
 make lint-backend
@@ -59,155 +58,6 @@
 
 # TEMPORARILY DISABLED: Frontend checks
 echo "Frontend checks temporarily disabled"
-=======
-# Get the list of staged files
-STAGED_FILES=$(git diff --cached --name-only)
-
-# Check if any files match specific patterns
-has_frontend_changes=false
-has_backend_changes=false
-has_vscode_changes=false
-
-# Check each file individually to avoid issues with grep
-for file in $STAGED_FILES; do
-    if [[ $file == frontend/* ]]; then
-        has_frontend_changes=true
-    elif [[ $file == openhands/* || $file == evaluation/* || $file == tests/* ]]; then
-        has_backend_changes=true
-        # Check for VSCode extension changes (subset of backend changes)
-        if [[ $file == openhands/integrations/vscode/* ]]; then
-            has_vscode_changes=true
-        fi
-    fi
-done
-
-echo "Analyzing changes..."
-echo "- Frontend changes: $has_frontend_changes"
-echo "- Backend changes: $has_backend_changes"
-echo "- VSCode extension changes: $has_vscode_changes"
-
-# Run frontend linting if needed
-if [ "$has_frontend_changes" = true ]; then
-    # Check if we're in a CI environment or if frontend dependencies are missing
-    if [ -n "$CI" ] || ! command -v react-router &> /dev/null || ! command -v vitest &> /dev/null; then
-        echo "Skipping frontend checks (CI environment or missing dependencies detected)."
-        echo "WARNING: Frontend files have changed but frontend checks are being skipped."
-        echo "Please run 'make lint-frontend' manually before submitting your PR."
-    else
-        echo "Running frontend linting..."
-        make lint-frontend
-        if [ $? -ne 0 ]; then
-            echo "Frontend linting failed. Please fix the issues before committing."
-            EXIT_CODE=1
-        else
-            echo "Frontend linting checks passed!"
-        fi
-
-        # Run additional frontend checks
-        if [ -d "frontend" ]; then
-            echo "Running additional frontend checks..."
-            cd frontend || exit 1
-
-            # Run build
-            echo "Running npm build..."
-            npm run build
-            if [ $? -ne 0 ]; then
-                echo "Frontend build failed. Please fix the issues before committing."
-                EXIT_CODE=1
-            fi
-
-            # Run tests
-            echo "Running npm test..."
-            npm test
-            if [ $? -ne 0 ]; then
-                echo "Frontend tests failed. Please fix the failing tests before committing."
-                EXIT_CODE=1
-            fi
-
-            cd ..
-        fi
-    fi
-else
-    echo "Skipping frontend checks (no frontend changes detected)."
-fi
-
-# Run backend linting if needed
-if [ "$has_backend_changes" = true ]; then
-    echo "Running backend linting..."
-    make lint-backend
-    if [ $? -ne 0 ]; then
-        echo "Backend linting failed. Please fix the issues before committing."
-        EXIT_CODE=1
-    else
-        echo "Backend linting checks passed!"
-    fi
-else
-    echo "Skipping backend checks (no backend changes detected)."
-fi
-
-# Run VSCode extension checks if needed
-if [ "$has_vscode_changes" = true ]; then
-    # Check if we're in a CI environment
-    if [ -n "$CI" ]; then
-        echo "Skipping VSCode extension checks (CI environment detected)."
-        echo "WARNING: VSCode extension files have changed but checks are being skipped."
-        echo "Please run VSCode extension checks manually before submitting your PR."
-    else
-        echo "Running VSCode extension checks..."
-        if [ -d "openhands/integrations/vscode" ]; then
-            cd openhands/integrations/vscode || exit 1
-
-            echo "Running npm lint:fix..."
-            npm run lint:fix
-            if [ $? -ne 0 ]; then
-                echo "VSCode extension linting failed. Please fix the issues before committing."
-                EXIT_CODE=1
-            else
-                echo "VSCode extension linting passed!"
-            fi
-
-            echo "Running npm typecheck..."
-            npm run typecheck
-            if [ $? -ne 0 ]; then
-                echo "VSCode extension type checking failed. Please fix the issues before committing."
-                EXIT_CODE=1
-            else
-                echo "VSCode extension type checking passed!"
-            fi
-
-            echo "Running npm compile..."
-            npm run compile
-            if [ $? -ne 0 ]; then
-                echo "VSCode extension compilation failed. Please fix the issues before committing."
-                EXIT_CODE=1
-            else
-                echo "VSCode extension compilation passed!"
-            fi
-
-            cd ../../..
-        fi
-    fi
-else
-    echo "Skipping VSCode extension checks (no VSCode extension changes detected)."
-fi
-
-# If no specific code changes detected, run basic checks
-if [ "$has_frontend_changes" = false ] && [ "$has_backend_changes" = false ]; then
-    echo "No specific code changes detected. Running basic checks..."
-    if [ -n "$STAGED_FILES" ]; then
-        # Run only basic pre-commit hooks for non-code files
-        poetry run pre-commit run --files $(echo "$STAGED_FILES" | tr '\n' ' ') --hook-stage commit --config ./dev_config/python/.pre-commit-config.yaml
-        if [ $? -ne 0 ]; then
-            echo "Basic checks failed. Please fix the issues before committing."
-            EXIT_CODE=1
-        else
-            echo "Basic checks passed!"
-        fi
-    else
-        echo "No files changed. Skipping basic checks."
-    fi
-fi
->>>>>>> 8fb37283
 
 # Run any existing pre-commit hooks that might have been installed by the user
 # This makes our hook additive rather than replacing existing hooks
