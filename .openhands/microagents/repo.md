This repository contains the code for OpenHands, an automated AI software engineer. It has a Python backend
(in the `openhands` directory) and React frontend (in the `frontend` directory).

## General Setup:
To set up the entire repo, including frontend and backend, run `make build`.
You don't need to do this unless the user asks you to, or if you're trying to run the entire application.

## Running OpenHands with OpenHands:
To run the full application to debug issues:
```bash
export INSTALL_DOCKER=0
export RUNTIME=local
make build && make run FRONTEND_PORT=12000 FRONTEND_HOST=0.0.0.0 BACKEND_HOST=0.0.0.0 &> /tmp/openhands-log.txt &
```

IMPORTANT: Before making any changes to the codebase, ALWAYS run `make install-pre-commit-hooks` to ensure pre-commit hooks are properly installed.

<<<<<<< HEAD
## Git Best Practices

- Prefer specific `git add <filename>` instead of `git add .` to avoid accidentally staging unintended files
- Be especially careful with `git reset --hard` after staging files, as it will remove accidentally staged files
- When remote has new changes, use `git fetch upstream && git rebase upstream/<branch>` on the same branch
=======

>>>>>>> 06ad5e30

Before pushing any changes, you MUST ensure that any lint errors or simple test errors have been fixed.

* If you've made changes to the backend, you should run `pre-commit run --config ./dev_config/python/.pre-commit-config.yaml` (this will run on staged files).
* If you've made changes to the frontend, you should run `cd frontend && npm run lint:fix && npm run build ; cd ..`
* If you've made changes to the VSCode extension, you should run `cd openhands/integrations/vscode && npm run lint:fix && npm run compile ; cd ../../..`

The pre-commit hooks MUST pass successfully before pushing any changes to the repository. This is a mandatory requirement to maintain code quality and consistency.

If either command fails, it may have automatically fixed some issues. You should fix any issues that weren't automatically fixed,
then re-run the command to ensure it passes. Common issues include:
- Mypy type errors
- Ruff formatting issues
- Trailing whitespace
- Missing newlines at end of files

## Repository Structure
Backend:
- Located in the `openhands` directory
- Testing:
  - All tests are in `tests/unit/test_*.py`
  - To test new code, run `poetry run pytest tests/unit/test_xxx.py` where `xxx` is the appropriate file for the current functionality
  - Write all tests with pytest

Frontend:
- Located in the `frontend` directory
- Prerequisites: A recent version of NodeJS / NPM
- Setup: Run `npm install` in the frontend directory
- Testing:
  - Run tests: `npm run test`
  - To run specific tests: `npm run test -- -t "TestName"`
  - Our test framework is vitest
- Building:
  - Build for production: `npm run build`
- Environment Variables:
  - Set in `frontend/.env` or as environment variables
  - Available variables: VITE_BACKEND_HOST, VITE_USE_TLS, VITE_INSECURE_SKIP_VERIFY, VITE_FRONTEND_PORT
- Internationalization:
  - Generate i18n declaration file: `npm run make-i18n`
- Data Fetching & Cache Management:
  - We use TanStack Query (fka React Query) for data fetching and cache management
  - Data Access Layer: API client methods are located in `frontend/src/api` and should never be called directly from UI components - they must always be wrapped with TanStack Query
  - Custom hooks are located in `frontend/src/hooks/query/` and `frontend/src/hooks/mutation/`
  - Query hooks should follow the pattern use[Resource] (e.g., `useConversationMicroagents`)
  - Mutation hooks should follow the pattern use[Action] (e.g., `useDeleteConversation`)
  - Architecture rule: UI components → TanStack Query hooks → Data Access Layer (`frontend/src/api`) → API endpoints

VSCode Extension:
- Located in the `openhands/integrations/vscode` directory
- Setup: Run `npm install` in the extension directory
- Linting:
  - Run linting with fixes: `npm run lint:fix`
  - Check only: `npm run lint`
  - Type checking: `npm run typecheck`
- Building:
  - Compile TypeScript: `npm run compile`
  - Package extension: `npm run package-vsix`
- Testing:
  - Run tests: `npm run test`
- Development Best Practices:
  - Use `vscode.window.createOutputChannel()` for debug logging instead of `showErrorMessage()` popups
  - Pre-commit process runs both frontend and backend checks when committing extension changes

## Template for Github Pull Request

If you are starting a pull request (PR), please follow the template in `.github/pull_request_template.md`.

## Implementation Details

These details may or may not be useful for your current task.

### Microagents

Microagents are specialized prompts that enhance OpenHands with domain-specific knowledge and task-specific workflows. They are Markdown files that can include frontmatter for configuration.

#### Types:
- **Public Microagents**: Located in `microagents/`, available to all users
- **Repository Microagents**: Located in `.openhands/microagents/`, specific to this repository

#### Loading Behavior:
- **Without frontmatter**: Always loaded into LLM context
- **With triggers in frontmatter**: Only loaded when user's message matches the specified trigger keywords

#### Structure:
```yaml
---
triggers:
- keyword1
- keyword2
---
# Microagent Content
Your specialized knowledge and instructions here...
```

### Frontend

#### Action Handling:
- Actions are defined in `frontend/src/types/action-type.ts`
- The `HANDLED_ACTIONS` array in `frontend/src/state/chat-slice.ts` determines which actions are displayed as collapsible UI elements
- To add a new action type to the UI:
  1. Add the action type to the `HANDLED_ACTIONS` array
  2. Implement the action handling in `addAssistantAction` function in chat-slice.ts
  3. Add a translation key in the format `ACTION_MESSAGE$ACTION_NAME` to the i18n files
- Actions with `thought` property are displayed in the UI based on their action type:
  - Regular actions (like "run", "edit") display the thought as a separate message
  - Special actions (like "think") are displayed as collapsible elements only

#### Adding User Settings:
- To add a new user setting to OpenHands, follow these steps:
  1. Add the setting to the frontend:
     - Add the setting to the `Settings` type in `frontend/src/types/settings.ts`
     - Add the setting to the `ApiSettings` type in the same file
     - Add the setting with an appropriate default value to `DEFAULT_SETTINGS` in `frontend/src/services/settings.ts`
     - Update the `useSettings` hook in `frontend/src/hooks/query/use-settings.ts` to map the API response
     - Update the `useSaveSettings` hook in `frontend/src/hooks/mutation/use-save-settings.ts` to include the setting in API requests
     - Add UI components (like toggle switches) in the appropriate settings screen (e.g., `frontend/src/routes/app-settings.tsx`)
     - Add i18n translations for the setting name and any tooltips in `frontend/src/i18n/translation.json`
     - Add the translation key to `frontend/src/i18n/declaration.ts`
  2. Add the setting to the backend:
     - Add the setting to the `Settings` model in `openhands/storage/data_models/settings.py`
     - Update any relevant backend code to apply the setting (e.g., in session creation)

### Adding New LLM Models

To add a new LLM model to OpenHands, you need to update multiple files across both frontend and backend:

#### Model Configuration Procedure:

1. **Frontend Model Arrays** (`frontend/src/utils/verified-models.ts`):
   - Add the model to `VERIFIED_MODELS` array (main list of all verified models)
   - Add to provider-specific arrays based on the model's provider:
     - `VERIFIED_OPENAI_MODELS` for OpenAI models
     - `VERIFIED_ANTHROPIC_MODELS` for Anthropic models
     - `VERIFIED_MISTRAL_MODELS` for Mistral models
     - `VERIFIED_OPENHANDS_MODELS` for models available through OpenHands provider

2. **Backend CLI Integration** (`openhands/cli/utils.py`):
   - Add the model to the appropriate `VERIFIED_*_MODELS` arrays
   - This ensures the model appears in CLI model selection

3. **Backend Model List** (`openhands/utils/llm.py`):
   - **CRITICAL**: Add the model to the `openhands_models` list (lines 57-66) if using OpenHands provider
   - This is required for the model to appear in the frontend model selector
   - Format: `'openhands/model-name'` (e.g., `'openhands/o3'`)

4. **Backend LLM Configuration** (`openhands/llm/llm.py`):
   - Add to feature-specific arrays based on model capabilities:
     - `FUNCTION_CALLING_SUPPORTED_MODELS` if the model supports function calling
     - `REASONING_EFFORT_SUPPORTED_MODELS` if the model supports reasoning effort parameters
     - `CACHE_PROMPT_SUPPORTED_MODELS` if the model supports prompt caching
     - `MODELS_WITHOUT_STOP_WORDS` if the model doesn't support stop words

5. **Validation**:
   - Run backend linting: `pre-commit run --config ./dev_config/python/.pre-commit-config.yaml`
   - Run frontend linting: `cd frontend && npm run lint:fix`
   - Run frontend build: `cd frontend && npm run build`

#### Model Verification Arrays:

- **VERIFIED_MODELS**: Main array of all verified models shown in the UI
- **VERIFIED_OPENAI_MODELS**: OpenAI models (LiteLLM doesn't return provider prefix)
- **VERIFIED_ANTHROPIC_MODELS**: Anthropic models (LiteLLM doesn't return provider prefix)
- **VERIFIED_MISTRAL_MODELS**: Mistral models (LiteLLM doesn't return provider prefix)
- **VERIFIED_OPENHANDS_MODELS**: Models available through OpenHands managed provider

#### Model Feature Support Arrays:

- **FUNCTION_CALLING_SUPPORTED_MODELS**: Models that support structured function calling
- **REASONING_EFFORT_SUPPORTED_MODELS**: Models that support reasoning effort parameters (like o1, o3)
- **CACHE_PROMPT_SUPPORTED_MODELS**: Models that support prompt caching for efficiency
- **MODELS_WITHOUT_STOP_WORDS**: Models that don't support stop word parameters

#### Frontend Model Integration:

- Models are automatically available in the model selector UI once added to verified arrays
- The `extractModelAndProvider` utility automatically detects provider from model arrays
- Provider-specific models are grouped and prioritized in the UI selection

#### CLI Model Integration:

- Models appear in CLI provider selection based on the verified arrays
- The `organize_models_and_providers` function groups models by provider
- Default model selection prioritizes verified models for each provider<|MERGE_RESOLUTION|>--- conflicted
+++ resolved
@@ -15,16 +15,6 @@
 
 IMPORTANT: Before making any changes to the codebase, ALWAYS run `make install-pre-commit-hooks` to ensure pre-commit hooks are properly installed.
 
-<<<<<<< HEAD
-## Git Best Practices
-
-- Prefer specific `git add <filename>` instead of `git add .` to avoid accidentally staging unintended files
-- Be especially careful with `git reset --hard` after staging files, as it will remove accidentally staged files
-- When remote has new changes, use `git fetch upstream && git rebase upstream/<branch>` on the same branch
-=======
-
->>>>>>> 06ad5e30
-
 Before pushing any changes, you MUST ensure that any lint errors or simple test errors have been fixed.
 
 * If you've made changes to the backend, you should run `pre-commit run --config ./dev_config/python/.pre-commit-config.yaml` (this will run on staged files).
@@ -39,6 +29,12 @@
 - Ruff formatting issues
 - Trailing whitespace
 - Missing newlines at end of files
+
+## Git Best Practices
+
+- Prefer specific `git add <filename>` instead of `git add .` to avoid accidentally staging unintended files
+- Be especially careful with `git reset --hard` after staging files, as it will remove accidentally staged files
+- When remote has new changes, use `git fetch upstream && git rebase upstream/<branch>` on the same branch
 
 ## Repository Structure
 Backend:
