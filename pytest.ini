[pytest]
addopts = -p no:warnings
<<<<<<< HEAD
asyncio_default_fixture_loop_scope = function
pythonpath = .
=======
asyncio_mode = auto
asyncio_default_fixture_loop_scope = function
>>>>>>> bef6b1af
<|MERGE_RESOLUTION|>--- conflicted
+++ resolved
@@ -1,9 +1,5 @@
 [pytest]
 addopts = -p no:warnings
-<<<<<<< HEAD
-asyncio_default_fixture_loop_scope = function
-pythonpath = .
-=======
 asyncio_mode = auto
 asyncio_default_fixture_loop_scope = function
->>>>>>> bef6b1af
+pythonpath = .