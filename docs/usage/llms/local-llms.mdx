--- conflicted
+++ resolved
@@ -68,38 +68,23 @@
 1. Check [the installation guide](/usage/local-setup) and ensure all prerequisites are met before running OpenHands, then run:
 
 ```bash
-<<<<<<< HEAD
-docker pull docker.all-hands.dev/all-hands-ai/runtime:0.57-nikolaik
-
-docker run -it --rm --pull=always \
-    -e SANDBOX_RUNTIME_CONTAINER_IMAGE=docker.all-hands.dev/all-hands-ai/runtime:0.57-nikolaik \
-=======
 docker pull docker.all-hands.dev/all-hands-ai/runtime:0.58-nikolaik
 
 docker run -it --rm --pull=always \
     -e SANDBOX_RUNTIME_CONTAINER_IMAGE=docker.all-hands.dev/all-hands-ai/runtime:0.58-nikolaik \
->>>>>>> a80c51b2
     -e LOG_ALL_EVENTS=true \
     -v /var/run/docker.sock:/var/run/docker.sock \
     -v ~/.openhands:/.openhands \
     -p 3000:3000 \
     --add-host host.docker.internal:host-gateway \
     --name openhands-app \
-<<<<<<< HEAD
-    docker.all-hands.dev/all-hands-ai/openhands:0.57
-=======
     docker.all-hands.dev/all-hands-ai/openhands:0.58
->>>>>>> a80c51b2
 ```
 
 2. Wait until the server is running (see log below):
 ```
 Digest: sha256:e72f9baecb458aedb9afc2cd5bc935118d1868719e55d50da73190d3a85c674f
-<<<<<<< HEAD
-Status: Image is up to date for docker.all-hands.dev/all-hands-ai/openhands:0.57
-=======
 Status: Image is up to date for docker.all-hands.dev/all-hands-ai/openhands:0.58
->>>>>>> a80c51b2
 Starting OpenHands...
 Running OpenHands as root
 14:22:13 - openhands:INFO: server_config.py:50 - Using config class None
