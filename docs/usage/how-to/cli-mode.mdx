--- conflicted
+++ resolved
@@ -128,13 +128,8 @@
     -v ~/.openhands:/.openhands \
     --add-host host.docker.internal:host-gateway \
     --name openhands-app-$(date +%Y%m%d%H%M%S) \
-<<<<<<< HEAD
-    docker.all-hands.dev/all-hands-ai/openhands:0.53 \
+    docker.all-hands.dev/all-hands-ai/openhands:0.54 \
     python -m openhands.cli.entry --override-cli-mode true
-=======
-    docker.all-hands.dev/all-hands-ai/openhands:0.54 \
-    python -m openhands.cli.main --override-cli-mode true
->>>>>>> 0166df65
 ```
 
 <Note>
