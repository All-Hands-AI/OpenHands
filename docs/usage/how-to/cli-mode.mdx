--- conflicted
+++ resolved
@@ -18,36 +18,29 @@
 pip install openhands-ai
 ```
 
-<<<<<<< HEAD
-2. Set the `SANDBOX_VOLUMES` environment variable to specify the directory you want OpenHands to access
-([See using SANDBOX_VOLUMES for more info](../runtimes/docker#using-sandbox_volumes)).
-=======
-   Or if you prefer not to manage your own Python environment, you can use `uvx`:
+Or if you prefer not to manage your own Python environment, you can use `uvx`:
 
 ```bash
 uvx --python 3.12 --from openhands-ai openhands
 ```
 
-2. Launch an interactive OpenHands conversation from the command line:
->>>>>>> 95ae4730
+2. Set the `SANDBOX_VOLUMES` environment variable to specify the directory you want OpenHands to access
+([See using SANDBOX_VOLUMES for more info](../runtimes/docker#using-sandbox_volumes)).
 
 3. Launch an interactive OpenHands conversation from the command line:
 ```bash
 openhands
 ```
 
-<<<<<<< HEAD
 <Note>
 If you have cloned the repository, you can also run the CLI directly using Poetry:
-=======
-3. Set your model, API key, and other preferences using the UI (or alternatively environment variables, below).
-
-This command opens an interactive prompt where you can type tasks or commands and get responses from OpenHands.
->>>>>>> 95ae4730
 
 poetry run python -m openhands.cli.main
 </Note>
 
+4. Set your model, API key, and other preferences using the UI (or alternatively environment variables, below).
+
+This command opens an interactive prompt where you can type tasks or commands and get responses from OpenHands.
 The first time you run the CLI, it will take you through configuring the required LLM
 settings. These will be saved for future sessions.
 
@@ -78,17 +71,16 @@
     python -m openhands.cli.main --override-cli-mode true
 ```
 
-<<<<<<< HEAD
+<Note>
+  If you used OpenHands before version 0.44, you may want to run `mv ~/.openhands-state ~/.openhands` to migrate your
+  conversation history to the new location.
+</Note>
+
 This launches the CLI in Docker, allowing you to interact with OpenHands.
-=======
-> **Note**: If you used OpenHands before version 0.44, you may want to run `mv ~/.openhands-state ~/.openhands` to migrate your conversation history to the new location.
-
-This launches the CLI in Docker, allowing you to interact with OpenHands as described above.
->>>>>>> 95ae4730
 
 The `-e SANDBOX_USER_ID=$(id -u)` ensures files created by the agent in your workspace have the correct permissions.
 
-The trajectory of the sessions will be saved in `~/.openhands-state/sessions`.
+The trajectory of the sessions will be saved in `~/.openhands/sessions`.
 
 ## Interactive CLI Overview
 
