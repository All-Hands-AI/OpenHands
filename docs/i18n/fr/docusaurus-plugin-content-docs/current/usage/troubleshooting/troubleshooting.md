---
sidebar_position: 5
---

# 🚧 Dépannage

Il existe certains messages d'erreur qui sont souvent signalés par les utilisateurs.

Nous essaierons de rendre le processus d'installation plus facile et ces messages d'erreur
mieux à l'avenir. Mais pour l'instant, vous pouvez rechercher votre message d'erreur ci-dessous et voir s'il existe des solutions de contournement.

Pour chacun de ces messages d'erreur, **il existe un problème existant**. Veuillez ne pas
ouvrir un nouveau problème - commentez simplement dessus.

Si vous trouvez plus d'informations ou une solution de contournement pour l'un de ces problèmes, veuillez ouvrir un *PR* pour ajouter des détails à ce fichier.

:::tip
Si vous utilisez Windows et que vous rencontrez des problèmes, consultez notre [guide pour les utilisateurs de Windows (WSL)](troubleshooting/windows).
:::

## Impossible de se connecter à Docker

[Problème GitHub](https://github.com/OpenDevin/OpenDevin/issues/1226)

### Symptômes

```bash
Erreur lors de la création du contrôleur. Veuillez vérifier que Docker est en cours d'exécution et visitez `https://opendevin.github.io/OpenDevin/modules/usage/troubleshooting` pour plus d'informations sur le débogage.
```

```bash
docker.errors.DockerException: Erreur lors de la récupération de la version de l'API du serveur : ('Connection aborted.', FileNotFoundError(2, 'Aucun fichier ou répertoire de ce type'))
```

### Détails

OpenDevin utilise un conteneur Docker pour effectuer son travail en toute sécurité, sans risquer de briser votre machine.

### Solutions de contournement

* Exécutez `docker ps` pour vous assurer que docker est en cours d'exécution
* Assurez-vous que vous n'avez pas besoin de `sudo` pour exécuter docker [voir ici](https://www.baeldung.com/linux/docker-run-without-sudo)
* Si vous êtes sur un Mac, vérifiez les [exigences en matière d'autorisations](https://docs.docker.com/desktop/mac/permission-requirements/) et envisagez particulièrement d'activer l'option `Allow the default Docker socket to be used` sous `Settings > Advanced` dans Docker Desktop.
* De plus, mettez à jour Docker vers la dernière version sous `Check for Updates`

## Impossible de se connecter à la boîte SSH

[Problème GitHub](https://github.com/OpenDevin/OpenDevin/issues/1156)

### Symptômes

```python
self.shell = DockerSSHBox(
...
pexpect.pxssh.ExceptionPxssh: Impossible d'établir une connexion avec l'hôte
```

### Détails

Par défaut, OpenDevin se connecte à un conteneur en cours d'exécution via SSH. Sur certaines machines,
en particulier Windows, cela semble échouer.

### Solutions de contournement

* Redémarrez votre ordinateur (parfois cela fonctionne)
* Assurez-vous d'avoir les dernières versions de WSL et Docker
* Vérifiez que votre distribution dans WSL est également à jour
* Essayez [ce guide de réinstallation](https://github.com/OpenDevin/OpenDevin/issues/1156#issuecomment-2064549427)
<<<<<<< HEAD
* Définissez `-e SANDBOX_BOX_TYPE=exec` pour passer au conteneur ExecBox de Docker
=======
>>>>>>> 0d3b3ffb

## Impossible de se connecter à LLM

[Problème GitHub](https://github.com/OpenDevin/OpenDevin/issues/1208)

### Symptômes

```python
  File "/app/.venv/lib/python3.12/site-packages/openai/_exceptions.py", line 81, in __init__
    super().__init__(message, response.request, body=body)
                              ^^^^^^^^^^^^^^^^
AttributeError: 'NoneType' object has no attribute 'request'
```

### Détails

[Problèmes GitHub](https://github.com/OpenDevin/OpenDevin/issues?q=is%3Aissue+is%3Aopen+404)

Cela se produit généralement avec les configurations de LLM *locales*, lorsque OpenDevin ne parvient pas à se connecter au serveur LLM.
Consultez notre guide pour [LLMs locaux](llms/localLLMs) pour plus d'informations.

### Solutions de contournement

* Vérifiez votre `base_url` dans votre config.toml (si elle existe) sous la section "llm"
* Vérifiez que ollama (ou tout autre LLM que vous utilisez) fonctionne correctement
* Assurez-vous d'utiliser `--add-host host.docker.internal:host-gateway` lorsque vous utilisez Docker

## `404 Ressource non trouvée`

### Symptômes

```python
Traceback (most recent call last):
  File "/app/.venv/lib/python3.12/site-packages/litellm/llms/openai.py", line 414, in completion
    raise e
  File "/app/.venv/lib/python3.12/site-packages/litellm/llms/openai.py", line 373, in completion
    response = openai_client.chat.completions.create(**data, timeout=timeout)  # type: ignore
               ^^^^^^^^^^^^^^^^^^^^^^^^^^^^^^^^^^^^^^^^^^^^^^^^^^^^^^^^^^^^^^
  File "/app/.venv/lib/python3.12/site-packages/openai/_utils/_utils.py", line 277, in wrapper
    return func(*args, **kwargs)
           ^^^^^^^^^^^^^^^^^^^^^
  File "/app/.venv/lib/python3.12/site-packages/openai/resources/chat/completions.py", line 579, in create
    return self._post(
           ^^^^^^^^^^^
  File "/app/.venv/lib/python3.12/site-packages/openai/_base_client.py", line 1232, in post
    return cast(ResponseT, self.request(cast_to, opts, stream=stream, stream_cls=stream_cls))
                           ^^^^^^^^^^^^^^^^^^^^^^^^^^^^^^^^^^^^^^^^^^^^^^^^^^^^^^^^^^^^^^^^^
  File "/app/.venv/lib/python3.12/site-packages/openai/_base_client.py", line 921, in request
    return self._request(
           ^^^^^^^^^^^^^^
  File "/app/.venv/lib/python3.12/site-packages/openai/_base_client.py", line 1012, in _request
    raise self._make_status_error_from_response(err.response) from None
openai.NotFoundError: Code d'erreur : 404 - {'error': {'code': '404', 'message': 'Ressource non trouvée'}}
```

### Détails

Cela se produit lorsque LiteLLM (notre bibliothèque pour se connecter à différents fournisseurs de LLM) ne parvient pas à trouver
le point de terminaison API avec lequel vous essayez de vous connecter. Cela arrive le plus souvent aux utilisateurs de Azure ou ollama.

### Solutions de contournement

* Vérifiez que vous avez correctement défini `LLM_BASE_URL`
* Vérifiez que le modèle est correctement défini, en fonction des [docs de LiteLLM](https://docs.litellm.ai/docs/providers)
  * Si vous êtes en cours d'exécution dans l'interface utilisateur, assurez-vous de définir le `model` dans le modal des paramètres
  * Si vous êtes en cours d'exécution sans interface (via main.py), assurez-vous de définir `LLM_MODEL` dans votre env/config
* Assurez-vous de suivre les instructions spéciales de votre fournisseur de LLM
  * [ollama](/fr/modules/usage/llms/localLLMs)
  * [Azure](/fr/modules/usage/llms/azureLLMs)
  * [Google](/fr/modules/usage/llms/googleLLMs)
* Assurez-vous que votre clé API est correcte
* Voyez si vous pouvez vous connecter au LLM en utilisant `curl`
* Essayez de [vous connecter via LiteLLM directement](https://github.com/BerriAI/litellm) pour tester votre configuration

## `make build` bloqué sur les installations de packages

### Symptômes

Installation de package bloquée sur `En attente...` sans aucun message d'erreur :

```bash
Opérations de package : 286 installations, 0 mises à jour, 0 suppressions

  - Installation de certifi (2024.2.2) : En attente...
  - Installation de h11 (0.14.0) : En attente...
  - Installation de idna (3.7) : En attente...
  - Installation de sniffio (1.3.1) : En attente...
  - Installation de typing-extensions (4.11.0) : En attente...
```

### Détails

Dans de rares cas, `make build` peut sembler bloqué sur les installations de packages
sans aucun message d'erreur.

### Solutions de contournement

* Le gestionnaire de packages Poetry peut manquer d'un paramètre de configuration concernant
l'emplacement où doivent être recherchées les informations d'identification (keyring).

### Solution de contournement

Tout d'abord, vérifiez avec `env` si une valeur pour `PYTHON_KEYRING_BACKEND` existe.
Sinon, exécutez la commande ci-dessous pour la définir à une valeur connue et réessayez la construction :

```bash
export PYTHON_KEYRING_BACKEND=keyring.backends.null.Keyring
```

## Les sessions ne sont pas restaurées

### Symptômes

OpenDevin demande généralement s'il faut reprendre ou commencer une nouvelle session lors de l'ouverture de l'interface utilisateur.
Mais cliquer sur "Reprendre" démarre toujours une toute nouvelle discussion.

### Détails

Avec une installation standard à ce jour, les données de session sont stockées en mémoire.
Actuellement, si le service OpenDevin est redémarré, les sessions précédentes deviennent
invalides (un nouveau secret est généré) et donc non récupérables.

### Solutions de contournement

* Modifiez la configuration pour rendre les sessions persistantes en éditant le fichier `config.toml`
(dans le dossier racine d'OpenDevin) en spécifiant un `file_store` et un
`file_store_path` absolu :

```toml
file_store="local"
file_store_path="/absolute/path/to/opendevin/cache/directory"
```

* Ajoutez un secret jwt fixe dans votre .bashrc, comme ci-dessous, afin que les id de session précédents
restent acceptés.

```bash
EXPORT JWT_SECRET=A_CONST_VALUE
```<|MERGE_RESOLUTION|>--- conflicted
+++ resolved
@@ -66,10 +66,6 @@
 * Assurez-vous d'avoir les dernières versions de WSL et Docker
 * Vérifiez que votre distribution dans WSL est également à jour
 * Essayez [ce guide de réinstallation](https://github.com/OpenDevin/OpenDevin/issues/1156#issuecomment-2064549427)
-<<<<<<< HEAD
-* Définissez `-e SANDBOX_BOX_TYPE=exec` pour passer au conteneur ExecBox de Docker
-=======
->>>>>>> 0d3b3ffb
 
 ## Impossible de se connecter à LLM
 
