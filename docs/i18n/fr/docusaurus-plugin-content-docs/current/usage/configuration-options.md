# Options de configuration

Ce guide détaille toutes les options de configuration disponibles pour OpenHands, vous aidant à personnaliser son comportement et à l'intégrer avec d'autres services.

:::note
Si vous exécutez en [Mode GUI](https://docs.all-hands.dev/modules/usage/how-to/gui-mode), les paramètres disponibles dans l'interface utilisateur des paramètres auront toujours
la priorité.
:::

---

# Table des matières

1. [Configuration de base](#configuration-de-base)
   - [Clés API](#clés-api)
   - [Espace de travail](#espace-de-travail)
   - [Débogage et journalisation](#débogage-et-journalisation)
   - [Gestion des sessions](#gestion-des-sessions)
   - [Trajectoires](#trajectoires)
   - [Stockage de fichiers](#stockage-de-fichiers)
   - [Gestion des tâches](#gestion-des-tâches)
   - [Configuration du bac à sable](#configuration-du-bac-à-sable)
   - [Divers](#divers)
2. [Configuration LLM](#configuration-llm)
   - [Informations d'identification AWS](#informations-didentification-aws)
   - [Configuration de l'API](#configuration-de-lapi)
   - [Fournisseur LLM personnalisé](#fournisseur-llm-personnalisé)
   - [Embeddings](#embeddings)
   - [Gestion des messages](#gestion-des-messages)
   - [Sélection du modèle](#sélection-du-modèle)
   - [Nouvelles tentatives](#nouvelles-tentatives)
   - [Options avancées](#options-avancées)
3. [Configuration de l'agent](#configuration-de-lagent)
   - [Configuration du micro-agent](#configuration-du-micro-agent)
   - [Configuration de la mémoire](#configuration-de-la-mémoire)
   - [Configuration LLM](#configuration-llm-2)
   - [Configuration de l'espace d'action](#configuration-de-lespace-daction)
   - [Utilisation du micro-agent](#utilisation-du-micro-agent)
4. [Configuration du bac à sable](#configuration-du-bac-à-sable-2)
   - [Exécution](#exécution)
   - [Image de conteneur](#image-de-conteneur)
   - [Mise en réseau](#mise-en-réseau)
   - [Linting et plugins](#linting-et-plugins)
   - [Dépendances et environnement](#dépendances-et-environnement)
   - [Évaluation](#évaluation)
5. [Configuration de sécurité](#configuration-de-sécurité)
   - [Mode de confirmation](#mode-de-confirmation)
   - [Analyseur de sécurité](#analyseur-de-sécurité)

---

## Configuration de base

Les options de configuration de base sont définies dans la section `[core]` du fichier `config.toml`.

**Clés API**
- `e2b_api_key`
  - Type : `str`
  - Valeur par défaut : `""`
  - Description : Clé API pour E2B

- `modal_api_token_id`
  - Type : `str`
  - Valeur par défaut : `""`
  - Description : ID du jeton API pour Modal

- `modal_api_token_secret`
  - Type : `str`
  - Valeur par défaut : `""`
  - Description : Secret du jeton API pour Modal

**Espace de travail**
- `workspace_base`
  - Type : `str`
  - Valeur par défaut : `"./workspace"`
  - Description : Chemin de base pour l'espace de travail

- `cache_dir`
  - Type : `str`
  - Valeur par défaut : `"/tmp/cache"`
  - Description : Chemin du répertoire de cache

**Débogage et journalisation**
- `debug`
  - Type : `bool`
  - Valeur par défaut : `false`
  - Description : Activer le débogage

- `disable_color`
  - Type : `bool`
  - Valeur par défaut : `false`
  - Description : Désactiver la couleur dans la sortie du terminal

**Trajectoires**
- `save_trajectory_path`
  - Type : `str`
  - Valeur par défaut : `"./trajectories"`
  - Description : Chemin pour stocker les trajectoires (peut être un dossier ou un fichier). Si c'est un dossier, les trajectoires seront enregistrées dans un fichier nommé avec l'ID de session et l'extension .json, dans ce dossier.

**Stockage de fichiers**
- `file_store_path`
  - Type : `str`
  - Valeur par défaut : `"/tmp/file_store"`
  - Description : Chemin de stockage des fichiers

- `file_store`
  - Type : `str`
  - Valeur par défaut : `"memory"`
  - Description : Type de stockage de fichiers

- `file_uploads_allowed_extensions`
  - Type : `list of str`
  - Valeur par défaut : `[".*"]`
  - Description : Liste des extensions de fichiers autorisées pour les téléchargements

- `file_uploads_max_file_size_mb`
  - Type : `int`
  - Valeur par défaut : `0`
  - Description : Taille maximale des fichiers pour les téléchargements, en mégaoctets

- `file_uploads_restrict_file_types`
  - Type : `bool`
  - Valeur par défaut : `false`
  - Description : Restreindre les types de fichiers pour les téléchargements de fichiers

- `file_uploads_allowed_extensions`
  - Type : `list of str`
  - Valeur par défaut : `[".*"]`
  - Description : Liste des extensions de fichiers autorisées pour les téléchargements

**Gestion des tâches**
- `max_budget_per_task`
  - Type : `float`
  - Valeur par défaut : `0.0`
  - Description : Budget maximal par tâche (0.0 signifie aucune limite)

- `max_iterations`
  - Type : `int`
  - Valeur par défaut : `100`
  - Description : Nombre maximal d'itérations

**Configuration du bac à sable**
- `workspace_mount_path_in_sandbox`
  - Type : `str`
  - Valeur par défaut : `"/workspace"`
  - Description : Chemin de montage de l'espace de travail dans le bac à sable

- `workspace_mount_path`
  - Type : `str`
  - Valeur par défaut : `""`
  - Description : Chemin de montage de l'espace de travail

- `workspace_mount_rewrite`
  - Type : `str`
  - Valeur par défaut : `""`
  - Description : Chemin pour réécrire le chemin de montage de l'espace de travail. Vous pouvez généralement ignorer cela, cela fait référence à des cas spéciaux d'exécution à l'intérieur d'un autre conteneur.

**Divers**
- `run_as_openhands`
  - Type : `bool`
  - Valeur par défaut : `true`
  - Description : Exécuter en tant qu'OpenHands

- `runtime`
  - Type : `str`
  - Valeur par défaut : `"eventstream"`
  - Description : Environnement d'exécution

- `default_agent`
  - Type : `str`
  - Valeur par défaut : `"CodeActAgent"`
  - Description : Nom de l'agent par défaut

- `jwt_secret`
  - Type : `str`
  - Valeur par défaut : `uuid.uuid4().hex`
  - Description : Secret JWT pour l'authentification. Veuillez le définir sur votre propre valeur.

## Configuration LLM

Les options de configuration LLM (Large Language Model) sont définies dans la section `[llm]` du fichier `config.toml`.

Pour les utiliser avec la commande docker, passez `-e LLM_<option>`. Exemple : `-e LLM_NUM_RETRIES`.

:::note
Pour les configurations de développement, vous pouvez également définir des configurations LLM personnalisées. Voir [Configurations LLM personnalisées](./llms/custom-llm-configs) pour plus de détails.
:::

**Informations d'identification AWS**
- `aws_access_key_id`
  - Type : `str`
  - Valeur par défaut : `""`
  - Description : ID de clé d'accès AWS

- `aws_region_name`
  - Type : `str`
  - Valeur par défaut : `""`
  - Description : Nom de la région AWS

- `aws_secret_access_key`
  - Type : `str`
  - Valeur par défaut : `""`
  - Description : Clé d'accès secrète AWS

**Configuration de l'API**
- `api_key`
  - Type : `str`
  - Valeur par défaut : `None`
  - Description : Clé API à utiliser

- `base_url`
  - Type : `str`
  - Valeur par défaut : `""`
  - Description : URL de base de l'API

- `api_version`
  - Type : `str`
  - Valeur par défaut : `""`
  - Description : Version de l'API

- `input_cost_per_token`
  - Type : `float`
  - Valeur par défaut : `0.0`
  - Description : Coût par jeton d'entrée

- `output_cost_per_token`
  - Type : `float`
  - Valeur par défaut : `0.0`
  - Description : Coût par jeton de sortie

**Fournisseur LLM personnalisé**
- `custom_llm_provider`
  - Type : `str`
  - Valeur par défaut : `""`
  - Description : Fournisseur LLM personnalisé

**Embeddings**
- `embedding_base_url`
  - Type : `str`
  - Valeur par défaut : `""`
  - Description : URL de base de l'API d'embedding

- `embedding_deployment_name`
  - Type : `str`
  - Valeur par défaut : `""`
  - Description : Nom du déploiement d'embedding

- `embedding_model`
  - Type : `str`
  - Valeur par défaut : `"local"`
  - Description : Modèle d'embedding à utiliser

**Gestion des messages**
- `max_message_chars`
  - Type : `int`
  - Valeur par défaut : `30000`
  - Description : Le nombre maximum approximatif de caractères dans le contenu d'un événement inclus dans l'invite au LLM. Les observations plus grandes sont tronquées.

- `max_input_tokens`
  - Type : `int`
  - Valeur par défaut : `0`
  - Description : Nombre maximal de jetons d'entrée

- `max_output_tokens`
  - Type : `int`
  - Valeur par défaut : `0`
  - Description : Nombre maximal de jetons de sortie

**Sélection du modèle**
- `model`
  - Type : `str`
  - Valeur par défaut : `"claude-3-5-sonnet-20241022"`
  - Description : Modèle à utiliser

**Nouvelles tentatives**
- `num_retries`
  - Type : `int`
  - Valeur par défaut : `8`
  - Description : Nombre de nouvelles tentatives à effectuer

- `retry_max_wait`
  - Type : `int`
  - Valeur par défaut : `120`
  - Description : Temps d'attente maximal (en secondes) entre les tentatives de nouvelle tentative

- `retry_min_wait`
  - Type : `int`
  - Valeur par défaut : `15`
  - Description : Temps d'attente minimal (en secondes) entre les tentatives de nouvelle tentative

- `retry_multiplier`
  - Type : `float`
  - Valeur par défaut : `2.0`
  - Description : Multiplicateur pour le calcul du backoff exponentiel

**Options avancées**
- `drop_params`
  - Type : `bool`
  - Valeur par défaut : `false`
  - Description : Supprimer tous les paramètres non mappés (non pris en charge) sans provoquer d'exception

- `caching_prompt`
  - Type : `bool`
  - Valeur par défaut : `true`
  - Description : Utiliser la fonctionnalité de mise en cache des invites si elle est fournie par le LLM et prise en charge

- `ollama_base_url`
  - Type : `str`
  - Valeur par défaut : `""`
  - Description : URL de base pour l'API OLLAMA

- `temperature`
  - Type : `float`
  - Valeur par défaut : `0.0`
  - Description : Température pour l'API

- `timeout`
  - Type : `int`
  - Valeur par défaut : `0`
  - Description : Délai d'expiration pour l'API

- `top_p`
  - Type : `float`
  - Valeur par défaut : `1.0`
  - Description : Top p pour l'API

- `disable_vision`
  - Type : `bool`
  - Valeur par défaut : `None`
  - Description : Si le modèle est capable de vision, cette option permet de désactiver le traitement des images (utile pour réduire les coûts)

## Configuration de l'agent

Les options de configuration de l'agent sont définies dans les sections `[agent]` et `[agent.<agent_name>]` du fichier `config.toml`.

**Configuration du micro-agent**
- `micro_agent_name`
  - Type : `str`
  - Valeur par défaut : `""`
  - Description : Nom du micro-agent à utiliser pour cet agent

**Configuration de la mémoire**
- `memory_enabled`
  - Type : `bool`
  - Valeur par défaut : `false`
  - Description : Si la mémoire à long terme (embeddings) est activée

- `memory_max_threads`
  - Type : `int`
  - Valeur par défaut : `3`
  - Description : Le nombre maximum de threads indexant en même temps pour les embeddings

**Configuration LLM**
- `llm_config`
  - Type : `str`
  - Valeur par défaut : `'your-llm-config-group'`
  - Description : Le nom de la configuration LLM à utiliser

**Configuration de l'espace d'action**
- `function_calling`
  - Type : `bool`
  - Valeur par défaut : `true`
  - Description : Si l'appel de fonction est activé

- `codeact_enable_browsing`
  - Type : `bool`
  - Valeur par défaut : `false`
  - Description : Si le délégué de navigation est activé dans l'espace d'action (fonctionne uniquement avec l'appel de fonction)

- `codeact_enable_llm_editor`
  - Type : `bool`
  - Valeur par défaut : `false`
  - Description : Si l'éditeur LLM est activé dans l'espace d'action (fonctionne uniquement avec l'appel de fonction)

**Utilisation du micro-agent**
<<<<<<< HEAD
- `enable_prompt_extensions`
=======
- `use_microagents`
>>>>>>> 25fdb0c3
  - Type : `bool`
  - Valeur par défaut : `true`
  - Description : Indique si l'utilisation des micro-agents est activée ou non

- `disabled_microagents`
  - Type : `list of str`
  - Valeur par défaut : `None`
  - Description : Liste des micro-agents à désactiver

### Exécution
- `timeout`
  - Type : `int`
  - Valeur par défaut : `120`
  - Description : Délai d'expiration du bac à sable, en secondes

- `user_id`
  - Type : `int`
  - Valeur par défaut : `1000`
  - Description : ID de l'utilisateur du bac à sable<|MERGE_RESOLUTION|>--- conflicted
+++ resolved
@@ -373,11 +373,7 @@
   - Description : Si l'éditeur LLM est activé dans l'espace d'action (fonctionne uniquement avec l'appel de fonction)
 
 **Utilisation du micro-agent**
-<<<<<<< HEAD
 - `enable_prompt_extensions`
-=======
-- `use_microagents`
->>>>>>> 25fdb0c3
   - Type : `bool`
   - Valeur par défaut : `true`
   - Description : Indique si l'utilisation des micro-agents est activée ou non
