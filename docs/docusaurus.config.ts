import type * as Preset from '@docusaurus/preset-classic';
import type { Config } from '@docusaurus/types';
import { themes as prismThemes } from 'prism-react-renderer';

const config: Config = {
  title: 'OpenHands',
  tagline: 'Code Less, Make More',
  favicon: 'img/logo-square.png',

  // Set the production url of your site here
  url: 'https://docs.all-hands.dev',
  baseUrl: '/',

  // GitHub pages deployment config.
  organizationName: 'All-Hands-AI',
  projectName: 'OpenHands',
  trailingSlash: false,

  onBrokenLinks: 'throw',
  onBrokenMarkdownLinks: 'warn',

  // Even if you don't use internationalization, you can use this field to set
  // useful metadata like html lang. For example, if your site is Chinese, you
  // may want to replace "en" with "zh-Hans".
  i18n: {
    defaultLocale: 'en',
<<<<<<< HEAD
    locales: ['en', 'fr', 'zh-Hans', 'ja'],
=======
    locales: ['en', 'fr', 'zh-Hans', 'pt-BR'],
>>>>>>> 23e775b1
    localeConfigs: {
      en: {
        htmlLang: 'en-GB',
      },
    },
  },

  markdown: {
    mermaid: true,
  },
  themes: ['@docusaurus/theme-mermaid'],
  presets: [
    [
      'classic',
      {
        docs: {
          path: 'modules',
          routeBasePath: 'modules',
          sidebarPath: './sidebars.ts',
          exclude: [
            // '**/_*.{js,jsx,ts,tsx,md,mdx}',
            // '**/_*/**',
            '**/*.test.{js,jsx,ts,tsx}',
            '**/__tests__/**',
          ],
        },
        blog: {
          showReadingTime: true,
        },
        theme: {
          customCss: './src/css/custom.css',
        },
      } satisfies Preset.Options,
    ],
  ],
  themeConfig: {
    image: 'img/docusaurus.png',
    navbar: {
      title: 'OpenHands',
      logo: {
        alt: 'OpenHands',
        src: 'img/logo.png',
      },
      items: [
        {
          type: 'docSidebar',
          sidebarId: 'docsSidebar',
          position: 'left',
          label: 'User Guides',
        },
        {
          type: 'localeDropdown',
          position: 'left',
        },
        {
          href: 'https://all-hands.dev',
          label: 'Company',
          position: 'right',
        },
        {
          href: 'https://github.com/All-Hands-AI/OpenHands',
          label: 'GitHub',
          position: 'right',
        },
      ],
    },
    prism: {
      theme: prismThemes.oneLight,
      darkTheme: prismThemes.oneDark,
    },
  } satisfies Preset.ThemeConfig,
};

export default config;<|MERGE_RESOLUTION|>--- conflicted
+++ resolved
@@ -24,11 +24,7 @@
   // may want to replace "en" with "zh-Hans".
   i18n: {
     defaultLocale: 'en',
-<<<<<<< HEAD
-    locales: ['en', 'fr', 'zh-Hans', 'ja'],
-=======
-    locales: ['en', 'fr', 'zh-Hans', 'pt-BR'],
->>>>>>> 23e775b1
+    locales: ['en', 'fr', 'zh-Hans', 'ja', 'pt-BR'],
     localeConfigs: {
       en: {
         htmlLang: 'en-GB',
