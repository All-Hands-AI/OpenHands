--- conflicted
+++ resolved
@@ -140,15 +140,11 @@
 
 To use these with the docker command, pass in `-e LLM_<option>`. Example: `-e LLM_NUM_RETRIES`.
 
-<<<<<<< HEAD
 :::note
 For development setups, you can also define custom named LLM configurations. See [Custom LLM Configurations](./llms/custom-llm-configs.md) for details.
 :::
 
 **AWS Credentials**
-=======
-### AWS Credentials
->>>>>>> 3d9b4c4a
 - `aws_access_key_id`
   - Type: `str`
   - Default: `""`
