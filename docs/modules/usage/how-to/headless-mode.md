# Headless Mode

You can run OpenHands with a single command, without starting the web application.
This makes it easy to write scripts and automate tasks with OpenHands.

This is different from [CLI Mode](cli-mode), which is interactive, and better for active development.

## With Python

To run OpenHands in headless mode with Python,
[follow the Development setup instructions](https://github.com/All-Hands-AI/OpenHands/blob/main/Development.md),
and then run:

```bash
poetry run python -m openhands.core.main -t "write a bash script that prints hi"
```

You'll need to be sure to set your model, API key, and other settings via environment variables
[or the `config.toml` file](https://github.com/All-Hands-AI/OpenHands/blob/main/config.template.toml).

## With Docker

1. Set `WORKSPACE_BASE` to the directory you want OpenHands to edit:

```bash
WORKSPACE_BASE=$(pwd)/workspace
```

2. Set `LLM_MODEL` to the model you want to use:

```bash
LLM_MODEL="anthropic/claude-3-5-sonnet-20241022"

```

3. Set `LLM_API_KEY` to your API key:

```bash
LLM_API_KEY="sk_test_12345"
```

4. Run the following Docker command:

```bash
docker run -it \
    --pull=always \
    -e SANDBOX_RUNTIME_CONTAINER_IMAGE=docker.all-hands.dev/all-hands-ai/runtime:0.18-nikolaik \
    -e SANDBOX_USER_ID=$(id -u) \
    -e WORKSPACE_MOUNT_PATH=$WORKSPACE_BASE \
    -e LLM_API_KEY=$LLM_API_KEY \
    -e LLM_MODEL=$LLM_MODEL \
    -e LOG_ALL_EVENTS=true \
    -v $WORKSPACE_BASE:/opt/workspace_base \
    -v /var/run/docker.sock:/var/run/docker.sock \
    -v ~/.openhands-state:/.openhands-state \
    --add-host host.docker.internal:host-gateway \
    --name openhands-app-$(date +%Y%m%d%H%M%S) \
<<<<<<< HEAD
    docker.all-hands.dev/all-hands-ai/openhands:0.17 \
    python -m openhands.core.main -t "write a bash script that prints hi"
=======
    docker.all-hands.dev/all-hands-ai/openhands:0.18 \
    python -m openhands.core.main -t "write a bash script that prints hi" --no-auto-continue
>>>>>>> ee88af85
```<|MERGE_RESOLUTION|>--- conflicted
+++ resolved
@@ -55,11 +55,6 @@
     -v ~/.openhands-state:/.openhands-state \
     --add-host host.docker.internal:host-gateway \
     --name openhands-app-$(date +%Y%m%d%H%M%S) \
-<<<<<<< HEAD
-    docker.all-hands.dev/all-hands-ai/openhands:0.17 \
+    docker.all-hands.dev/all-hands-ai/openhands:0.18 \
     python -m openhands.core.main -t "write a bash script that prints hi"
-=======
-    docker.all-hands.dev/all-hands-ai/openhands:0.18 \
-    python -m openhands.core.main -t "write a bash script that prints hi" --no-auto-continue
->>>>>>> ee88af85
 ```