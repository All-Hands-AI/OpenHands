--- conflicted
+++ resolved
@@ -63,11 +63,6 @@
 psutil = "*"
 python-json-logger = "^3.2.1"
 prompt-toolkit = "^3.0.50"
-<<<<<<< HEAD
-pydantic = "^2.11.3"
-httpx = "^0.28.1"
-httpx-sse = "^0.4.0"
-=======
 poetry = "^2.1.2"
 anyio = "4.9.0"
 pythonnet = "*"
@@ -76,6 +71,11 @@
 # TODO: Should these go into the runtime group?
 ipywidgets = "^8.1.5"
 qtconsole = "^5.6.1"
+memory-profiler = "^0.61.0"
+playwright = "^1.51.0"
+pydantic = "^2.11.3"
+httpx = "^0.28.1"
+httpx-sse = "^0.4.0"
 PyPDF2 = "*"
 python-pptx = "*"
 pylatexenc = "*"
@@ -93,7 +93,6 @@
 
 [tool.poetry.group.dev]
 optional = true
->>>>>>> 13c298d3
 
 [tool.poetry.group.dev.dependencies]
 ruff = "0.11.13"
