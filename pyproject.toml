--- conflicted
+++ resolved
@@ -1,10 +1,6 @@
 [tool.poetry]
 name = "openhands-ai"
-<<<<<<< HEAD
-version = "0.17.0a0"
-=======
-version = "0.18.0"
->>>>>>> a1b59b61
+version = "0.18.0a0"
 description = "OpenHands: Code Less, Make More"
 authors = ["OpenHands"]
 license = "MIT"
@@ -106,6 +102,7 @@
 [tool.coverage.run]
 concurrency = ["gevent"]
 
+
 [tool.poetry.group.runtime.dependencies]
 jupyterlab = "*"
 notebook = "*"
@@ -135,6 +132,7 @@
 [tool.ruff.lint.pydocstyle]
 convention = "google"
 
+
 [tool.poetry.group.evaluation.dependencies]
 streamlit = "*"
 whatthepatch = "*"
