--- conflicted
+++ resolved
@@ -54,13 +54,6 @@
 # autopep8 fights with mypy on line length issue
 ignore = [ "E501" ]
 
-<<<<<<< HEAD
-[build-system]
-requires = ["poetry-core"]
-build-backend = "poetry.core.masonry.api"
-package-mode = false
-=======
 [tool.black]
 # prevent black (if installed) from changing single quotes to double quotes
-skip-string-normalization = true
->>>>>>> aed82704
+skip-string-normalization = true