--- conflicted
+++ resolved
@@ -14,11 +14,7 @@
 python = "^3.12"
 datasets = "*"
 pandas = "*"
-<<<<<<< HEAD
-litellm = {git = "https://github.com/BerriAI/litellm.git", rev = "litellm_dev_11_29_2024"}
-=======
 litellm = "^1.54.1"
->>>>>>> c40b0b9a
 google-generativeai = "*" # To use litellm with Gemini Pro API
 google-api-python-client = "*" # For Google Sheets API
 google-auth-httplib2 = "*" # For Google Sheets authentication
@@ -67,13 +63,9 @@
 modal = ">=0.66.26,<0.71.0"
 runloop-api-client = "0.11.0"
 pygithub = "^2.5.0"
-<<<<<<< HEAD
-openhands-aci = "^0.1.1"
+joblib = "*"
+openhands-aci = "0.1.1"
 astor = "*"
-=======
-joblib = "*"
-openhands-aci = "0.1.5"
->>>>>>> c40b0b9a
 python-socketio = "^5.11.4"
 redis = "^5.2.0"
 
