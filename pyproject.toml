--- conflicted
+++ resolved
@@ -79,17 +79,13 @@
 memory-profiler = "^0.61.0"
 daytona-sdk = "0.16.1"
 python-json-logger = "^3.2.1"
-<<<<<<< HEAD
-playwright = "^1.51.0"
-sglang = "^0.4.4.post4"
-=======
 prompt-toolkit = "^3.0.50"
 poetry = "^2.1.2"
 anyio = "4.9.0"
 pythonnet = "*"
 fastmcp = "^2.3.3"
 mcpm = "1.12.0"
->>>>>>> 097f757c
+sglang = "^0.4.4.post4"
 
 [tool.poetry.group.dev.dependencies]
 ruff = "0.11.10"
