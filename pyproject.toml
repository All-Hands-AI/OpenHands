[tool.poetry]
name = "openhands-ai"
version = "0.18.0a0"
description = "OpenHands: Code Less, Make More"
authors = ["OpenHands"]
license = "MIT"
readme = "README.md"
repository = "https://github.com/All-Hands-AI/OpenHands"
packages = [
  { include = "openhands/**/*" }
]

[tool.poetry.dependencies]
python = "^3.12"
datasets = "*"
pandas = "*"
litellm = "^1.54.1"
google-generativeai = "*" # To use litellm with Gemini Pro API
google-api-python-client = "*" # For Google Sheets API
google-auth-httplib2 = "*" # For Google Sheets authentication
google-auth-oauthlib = "*" # For Google Sheets OAuth
termcolor = "*"
seaborn = "*"
docker = "*"
fastapi = "*"
toml = "*"
uvicorn = "*"
types-toml = "*"
numpy = "*"
json-repair = "*"
browsergym-core = "0.10.2" # integrate browsergym-core as the browsing interface
html2text = "*"
e2b = ">=1.0.5,<1.1.0"
pexpect = "*"
jinja2 = "^3.1.3"
python-multipart = "*"
boto3 = "*"
minio = "^7.2.8"
gevent = "^24.2.1"
pyarrow = "18.1.0" # transitive dependency, pinned here to avoid conflicts
tenacity = ">=8.5,<10.0"
zope-interface = "7.2"
pathspec = "^0.12.1"
google-cloud-aiplatform = "*"
anthropic = {extras = ["vertex"], version = "*"}
grep-ast = "0.3.3"
tree-sitter = "0.21.3"
bashlex = "^0.18"
pyjwt = "^2.9.0"
dirhash = "*"
python-frontmatter = "^1.1.0"
python-docx = "*"
PyPDF2 = "*"
python-pptx = "*"
pylatexenc = "*"
tornado = "*"
python-dotenv = "*"
pylcs = "^0.1.1"
whatthepatch = "^1.0.6"
protobuf = "^4.21.6,<5.0.0" # chromadb currently fails on 5.0+
opentelemetry-api = "1.25.0"
opentelemetry-exporter-otlp-proto-grpc = "1.25.0"
modal = ">=0.66.26,<0.71.0"
runloop-api-client = "0.11.0"
libtmux = "^0.37.0"
pygithub = "^2.5.0"
joblib = "*"
openhands-aci = "0.1.6"
python-socketio = "^5.11.4"
redis = "^5.2.0"
sse-starlette = "^2.1.3"
<<<<<<< HEAD

=======
>>>>>>> 3d2138d9

[tool.poetry.group.llama-index.dependencies]
llama-index = "*"
llama-index-vector-stores-chroma = "*"
chromadb = "*"
llama-index-embeddings-huggingface = "*"
torch = "2.5.1"
llama-index-embeddings-azure-openai = "*"
llama-index-embeddings-ollama = "*"
voyageai = "*"
llama-index-embeddings-voyageai = "*"

[tool.poetry.group.dev.dependencies]
ruff = "0.8.5"
mypy = "1.14.1"
pre-commit = "4.0.1"
build = "*"

[tool.poetry.group.test.dependencies]
pytest = "*"
pytest-cov = "*"
pytest-asyncio = "*"
pytest-forked = "*"
pytest-xdist = "*"
flake8 = "*"
openai = "*"
opencv-python = "*"
pandas = "*"
reportlab = "*"

[tool.coverage.run]
concurrency = ["gevent"]


[tool.poetry.group.runtime.dependencies]
jupyterlab = "*"
notebook = "*"
jupyter_kernel_gateway = "*"
flake8 = "*"
opencv-python = "*"

[build-system]
build-backend = "poetry.core.masonry.api"
requires = [
  "poetry-core",
]

[tool.autopep8]
# autopep8 fights with mypy on line length issue
ignore = [ "E501" ]

[tool.black]
# prevent black (if installed) from changing single quotes to double quotes
skip-string-normalization = true

[tool.ruff.lint]
select = ["D"]
# ignore warnings for missing docstrings
ignore = ["D1"]

[tool.ruff.lint.pydocstyle]
convention = "google"


[tool.poetry.group.evaluation.dependencies]
streamlit = "*"
whatthepatch = "*"
retry = "*"
evaluate = "*"
swebench = { git = "https://github.com/All-Hands-AI/SWE-bench.git" }
commit0 = "*"
func_timeout = "*"
sympy = "*"
gdown = "*"
matplotlib = "*"
seaborn = "*"
tabulate = "*"
browsergym-webarena = "0.10.2"
browsergym-miniwob = "0.10.2"

[tool.poetry-dynamic-versioning]
enable = true
style = "semver"

[tool.poetry.scripts]
openhands = "openhands.core.cli:main"<|MERGE_RESOLUTION|>--- conflicted
+++ resolved
@@ -69,10 +69,6 @@
 python-socketio = "^5.11.4"
 redis = "^5.2.0"
 sse-starlette = "^2.1.3"
-<<<<<<< HEAD
-
-=======
->>>>>>> 3d2138d9
 
 [tool.poetry.group.llama-index.dependencies]
 llama-index = "*"
