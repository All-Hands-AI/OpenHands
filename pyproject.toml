--- conflicted
+++ resolved
@@ -71,11 +71,8 @@
 python-socketio = "^5.11.4"
 redis = "^5.2.0"
 sse-starlette = "^2.1.3"
-<<<<<<< HEAD
 psutil = "*"
-=======
 stripe = "^11.5.0"
->>>>>>> 8d097efb
 ipywidgets = "^8.1.5"
 qtconsole = "^5.6.1"
 memory-profiler = "^0.61.0"
