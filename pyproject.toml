[tool.poetry]
name = "opendevin"
version = "0.7.1"
description = "OpenDevin: Code Less, Make More"
authors = ["OpenDevin"]
license = "MIT"
readme = "README.md"
repository = "https://github.com/OpenDevin/OpenDevin"

[tool.poetry.dependencies]
python = "^3.11"
datasets = "*"
pandas = "*"
litellm = "*"
google-generativeai = "*" # To use litellm with Gemini Pro API
termcolor = "*"
seaborn = "*"
docker = "*"
fastapi = "*"
toml = "*"
uvicorn = "*"
types-toml = "*"
numpy = "*"
json-repair = "*"
browsergym = "0.3.4" # integrate browsergym as the browsing interface
html2text = "*"
e2b = "^0.17.1"
pexpect = "*"
jinja2 = "^3.1.3"
python-multipart = "*"
boto3 = "*"
minio = "^7.2.7"
gevent = "^24.2.1"
pyarrow = "16.1.0" # transitive dependency, pinned here to avoid conflicts
<<<<<<< HEAD
tenacity = "^8.3.0"
serpapi = "0.1.5"
gptswarm = "0.1.0"
=======
tenacity = "^8.5.0"
zope-interface = "6.4.post2"
pathspec = "^0.12.1"
google-cloud-aiplatform = "*"
>>>>>>> 1d4f4226

[tool.poetry.group.llama-index.dependencies]
llama-index = "*"
llama-index-vector-stores-chroma = "*"
chromadb = "*"
llama-index-embeddings-huggingface = "*"
torch = "2.2.2"
llama-index-embeddings-azure-openai = "*"
llama-index-embeddings-ollama = "*"

[tool.poetry.group.dev.dependencies]
ruff = "0.5.1"
mypy = "1.10.1"
pre-commit = "3.7.1"

[tool.poetry.group.test.dependencies]
pytest = "*"
pytest-cov = "*"
pytest-asyncio = "*"
pytest-forked = "*"
flake8 = "*"
openai = "*"
python-docx = "*"
PyPDF2 = "*"
pylatexenc = "*"
python-pptx = "*"
opencv-python = "*"
pandas = "*"
reportlab = "*"

[tool.coverage.run]
concurrency = ["gevent"]

<<<<<<< HEAD
=======

>>>>>>> 1d4f4226
[tool.poetry.group.evaluation.dependencies]
streamlit = "*"
whatthepatch = "*"
retry = "*"
evaluate = "*"
swebench = { git = "https://github.com/OpenDevin/SWE-bench.git" }

[build-system]
build-backend = "poetry.core.masonry.api"
requires = [
  "poetry-core",
]

[tool.autopep8]
# autopep8 fights with mypy on line length issue
ignore = [ "E501" ]

[tool.black]
# prevent black (if installed) from changing single quotes to double quotes
skip-string-normalization = true<|MERGE_RESOLUTION|>--- conflicted
+++ resolved
@@ -32,16 +32,12 @@
 minio = "^7.2.7"
 gevent = "^24.2.1"
 pyarrow = "16.1.0" # transitive dependency, pinned here to avoid conflicts
-<<<<<<< HEAD
-tenacity = "^8.3.0"
+tenacity = "^8.5.0"
 serpapi = "0.1.5"
 gptswarm = "0.1.0"
-=======
-tenacity = "^8.5.0"
 zope-interface = "6.4.post2"
 pathspec = "^0.12.1"
 google-cloud-aiplatform = "*"
->>>>>>> 1d4f4226
 
 [tool.poetry.group.llama-index.dependencies]
 llama-index = "*"
@@ -75,10 +71,7 @@
 [tool.coverage.run]
 concurrency = ["gevent"]
 
-<<<<<<< HEAD
-=======
 
->>>>>>> 1d4f4226
 [tool.poetry.group.evaluation.dependencies]
 streamlit = "*"
 whatthepatch = "*"
