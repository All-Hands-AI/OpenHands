--- conflicted
+++ resolved
@@ -6,11 +6,7 @@
 
 [tool.poetry]
 name = "openhands-ai"
-<<<<<<< HEAD
-version = "0.57.0"
-=======
 version = "0.62.0"
->>>>>>> bc86796a
 description = "OpenHands: Code Less, Make More"
 authors = [ "OpenHands" ]
 license = "MIT"
@@ -30,11 +26,7 @@
 
 [tool.poetry.dependencies]
 python = "^3.12,<3.14"
-<<<<<<< HEAD
-litellm = ">=1.74.3, <1.77.2, !=1.64.4, !=1.67.*"  # avoid 1.64.4 (known bug) & 1.67.* (known bug #10272)
-=======
 litellm = ">=1.74.3, <1.78.0, !=1.64.4, !=1.67.*"  # avoid 1.64.4 (known bug) & 1.67.* (known bug #10272)
->>>>>>> bc86796a
 openai = "1.99.9"                                  # Pin due to litellm incompatibility with >=1.100.0 (BerriAI/litellm#13711)
 aiohttp = ">=3.9.0,!=3.11.13"                      # Pin to avoid yanked version 3.11.13
 google-genai = "*"                                 # To use litellm with Gemini Pro API
