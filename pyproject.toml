--- conflicted
+++ resolved
@@ -113,17 +113,10 @@
 pybase62 = "^1.0.0"
 
 # V1 dependencies
-<<<<<<< HEAD
-openhands-agent-server = { git = "https://github.com/All-Hands-AI/agent-sdk.git", subdirectory = "openhands/agent_server", rev = "df195f37d8c93ac5bb53893eb90145910cdb5a51" }
-openhands-sdk = { git = "https://github.com/All-Hands-AI/agent-sdk.git", subdirectory = "openhands/sdk", rev = "df195f37d8c93ac5bb53893eb90145910cdb5a51" }
-# This refuses to install
-# openhands-tools = { git = "https://github.com/All-Hands-AI/agent-sdk.git", subdirectory = "openhands/tools", rev = "df195f37d8c93ac5bb53893eb90145910cdb5a51" }
-=======
 openhands-agent-server = { git = "https://github.com/All-Hands-AI/agent-sdk.git", subdirectory = "openhands/agent_server", rev = "f8ca02c4a3b847bfc50b3c5e579ce126c511fefc" }
 openhands-sdk = { git = "https://github.com/All-Hands-AI/agent-sdk.git", subdirectory = "openhands/sdk", rev = "f8ca02c4a3b847bfc50b3c5e579ce126c511fefc" }
 # This refuses to install
 # openhands-tools = { git = "https://github.com/All-Hands-AI/agent-sdk.git", subdirectory = "openhands/tools", rev = "f8ca02c4a3b847bfc50b3c5e579ce126c511fefc" }
->>>>>>> c8eef5e6
 python-jose = { version = ">=3.3", extras = [ "cryptography" ] }
 sqlalchemy = { extras = [ "asyncio" ], version = "^2.0.40" }
 pg8000 = "^1.31.5"
