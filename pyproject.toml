--- conflicted
+++ resolved
@@ -145,11 +145,7 @@
 whatthepatch = "*"
 retry = "*"
 evaluate = "*"
-<<<<<<< HEAD
 swebench = { git = "https://github.com/SWE-Gym/SWE-Bench-Fork.git" }
-=======
-swebench = "^3.0.8"
->>>>>>> 896d7b8b
 commit0 = "*"
 func_timeout = "*"
 sympy = "*"
