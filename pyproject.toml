--- conflicted
+++ resolved
@@ -20,17 +20,12 @@
 
 [tool.poetry.dependencies]
 python = "^3.12,<3.14"
-<<<<<<< HEAD
-litellm = "^1.60.0, !=1.64.4, !=1.67.*" # avoid 1.64.4 (known bug) & 1.67.* (known bug #10272)
-aiohttp = ">=3.9.0,!=3.11.13"           # Pin to avoid yanked version 3.11.13
-=======
-litellm = "^1.60.0, !=1.64.4, !=1.67.*"              # avoid 1.64.4 (known bug) & 1.67.* (known bug #10272)
-aiohttp = ">=3.9.0,!=3.11.13"                        # Pin to avoid yanked version 3.11.13
-google-generativeai = "*"                            # To use litellm with Gemini Pro API
-google-api-python-client = "^2.164.0"                # For Google Sheets API
-google-auth-httplib2 = "*"                           # For Google Sheets authentication
-google-auth-oauthlib = "*"                           # For Google Sheets OAuth
->>>>>>> a5f5bcee
+litellm = "^1.60.0, !=1.64.4, !=1.67.*"           # avoid 1.64.4 (known bug) & 1.67.* (known bug #10272)
+aiohttp = ">=3.9.0,!=3.11.13"                     # Pin to avoid yanked version 3.11.13
+google-generativeai = "*"                         # To use litellm with Gemini Pro API
+google-api-python-client = "^2.164.0"             # For Google Sheets API
+google-auth-httplib2 = "*"                        # For Google Sheets authentication
+google-auth-oauthlib = "*"                        # For Google Sheets OAuth
 termcolor = "*"
 docker = "*"
 fastapi = "*"
@@ -38,14 +33,11 @@
 types-toml = "*"
 uvicorn = "*"
 numpy = "*"
-<<<<<<< HEAD
-=======
 json-repair = "*"
-browsergym-core = "0.13.3"                           # integrate browsergym-core as the browsing interface
+browsergym-core = "0.13.3"                        # integrate browsergym-core as the browsing interface
 html2text = "*"
 e2b = ">=1.0.5,<1.4.0"
 pexpect = "*"
->>>>>>> a5f5bcee
 jinja2 = "^3.1.3"
 python-multipart = "*"
 tenacity = ">=8.5,<10.0"
@@ -57,12 +49,7 @@
 python-dotenv = "*"
 rapidfuzz = "^3.9.0"
 whatthepatch = "^1.0.6"
-<<<<<<< HEAD
-protobuf = "^4.21.6,<5.0.0"             # chromadb currently fails on 5.0+
-pygithub = "^2.5.0"
-openhands-aci = "0.2.14"
-=======
-protobuf = "^4.21.6,<5.0.0"                          # chromadb currently fails on 5.0+
+protobuf = "^4.21.6,<5.0.0"                       # chromadb currently fails on 5.0+
 opentelemetry-api = "1.25.0"
 opentelemetry-exporter-otlp-proto-grpc = "1.25.0"
 modal = ">=0.66.26,<0.78.0"
@@ -71,7 +58,6 @@
 pygithub = "^2.5.0"
 joblib = "*"
 openhands-aci = "0.3.0"
->>>>>>> a5f5bcee
 python-socketio = "^5.11.4"
 sse-starlette = "^2.1.3"
 psutil = "*"
@@ -83,11 +69,6 @@
 fastmcp = "^2.5.2"
 mcpm = "1.12.0"
 python-frontmatter = "^1.1.0"
-browsergym-core = "0.13.3"              # integrate browsergym-core as the browsing interface
-
-# FIXME: These should no longer be required
-json-repair = "*"
-
 # TODO: Should these go into the runtime group?
 ipywidgets = "^8.1.5"
 qtconsole = "^5.6.1"
@@ -95,8 +76,6 @@
 python-pptx = "*"
 pylatexenc = "*"
 python-docx = "*"
-html2text = "*"
-libtmux = ">=0.37,<0.40"
 bashlex = "^0.18"
 
 # TODO: These are integrations that should probably be optional
@@ -104,16 +83,9 @@
 minio = "^7.2.8"
 daytona-sdk = "0.18.1"
 stripe = ">=11.5,<13.0"
-modal = ">=0.66.26,<0.78.0"
 google-cloud-aiplatform = "*"
 anthropic = { extras = [ "vertex" ], version = "*" }
-google-generativeai = "*"                            # To use litellm with Gemini Pro API
-e2b = ">=1.0.5,<1.4.0"
-google-api-python-client = "^2.164.0"
-runloop-api-client = "0.33.0"
 boto3 = "*"
-opentelemetry-api = "1.25.0"
-opentelemetry-exporter-otlp-proto-grpc = "1.25.0"
 
 [tool.poetry.group.dev]
 optional = true
