--- conflicted
+++ resolved
@@ -47,16 +47,13 @@
 bashlex = "^0.18"
 pyjwt = "^2.9.0"
 dirhash = "*"
-<<<<<<< HEAD
 python-frontmatter = "^1.1.0"
-=======
 python-docx = "*"
 PyPDF2 = "*"
 python-pptx = "*"
 pylatexenc = "*"
 tornado = "*"
 python-dotenv = "*"
->>>>>>> 653bc4ef
 
 [tool.poetry.group.llama-index.dependencies]
 llama-index = "*"
