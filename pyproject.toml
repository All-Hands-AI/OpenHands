--- conflicted
+++ resolved
@@ -95,21 +95,11 @@
 jupyter_kernel_gateway = "*"
 
 # Third-party runtime dependencies (optional)
-<<<<<<< HEAD
-e2b = { version = ">=1.0.5,<1.6.0", optional = true }
-modal = { version = ">=0.66.26,<1.1.0", optional = true }
-runloop-api-client = { version = "0.43.0", optional = true }
-daytona = { version = "0.22.0", optional = true }
-datasets = "^4.0.0"
-commit0 = {git = "https://github.com/juanmichelini/commit0.git", rev = "main"}
-unidiff = "^0.7.5"
-=======
 e2b = { version = ">=1.0.5,<1.8.0", optional = true }
 modal = { version = ">=0.66.26,<1.2.0", optional = true }
 runloop-api-client = { version = "0.50.0", optional = true }
 daytona = { version = "0.24.2", optional = true }
 httpx-aiohttp = "^0.1.8"
->>>>>>> 18f86617
 
 [tool.poetry.extras]
 third_party_runtimes = [ "e2b", "modal", "runloop-api-client", "daytona" ]
@@ -157,7 +147,7 @@
 evaluate = "*"
 visualswebench = { git = "https://github.com/luolin101/Visual-SWE-bench.git" }
 swegym = { git = "https://github.com/SWE-Gym/SWE-Bench-Package.git" }
-commit0 = {git = "https://github.com/juanmichelini/commit0.git", rev = "main"}
+commit0 = "*"
 func_timeout = "*"
 sympy = "*"
 gdown = "*"
