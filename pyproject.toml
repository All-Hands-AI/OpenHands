--- conflicted
+++ resolved
@@ -19,15 +19,9 @@
   { include = "poetry.lock", to = "openhands" },
 ]
 include = [
-<<<<<<< HEAD
-  "openhands/integrations/vscode/*.vsix",
-]
-build = "build.py" # Build VSCode extension during Poetry build
-=======
   "openhands/integrations/vscode/openhands-vscode-0.0.1.vsix",
 ]
 build = "build_vscode.py" # Build VSCode extension during Poetry build
->>>>>>> 316fcf71
 
 [tool.poetry.dependencies]
 python = "^3.12,<3.14"
