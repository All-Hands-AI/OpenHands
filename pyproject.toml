[build-system]
build-backend = "poetry.core.masonry.api"
requires = [
  "poetry-core",
]

[tool.poetry]
name = "openhands-ai"
version = "0.38.0"
description = "OpenHands: Code Less, Make More"
authors = [ "OpenHands" ]
license = "MIT"
readme = "README.md"
repository = "https://github.com/All-Hands-AI/OpenHands"
packages = [
  { include = "openhands/**/*" },
  { include = "pyproject.toml", to = "openhands" },
  { include = "poetry.lock", to = "openhands" },
]

[tool.poetry.dependencies]
python = "^3.12,<3.14"
litellm = "^1.60.0, !=1.64.4, !=1.67.*"              # avoid 1.64.4 (known bug) & 1.67.* (known bug #10272)
aiohttp = ">=3.9.0,!=3.11.13"                        # Pin to avoid yanked version 3.11.13
google-generativeai = "*"                            # To use litellm with Gemini Pro API
google-api-python-client = "^2.164.0"                # For Google Sheets API
google-auth-httplib2 = "*"                           # For Google Sheets authentication
google-auth-oauthlib = "*"                           # For Google Sheets OAuth
termcolor = "*"
docker = "*"
fastapi = "*"
toml = "*"
uvicorn = "*"
types-toml = "*"
numpy = "*"
json-repair = "*"
browsergym-core = "0.13.3"                           # integrate browsergym-core as the browsing interface
html2text = "*"
e2b = ">=1.0.5,<1.4.0"
pexpect = "*"
jinja2 = "^3.1.3"
python-multipart = "*"
boto3 = "*"
minio = "^7.2.8"
tenacity = ">=8.5,<10.0"
zope-interface = "7.2"
pathspec = "^0.12.1"
google-cloud-aiplatform = "*"
anthropic = { extras = [ "vertex" ], version = "*" }
tree-sitter = "^0.24.0"
bashlex = "^0.18"
pyjwt = "^2.9.0"
dirhash = "*"
python-frontmatter = "^1.1.0"
python-docx = "*"
PyPDF2 = "*"
python-pptx = "*"
pylatexenc = "*"
tornado = "*"
python-dotenv = "*"
pylcs = "^0.1.1"
whatthepatch = "^1.0.6"
protobuf = "^4.21.6,<5.0.0"                          # chromadb currently fails on 5.0+
opentelemetry-api = "1.25.0"
opentelemetry-exporter-otlp-proto-grpc = "1.25.0"
modal = ">=0.66.26,<0.78.0"
runloop-api-client = "0.32.0"
libtmux = ">=0.37,<0.40"
pygithub = "^2.5.0"
joblib = "*"
<<<<<<< HEAD
openhands-aci = {git = "https://github.com/All-Hands-AI/openhands-aci.git", rev = "add-locagent-tools"}
=======
openhands-aci = "0.2.13"
>>>>>>> 5077fea5
python-socketio = "^5.11.4"
redis = ">=5.2,<7.0"
sse-starlette = "^2.1.3"
psutil = "*"
stripe = ">=11.5,<13.0"
ipywidgets = "^8.1.5"
qtconsole = "^5.6.1"
memory-profiler = "^0.61.0"
daytona-sdk = "0.16.1"
python-json-logger = "^3.2.1"
prompt-toolkit = "^3.0.50"
poetry = "^2.1.2"
anyio = "4.9.0"
pythonnet = "*"
mcp = "1.7.1"
mcpm = "1.9.0"

[tool.poetry.group.dev.dependencies]
ruff = "0.11.10"
mypy = "1.15.0"
pre-commit = "4.2.0"
build = "*"
types-setuptools = "*"

[tool.poetry.group.test.dependencies]
pytest = "*"
pytest-cov = "*"
pytest-asyncio = "*"
pytest-forked = "*"
pytest-xdist = "*"
openai = "*"
pandas = "*"
reportlab = "*"
gevent = ">=24.2.1,<26.0.0"

[tool.poetry.group.runtime.dependencies]
jupyterlab = "*"
notebook = "*"
jupyter_kernel_gateway = "*"
flake8 = "*"

[tool.poetry.group.evaluation.dependencies]
streamlit = "*"
whatthepatch = "*"
retry = "*"
evaluate = "*"
swebench = "^3.0.8"
swegym = { git = "https://github.com/SWE-Gym/SWE-Bench-Package.git" }
commit0 = "*"
func_timeout = "*"
sympy = "*"
gdown = "*"
matplotlib = "*"
seaborn = "*"
tabulate = "*"
browsergym = "0.13.3"
browsergym-webarena = "0.13.3"
browsergym-miniwob = "0.13.3"
browsergym-visualwebarena = "0.13.3"
boto3-stubs = { extras = [ "s3" ], version = "^1.37.19" }
pyarrow = "20.0.0"                                                    # transitive dependency, pinned here to avoid conflicts
datasets = "*"

[tool.poetry.scripts]
openhands = "openhands.cli.main:main"

[tool.poetry.group.testgeneval.dependencies]
fuzzywuzzy = "^0.18.0"
rouge = "^1.0.1"
python-levenshtein = ">=0.26.1,<0.28.0"
tree-sitter-python = "^0.23.6"

[tool.poetry-dynamic-versioning]
enable = true
style = "semver"

[tool.autopep8]
# autopep8 fights with mypy on line length issue
ignore = [ "E501" ]

[tool.black]
# prevent black (if installed) from changing single quotes to double quotes
skip-string-normalization = true

[tool.ruff]
lint.select = [ "D" ]
# ignore warnings for missing docstrings
lint.ignore = [ "D1" ]
lint.pydocstyle.convention = "google"

[tool.coverage.run]
concurrency = [ "gevent" ]<|MERGE_RESOLUTION|>--- conflicted
+++ resolved
@@ -20,12 +20,12 @@
 
 [tool.poetry.dependencies]
 python = "^3.12,<3.14"
-litellm = "^1.60.0, !=1.64.4, !=1.67.*"              # avoid 1.64.4 (known bug) & 1.67.* (known bug #10272)
-aiohttp = ">=3.9.0,!=3.11.13"                        # Pin to avoid yanked version 3.11.13
-google-generativeai = "*"                            # To use litellm with Gemini Pro API
-google-api-python-client = "^2.164.0"                # For Google Sheets API
-google-auth-httplib2 = "*"                           # For Google Sheets authentication
-google-auth-oauthlib = "*"                           # For Google Sheets OAuth
+litellm = "^1.60.0, !=1.64.4, !=1.67.*"                                                                   # avoid 1.64.4 (known bug) & 1.67.* (known bug #10272)
+aiohttp = ">=3.9.0,!=3.11.13"                                                                             # Pin to avoid yanked version 3.11.13
+google-generativeai = "*"                                                                                 # To use litellm with Gemini Pro API
+google-api-python-client = "^2.164.0"                                                                     # For Google Sheets API
+google-auth-httplib2 = "*"                                                                                # For Google Sheets authentication
+google-auth-oauthlib = "*"                                                                                # For Google Sheets OAuth
 termcolor = "*"
 docker = "*"
 fastapi = "*"
@@ -34,7 +34,7 @@
 types-toml = "*"
 numpy = "*"
 json-repair = "*"
-browsergym-core = "0.13.3"                           # integrate browsergym-core as the browsing interface
+browsergym-core = "0.13.3"                                                                                # integrate browsergym-core as the browsing interface
 html2text = "*"
 e2b = ">=1.0.5,<1.4.0"
 pexpect = "*"
@@ -60,7 +60,7 @@
 python-dotenv = "*"
 pylcs = "^0.1.1"
 whatthepatch = "^1.0.6"
-protobuf = "^4.21.6,<5.0.0"                          # chromadb currently fails on 5.0+
+protobuf = "^4.21.6,<5.0.0"                                                                               # chromadb currently fails on 5.0+
 opentelemetry-api = "1.25.0"
 opentelemetry-exporter-otlp-proto-grpc = "1.25.0"
 modal = ">=0.66.26,<0.78.0"
@@ -68,11 +68,7 @@
 libtmux = ">=0.37,<0.40"
 pygithub = "^2.5.0"
 joblib = "*"
-<<<<<<< HEAD
-openhands-aci = {git = "https://github.com/All-Hands-AI/openhands-aci.git", rev = "add-locagent-tools"}
-=======
-openhands-aci = "0.2.13"
->>>>>>> 5077fea5
+openhands-aci = { git = "https://github.com/All-Hands-AI/openhands-aci.git", rev = "add-locagent-tools" }
 python-socketio = "^5.11.4"
 redis = ">=5.2,<7.0"
 sse-starlette = "^2.1.3"
