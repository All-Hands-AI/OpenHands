[tool.poetry]
name = "opendevin"
version = "0.8.2"
description = "OpenDevin: Code Less, Make More"
authors = ["OpenDevin"]
license = "MIT"
readme = "README.md"
repository = "https://github.com/OpenDevin/OpenDevin"
include = ["poetry.lock"]

[tool.poetry.dependencies]
python = "^3.11"
datasets = "*"
pandas = "*"
litellm = "*"
google-generativeai = "*" # To use litellm with Gemini Pro API
termcolor = "*"
seaborn = "*"
docker = "*"
fastapi = "*"
toml = "*"
uvicorn = "*"
types-toml = "*"
numpy = "*"
json-repair = "*"
browsergym = "0.3.4" # integrate browsergym as the browsing interface
html2text = "*"
e2b = "^0.17.1"
pexpect = "*"
jinja2 = "^3.1.3"
python-multipart = "*"
boto3 = "*"
minio = "^7.2.7"
gevent = "^24.2.1"
pyarrow = "17.0.0" # transitive dependency, pinned here to avoid conflicts
tenacity = "^8.5.0"
zope-interface = "6.4.post2"
pathspec = "^0.12.1"
google-cloud-aiplatform = "*"
grep-ast = "0.3.2"
tree-sitter = "0.21.3"
<<<<<<< HEAD
aiodocker = "*"
=======
bashlex = "^0.18"
>>>>>>> b1ea204c

[tool.poetry.group.llama-index.dependencies]
llama-index = "*"
llama-index-vector-stores-chroma = "*"
chromadb = "*"
llama-index-embeddings-huggingface = "*"
torch = "2.2.2"
llama-index-embeddings-azure-openai = "*"
llama-index-embeddings-ollama = "*"

[tool.poetry.group.dev.dependencies]
ruff = "0.5.5"
mypy = "1.11.0"
pre-commit = "3.7.1"

[tool.poetry.group.test.dependencies]
pytest = "*"
pytest-cov = "*"
pytest-asyncio = "*"
pytest-forked = "*"
flake8 = "*"
openai = "*"
python-docx = "*"
PyPDF2 = "*"
pylatexenc = "*"
python-pptx = "*"
opencv-python = "*"
pandas = "*"
reportlab = "*"

[tool.coverage.run]
concurrency = ["gevent"]


[tool.poetry.group.runtime.dependencies]
jupyterlab = "*"
notebook = "*"
jupyter_kernel_gateway = "*"
flake8 = "*"
python-docx = "*"
PyPDF2 = "*"
python-pptx = "*"
pylatexenc = "*"
opencv-python = "*"

[build-system]
build-backend = "poetry.core.masonry.api"
requires = [
  "poetry-core",
]

[tool.autopep8]
# autopep8 fights with mypy on line length issue
ignore = [ "E501" ]

[tool.black]
# prevent black (if installed) from changing single quotes to double quotes
skip-string-normalization = true

[tool.ruff.lint]
select = ["D"]
# ignore warnings for missing docstrings
ignore = ["D1"]

[tool.ruff.lint.pydocstyle]
convention = "google"


[tool.poetry.group.evaluation.dependencies]
streamlit = "*"
whatthepatch = "*"
retry = "*"
evaluate = "*"
swebench = { git = "https://github.com/OpenDevin/SWE-bench.git" }<|MERGE_RESOLUTION|>--- conflicted
+++ resolved
@@ -39,11 +39,8 @@
 google-cloud-aiplatform = "*"
 grep-ast = "0.3.2"
 tree-sitter = "0.21.3"
-<<<<<<< HEAD
+bashlex = "^0.18"
 aiodocker = "*"
-=======
-bashlex = "^0.18"
->>>>>>> b1ea204c
 
 [tool.poetry.group.llama-index.dependencies]
 llama-index = "*"
@@ -76,7 +73,6 @@
 
 [tool.coverage.run]
 concurrency = ["gevent"]
-
 
 [tool.poetry.group.runtime.dependencies]
 jupyterlab = "*"
@@ -111,7 +107,6 @@
 [tool.ruff.lint.pydocstyle]
 convention = "google"
 
-
 [tool.poetry.group.evaluation.dependencies]
 streamlit = "*"
 whatthepatch = "*"
