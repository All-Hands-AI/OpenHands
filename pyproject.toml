[tool.poetry]
name = "openhands-ai"
version = "0.35.0"
description = "OpenHands: Code Less, Make More"
authors = ["OpenHands"]
license = "MIT"
readme = "README.md"
repository = "https://github.com/All-Hands-AI/OpenHands"
packages = [
  { include = "openhands/**/*" },
  { include = "pyproject.toml", to = "openhands" },
  { include = "poetry.lock", to = "openhands" }
]

[tool.poetry.dependencies]
python = "^3.12"
litellm = "^1.60.0, !=1.64.4" # avoid 1.64.4 (known bug)
aiohttp = ">=3.9.0,!=3.11.13"  # Pin to avoid yanked version 3.11.13
google-generativeai = "*" # To use litellm with Gemini Pro API
google-api-python-client = "^2.164.0" # For Google Sheets API
google-auth-httplib2 = "*" # For Google Sheets authentication
google-auth-oauthlib = "*" # For Google Sheets OAuth
termcolor = "*"
docker = "*"
fastapi = "*"
toml = "*"
uvicorn = "*"
types-toml = "*"
numpy = "*"
json-repair = "*"
browsergym-core = "0.13.3" # integrate browsergym-core as the browsing interface
html2text = "*"
e2b = ">=1.0.5,<1.4.0"
pexpect = "*"
jinja2 = "^3.1.3"
python-multipart = "*"
boto3 = "*"
minio = "^7.2.8"
tenacity = ">=8.5,<10.0"
zope-interface = "7.2"
pathspec = "^0.12.1"
google-cloud-aiplatform = "*"
anthropic = {extras = ["vertex"], version = "*"}
tree-sitter = "^0.24.0"
bashlex = "^0.18"
pyjwt = "^2.9.0"
dirhash = "*"
python-frontmatter = "^1.1.0"
python-docx = "*"
PyPDF2 = "*"
python-pptx = "*"
pylatexenc = "*"
tornado = "*"
python-dotenv = "*"
pylcs = "^0.1.1"
whatthepatch = "^1.0.6"
protobuf = "^4.21.6,<5.0.0" # chromadb currently fails on 5.0+
opentelemetry-api = "1.25.0"
opentelemetry-exporter-otlp-proto-grpc = "1.25.0"
modal = ">=0.66.26,<0.75.0"
runloop-api-client = "0.32.0"
libtmux = ">=0.37,<0.40"
pygithub = "^2.5.0"
joblib = "*"
openhands-aci = "0.2.11"
python-socketio = "^5.11.4"
redis = "^5.2.0"
sse-starlette = "^2.1.3"
psutil = "*"
stripe = ">=11.5,<13.0"
ipywidgets = "^8.1.5"
qtconsole = "^5.6.1"
memory-profiler = "^0.61.0"
daytona-sdk = "0.15.0"
mcp = "1.6.0"
python-json-logger = "^3.2.1"
playwright = "^1.51.0"
prompt-toolkit = "^3.0.50"
<<<<<<< HEAD
mcpm = "1.8.0"
poetry = "^2.1.2"
=======
anyio = "4.9.0"
>>>>>>> 59fc0fe9

[tool.poetry.group.dev.dependencies]
ruff = "0.11.7"
mypy = "1.15.0"
pre-commit = "4.2.0"
build = "*"

[tool.poetry.group.test.dependencies]
pytest = "*"
pytest-cov = "*"
pytest-asyncio = "*"
pytest-forked = "*"
pytest-xdist = "*"
openai = "*"
pandas = "*"
reportlab = "*"
gevent = ">=24.2.1,<26.0.0"

[tool.coverage.run]
concurrency = ["gevent"]



[tool.poetry.group.runtime.dependencies]
jupyterlab = "*"
notebook = "*"
jupyter_kernel_gateway = "*"
flake8 = "*"

[build-system]
build-backend = "poetry.core.masonry.api"
requires = [
  "poetry-core",
]

[tool.autopep8]
# autopep8 fights with mypy on line length issue
ignore = [ "E501" ]

[tool.black]
# prevent black (if installed) from changing single quotes to double quotes
skip-string-normalization = true

[tool.ruff.lint]
select = ["D"]
# ignore warnings for missing docstrings
ignore = ["D1"]

[tool.ruff.lint.pydocstyle]
convention = "google"



[tool.poetry.group.evaluation.dependencies]
streamlit = "*"
whatthepatch = "*"
retry = "*"
evaluate = "*"
swebench = "^3.0.8"
swegym = { git = "https://github.com/SWE-Gym/SWE-Bench-Package.git" }
commit0 = "*"
func_timeout = "*"
sympy = "*"
gdown = "*"
matplotlib = "*"
seaborn = "*"
tabulate = "*"
browsergym = "0.13.3"
browsergym-webarena = "0.13.3"
browsergym-miniwob = "0.13.3"
browsergym-visualwebarena = "0.13.3"
boto3-stubs = {extras = ["s3"], version = "^1.37.19"}
pyarrow = "20.0.0" # transitive dependency, pinned here to avoid conflicts
datasets = "*"

[tool.poetry-dynamic-versioning]
enable = true
style = "semver"

[tool.poetry.scripts]
openhands = "openhands.core.cli:main"

[tool.poetry.group.testgeneval.dependencies]
fuzzywuzzy = "^0.18.0"
rouge = "^1.0.1"
python-levenshtein = ">=0.26.1,<0.28.0"
tree-sitter-python = "^0.23.6"<|MERGE_RESOLUTION|>--- conflicted
+++ resolved
@@ -76,12 +76,9 @@
 python-json-logger = "^3.2.1"
 playwright = "^1.51.0"
 prompt-toolkit = "^3.0.50"
-<<<<<<< HEAD
 mcpm = "1.8.0"
 poetry = "^2.1.2"
-=======
 anyio = "4.9.0"
->>>>>>> 59fc0fe9
 
 [tool.poetry.group.dev.dependencies]
 ruff = "0.11.7"
