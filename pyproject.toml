[tool.poetry]
name = "opendevin"
version = "0.8.0"
description = "OpenDevin: Code Less, Make More"
authors = ["OpenDevin"]
license = "MIT"
readme = "README.md"
repository = "https://github.com/OpenDevin/OpenDevin"
include = ["poetry.lock"]

[tool.poetry.dependencies]
python = "^3.11"
datasets = "*"
pandas = "*"
litellm = "*"
google-generativeai = "*" # To use litellm with Gemini Pro API
termcolor = "*"
seaborn = "*"
docker = "*"
fastapi = "*"
toml = "*"
uvicorn = "*"
types-toml = "*"
numpy = "*"
json-repair = "*"
browsergym = "0.3.4" # integrate browsergym as the browsing interface
html2text = "*"
e2b = "^0.17.1"
pexpect = "*"
jinja2 = "^3.1.3"
python-multipart = "*"
boto3 = "*"
minio = "^7.2.7"
gevent = "^24.2.1"
pyarrow = "16.1.0" # transitive dependency, pinned here to avoid conflicts
tenacity = "^8.5.0"
zope-interface = "6.4.post2"
pathspec = "^0.12.1"
google-cloud-aiplatform = "*"
aiodocker = "*"

[tool.poetry.group.llama-index.dependencies]
llama-index = "*"
llama-index-vector-stores-chroma = "*"
chromadb = "*"
llama-index-embeddings-huggingface = "*"
torch = "2.2.2"
llama-index-embeddings-azure-openai = "*"
llama-index-embeddings-ollama = "*"

[tool.poetry.group.dev.dependencies]
ruff = "0.5.2"
mypy = "1.10.1"
pre-commit = "3.7.1"

[tool.poetry.group.test.dependencies]
pytest = "*"
pytest-cov = "*"
pytest-asyncio = "*"
pytest-forked = "*"
pandas = "*"
reportlab = "*"

[tool.coverage.run]
concurrency = ["gevent"]

<<<<<<< HEAD
[tool.poetry.group.evaluation.dependencies]
streamlit = "*"
whatthepatch = "*"
retry = "*"
evaluate = "*"
swebench = { git = "https://github.com/OpenDevin/SWE-bench.git" }

=======
>>>>>>> f45a2ff0

[tool.poetry.group.runtime.dependencies]
jupyterlab = "*"
notebook = "*"
jupyter_kernel_gateway = "*"
flake8 = "*"
python-docx = "*"
PyPDF2 = "*"
python-pptx = "*"
pylatexenc = "*"
opencv-python = "*"

[build-system]
build-backend = "poetry.core.masonry.api"
requires = [
  "poetry-core",
]

[tool.autopep8]
# autopep8 fights with mypy on line length issue
ignore = [ "E501" ]

[tool.black]
# prevent black (if installed) from changing single quotes to double quotes
skip-string-normalization = true

[tool.ruff.lint]
select = ["D"]
# ignore warnings for missing docstrings
ignore = ["D1"]

[tool.ruff.lint.pydocstyle]
convention = "google"


[tool.poetry.group.evaluation.dependencies]
streamlit = "*"
whatthepatch = "*"
retry = "*"
evaluate = "*"
swebench = { git = "https://github.com/OpenDevin/SWE-bench.git" }<|MERGE_RESOLUTION|>--- conflicted
+++ resolved
@@ -64,17 +64,6 @@
 [tool.coverage.run]
 concurrency = ["gevent"]
 
-<<<<<<< HEAD
-[tool.poetry.group.evaluation.dependencies]
-streamlit = "*"
-whatthepatch = "*"
-retry = "*"
-evaluate = "*"
-swebench = { git = "https://github.com/OpenDevin/SWE-bench.git" }
-
-=======
->>>>>>> f45a2ff0
-
 [tool.poetry.group.runtime.dependencies]
 jupyterlab = "*"
 notebook = "*"
@@ -108,7 +97,6 @@
 [tool.ruff.lint.pydocstyle]
 convention = "google"
 
-
 [tool.poetry.group.evaluation.dependencies]
 streamlit = "*"
 whatthepatch = "*"
