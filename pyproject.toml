[tool.poetry]
name = "openhands-ai"
<<<<<<< HEAD
version = "0.18.0a0"
=======
version = "0.21.0"
>>>>>>> 93753ac2
description = "OpenHands: Code Less, Make More"
authors = ["OpenHands"]
license = "MIT"
readme = "README.md"
repository = "https://github.com/All-Hands-AI/OpenHands"
packages = [
  { include = "openhands/**/*" }
]

[tool.poetry.dependencies]
python = "^3.12"
datasets = "*"
pandas = "*"
litellm = "^1.55.4"
google-generativeai = "*" # To use litellm with Gemini Pro API
google-api-python-client = "*" # For Google Sheets API
google-auth-httplib2 = "*" # For Google Sheets authentication
google-auth-oauthlib = "*" # For Google Sheets OAuth
termcolor = "*"
seaborn = "*"
docker = "*"
fastapi = "*"
toml = "*"
uvicorn = "*"
types-toml = "*"
numpy = "*"
json-repair = "*"
browsergym-core = "0.10.2" # integrate browsergym-core as the browsing interface
html2text = "*"
e2b = ">=1.0.5,<1.1.0"
pexpect = "*"
jinja2 = "^3.1.3"
python-multipart = "*"
boto3 = "*"
minio = "^7.2.8"
gevent = "^24.2.1"
pyarrow = "19.0.0" # transitive dependency, pinned here to avoid conflicts
tenacity = ">=8.5,<10.0"
zope-interface = "7.2"
pathspec = "^0.12.1"
google-cloud-aiplatform = "*"
anthropic = {extras = ["vertex"], version = "*"}
grep-ast = "0.3.3"
tree-sitter = "0.21.3"
bashlex = "^0.18"
pyjwt = "^2.9.0"
dirhash = "*"
python-frontmatter = "^1.1.0"
python-docx = "*"
PyPDF2 = "*"
python-pptx = "*"
pylatexenc = "*"
tornado = "*"
python-dotenv = "*"
pylcs = "^0.1.1"
whatthepatch = "^1.0.6"
protobuf = "^4.21.6,<5.0.0" # chromadb currently fails on 5.0+
opentelemetry-api = "1.25.0"
opentelemetry-exporter-otlp-proto-grpc = "1.25.0"
modal = ">=0.66.26,<0.73.0"
runloop-api-client = "0.13.0"
libtmux = ">=0.37,<0.40"
pygithub = "^2.5.0"
joblib = "*"
openhands-aci = "0.1.9"
python-socketio = "^5.11.4"
redis = "^5.2.0"
sse-starlette = "^2.1.3"

[tool.poetry.group.llama-index.dependencies]
llama-index = "*"
llama-index-vector-stores-chroma = "*"
chromadb = "*"
llama-index-embeddings-huggingface = "*"
torch = "2.5.1"
llama-index-embeddings-azure-openai = "*"
llama-index-embeddings-ollama = "*"
voyageai = "*"
llama-index-embeddings-voyageai = "*"

[tool.poetry.group.dev.dependencies]
ruff = "0.9.2"
mypy = "1.14.1"
pre-commit = "4.1.0"
build = "*"

[tool.poetry.group.test.dependencies]
pytest = "*"
pytest-cov = "*"
pytest-asyncio = "*"
pytest-forked = "*"
pytest-xdist = "*"
flake8 = "*"
openai = "*"
pandas = "*"
reportlab = "*"

[tool.coverage.run]
concurrency = ["gevent"]


[tool.poetry.group.runtime.dependencies]
jupyterlab = "*"
notebook = "*"
jupyter_kernel_gateway = "*"
flake8 = "*"

[build-system]
build-backend = "poetry.core.masonry.api"
requires = [
  "poetry-core",
]

[tool.autopep8]
# autopep8 fights with mypy on line length issue
ignore = [ "E501" ]

[tool.black]
# prevent black (if installed) from changing single quotes to double quotes
skip-string-normalization = true

[tool.ruff.lint]
select = ["D"]
# ignore warnings for missing docstrings
ignore = ["D1"]

[tool.ruff.lint.pydocstyle]
convention = "google"


[tool.poetry.group.evaluation.dependencies]
streamlit = "*"
whatthepatch = "*"
retry = "*"
evaluate = "*"
swebench = { git = "https://github.com/SWE-Gym/SWE-Bench-Fork.git" }
commit0 = "*"
func_timeout = "*"
sympy = "*"
gdown = "*"
matplotlib = "*"
seaborn = "*"
tabulate = "*"
browsergym = "0.10.2"
browsergym-webarena = "0.10.2"
browsergym-miniwob = "0.10.2"
browsergym-visualwebarena = "0.10.2"

[tool.poetry-dynamic-versioning]
enable = true
style = "semver"

[tool.poetry.scripts]
openhands = "openhands.core.cli:main"<|MERGE_RESOLUTION|>--- conflicted
+++ resolved
@@ -1,10 +1,6 @@
 [tool.poetry]
 name = "openhands-ai"
-<<<<<<< HEAD
-version = "0.18.0a0"
-=======
-version = "0.21.0"
->>>>>>> 93753ac2
+version = "0.21.0a0"
 description = "OpenHands: Code Less, Make More"
 authors = ["OpenHands"]
 license = "MIT"
