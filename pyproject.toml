--- conflicted
+++ resolved
@@ -78,11 +78,8 @@
 memory-profiler = "^0.61.0"
 daytona-sdk = "0.12.0"
 python-json-logger = "^3.2.1"
-<<<<<<< HEAD
-=======
 playwright = "^1.51.0"
 
->>>>>>> 860f02ff
 [tool.poetry.group.dev.dependencies]
 ruff = "0.11.3"
 mypy = "1.15.0"
@@ -101,6 +98,7 @@
 
 [tool.coverage.run]
 concurrency = ["gevent"]
+
 
 [tool.poetry.group.runtime.dependencies]
 jupyterlab = "*"
@@ -129,6 +127,7 @@
 
 [tool.ruff.lint.pydocstyle]
 convention = "google"
+
 
 [tool.poetry.group.evaluation.dependencies]
 streamlit = "*"
