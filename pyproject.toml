--- conflicted
+++ resolved
@@ -34,14 +34,9 @@
 types-toml = "*"
 numpy = "*"
 json-repair = "*"
-<<<<<<< HEAD
-tavily-python = "*"
 # This browsergym fork contains a minor timeout fix required for visual web arena
 # https://github.com/All-Hands-AI/BrowserGym/commit/bcab0e9d497b052bfd1b739ab0c7a0752c9d20cb
 browsergym-core = { git = "https://github.com/All-Hands-AI/BrowserGym", subdirectory = "browsergym/core", rev = "bcab0e9d497b052bfd1b739ab0c7a0752c9d20cb" }
-=======
-browsergym-core = "0.13.3"                                                                                # integrate browsergym-core as the browsing interface
->>>>>>> 2bb1b7b7
 html2text = "*"
 e2b = ">=1.0.5,<1.4.0"
 pexpect = "*"
@@ -75,11 +70,7 @@
 libtmux = ">=0.37,<0.40"
 pygithub = "^2.5.0"
 joblib = "*"
-<<<<<<< HEAD
 openhands-aci = { git = "https://github.com/adityasoni9998/openhands-aci.git", branch = "file_viewer_gaia" }
-=======
-openhands-aci = "0.2.14"
->>>>>>> 2bb1b7b7
 python-socketio = "^5.11.4"
 redis = ">=5.2,<7.0"
 sse-starlette = "^2.1.3"
