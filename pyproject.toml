[build-system]
build-backend = "poetry.core.masonry.api"
requires = [
  "poetry-core",
]

[tool.poetry]
name = "openhands-ai"
version = "0.51.1"
description = "OpenHands: Code Less, Make More"
authors = [ "OpenHands" ]
license = "MIT"
readme = "README.md"
repository = "https://github.com/All-Hands-AI/OpenHands"
packages = [
  { include = "openhands/**/*" },
  { include = "third_party/**/*" },
  { include = "pyproject.toml", to = "openhands" },
  { include = "poetry.lock", to = "openhands" },
]
include = [
  "openhands/integrations/vscode/openhands-vscode-0.0.1.vsix",
  "microagents/**/*",
]
build = "build_vscode.py" # Build VSCode extension during Poetry build

[tool.poetry.dependencies]
python = "^3.12,<3.14"
litellm = "^1.74.3, !=1.64.4, !=1.67.*"            # avoid 1.64.4 (known bug) & 1.67.* (known bug #10272)
aiohttp = ">=3.9.0,!=3.11.13"                      # Pin to avoid yanked version 3.11.13
google-generativeai = "*"                          # To use litellm with Gemini Pro API
google-api-python-client = "^2.164.0"              # For Google Sheets API
google-auth-httplib2 = "*"                         # For Google Sheets authentication
google-auth-oauthlib = "*"                         # For Google Sheets OAuth
termcolor = "*"
docker = "*"
fastapi = "*"
toml = "*"
types-toml = "*"
uvicorn = "*"
numpy = "*"
json-repair = "*"
browsergym-core = "0.13.3"                         # integrate browsergym-core as the browsing interface
html2text = "*"
<<<<<<< HEAD
markdown = "*"                          # For markdown processing in CLI
types-Markdown = "*"                    # Type stubs for markdown

=======
deprecated = "*"
>>>>>>> 116ba199
pexpect = "*"
jinja2 = "^3.1.3"
python-multipart = "*"
tenacity = ">=8.5,<10.0"
zope-interface = "7.2"
pathspec = "^0.12.1"
pyjwt = "^2.9.0"
dirhash = "*"
tornado = "*"
python-dotenv = "*"
rapidfuzz = "^3.9.0"
whatthepatch = "^1.0.6"
protobuf = "^5.0.0,<6.0.0"                         # Updated to support newer opentelemetry
opentelemetry-api = "^1.33.1"
opentelemetry-exporter-otlp-proto-grpc = "^1.33.1"

libtmux = ">=0.37,<0.40"
pygithub = "^2.5.0"
joblib = "*"
openhands-aci = "0.3.1"
python-socketio = "^5.11.4"
sse-starlette = "^2.1.3"
psutil = "*"
python-json-logger = "^3.2.1"
prompt-toolkit = "^3.0.50"
poetry = "^2.1.2"
anyio = "4.9.0"
pythonnet = "*"
fastmcp = "^2.5.2"
python-frontmatter = "^1.1.0"
shellingham = "^1.5.4"
# TODO: Should these go into the runtime group?
ipywidgets = "^8.1.5"
qtconsole = "^5.6.1"
PyPDF2 = "*"
python-pptx = "*"
pylatexenc = "*"
python-docx = "*"
bashlex = "^0.18"

# TODO: These are integrations that should probably be optional
redis = ">=5.2,<7.0"

google-cloud-aiplatform = "*"
anthropic = { extras = [ "vertex" ], version = "*" }
boto3 = "*"
kubernetes = "^33.1.0"
pyyaml = "^6.0.2"
memory-profiler = "^0.61.0"
jupyter_kernel_gateway = "*"

# Third-party runtime dependencies (optional)
e2b = { version = ">=1.0.5,<1.8.0", optional = true }
modal = { version = ">=0.66.26,<1.2.0", optional = true }
runloop-api-client = { version = "0.50.0", optional = true }
daytona = { version = "0.24.2", optional = true }
httpx-aiohttp = "^0.1.8"

[tool.poetry.extras]
third_party_runtimes = [ "e2b", "modal", "runloop-api-client", "daytona" ]

[tool.poetry.group.dev]
optional = true

[tool.poetry.group.dev.dependencies]
ruff = "0.12.5"
mypy = "1.17.0"
pre-commit = "4.2.0"
build = "*"
types-setuptools = "*"
pytest = "^8.4.0"

[tool.poetry.group.test]
optional = true

[tool.poetry.group.test.dependencies]
pytest = "*"
pytest-cov = "*"
pytest-asyncio = "*"
pytest-forked = "*"
pytest-xdist = "*"
openai = "*"
pandas = "*"
reportlab = "*"
gevent = ">=24.2.1,<26.0.0"

[tool.poetry.group.runtime]
optional = true

[tool.poetry.group.runtime.dependencies]
jupyterlab = "*"
notebook = "*"
flake8 = "*"

[tool.poetry.group.evaluation]
optional = true

[tool.poetry.group.evaluation.dependencies]
streamlit = "*"
whatthepatch = "*"
retry = "*"
evaluate = "*"
visualswebench = { git = "https://github.com/luolin101/Visual-SWE-bench.git" }
swegym = { git = "https://github.com/SWE-Gym/SWE-Bench-Package.git" }
commit0 = "*"
func_timeout = "*"
sympy = "*"
gdown = "*"
matplotlib = "*"
seaborn = "*"
tabulate = "*"
browsergym = "0.13.3"
browsergym-webarena = "0.13.3"
browsergym-miniwob = "0.13.3"
browsergym-visualwebarena = "0.13.3"
boto3-stubs = { extras = [ "s3" ], version = "^1.37.19" }
# transitive dependency, pinned here to avoid conflicts
pyarrow = "21.0.0"
datasets = "*"
joblib = "*"
swebench = { git = "https://github.com/ryanhoangt/SWE-bench.git", rev = "fix-modal-patch-eval" }

[tool.poetry.scripts]
openhands = "openhands.cli.entry:main"

[tool.poetry.group.testgeneval.dependencies]
fuzzywuzzy = "^0.18.0"
rouge = "^1.0.1"
python-levenshtein = ">=0.26.1,<0.28.0"
tree-sitter-python = "^0.23.6"

[tool.poetry-dynamic-versioning]
enable = true
style = "semver"

[tool.autopep8]
# autopep8 fights with mypy on line length issue
ignore = [ "E501" ]

[tool.black]
# prevent black (if installed) from changing single quotes to double quotes
skip-string-normalization = true

[tool.ruff]
lint.select = [ "D" ]
# ignore warnings for missing docstrings
lint.ignore = [ "D1" ]
lint.pydocstyle.convention = "google"

[tool.coverage.run]
concurrency = [ "gevent" ]<|MERGE_RESOLUTION|>--- conflicted
+++ resolved
@@ -42,13 +42,9 @@
 json-repair = "*"
 browsergym-core = "0.13.3"                         # integrate browsergym-core as the browsing interface
 html2text = "*"
-<<<<<<< HEAD
-markdown = "*"                          # For markdown processing in CLI
-types-Markdown = "*"                    # Type stubs for markdown
-
-=======
+markdown = "*"                                     # For markdown processing in CLI
+types-Markdown = "*"                               # Type stubs for markdown
 deprecated = "*"
->>>>>>> 116ba199
 pexpect = "*"
 jinja2 = "^3.1.3"
 python-multipart = "*"
