--- conflicted
+++ resolved
@@ -1,10 +1,6 @@
 [tool.poetry]
 name = "openhands-ai"
-<<<<<<< HEAD
-version = "0.15.2a0"
-=======
-version = "0.15.3"
->>>>>>> 3297e4d5
+version = "0.15.3a0"
 description = "OpenHands: Code Less, Make More"
 authors = ["OpenHands"]
 license = "MIT"
@@ -64,14 +60,9 @@
 protobuf = "^4.21.6,<5.0.0" # chromadb currently fails on 5.0+
 opentelemetry-api = "1.25.0"
 opentelemetry-exporter-otlp-proto-grpc = "1.25.0"
-<<<<<<< HEAD
-modal = "^0.66.26"
-runloop-api-client = "0.10.0"
-libtmux = "^0.37.0"
-=======
 modal = ">=0.66.26,<0.69.0"
 runloop-api-client = "0.11.0"
->>>>>>> 3297e4d5
+libtmux = "^0.37.0"
 pygithub = "^2.5.0"
 joblib = "*"
 openhands-aci = "0.1.2"
