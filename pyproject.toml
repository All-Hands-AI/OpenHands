[tool.poetry]
name = "openhands-ai"
<<<<<<< HEAD
version = "0.22.0a0"
=======
version = "0.23.0"
>>>>>>> 5fa2634d
description = "OpenHands: Code Less, Make More"
authors = ["OpenHands"]
license = "MIT"
readme = "README.md"
repository = "https://github.com/All-Hands-AI/OpenHands"
packages = [
  { include = "openhands/**/*" }
]

[tool.poetry.dependencies]
python = "^3.12"
datasets = "*"
pandas = "*"
litellm = "^1.60.0"
google-generativeai = "*" # To use litellm with Gemini Pro API
google-api-python-client = "*" # For Google Sheets API
google-auth-httplib2 = "*" # For Google Sheets authentication
google-auth-oauthlib = "*" # For Google Sheets OAuth
termcolor = "*"
seaborn = "*"
docker = "*"
fastapi = "*"
toml = "*"
uvicorn = "*"
types-toml = "*"
numpy = "*"
json-repair = "*"
browsergym-core = "0.10.2" # integrate browsergym-core as the browsing interface
html2text = "*"
e2b = ">=1.0.5,<1.1.0"
pexpect = "*"
jinja2 = "^3.1.3"
python-multipart = "*"
boto3 = "*"
minio = "^7.2.8"
gevent = "^24.2.1"
pyarrow = "19.0.0" # transitive dependency, pinned here to avoid conflicts
tenacity = ">=8.5,<10.0"
zope-interface = "7.2"
pathspec = "^0.12.1"
google-cloud-aiplatform = "*"
anthropic = {extras = ["vertex"], version = "*"}
grep-ast = "0.3.3"
tree-sitter = "0.21.3"
bashlex = "^0.18"
pyjwt = "^2.9.0"
dirhash = "*"
python-frontmatter = "^1.1.0"
python-docx = "*"
PyPDF2 = "*"
python-pptx = "*"
pylatexenc = "*"
tornado = "*"
python-dotenv = "*"
pylcs = "^0.1.1"
whatthepatch = "^1.0.6"
protobuf = "^4.21.6,<5.0.0" # chromadb currently fails on 5.0+
opentelemetry-api = "1.25.0"
opentelemetry-exporter-otlp-proto-grpc = "1.25.0"
modal = ">=0.66.26,<0.74.0"
runloop-api-client = "0.19.0"
libtmux = ">=0.37,<0.40"
pygithub = "^2.5.0"
joblib = "*"
openhands-aci = "^0.2.0"
python-socketio = "^5.11.4"
redis = "^5.2.0"
sse-starlette = "^2.1.3"
ipywidgets = "^8.1.5"
qtconsole = "^5.6.1"

[tool.poetry.group.llama-index.dependencies]
llama-index = "*"
llama-index-vector-stores-chroma = "*"
chromadb = "*"
llama-index-embeddings-huggingface = "*"
torch = "2.5.1"
llama-index-embeddings-azure-openai = "*"
llama-index-embeddings-ollama = "*"
voyageai = "*"
llama-index-embeddings-voyageai = "*"

[tool.poetry.group.dev.dependencies]
ruff = "0.9.4"
mypy = "1.14.1"
pre-commit = "4.1.0"
build = "*"

[tool.poetry.group.test.dependencies]
pytest = "*"
pytest-cov = "*"
pytest-asyncio = "*"
pytest-forked = "*"
pytest-xdist = "*"
flake8 = "*"
openai = "*"
pandas = "*"
reportlab = "*"

[tool.coverage.run]
concurrency = ["gevent"]


[tool.poetry.group.runtime.dependencies]
jupyterlab = "*"
notebook = "*"
jupyter_kernel_gateway = "*"
flake8 = "*"

[build-system]
build-backend = "poetry.core.masonry.api"
requires = [
  "poetry-core",
]

[tool.autopep8]
# autopep8 fights with mypy on line length issue
ignore = [ "E501" ]

[tool.black]
# prevent black (if installed) from changing single quotes to double quotes
skip-string-normalization = true

[tool.ruff.lint]
select = ["D"]
# ignore warnings for missing docstrings
ignore = ["D1"]

[tool.ruff.lint.pydocstyle]
convention = "google"


[tool.poetry.group.evaluation.dependencies]
streamlit = "*"
whatthepatch = "*"
retry = "*"
evaluate = "*"
swebench = { git = "https://github.com/SWE-Gym/SWE-Bench-Fork.git" }
commit0 = "*"
func_timeout = "*"
sympy = "*"
gdown = "*"
matplotlib = "*"
seaborn = "*"
tabulate = "*"
browsergym = "0.10.2"
browsergym-webarena = "0.10.2"
browsergym-miniwob = "0.10.2"
browsergym-visualwebarena = "0.10.2"

[tool.poetry-dynamic-versioning]
enable = true
style = "semver"

[tool.poetry.scripts]
openhands = "openhands.core.cli:main"<|MERGE_RESOLUTION|>--- conflicted
+++ resolved
@@ -1,10 +1,6 @@
 [tool.poetry]
 name = "openhands-ai"
-<<<<<<< HEAD
-version = "0.22.0a0"
-=======
-version = "0.23.0"
->>>>>>> 5fa2634d
+version = "0.23.0a0"
 description = "OpenHands: Code Less, Make More"
 authors = ["OpenHands"]
 license = "MIT"
