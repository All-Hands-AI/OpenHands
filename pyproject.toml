[build-system]
build-backend = "poetry.core.masonry.api"
requires = [
  "poetry-core",
]

[tool.poetry]
name = "openhands-ai"
version = "0.39.0"
description = "OpenHands: Code Less, Make More"
authors = [ "OpenHands" ]
license = "MIT"
readme = "README.md"
repository = "https://github.com/All-Hands-AI/OpenHands"
packages = [
  { include = "openhands/**/*" },
  { include = "pyproject.toml", to = "openhands" },
  { include = "poetry.lock", to = "openhands" },
]

[tool.poetry.dependencies]
python = "^3.12,<3.14"
litellm = "^1.60.0, !=1.64.4, !=1.67.*"              # avoid 1.64.4 (known bug) & 1.67.* (known bug #10272)
aiohttp = ">=3.9.0,!=3.11.13"                        # Pin to avoid yanked version 3.11.13
google-generativeai = "*"                            # To use litellm with Gemini Pro API
google-api-python-client = "^2.164.0"                # For Google Sheets API
google-auth-httplib2 = "*"                           # For Google Sheets authentication
google-auth-oauthlib = "*"                           # For Google Sheets OAuth
termcolor = "*"
docker = "*"
fastapi = "*"
toml = "*"
uvicorn = "*"
types-toml = "*"
numpy = "*"
json-repair = "*"
browsergym-core = "0.13.3"                           # integrate browsergym-core as the browsing interface
html2text = "*"
e2b = ">=1.0.5,<1.4.0"
pexpect = "*"
jinja2 = "^3.1.3"
python-multipart = "*"
boto3 = "*"
minio = "^7.2.8"
tenacity = ">=8.5,<10.0"
zope-interface = "7.2"
pathspec = "^0.12.1"
google-cloud-aiplatform = "*"
anthropic = { extras = [ "vertex" ], version = "*" }
tree-sitter = "^0.24.0"
bashlex = "^0.18"
pyjwt = "^2.9.0"
dirhash = "*"
python-frontmatter = "^1.1.0"
python-docx = "*"
PyPDF2 = "*"
python-pptx = "*"
pylatexenc = "*"
tornado = "*"
python-dotenv = "*"
pylcs = "^0.1.1"
whatthepatch = "^1.0.6"
protobuf = "^4.21.6,<5.0.0"                          # chromadb currently fails on 5.0+
opentelemetry-api = "1.25.0"
opentelemetry-exporter-otlp-proto-grpc = "1.25.0"
modal = ">=0.66.26,<0.78.0"
runloop-api-client = "0.32.0"
libtmux = ">=0.37,<0.40"
pygithub = "^2.5.0"
joblib = "*"
openhands-aci = "0.2.13"
python-socketio = "^5.11.4"
redis = ">=5.2,<7.0"
sse-starlette = "^2.1.3"
psutil = "*"
stripe = ">=11.5,<13.0"
ipywidgets = "^8.1.5"
qtconsole = "^5.6.1"
memory-profiler = "^0.61.0"
daytona-sdk = "0.16.1"
python-json-logger = "^3.2.1"
prompt-toolkit = "^3.0.50"
poetry = "^2.1.2"
anyio = "4.9.0"
pythonnet = "*"
<<<<<<< HEAD
fastmcp = "^2.3.3"
=======
mcp = "1.9.0"
>>>>>>> 3873d9f0
mcpm = "1.12.0"

[tool.poetry.group.dev.dependencies]
ruff = "0.11.10"
mypy = "1.15.0"
pre-commit = "4.2.0"
build = "*"
types-setuptools = "*"

[tool.poetry.group.test.dependencies]
pytest = "*"
pytest-cov = "*"
pytest-asyncio = "*"
pytest-forked = "*"
pytest-xdist = "*"
openai = "*"
pandas = "*"
reportlab = "*"
gevent = ">=24.2.1,<26.0.0"

[tool.poetry.group.runtime.dependencies]
jupyterlab = "*"
notebook = "*"
jupyter_kernel_gateway = "*"
flake8 = "*"

[tool.poetry.group.evaluation.dependencies]
streamlit = "*"
whatthepatch = "*"
retry = "*"
evaluate = "*"
swebench = "^3.0.8"
visualswebench = { git = "https://github.com/luolin101/Visual-SWE-bench.git" }
swegym = { git = "https://github.com/SWE-Gym/SWE-Bench-Package.git" }
commit0 = "*"
func_timeout = "*"
sympy = "*"
gdown = "*"
matplotlib = "*"
seaborn = "*"
tabulate = "*"
browsergym = "0.13.3"
browsergym-webarena = "0.13.3"
browsergym-miniwob = "0.13.3"
browsergym-visualwebarena = "0.13.3"
boto3-stubs = { extras = [ "s3" ], version = "^1.37.19" }
pyarrow = "20.0.0"                                                             # transitive dependency, pinned here to avoid conflicts
datasets = "*"

[tool.poetry.scripts]
openhands = "openhands.cli.main:main"

[tool.poetry.group.testgeneval.dependencies]
fuzzywuzzy = "^0.18.0"
rouge = "^1.0.1"
python-levenshtein = ">=0.26.1,<0.28.0"
tree-sitter-python = "^0.23.6"

[tool.poetry-dynamic-versioning]
enable = true
style = "semver"

[tool.autopep8]
# autopep8 fights with mypy on line length issue
ignore = [ "E501" ]

[tool.black]
# prevent black (if installed) from changing single quotes to double quotes
skip-string-normalization = true

[tool.ruff]
lint.select = [ "D" ]
# ignore warnings for missing docstrings
lint.ignore = [ "D1" ]
lint.pydocstyle.convention = "google"

[tool.coverage.run]
concurrency = [ "gevent" ]<|MERGE_RESOLUTION|>--- conflicted
+++ resolved
@@ -83,11 +83,7 @@
 poetry = "^2.1.2"
 anyio = "4.9.0"
 pythonnet = "*"
-<<<<<<< HEAD
 fastmcp = "^2.3.3"
-=======
-mcp = "1.9.0"
->>>>>>> 3873d9f0
 mcpm = "1.12.0"
 
 [tool.poetry.group.dev.dependencies]
