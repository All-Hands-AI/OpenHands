[tool.poetry]
name = "openhands-ai"
version = "0.14.0"
description = "OpenHands: Code Less, Make More"
authors = ["OpenHands"]
license = "MIT"
readme = "README.md"
repository = "https://github.com/All-Hands-AI/OpenHands"
packages = [
  { include = "openhands/**/*" }
]

[tool.poetry.dependencies]
python = "^3.12"
datasets = "*"
pandas = "*"
litellm = "^1.52.3"
google-generativeai = "*" # To use litellm with Gemini Pro API
google-api-python-client = "*" # For Google Sheets API
google-auth-httplib2 = "*" # For Google Sheets authentication
google-auth-oauthlib = "*" # For Google Sheets OAuth
termcolor = "*"
seaborn = "*"
docker = "*"
fastapi = "*"
toml = "*"
uvicorn = "*"
types-toml = "*"
numpy = "*"
json-repair = "*"
browsergym = "0.10.2" # integrate browsergym as the browsing interface
html2text = "*"
e2b = "^0.17.1"
pexpect = "*"
jinja2 = "^3.1.3"
python-multipart = "*"
boto3 = "*"
minio = "^7.2.8"
gevent = "^24.2.1"
pyarrow = "17.0.0" # transitive dependency, pinned here to avoid conflicts
tenacity = "^8.5.0"
zope-interface = "7.1.1"
pathspec = "^0.12.1"
google-cloud-aiplatform = "*"
anthropic = {extras = ["vertex"], version = "*"}
grep-ast = "0.3.3"
tree-sitter = "0.21.3"
bashlex = "^0.18"
pyjwt = "^2.9.0"
dirhash = "*"
python-frontmatter = "^1.1.0"
python-docx = "*"
PyPDF2 = "*"
python-pptx = "*"
pylatexenc = "*"
tornado = "*"
python-dotenv = "*"
pylcs = "^0.1.1"
whatthepatch = "^1.0.6"
protobuf = "^4.21.6,<5.0.0" # chromadb currently fails on 5.0+
opentelemetry-api = "1.25.0"
opentelemetry-exporter-otlp-proto-grpc = "1.25.0"
modal = "^0.64.145"
runloop-api-client = "0.7.0"
pygithub = "^2.5.0"
<<<<<<< HEAD
openhands-aci = "^0.1.0"
python-socketio = "^5.11.4"
=======
openhands-aci = "^0.1.1"
>>>>>>> de821718

[tool.poetry.group.llama-index.dependencies]
llama-index = "*"
llama-index-vector-stores-chroma = "*"
chromadb = "*"
llama-index-embeddings-huggingface = "*"
torch = "2.5.0"
llama-index-embeddings-azure-openai = "*"
llama-index-embeddings-ollama = "*"

[tool.poetry.group.dev.dependencies]
ruff = "0.7.1"
mypy = "1.13.0"
pre-commit = "4.0.1"
build = "*"

[tool.poetry.group.test.dependencies]
pytest = "*"
pytest-cov = "*"
pytest-asyncio = "*"
pytest-forked = "*"
pytest-xdist = "*"
flake8 = "*"
openai = "*"
opencv-python = "*"
pandas = "*"
reportlab = "*"

[tool.coverage.run]
concurrency = ["gevent"]

[tool.poetry.group.runtime.dependencies]
jupyterlab = "*"
notebook = "*"
jupyter_kernel_gateway = "*"
flake8 = "*"
opencv-python = "*"


[build-system]
build-backend = "poetry.core.masonry.api"
requires = [
  "poetry-core",
]

[tool.autopep8]
# autopep8 fights with mypy on line length issue
ignore = [ "E501" ]

[tool.black]
# prevent black (if installed) from changing single quotes to double quotes
skip-string-normalization = true

[tool.ruff.lint]
select = ["D"]
# ignore warnings for missing docstrings
ignore = ["D1"]

[tool.ruff.lint.pydocstyle]
convention = "google"

[tool.poetry.group.evaluation.dependencies]
streamlit = "*"
whatthepatch = "*"
retry = "*"
evaluate = "*"
swebench = { git = "https://github.com/All-Hands-AI/SWE-bench.git" }
func_timeout = "*"
sympy = "*"
gdown = "*"
matplotlib = "*"
seaborn = "*"
tabulate = "*"

[tool.poetry-dynamic-versioning]
enable = true
style = "semver"

[tool.poetry.scripts]
openhands = "openhands.core.cli:main"<|MERGE_RESOLUTION|>--- conflicted
+++ resolved
@@ -63,12 +63,8 @@
 modal = "^0.64.145"
 runloop-api-client = "0.7.0"
 pygithub = "^2.5.0"
-<<<<<<< HEAD
-openhands-aci = "^0.1.0"
+openhands-aci = "^0.1.1"
 python-socketio = "^5.11.4"
-=======
-openhands-aci = "^0.1.1"
->>>>>>> de821718
 
 [tool.poetry.group.llama-index.dependencies]
 llama-index = "*"
