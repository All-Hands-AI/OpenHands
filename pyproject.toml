[tool.poetry]
name = "openhands-ai"
version = "0.9.8"
description = "OpenHands: Code Less, Make More"
authors = ["OpenHands"]
license = "MIT"
readme = "README.md"
repository = "https://github.com/All-Hands-AI/OpenHands"
packages = [
  { include = "openhands/**/*" }
]

[tool.poetry.dependencies]
python = "^3.12"
datasets = "*"
pandas = "*"
litellm = "*"
google-generativeai = "*" # To use litellm with Gemini Pro API
termcolor = "*"
seaborn = "*"
docker = "*"
fastapi = "*"
toml = "*"
uvicorn = "*"
types-toml = "*"
numpy = "*"
json-repair = "*"
browsergym = "0.8.0" # integrate browsergym as the browsing interface
html2text = "*"
e2b = "^0.17.1"
pexpect = "*"
jinja2 = "^3.1.3"
python-multipart = "*"
boto3 = "*"
minio = "^7.2.8"
gevent = "^24.2.1"
pyarrow = "17.0.0" # transitive dependency, pinned here to avoid conflicts
tenacity = "^8.5.0"
zope-interface = "7.0.3"
pathspec = "^0.12.1"
google-cloud-aiplatform = "*"
anthropic = {extras = ["vertex"], version = "*"}
grep-ast = "0.3.3"
tree-sitter = "0.21.3"
bashlex = "^0.18"
pyjwt = "^2.9.0"
dirhash = "*"
python-frontmatter = "^1.1.0"
python-docx = "*"
PyPDF2 = "*"
python-pptx = "*"
pylatexenc = "*"
tornado = "*"
python-dotenv = "*"
<<<<<<< HEAD
protobuf = ">=4.21.6,<5.0.0" # chromadb currently fails on 5.0+
aiofiles = "^24.1.0"
types-aiofiles = "^24.1.0.20240626"
=======
protobuf = "^4.21.6,<5.0.0" # chromadb currently fails on 5.0+
opentelemetry-api = "1.25.0"
opentelemetry-exporter-otlp-proto-grpc = "1.25.0"
>>>>>>> 640ce0f6

[tool.poetry.group.llama-index.dependencies]
llama-index = "*"
llama-index-vector-stores-chroma = "*"
chromadb = "*"
llama-index-embeddings-huggingface = "*"
torch = "2.2.2"
llama-index-embeddings-azure-openai = "*"
llama-index-embeddings-ollama = "*"

[tool.poetry.group.dev.dependencies]
ruff = "0.6.9"
mypy = "1.11.2"
pre-commit = "4.0.1"
build = "*"

[tool.poetry.group.test.dependencies]
pytest = "*"
pytest-cov = "*"
pytest-asyncio = "*"
pytest-forked = "*"
pytest-xdist = "*"
flake8 = "*"
openai = "*"
opencv-python = "*"
pandas = "*"
reportlab = "*"

[tool.coverage.run]
concurrency = ["gevent"]


[tool.poetry.group.runtime.dependencies]
jupyterlab = "*"
notebook = "*"
jupyter_kernel_gateway = "*"
flake8 = "*"
opencv-python = "*"


[build-system]
build-backend = "poetry.core.masonry.api"
requires = [
  "poetry-core",
]

[tool.autopep8]
# autopep8 fights with mypy on line length issue
ignore = [ "E501" ]

[tool.black]
# prevent black (if installed) from changing single quotes to double quotes
skip-string-normalization = true

[tool.ruff.lint]
select = ["D"]
# ignore warnings for missing docstrings
ignore = ["D1"]

[tool.ruff.lint.pydocstyle]
convention = "google"


[tool.poetry.group.evaluation.dependencies]
streamlit = "*"
whatthepatch = "*"
retry = "*"
evaluate = "*"
swebench = { git = "https://github.com/All-Hands-AI/SWE-bench.git" }
func_timeout = "*"
sympy = "*"
gdown = "*"
matplotlib = "*"
seaborn = "*"

[tool.poetry-dynamic-versioning]
enable = true
style = "semver"

[tool.poetry.scripts]
openhands = "openhands.core.cli:main"<|MERGE_RESOLUTION|>--- conflicted
+++ resolved
@@ -52,15 +52,10 @@
 pylatexenc = "*"
 tornado = "*"
 python-dotenv = "*"
-<<<<<<< HEAD
 protobuf = ">=4.21.6,<5.0.0" # chromadb currently fails on 5.0+
-aiofiles = "^24.1.0"
-types-aiofiles = "^24.1.0.20240626"
-=======
-protobuf = "^4.21.6,<5.0.0" # chromadb currently fails on 5.0+
 opentelemetry-api = "1.25.0"
 opentelemetry-exporter-otlp-proto-grpc = "1.25.0"
->>>>>>> 640ce0f6
+aiofiles = "^24.1.0"
 
 [tool.poetry.group.llama-index.dependencies]
 llama-index = "*"
