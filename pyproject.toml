--- conflicted
+++ resolved
@@ -72,10 +72,7 @@
 redis = "^5.2.0"
 sse-starlette = "^2.1.3"
 psutil = "*"
-<<<<<<< HEAD
-=======
 stripe = "^11.5.0"
->>>>>>> df8bbc2b
 ipywidgets = "^8.1.5"
 qtconsole = "^5.6.1"
 memory-profiler = "^0.61.0"
