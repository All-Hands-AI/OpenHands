[tool.poetry]
name = "openhands-ai"
<<<<<<< HEAD
version = "0.14.2.dev"
=======
version = "0.14.3"
>>>>>>> 082a5519
description = "OpenHands: Code Less, Make More"
authors = ["OpenHands"]
license = "MIT"
readme = "README.md"
repository = "https://github.com/All-Hands-AI/OpenHands"
packages = [
  { include = "openhands/**/*" }
]

[tool.poetry.dependencies]
python = "^3.12"
datasets = "*"
pandas = "*"
litellm = "^1.52.3"
google-generativeai = "*" # To use litellm with Gemini Pro API
google-api-python-client = "*" # For Google Sheets API
google-auth-httplib2 = "*" # For Google Sheets authentication
google-auth-oauthlib = "*" # For Google Sheets OAuth
termcolor = "*"
seaborn = "*"
docker = "*"
fastapi = "*"
toml = "*"
uvicorn = "*"
types-toml = "*"
numpy = "*"
json-repair = "*"
browsergym = "0.10.2" # integrate browsergym as the browsing interface
html2text = "*"
e2b = "^0.17.1"
pexpect = "*"
jinja2 = "^3.1.3"
python-multipart = "*"
boto3 = "*"
minio = "^7.2.8"
gevent = "^24.2.1"
pyarrow = "18.0.0" # transitive dependency, pinned here to avoid conflicts
tenacity = "^8.5.0"
zope-interface = "7.1.1"
pathspec = "^0.12.1"
google-cloud-aiplatform = "*"
anthropic = {extras = ["vertex"], version = "*"}
grep-ast = "0.3.3"
tree-sitter = "0.21.3"
bashlex = "^0.18"
pyjwt = "^2.9.0"
dirhash = "*"
python-frontmatter = "^1.1.0"
python-docx = "*"
PyPDF2 = "*"
python-pptx = "*"
pylatexenc = "*"
tornado = "*"
python-dotenv = "*"
pylcs = "^0.1.1"
whatthepatch = "^1.0.6"
protobuf = "^4.21.6,<5.0.0" # chromadb currently fails on 5.0+
opentelemetry-api = "1.25.0"
opentelemetry-exporter-otlp-proto-grpc = "1.25.0"
modal = "^0.66.26"
runloop-api-client = "0.10.0"
libtmux = "^0.37.0"
pygithub = "^2.5.0"
openhands-aci = "^0.1.1"
python-socketio = "^5.11.4"
redis = "^5.2.0"

[tool.poetry.group.llama-index.dependencies]
llama-index = "*"
llama-index-vector-stores-chroma = "*"
chromadb = "*"
llama-index-embeddings-huggingface = "*"
torch = "2.5.1"
llama-index-embeddings-azure-openai = "*"
llama-index-embeddings-ollama = "*"

[tool.poetry.group.dev.dependencies]
ruff = "0.8.0"
mypy = "1.13.0"
pre-commit = "4.0.1"
build = "*"

[tool.poetry.group.test.dependencies]
pytest = "*"
pytest-cov = "*"
pytest-asyncio = "*"
pytest-forked = "*"
pytest-xdist = "*"
flake8 = "*"
openai = "*"
opencv-python = "*"
pandas = "*"
reportlab = "*"

[tool.coverage.run]
concurrency = ["gevent"]

<<<<<<< HEAD

=======
>>>>>>> 082a5519
[tool.poetry.group.runtime.dependencies]
jupyterlab = "*"
notebook = "*"
jupyter_kernel_gateway = "*"
flake8 = "*"
opencv-python = "*"


[build-system]
build-backend = "poetry.core.masonry.api"
requires = [
  "poetry-core",
]

[tool.autopep8]
# autopep8 fights with mypy on line length issue
ignore = [ "E501" ]

[tool.black]
# prevent black (if installed) from changing single quotes to double quotes
skip-string-normalization = true

[tool.ruff.lint]
select = ["D"]
# ignore warnings for missing docstrings
ignore = ["D1"]

[tool.ruff.lint.pydocstyle]
convention = "google"

<<<<<<< HEAD

=======
>>>>>>> 082a5519
[tool.poetry.group.evaluation.dependencies]
streamlit = "*"
whatthepatch = "*"
retry = "*"
evaluate = "*"
swebench = { git = "https://github.com/All-Hands-AI/SWE-bench.git" }
commit0 = "*"
func_timeout = "*"
sympy = "*"
gdown = "*"
matplotlib = "*"
seaborn = "*"
tabulate = "*"

[tool.poetry-dynamic-versioning]
enable = true
style = "semver"

[tool.poetry.scripts]
openhands = "openhands.core.cli:main"<|MERGE_RESOLUTION|>--- conflicted
+++ resolved
@@ -1,10 +1,6 @@
 [tool.poetry]
 name = "openhands-ai"
-<<<<<<< HEAD
-version = "0.14.2.dev"
-=======
 version = "0.14.3"
->>>>>>> 082a5519
 description = "OpenHands: Code Less, Make More"
 authors = ["OpenHands"]
 license = "MIT"
@@ -102,10 +98,7 @@
 [tool.coverage.run]
 concurrency = ["gevent"]
 
-<<<<<<< HEAD
 
-=======
->>>>>>> 082a5519
 [tool.poetry.group.runtime.dependencies]
 jupyterlab = "*"
 notebook = "*"
@@ -136,10 +129,7 @@
 [tool.ruff.lint.pydocstyle]
 convention = "google"
 
-<<<<<<< HEAD
 
-=======
->>>>>>> 082a5519
 [tool.poetry.group.evaluation.dependencies]
 streamlit = "*"
 whatthepatch = "*"
