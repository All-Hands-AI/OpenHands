[tool.poetry]
name = "openhands-ai"
<<<<<<< HEAD
version = "0.26.0a0"
=======
version = "0.27.0"
>>>>>>> 616ff497
description = "OpenHands: Code Less, Make More"
authors = ["OpenHands"]
license = "MIT"
readme = "README.md"
repository = "https://github.com/All-Hands-AI/OpenHands"
packages = [
  { include = "openhands/**/*" },
  { include = "pyproject.toml", to = "openhands" },
  { include = "poetry.lock", to = "openhands" }
]

[tool.poetry.dependencies]
python = "^3.12"
datasets = "*"
pandas = "*"
litellm = "^1.60.0"
google-generativeai = "*" # To use litellm with Gemini Pro API
google-api-python-client = "*" # For Google Sheets API
google-auth-httplib2 = "*" # For Google Sheets authentication
google-auth-oauthlib = "*" # For Google Sheets OAuth
termcolor = "*"
seaborn = "*"
docker = "*"
fastapi = "*"
toml = "*"
uvicorn = "*"
types-toml = "*"
numpy = "*"
json-repair = "*"
browsergym-core = "0.10.2" # integrate browsergym-core as the browsing interface
html2text = "*"
e2b = ">=1.0.5,<1.2.0"
pexpect = "*"
jinja2 = "^3.1.3"
python-multipart = "*"
boto3 = "*"
minio = "^7.2.8"
gevent = "^24.2.1"
pyarrow = "19.0.1" # transitive dependency, pinned here to avoid conflicts
tenacity = ">=8.5,<10.0"
zope-interface = "7.2"
pathspec = "^0.12.1"
google-cloud-aiplatform = "*"
anthropic = {extras = ["vertex"], version = "*"}
grep-ast = "0.3.3"
tree-sitter = "^0.24.0"
bashlex = "^0.18"
pyjwt = "^2.9.0"
dirhash = "*"
python-frontmatter = "^1.1.0"
python-docx = "*"
PyPDF2 = "*"
python-pptx = "*"
pylatexenc = "*"
tornado = "*"
python-dotenv = "*"
pylcs = "^0.1.1"
whatthepatch = "^1.0.6"
protobuf = "^4.21.6,<5.0.0" # chromadb currently fails on 5.0+
opentelemetry-api = "1.25.0"
opentelemetry-exporter-otlp-proto-grpc = "1.25.0"
modal = ">=0.66.26,<0.74.0"
runloop-api-client = "0.25.0"
libtmux = ">=0.37,<0.40"
pygithub = "^2.5.0"
joblib = "*"
openhands-aci = "^0.2.5"
python-socketio = "^5.11.4"
redis = "^5.2.0"
sse-starlette = "^2.1.3"
psutil = "*"
stripe = "^11.5.0"
ipywidgets = "^8.1.5"
qtconsole = "^5.6.1"
memory-profiler = "^0.61.0"
daytona-sdk = "0.9.1"

[tool.poetry.group.llama-index.dependencies]
llama-index = "*"
llama-index-vector-stores-chroma = "*"
chromadb = "*"
llama-index-embeddings-huggingface = "*"
torch = "2.5.1"
llama-index-embeddings-azure-openai = "*"
llama-index-embeddings-ollama = "*"
voyageai = "*"
llama-index-embeddings-voyageai = "*"

[tool.poetry.group.dev.dependencies]
ruff = "0.9.7"
mypy = "1.15.0"
pre-commit = "4.1.0"
build = "*"

[tool.poetry.group.test.dependencies]
pytest = "*"
pytest-cov = "*"
pytest-asyncio = "*"
pytest-forked = "*"
pytest-xdist = "*"
flake8 = "*"
openai = "*"
pandas = "*"
reportlab = "*"

[tool.coverage.run]
concurrency = ["gevent"]

[tool.poetry.group.runtime.dependencies]
jupyterlab = "*"
notebook = "*"
jupyter_kernel_gateway = "*"
flake8 = "*"

[build-system]
build-backend = "poetry.core.masonry.api"
requires = [
  "poetry-core",
]

[tool.autopep8]
# autopep8 fights with mypy on line length issue
ignore = [ "E501" ]

[tool.black]
# prevent black (if installed) from changing single quotes to double quotes
skip-string-normalization = true

[tool.ruff.lint]
select = ["D"]
# ignore warnings for missing docstrings
ignore = ["D1"]

[tool.ruff.lint.pydocstyle]
convention = "google"

[tool.poetry.group.evaluation.dependencies]
streamlit = "*"
whatthepatch = "*"
retry = "*"
evaluate = "*"
swebench = "^3.0.8"
commit0 = "*"
func_timeout = "*"
sympy = "*"
gdown = "*"
matplotlib = "*"
seaborn = "*"
tabulate = "*"
browsergym = "0.10.2"
browsergym-webarena = "0.10.2"
browsergym-miniwob = "0.10.2"
browsergym-visualwebarena = "0.10.2"

[tool.poetry-dynamic-versioning]
enable = true
style = "semver"

[tool.poetry.scripts]
openhands = "openhands.core.cli:main"<|MERGE_RESOLUTION|>--- conflicted
+++ resolved
@@ -1,10 +1,6 @@
 [tool.poetry]
 name = "openhands-ai"
-<<<<<<< HEAD
-version = "0.26.0a0"
-=======
 version = "0.27.0"
->>>>>>> 616ff497
 description = "OpenHands: Code Less, Make More"
 authors = ["OpenHands"]
 license = "MIT"
