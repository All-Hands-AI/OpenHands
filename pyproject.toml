[tool.poetry]
name = "openhands-ai"
version = "0.31.0"
description = "OpenHands: Code Less, Make More"
authors = ["OpenHands"]
license = "MIT"
readme = "README.md"
repository = "https://github.com/All-Hands-AI/OpenHands"
packages = [
  { include = "openhands/**/*" },
  { include = "pyproject.toml", to = "openhands" },
  { include = "poetry.lock", to = "openhands" }
]

[tool.poetry.dependencies]
python = "^3.12"
datasets = "*"
pandas = "*"
<<<<<<< HEAD
litellm = { path = "./openhands/litellm", develop = true }
=======
litellm = "^1.60.0"
aiohttp = ">=3.9.0,!=3.11.13"  # Pin to avoid yanked version 3.11.13
>>>>>>> 4fb073d1
google-generativeai = "*" # To use litellm with Gemini Pro API
google-api-python-client = "^2.164.0" # For Google Sheets API
google-auth-httplib2 = "*" # For Google Sheets authentication
google-auth-oauthlib = "*" # For Google Sheets OAuth
termcolor = "*"
seaborn = "*"
docker = "*"
fastapi = "*"
toml = "*"
uvicorn = "*"
types-toml = "*"
numpy = "*"
json-repair = "*"
browsergym-core = "0.13.3" # integrate browsergym-core as the browsing interface
html2text = "*"
e2b = ">=1.0.5,<1.4.0"
pexpect = "*"
jinja2 = "^3.1.3"
python-multipart = "*"
boto3 = "*"
minio = "^7.2.8"
gevent = "^24.2.1"
pyarrow = "19.0.1" # transitive dependency, pinned here to avoid conflicts
tenacity = ">=8.5,<10.0"
zope-interface = "7.2"
pathspec = "^0.12.1"
google-cloud-aiplatform = "*"
anthropic = {extras = ["vertex"], version = "*"}
tree-sitter = "^0.24.0"
bashlex = "^0.18"
pyjwt = "^2.9.0"
dirhash = "*"
python-frontmatter = "^1.1.0"
python-docx = "*"
PyPDF2 = "*"
python-pptx = "*"
pylatexenc = "*"
tornado = "*"
python-dotenv = "*"
pylcs = "^0.1.1"
whatthepatch = "^1.0.6"
protobuf = "^4.21.6,<5.0.0" # chromadb currently fails on 5.0+
opentelemetry-api = "1.25.0"
opentelemetry-exporter-otlp-proto-grpc = "1.25.0"
modal = ">=0.66.26,<0.74.0"
runloop-api-client = "0.29.0"
libtmux = ">=0.37,<0.40"
pygithub = "^2.5.0"
joblib = "*"
openhands-aci = "^0.2.8"
python-socketio = "^5.11.4"
redis = "^5.2.0"
sse-starlette = "^2.1.3"
psutil = "*"
stripe = "^11.5.0"
ipywidgets = "^8.1.5"
qtconsole = "^5.6.1"
memory-profiler = "^0.61.0"
daytona-sdk = "0.11.2"
python-json-logger = "^3.2.1"
playwright = "^1.51.0"

[tool.poetry.group.dev.dependencies]
ruff = "0.11.2"
mypy = "1.15.0"
pre-commit = "4.2.0"
build = "*"

[tool.poetry.group.test.dependencies]
pytest = "*"
pytest-cov = "*"
pytest-asyncio = "*"
pytest-forked = "*"
pytest-xdist = "*"
openai = "*"
pandas = "*"
reportlab = "*"

[tool.coverage.run]
concurrency = ["gevent"]

[tool.poetry.group.runtime.dependencies]
jupyterlab = "*"
notebook = "*"
jupyter_kernel_gateway = "*"
flake8 = "*"

[build-system]
build-backend = "poetry.core.masonry.api"
requires = [
  "poetry-core",
]

[tool.autopep8]
# autopep8 fights with mypy on line length issue
ignore = [ "E501" ]

[tool.black]
# prevent black (if installed) from changing single quotes to double quotes
skip-string-normalization = true

[tool.ruff.lint]
select = ["D"]
# ignore warnings for missing docstrings
ignore = ["D1"]

[tool.ruff.lint.pydocstyle]
convention = "google"

[tool.poetry.group.evaluation.dependencies]
streamlit = "*"
whatthepatch = "*"
retry = "*"
evaluate = "*"
swebench = "^3.0.8"
swegym = { git = "https://github.com/SWE-Gym/SWE-Bench-Package.git" }
commit0 = "*"
func_timeout = "*"
sympy = "*"
gdown = "*"
matplotlib = "*"
seaborn = "*"
tabulate = "*"
browsergym = "0.13.3"
browsergym-webarena = "0.13.3"
browsergym-miniwob = "0.13.3"
browsergym-visualwebarena = "0.13.3"
boto3-stubs = {extras = ["s3"], version = "^1.37.19"}

[tool.poetry-dynamic-versioning]
enable = true
style = "semver"

[tool.poetry.scripts]
openhands = "openhands.core.cli:main"

[tool.poetry.group.testgeneval.dependencies]
fuzzywuzzy = "^0.18.0"
rouge = "^1.0.1"
python-levenshtein = ">=0.26.1,<0.28.0"
tree-sitter-python = "^0.23.6"<|MERGE_RESOLUTION|>--- conflicted
+++ resolved
@@ -16,12 +16,7 @@
 python = "^3.12"
 datasets = "*"
 pandas = "*"
-<<<<<<< HEAD
 litellm = { path = "./openhands/litellm", develop = true }
-=======
-litellm = "^1.60.0"
-aiohttp = ">=3.9.0,!=3.11.13"  # Pin to avoid yanked version 3.11.13
->>>>>>> 4fb073d1
 google-generativeai = "*" # To use litellm with Gemini Pro API
 google-api-python-client = "^2.164.0" # For Google Sheets API
 google-auth-httplib2 = "*" # For Google Sheets authentication
