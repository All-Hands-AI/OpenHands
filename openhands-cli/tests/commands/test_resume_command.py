--- conflicted
+++ resolved
@@ -93,15 +93,8 @@
 def test_resume_command_warnings(commands, expected_warning, expect_runner_created):
     """Test /resume command shows appropriate warnings."""
     # Set agent status to FINISHED for the "conversation exists but not paused" test
-<<<<<<< HEAD
-    agent_status = (
-        ConversationExecutionStatus.FINISHED if expect_runner_created else None
-    )
-    
-=======
     agent_status = AgentExecutionStatus.FINISHED if expect_runner_created else None
 
->>>>>>> 75e54e35
     mock_runner_cls, runner, mock_print = run_resume_command_test(
         commands, agent_status=agent_status, expect_runner_created=expect_runner_created
     )
