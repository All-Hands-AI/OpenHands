from prompt_toolkit import HTML, print_formatted_text

from openhands_cli.user_actions.types import UserConfirmation
from openhands_cli.user_actions.utils import cli_confirm, cli_text_input


def ask_user_confirmation(pending_actions: list) -> tuple[UserConfirmation, str]:
    """Ask user to confirm pending actions.

    Args:
        pending_actions: List of pending actions from the agent

    Returns:
        Tuple of (UserConfirmation, reason) where reason is provided when rejecting with reason
    """

    reason = ""

    if not pending_actions:
        return UserConfirmation.ACCEPT, reason

    print_formatted_text(
        HTML(
            f"<yellow>🔍 Agent created {len(pending_actions)} action(s) and is waiting for confirmation:</yellow>"
        )
    )

    for i, action in enumerate(pending_actions, 1):
        tool_name = getattr(action, "tool_name", "[unknown tool]")
        print("tool name", tool_name)
        action_content = (
            str(getattr(action, "action", ""))[:100].replace("\n", " ")
            or "[unknown action]"
        )
        print("action_content", action_content)
        print_formatted_text(
            HTML(f"<grey>  {i}. {tool_name}: {action_content}...</grey>")
        )

    question = "Choose an option:"
    options = [
        "Yes, proceed",
        "No, reject (w/o reason)",
        "No, reject with reason",
        "Always proceed (don't ask again)",
    ]

    try:
        index = cli_confirm(question, options, escapable=True)
    except (EOFError, KeyboardInterrupt):
        print_formatted_text(HTML("\n<red>No input received; pausing agent.</red>"))
        return UserConfirmation.DEFER, reason

    if index == 0:
        return UserConfirmation.ACCEPT, reason
    elif index == 1:
        return UserConfirmation.REJECT, reason
    elif index == 2:
<<<<<<< HEAD
        try:
            reason = cli_text_input(
                'Please enter your reason for rejecting these actions: '
            )

        # If user pressed Ctrl+C or Ctrl+P during reason input, defer the action
        except Exception:
            return UserConfirmation.DEFER, ''
=======
        reason, should_defer = prompt_user(
            "Please enter your reason for rejecting these actions: "
        )

        # If user pressed Ctrl+C or Ctrl+P during reason input, defer the action
        if should_defer:
            return UserConfirmation.DEFER, ""
>>>>>>> 303d602f

        return UserConfirmation.REJECT, reason
    elif index == 3:
        return UserConfirmation.ALWAYS_ACCEPT, reason

    return UserConfirmation.REJECT, reason<|MERGE_RESOLUTION|>--- conflicted
+++ resolved
@@ -56,7 +56,6 @@
     elif index == 1:
         return UserConfirmation.REJECT, reason
     elif index == 2:
-<<<<<<< HEAD
         try:
             reason = cli_text_input(
                 'Please enter your reason for rejecting these actions: '
@@ -65,15 +64,6 @@
         # If user pressed Ctrl+C or Ctrl+P during reason input, defer the action
         except Exception:
             return UserConfirmation.DEFER, ''
-=======
-        reason, should_defer = prompt_user(
-            "Please enter your reason for rejecting these actions: "
-        )
-
-        # If user pressed Ctrl+C or Ctrl+P during reason input, defer the action
-        if should_defer:
-            return UserConfirmation.DEFER, ""
->>>>>>> 303d602f
 
         return UserConfirmation.REJECT, reason
     elif index == 3:
