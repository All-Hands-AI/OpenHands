--- conflicted
+++ resolved
@@ -16,7 +16,7 @@
 from prompt_toolkit.formatted_text import HTML
 
 from openhands_cli.runner import ConversationRunner
-from openhands_cli.setup import setup_conversation, start_fresh_conversation
+from openhands_cli.setup import MissingAgentSpec, setup_conversation, start_fresh_conversation
 from openhands_cli.tui.settings.mcp_screen import MCPScreen
 from openhands_cli.tui.settings.settings_screen import SettingsScreen
 from openhands_cli.tui.status import display_status
@@ -28,35 +28,6 @@
 from openhands_cli.user_actions.utils import get_session_prompter
 
 
-<<<<<<< HEAD
-=======
-def _start_fresh_conversation(resume_conversation_id: str | None = None) -> BaseConversation:
-    """Start a fresh conversation by creating a new conversation instance.
-
-    Handles the complete conversation setup process including settings screen
-    if agent configuration is missing.
-
-    Args:
-        resume_conversation_id: Optional conversation ID to resume
-
-    Returns:
-        BaseConversation: A new conversation instance
-    """
-    conversation = None
-    settings_screen = SettingsScreen()
-    try:
-        conversation = setup_conversation(resume_conversation_id)
-        return conversation
-    except MissingAgentSpec:
-        # For first-time users, show the full settings flow with choice between basic/advanced
-        settings_screen.configure_settings(first_time=True)
-
-
-    # Try once again after settings setup attempt
-    return setup_conversation(resume_conversation_id)
-
-
->>>>>>> 7de32b25
 def _restore_tty() -> None:
     """
     Ensure terminal modes are reset in case prompt_toolkit cleanup didn't run.
@@ -93,18 +64,14 @@
         EOFError: If EOF is encountered
     """
 
-<<<<<<< HEAD
-    conversation = start_fresh_conversation(resume_conversation_id)
-=======
     try:
-        conversation = _start_fresh_conversation(resume_conversation_id)
+        conversation = start_fresh_conversation(resume_conversation_id)
     except MissingAgentSpec:
         print_formatted_text(HTML('\n<yellow>Setup is required to use OpenHands CLI.</yellow>'))
         print_formatted_text(HTML('\n<yellow>Goodbye! 👋</yellow>'))
         return
 
 
->>>>>>> 7de32b25
     display_welcome(conversation.id, bool(resume_conversation_id))
 
     # Track session start time for uptime calculation
