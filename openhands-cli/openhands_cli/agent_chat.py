#!/usr/bin/env python3
"""
Agent chat functionality for OpenHands CLI.
Provides a conversation interface with an AI agent using OpenHands patterns.
"""

import logging
import uuid
<<<<<<< HEAD

from prompt_toolkit import PromptSession, print_formatted_text
from prompt_toolkit.formatted_text import HTML
=======
>>>>>>> 303d602f

from openhands.sdk import (
    Message,
    TextContent,
)
from openhands.sdk.conversation.state import AgentExecutionStatus
from prompt_toolkit import PromptSession, print_formatted_text
from prompt_toolkit.formatted_text import HTML

from openhands_cli.runner import ConversationRunner
from openhands_cli.setup import setup_agent
from openhands_cli.tui.settings.settings_screen import SettingsScreen
from openhands_cli.tui.tui import (
    CommandCompleter,
    display_help,
    display_welcome,
)
from openhands_cli.user_actions import UserConfirmation, exit_session_confirmation

logger = logging.getLogger(__name__)


def run_cli_entry() -> None:
    """Run the agent chat session using the agent SDK.

    Raises:
        AgentSetupError: If agent setup fails
        KeyboardInterrupt: If user interrupts the session
        EOFError: If EOF is encountered
    """
    # Setup agent - let exceptions bubble up
    conversation = setup_agent()

    # Generate session ID
    session_id = str(uuid.uuid4())[:8]

    display_welcome(session_id)

    # Create prompt session with command completer
    session = PromptSession(completer=CommandCompleter())

    # Create conversation runner to handle state machine logic
    runner = ConversationRunner(conversation)

    # Main chat loop
    while True:
        try:
            # Get user input
            user_input = session.prompt(
                HTML("<gold>> </gold>"),
                multiline=False,
            )

            if not user_input.strip():
                continue

            # Handle commands
            command = user_input.strip().lower()

            message = Message(
                role="user",
                content=[TextContent(text=user_input)],
            )

            if command == "/exit":
                exit_confirmation = exit_session_confirmation()
                if exit_confirmation == UserConfirmation.ACCEPT:
                    print_formatted_text(HTML("\n<yellow>Goodbye! 👋</yellow>"))
                    break

            elif command == "/settings":
                settings_screen = SettingsScreen(conversation)
                settings_screen.display_settings()
                continue

            elif command == "/clear":
                display_welcome(session_id)
                continue
            elif command == "/help":
                display_help()
                continue
            elif command == "/status":
                print_formatted_text(HTML(f"<grey>Session ID: {session_id}</grey>"))
                print_formatted_text(HTML("<grey>Status: Active</grey>"))
                confirmation_status = (
                    "enabled" if conversation.state.confirmation_mode else "disabled"
                )
                print_formatted_text(
                    HTML(f"<grey>Confirmation mode: {confirmation_status}</grey>")
                )
                continue
            elif command == "/confirm":
                current_mode = runner.confirmation_mode
                runner.set_confirmation_mode(not current_mode)
                new_status = "enabled" if not current_mode else "disabled"
                print_formatted_text(
                    HTML(f"<yellow>Confirmation mode {new_status}</yellow>")
                )
                continue
            elif command == "/new":
                print_formatted_text(
                    HTML("<yellow>Starting new conversation...</yellow>")
                )
                session_id = str(uuid.uuid4())[:8]
                display_welcome(session_id)
                continue
            elif command == "/resume":
                if not (
                    conversation.state.agent_status == AgentExecutionStatus.PAUSED
                    or conversation.state.agent_status
                    == AgentExecutionStatus.WAITING_FOR_CONFIRMATION
                ):
                    print_formatted_text(
                        HTML("<red>No paused conversation to resume...</red>")
                    )

                    continue

                # Resume without new message
                message = None

            runner.process_message(message)

            print()  # Add spacing

        except KeyboardInterrupt:
            exit_confirmation = exit_session_confirmation()
            if exit_confirmation == UserConfirmation.ACCEPT:
                print_formatted_text(HTML("\n<yellow>Goodbye! 👋</yellow>"))
                break
            continue<|MERGE_RESOLUTION|>--- conflicted
+++ resolved
@@ -6,12 +6,6 @@
 
 import logging
 import uuid
-<<<<<<< HEAD
-
-from prompt_toolkit import PromptSession, print_formatted_text
-from prompt_toolkit.formatted_text import HTML
-=======
->>>>>>> 303d602f
 
 from openhands.sdk import (
     Message,
