import uuid

from prompt_toolkit import HTML, print_formatted_text

from openhands.sdk import Agent, BaseConversation, Conversation, Workspace
from openhands_cli.locations import CONVERSATIONS_DIR, WORK_DIR
from openhands_cli.tui.settings.store import AgentStore
from openhands.sdk.security.confirmation_policy import (
    AlwaysConfirm,
)
from openhands_cli.tui.settings.settings_screen import SettingsScreen
from openhands_cli.tui.visualizer import CLIVisualizer

# register tools
from openhands.tools.terminal import TerminalTool
from openhands.tools.file_editor import FileEditorTool
from openhands.tools.task_tracker import TaskTrackerTool


class MissingAgentSpec(Exception):
    """Raised when agent specification is not found or invalid."""

    pass



def load_agent_specs(
    conversation_id: str | None = None,
) -> Agent:
    agent_store = AgentStore()
    agent = agent_store.load(session_id=conversation_id)
    if not agent:
        raise MissingAgentSpec(
            'Agent specification not found. Please configure your agent settings.'
        )
    return agent


def verify_agent_exists_or_setup_agent() -> Agent:
    """Verify agent specs exists by attempting to load it.

    """
    settings_screen = SettingsScreen()
    try:
        agent = load_agent_specs()
        return agent
    except MissingAgentSpec:
        # For first-time users, show the full settings flow with choice between basic/advanced
        settings_screen.configure_settings(first_time=True)


    # Try once again after settings setup attempt
    return load_agent_specs()


def setup_conversation(
    conversation_id: uuid,
    include_security_analyzer: bool = True
) -> BaseConversation:
    """
    Setup the conversation with agent.

    Args:
        conversation_id: conversation ID to use. If not provided, a random UUID will be generated.

    Raises:
        MissingAgentSpec: If agent specification is not found or invalid.
    """

<<<<<<< HEAD
    # Use provided conversation_id or generate a random one
    if conversation_id is None:
        conversation_id = uuid.uuid4()
    elif isinstance(conversation_id, str):
        try:
            conversation_id = uuid.UUID(conversation_id)
        except ValueError as e:
            print_formatted_text(
                HTML(
                    f"<yellow>Warning: '{conversation_id}' is not a valid UUID.</yellow>"
                )
            )
            raise e

    with LoadingContext('Initializing OpenHands agent...'):
        agent_store = AgentStore()
        agent = agent_store.load(session_id=str(conversation_id))
        if not agent:
            raise MissingAgentSpec(
                'Agent specification not found. Please configure your agent settings.'
            )


        if not include_security_analyzer:
            # Remove security analyzer from agent spec
            agent = agent.model_copy(
                update={"security_analyzer": None}
            )

        # Create conversation - agent context is now set in AgentStore.load()
        conversation: BaseConversation = Conversation(
            agent=agent,
            workspace=Workspace(working_dir=WORK_DIR),
            # Conversation will add /<conversation_id> to this path
            persistence_dir=CONVERSATIONS_DIR,
            conversation_id=conversation_id,
            visualize=CLIVisualizer
        )

        if include_security_analyzer:
            conversation.set_confirmation_policy(AlwaysConfirm())

=======
>>>>>>> 0c927b19
    print_formatted_text(
        HTML(f'<white>Initializing agent...</white>')
    )

    agent = load_agent_specs(str(conversation_id))

    if not include_security_analyzer:
        # Remove security analyzer from agent spec
        agent = agent.model_copy(
            update={"security_analyzer": None}
        )

    # Create conversation - agent context is now set in AgentStore.load()
    conversation: BaseConversation = Conversation(
        agent=agent,
        workspace=Workspace(working_dir=WORK_DIR),
        # Conversation will add /<conversation_id> to this path
        persistence_dir=CONVERSATIONS_DIR,
        conversation_id=conversation_id,
    )

    if include_security_analyzer:
        conversation.set_confirmation_policy(AlwaysConfirm())

    print_formatted_text(
        HTML(f'<green>✓ Agent initialized with model: {agent.llm.model}</green>')
    )
    return conversation
<|MERGE_RESOLUTION|>--- conflicted
+++ resolved
@@ -67,51 +67,6 @@
         MissingAgentSpec: If agent specification is not found or invalid.
     """
 
-<<<<<<< HEAD
-    # Use provided conversation_id or generate a random one
-    if conversation_id is None:
-        conversation_id = uuid.uuid4()
-    elif isinstance(conversation_id, str):
-        try:
-            conversation_id = uuid.UUID(conversation_id)
-        except ValueError as e:
-            print_formatted_text(
-                HTML(
-                    f"<yellow>Warning: '{conversation_id}' is not a valid UUID.</yellow>"
-                )
-            )
-            raise e
-
-    with LoadingContext('Initializing OpenHands agent...'):
-        agent_store = AgentStore()
-        agent = agent_store.load(session_id=str(conversation_id))
-        if not agent:
-            raise MissingAgentSpec(
-                'Agent specification not found. Please configure your agent settings.'
-            )
-
-
-        if not include_security_analyzer:
-            # Remove security analyzer from agent spec
-            agent = agent.model_copy(
-                update={"security_analyzer": None}
-            )
-
-        # Create conversation - agent context is now set in AgentStore.load()
-        conversation: BaseConversation = Conversation(
-            agent=agent,
-            workspace=Workspace(working_dir=WORK_DIR),
-            # Conversation will add /<conversation_id> to this path
-            persistence_dir=CONVERSATIONS_DIR,
-            conversation_id=conversation_id,
-            visualize=CLIVisualizer
-        )
-
-        if include_security_analyzer:
-            conversation.set_confirmation_policy(AlwaysConfirm())
-
-=======
->>>>>>> 0c927b19
     print_formatted_text(
         HTML(f'<white>Initializing agent...</white>')
     )
@@ -131,6 +86,7 @@
         # Conversation will add /<conversation_id> to this path
         persistence_dir=CONVERSATIONS_DIR,
         conversation_id=conversation_id,
+        visualize=CLIVisualizer
     )
 
     if include_security_analyzer:
