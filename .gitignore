--- conflicted
+++ resolved
@@ -257,10 +257,5 @@
 
 # test results
 test-results
-<<<<<<< HEAD
 .sessions
-.openhands/TASKS.md
-=======
-
-.eval_sessions
->>>>>>> 4507a25b
+.eval_sessions