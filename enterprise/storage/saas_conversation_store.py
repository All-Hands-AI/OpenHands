--- conflicted
+++ resolved
@@ -182,7 +182,6 @@
             with self.session_maker() as session:
                 conversations = (
                     session.query(StoredConversationMetadata)
-<<<<<<< HEAD
                     .join(
                         StoredConversationMetadataSaas,
                         StoredConversationMetadata.conversation_id
@@ -192,10 +191,7 @@
                         StoredConversationMetadataSaas.user_id == UUID(self.user_id)
                     )
                     .filter(StoredConversationMetadataSaas.org_id == self.org_id)
-=======
-                    .filter(StoredConversationMetadata.user_id == self.user_id)
                     .filter(StoredConversationMetadata.conversation_version == 'V0')
->>>>>>> b31dbfc2
                     .order_by(StoredConversationMetadata.created_at.desc())
                     .offset(offset)
                     .limit(limit + 1)
