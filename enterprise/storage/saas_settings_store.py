from __future__ import annotations

import uuid
from dataclasses import dataclass

from server.logger import logger
from sqlalchemy.orm import joinedload, sessionmaker
from storage.database import session_maker
from storage.org import Org
from storage.org_member import OrgMember
from storage.org_store import OrgStore
from storage.user import User
from storage.user_settings import UserSettings
from storage.user_store import UserStore

from openhands.core.config.openhands_config import OpenHandsConfig
from openhands.server.settings import Settings
from openhands.storage.settings.settings_store import SettingsStore as OssSettingsStore


@dataclass
class SaasSettingsStore(OssSettingsStore):
    user_id: str
    session_maker: sessionmaker
    config: OpenHandsConfig
    ENCRYPT_VALUES = ['llm_api_key', 'llm_api_key_for_byor', 'search_api_key']

    def get_user_settings_by_keycloak_id(
        self, keycloak_user_id: str, session=None
    ) -> UserSettings | None:
        """
        Get UserSettings by keycloak_user_id.

        Args:
            keycloak_user_id: The keycloak user ID to search for
            session: Optional existing database session. If not provided, creates a new one.

        Returns:
            UserSettings object if found, None otherwise
        """
        if not keycloak_user_id:
            return None

        def _get_settings():
            if session:
                # Use provided session
                return (
                    session.query(UserSettings)
                    .filter(UserSettings.keycloak_user_id == keycloak_user_id)
                    .first()
                )
            else:
                # Create new session
                with self.session_maker() as new_session:
                    return (
                        new_session.query(UserSettings)
                        .filter(UserSettings.keycloak_user_id == keycloak_user_id)
                        .first()
                    )

        return _get_settings()

    async def load(self) -> Settings | None:
<<<<<<< HEAD
        user = UserStore.get_user_by_id(self.user_id)
        if not user:
            # Check if we need to migrate from user_settings
            user_settings = None
            with session_maker() as session:
                user_settings = (
                    session.query(UserSettings)
                    .filter(
                        UserSettings.keycloak_user_id == self.user_id,
                        UserSettings.migration_status.is_(False),
                    )
                    .first()
                )
            if user_settings:
                user = await UserStore.migrate_user(self.user_id, user_settings)
=======
        if not self.user_id:
            return None
        with self.session_maker() as session:
            settings = self.get_user_settings_by_keycloak_id(self.user_id, session)

            if not settings or settings.user_version != CURRENT_USER_SETTINGS_VERSION:
                logger.info(
                    'saas_settings_store:load:triggering_migration',
                    extra={'user_id': self.user_id},
                )
                return await self.create_default_settings(settings)
            kwargs = {
                c.name: getattr(settings, c.name)
                for c in UserSettings.__table__.columns
                if c.name in Settings.model_fields
            }
            self._decrypt_kwargs(kwargs)
            settings = Settings(**kwargs)
            return settings

    async def store(self, item: Settings):
        with self.session_maker() as session:
            existing = None
            kwargs = {}
            if item:
                kwargs = item.model_dump(context={'expose_secrets': True})
                self._encrypt_kwargs(kwargs)
                # First check if we have an existing entry in the new table
                existing = self.get_user_settings_by_keycloak_id(self.user_id, session)

            kwargs = {
                key: value
                for key, value in kwargs.items()
                if key in UserSettings.__table__.columns
            }
            if existing:
                # Update existing entry
                for key, value in kwargs.items():
                    setattr(existing, key, value)
                existing.user_version = CURRENT_USER_SETTINGS_VERSION
                session.merge(existing)
>>>>>>> f3d9faef
            else:
                logger.error(f'User not found for ID {self.user_id}')
                return None

        org_id = user.current_org_id
        org_member: OrgMember = None
        for om in user.org_members:
            if om.org_id == org_id:
                org_member = om
                break
        if not org_member or not org_member.llm_api_key:
            return None
        org = OrgStore.get_org_by_id(org_id)
        if not org:
            logger.error(
                f'Org not found for ID {org_id} as the current org for user {self.user_id}'
            )
            return None
        kwargs = {
            **{
                normalized: getattr(org, c.name)
                for c in Org.__table__.columns
                if (
                    normalized := c.name.removeprefix('_default_')
                    .removeprefix('default_')
                    .lstrip('_')
                )
                in Settings.model_fields
            },
            **{
                normalized: getattr(user, c.name)
                for c in User.__table__.columns
                if (normalized := c.name.lstrip('_')) in Settings.model_fields
            },
        }
        kwargs['llm_api_key'] = org_member.llm_api_key
        if org_member.max_iterations:
            kwargs['max_iterations'] = org_member.max_iterations
        if org_member.llm_model:
            kwargs['llm_model'] = org_member.llm_model
        if org_member.llm_api_key_for_byor:
            kwargs['llm_api_key_for_byor'] = org_member.llm_api_key_for_byor
        if org_member.llm_base_url:
            kwargs['llm_base_url'] = org_member.llm_base_url

        settings = Settings(**kwargs)
        return settings

    async def store(self, item: Settings):
        # Call the static store method from SettingsStore
        with self.session_maker() as session:
            if not item:
                return None
            kwargs = item.model_dump(context={'expose_secrets': True})
            user = (
                session.query(User)
                .options(joinedload(User.org_members))
                .filter(User.id == uuid.UUID(self.user_id))
            ).first()

            if not user:
                # Check if we need to migrate from user_settings
                user_settings = None
                with session_maker() as session:
                    user_settings = self.get_user_settings_by_keycloak_id(
                        self.user_id, session
                    )
                if user_settings:
                    user = await UserStore.migrate_user(self.user_id, user_settings)
                else:
                    logger.error(f'User not found for ID {self.user_id}')
                    return None

            org_id = user.current_org_id
            org_member = None
            for om in user.org_members:
                if om.org_id == org_id:
                    org_member = om
                    break
            if not org_member or not org_member.llm_api_key:
                return None
            org = session.query(Org).filter(Org.id == org_id).first()
            if not org:
                logger.error(
                    f'Org not found for ID {org_id} as the current org for user {self.user_id}'
                )
                return None

            for model in (user, org, org_member):
                for key, value in kwargs.items():
                    if hasattr(model, key):
                        setattr(model, key, value)

            session.commit()

    @classmethod
    async def get_instance(
        cls,
        config: OpenHandsConfig,
        user_id: str,  # type: ignore[override]
    ) -> SaasSettingsStore:
        logger.debug(f'saas_settings_store.get_instance::{user_id}')
        return SaasSettingsStore(user_id, session_maker, config)<|MERGE_RESOLUTION|>--- conflicted
+++ resolved
@@ -61,7 +61,6 @@
         return _get_settings()
 
     async def load(self) -> Settings | None:
-<<<<<<< HEAD
         user = UserStore.get_user_by_id(self.user_id)
         if not user:
             # Check if we need to migrate from user_settings
@@ -77,49 +76,6 @@
                 )
             if user_settings:
                 user = await UserStore.migrate_user(self.user_id, user_settings)
-=======
-        if not self.user_id:
-            return None
-        with self.session_maker() as session:
-            settings = self.get_user_settings_by_keycloak_id(self.user_id, session)
-
-            if not settings or settings.user_version != CURRENT_USER_SETTINGS_VERSION:
-                logger.info(
-                    'saas_settings_store:load:triggering_migration',
-                    extra={'user_id': self.user_id},
-                )
-                return await self.create_default_settings(settings)
-            kwargs = {
-                c.name: getattr(settings, c.name)
-                for c in UserSettings.__table__.columns
-                if c.name in Settings.model_fields
-            }
-            self._decrypt_kwargs(kwargs)
-            settings = Settings(**kwargs)
-            return settings
-
-    async def store(self, item: Settings):
-        with self.session_maker() as session:
-            existing = None
-            kwargs = {}
-            if item:
-                kwargs = item.model_dump(context={'expose_secrets': True})
-                self._encrypt_kwargs(kwargs)
-                # First check if we have an existing entry in the new table
-                existing = self.get_user_settings_by_keycloak_id(self.user_id, session)
-
-            kwargs = {
-                key: value
-                for key, value in kwargs.items()
-                if key in UserSettings.__table__.columns
-            }
-            if existing:
-                # Update existing entry
-                for key, value in kwargs.items():
-                    setattr(existing, key, value)
-                existing.user_version = CURRENT_USER_SETTINGS_VERSION
-                session.merge(existing)
->>>>>>> f3d9faef
             else:
                 logger.error(f'User not found for ID {self.user_id}')
                 return None
