from openhands.app_server.app_conversation.sql_app_conversation_info_service import (
    StoredConversationMetadata as _StoredConversationMetadata,
)

<<<<<<< HEAD
from sqlalchemy import JSON, Column, DateTime, Float, ForeignKey, Integer, String
from sqlalchemy.dialects.postgresql import UUID
from sqlalchemy.orm import relationship
from storage.base import Base


class StoredConversationMetadata(Base):  # type: ignore
    __tablename__ = 'conversation_metadata'
    conversation_id = Column(
        String, primary_key=True, default=lambda: str(uuid.uuid4())
    )
    github_user_id = Column(String, nullable=True)  # The GitHub user ID
    user_id = Column(String, nullable=False)  # The Keycloak User ID
    org_id = Column(UUID(as_uuid=True), ForeignKey('org.id'), nullable=False)
    selected_repository = Column(String, nullable=True)
    selected_branch = Column(String, nullable=True)
    git_provider = Column(
        String, nullable=True
    )  # The git provider (GitHub, GitLab, etc.)
    title = Column(String, nullable=True)
    last_updated_at = Column(
        DateTime(timezone=True),
        default=lambda: datetime.now(UTC),  # type: ignore[attr-defined]
    )
    created_at = Column(
        DateTime(timezone=True),
        default=lambda: datetime.now(UTC),  # type: ignore[attr-defined]
    )
    trigger = Column(String, nullable=True)
    pr_number = Column(
        JSON, nullable=True
    )  # List of PR numbers associated with the conversation

    # Cost and token metrics
    accumulated_cost = Column(Float, default=0.0)
    prompt_tokens = Column(Integer, default=0)
    completion_tokens = Column(Integer, default=0)
    total_tokens = Column(Integer, default=0)

    # LLM model used for the conversation
    llm_model = Column(String, nullable=True)

    # Relationships
    org = relationship('Org', back_populates='conversation_metadata')
=======
StoredConversationMetadata = _StoredConversationMetadata


__all__ = ['StoredConversationMetadata']
>>>>>>> bb563d6d
<|MERGE_RESOLUTION|>--- conflicted
+++ resolved
@@ -2,54 +2,7 @@
     StoredConversationMetadata as _StoredConversationMetadata,
 )
 
-<<<<<<< HEAD
-from sqlalchemy import JSON, Column, DateTime, Float, ForeignKey, Integer, String
-from sqlalchemy.dialects.postgresql import UUID
-from sqlalchemy.orm import relationship
-from storage.base import Base
-
-
-class StoredConversationMetadata(Base):  # type: ignore
-    __tablename__ = 'conversation_metadata'
-    conversation_id = Column(
-        String, primary_key=True, default=lambda: str(uuid.uuid4())
-    )
-    github_user_id = Column(String, nullable=True)  # The GitHub user ID
-    user_id = Column(String, nullable=False)  # The Keycloak User ID
-    org_id = Column(UUID(as_uuid=True), ForeignKey('org.id'), nullable=False)
-    selected_repository = Column(String, nullable=True)
-    selected_branch = Column(String, nullable=True)
-    git_provider = Column(
-        String, nullable=True
-    )  # The git provider (GitHub, GitLab, etc.)
-    title = Column(String, nullable=True)
-    last_updated_at = Column(
-        DateTime(timezone=True),
-        default=lambda: datetime.now(UTC),  # type: ignore[attr-defined]
-    )
-    created_at = Column(
-        DateTime(timezone=True),
-        default=lambda: datetime.now(UTC),  # type: ignore[attr-defined]
-    )
-    trigger = Column(String, nullable=True)
-    pr_number = Column(
-        JSON, nullable=True
-    )  # List of PR numbers associated with the conversation
-
-    # Cost and token metrics
-    accumulated_cost = Column(Float, default=0.0)
-    prompt_tokens = Column(Integer, default=0)
-    completion_tokens = Column(Integer, default=0)
-    total_tokens = Column(Integer, default=0)
-
-    # LLM model used for the conversation
-    llm_model = Column(String, nullable=True)
-
-    # Relationships
-    org = relationship('Org', back_populates='conversation_metadata')
-=======
 StoredConversationMetadata = _StoredConversationMetadata
 
 
-__all__ = ['StoredConversationMetadata']
->>>>>>> bb563d6d
+__all__ = ['StoredConversationMetadata']