[build-system]
build-backend = "hatchling.build"
requires = [ "hatch-vcs", "hatchling" ]

[project]
name = "enterprise-server"
description = "Deploy OpenHands"
readme = "README.md"
license = { file = "LICENSE" }
authors = [ { name = "OpenHands" } ]
requires-python = ">=3.12,<3.14"
# uv dependency groups for convenience
classifiers = [
  "Programming Language :: Python :: 3 :: Only",
  "Programming Language :: Python :: 3.12",
  "Programming Language :: Python :: 3.13",
]
dynamic = [ "version" ]
dependencies = [
  "alembic>=1.14.1,<2",
  "asyncpg>=0.30,<0.31",
  "cloud-sql-python-connector>=1.16,<2",
  "coredis>=4.22,<5",
  "ddtrace>=3.5.1,<4",
  "gspread>=6.1.4,<7",
  "httpx",
  "limits>=5.2,<6",
  "openhands-ai",
  "pg8000>=1.31.2,<2",
  "posthog>=4.2,<5",
  "prometheus-fastapi-instrumentator>=7.0.2,<8",
  "psycopg2-binary>=2.9.10,<3",
  "python-json-logger>=3.2.1,<4",
  "python-keycloak>=5.3.1,<6",
  "resend>=2.7,<3",
  "scikit-learn>=1.7,<2",
  "shap>=0.48,<0.49",
  "slack-sdk>=3.35,<4",
  "sqlalchemy[asyncio]>=2.0.40,<3",
  "stripe>=11.5,<12",
  "tenacity>=9.1.2,<10",
]

<<<<<<< HEAD
[dependency-groups]
dev = [
  "build",
  "mypy==1.13",
  "pre-commit==4.1",
  "ruff==0.8.3",
  "types-requests>=2.32.4.20250611,<3",
]

test = [
  "flake8",
  "gevent",
  "openai",
  "opencv-python",
  "pandas",
  "pytest",
  "pytest-asyncio",
  "pytest-cov",
  "pytest-forked",
  "pytest-xdist",
  "reportlab",
]
=======
[tool.poetry.dependencies]
python = "^3.12,<3.14"
openhands-ai = { path = "../", develop = true }
gspread = "^6.1.4"
alembic = "^1.14.1"
cloud-sql-python-connector = "^1.16.0"
psycopg2-binary = "^2.9.10"
pg8000 = "^1.31.2"
stripe = "^11.5.0"
prometheus-fastapi-instrumentator = "^7.0.2"
python-json-logger = "^3.2.1"
python-keycloak = "^5.3.1"
asyncpg = "^0.30.0"
sqlalchemy = { extras = [ "asyncio" ], version = "^2.0.40" }
resend = "^2.7.0"
tenacity = "^9.1.2"
slack-sdk = "^3.35.0"
ddtrace = "3.13.0"                                           #pin to avoid yanked version 3.12.4
posthog = "^6.0.0"
limits = "^5.2.0"
coredis = "^4.22.0"
httpx = "*"
scikit-learn = "^1.7.0"
shap = "^0.48.0"
>>>>>>> d1f88776

[tool.hatch.version]
source = "vcs"

[tool.hatch.version.raw-options]
root = ".."

[tool.hatch.build.targets.sdist]
include = [ "server", "storage", "sync", "integrations", "experiments" ]

[tool.hatch.build.targets.wheel]
include = [ "server", "storage", "sync", "integrations", "experiments" ]

[tool.autopep8]
ignore = [ "E501" ]

[tool.black]
skip-string-normalization = true

[tool.ruff]
lint.select = [ "D" ]
lint.ignore = [ "D1" ]
lint.pydocstyle.convention = "google"

[tool.pytest.ini_options]
asyncio_mode = "auto"
asyncio_default_fixture_loop_scope = "function"
pythonpath = [ "..", "." ]

[tool.coverage.run]
relative_files = true
omit = [ "tests/*" ]

[tool.uv.sources]
openhands-ai = { path = "../", editable = true }

# Configure uv-dynamic-versioning to supply only the version

# [tool.uv-dynamic-versioning]
# vcs = "git"
# style = "pep440"
# read-from = "tag"<|MERGE_RESOLUTION|>--- conflicted
+++ resolved
@@ -27,7 +27,7 @@
   "limits>=5.2,<6",
   "openhands-ai",
   "pg8000>=1.31.2,<2",
-  "posthog>=4.2,<5",
+  "posthog>=6.0.0",
   "prometheus-fastapi-instrumentator>=7.0.2,<8",
   "psycopg2-binary>=2.9.10,<3",
   "python-json-logger>=3.2.1,<4",
@@ -41,7 +41,6 @@
   "tenacity>=9.1.2,<10",
 ]
 
-<<<<<<< HEAD
 [dependency-groups]
 dev = [
   "build",
@@ -64,32 +63,6 @@
   "pytest-xdist",
   "reportlab",
 ]
-=======
-[tool.poetry.dependencies]
-python = "^3.12,<3.14"
-openhands-ai = { path = "../", develop = true }
-gspread = "^6.1.4"
-alembic = "^1.14.1"
-cloud-sql-python-connector = "^1.16.0"
-psycopg2-binary = "^2.9.10"
-pg8000 = "^1.31.2"
-stripe = "^11.5.0"
-prometheus-fastapi-instrumentator = "^7.0.2"
-python-json-logger = "^3.2.1"
-python-keycloak = "^5.3.1"
-asyncpg = "^0.30.0"
-sqlalchemy = { extras = [ "asyncio" ], version = "^2.0.40" }
-resend = "^2.7.0"
-tenacity = "^9.1.2"
-slack-sdk = "^3.35.0"
-ddtrace = "3.13.0"                                           #pin to avoid yanked version 3.12.4
-posthog = "^6.0.0"
-limits = "^5.2.0"
-coredis = "^4.22.0"
-httpx = "*"
-scikit-learn = "^1.7.0"
-shap = "^0.48.0"
->>>>>>> d1f88776
 
 [tool.hatch.version]
 source = "vcs"
