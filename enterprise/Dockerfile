--- conflicted
+++ resolved
@@ -24,11 +24,7 @@
     rm -rf /var/lib/apt/lists/*
 
 # Install Python packages with security fixes
-<<<<<<< HEAD
-RUN pip install alembic psycopg2-binary cloud-sql-python-connector pg8000 gspread stripe python-keycloak asyncpg sqlalchemy[asyncio] resend tenacity slack-sdk ddtrace posthog "limits==5.2.0" coredis prometheus-client shap scikit-learn pandas numpy && \
-=======
 RUN pip install alembic psycopg2-binary cloud-sql-python-connector pg8000 gspread stripe python-keycloak asyncpg sqlalchemy[asyncio] resend tenacity slack-sdk ddtrace "posthog>=6.0.0" "limits==5.2.0" coredis prometheus-client shap scikit-learn pandas numpy && \
->>>>>>> bc86796a
     # Update packages with known CVE fixes
     pip install --upgrade \
         "mcp>=1.10.0" \
