# billing.py - Handles all billing-related operations including credit management and Stripe integration
import typing
from datetime import UTC, datetime
from decimal import Decimal
from enum import Enum

import httpx
import stripe
from dateutil.relativedelta import relativedelta  # type: ignore
from fastapi import APIRouter, Depends, HTTPException, Request, status
from fastapi.responses import JSONResponse, RedirectResponse
from integrations import stripe_service
from pydantic import BaseModel
from server.config import get_config
from server.constants import (
    LITE_LLM_API_KEY,
    LITE_LLM_API_URL,
    STRIPE_API_KEY,
    STRIPE_WEBHOOK_SECRET,
    SUBSCRIPTION_PRICE_DATA,
    get_default_litellm_model,
)
from server.logger import logger
from storage.billing_session import BillingSession
from storage.database import session_maker
from storage.saas_settings_store import SaasSettingsStore
from storage.subscription_access import SubscriptionAccess
from storage.user_settings import UserSettings

from openhands.server.user_auth import get_user_id
from openhands.utils.http_session import httpx_verify_option
from openhands.utils.posthog_tracker import track_credits_purchased

stripe.api_key = STRIPE_API_KEY
billing_router = APIRouter(prefix='/api/billing')


# TODO: Add a new app_mode named "ON_PREM" to support self-hosted customers instead of doing this
# and members should comment out the "validate_saas_environment" function if they are developing and testing locally.
def is_all_hands_saas_environment(request: Request) -> bool:
    """Check if the current domain is an All Hands SaaS environment.

    Args:
        request: FastAPI Request object

    Returns:
        True if the current domain contains "all-hands.dev" or "openhands.dev" postfix
    """
    hostname = request.url.hostname or ''
    return hostname.endswith('all-hands.dev') or hostname.endswith('openhands.dev')


def validate_saas_environment(request: Request) -> None:
    """Validate that the request is coming from an All Hands SaaS environment.

    Args:
        request: FastAPI Request object

    Raises:
        HTTPException: If the request is not from an All Hands SaaS environment
    """
    if not is_all_hands_saas_environment(request):
        raise HTTPException(
            status_code=status.HTTP_403_FORBIDDEN,
            detail='Checkout sessions are only available for All Hands SaaS environments',
        )


class BillingSessionType(Enum):
    DIRECT_PAYMENT = 'DIRECT_PAYMENT'
    MONTHLY_SUBSCRIPTION = 'MONTHLY_SUBSCRIPTION'


class GetCreditsResponse(BaseModel):
    credits: Decimal | None = None


class SubscriptionAccessResponse(BaseModel):
    start_at: datetime
    end_at: datetime
    created_at: datetime
    cancelled_at: datetime | None = None
    stripe_subscription_id: str | None = None


class CreateCheckoutSessionRequest(BaseModel):
    amount: int


class CreateBillingSessionResponse(BaseModel):
    redirect_url: str


class GetSessionStatusResponse(BaseModel):
    status: str
    customer_email: str


class LiteLlmUserInfo(typing.TypedDict, total=False):
    max_budget: float | None
    spend: float | None


def calculate_credits(user_info: LiteLlmUserInfo) -> float:
    # using `or` after get with default because it could be missing or present as None.
    max_budget = user_info.get('max_budget') or 0.0
    spend = user_info.get('spend') or 0.0
    return max(max_budget - spend, 0.0)


# Endpoint to retrieve user's current credit balance
@billing_router.get('/credits')
async def get_credits(user_id: str = Depends(get_user_id)) -> GetCreditsResponse:
    if not stripe_service.STRIPE_API_KEY:
        return GetCreditsResponse()
    async with httpx.AsyncClient(verify=httpx_verify_option()) as client:
        user_json = await _get_litellm_user(client, user_id)
        credits = calculate_credits(user_json['user_info'])
    return GetCreditsResponse(credits=Decimal('{:.2f}'.format(credits)))


# Endpoint to retrieve user's current subscription access
@billing_router.get('/subscription-access')
async def get_subscription_access(
    user_id: str = Depends(get_user_id),
) -> SubscriptionAccessResponse | None:
    """Get details of the currently valid subscription for the user."""
    with session_maker() as session:
        now = datetime.now(UTC)
        subscription_access = (
            session.query(SubscriptionAccess)
            .filter(SubscriptionAccess.status == 'ACTIVE')
            .filter(SubscriptionAccess.user_id == user_id)
            .filter(SubscriptionAccess.start_at <= now)
            .filter(SubscriptionAccess.end_at >= now)
            .first()
        )
        if not subscription_access:
            return None
        return SubscriptionAccessResponse(
            start_at=subscription_access.start_at,
            end_at=subscription_access.end_at,
            created_at=subscription_access.created_at,
            cancelled_at=subscription_access.cancelled_at,
            stripe_subscription_id=subscription_access.stripe_subscription_id,
        )


# Endpoint to check if a user has entered a payment method into stripe
@billing_router.post('/has-payment-method')
async def has_payment_method(user_id: str = Depends(get_user_id)) -> bool:
    if not user_id:
        raise HTTPException(status.HTTP_401_UNAUTHORIZED)
    return await stripe_service.has_payment_method(user_id)


# Endpoint to cancel user's subscription
@billing_router.post('/cancel-subscription')
async def cancel_subscription(user_id: str = Depends(get_user_id)) -> JSONResponse:
    """Cancel user's active subscription at the end of the current billing period."""
    if not user_id:
        raise HTTPException(status.HTTP_401_UNAUTHORIZED)

    with session_maker() as session:
        # Find the user's active subscription
        now = datetime.now(UTC)
        subscription_access = (
            session.query(SubscriptionAccess)
            .filter(SubscriptionAccess.status == 'ACTIVE')
            .filter(SubscriptionAccess.user_id == user_id)
            .filter(SubscriptionAccess.start_at <= now)
            .filter(SubscriptionAccess.end_at >= now)
            .filter(SubscriptionAccess.cancelled_at.is_(None))  # Not already cancelled
            .first()
        )

        if not subscription_access:
            raise HTTPException(
                status_code=status.HTTP_404_NOT_FOUND,
                detail='No active subscription found',
            )

        if not subscription_access.stripe_subscription_id:
            raise HTTPException(
                status_code=status.HTTP_400_BAD_REQUEST,
                detail='Cannot cancel subscription: missing Stripe subscription ID',
            )

        try:
            # Cancel the subscription in Stripe at period end
            await stripe.Subscription.modify_async(
                subscription_access.stripe_subscription_id, cancel_at_period_end=True
            )

            # Update local database
            subscription_access.cancelled_at = datetime.now(UTC)
            session.merge(subscription_access)
            session.commit()

            logger.info(
                'subscription_cancelled',
                extra={
                    'user_id': user_id,
                    'stripe_subscription_id': subscription_access.stripe_subscription_id,
                    'subscription_access_id': subscription_access.id,
                    'end_at': subscription_access.end_at,
                },
            )

            return JSONResponse(
                {'status': 'success', 'message': 'Subscription cancelled successfully'}
            )

        except stripe.StripeError as e:
            logger.error(
                'stripe_cancellation_failed',
                extra={
                    'user_id': user_id,
                    'stripe_subscription_id': subscription_access.stripe_subscription_id,
                    'error': str(e),
                },
            )
            raise HTTPException(
                status_code=status.HTTP_500_INTERNAL_SERVER_ERROR,
                detail=f'Failed to cancel subscription: {str(e)}',
            )


# Endpoint to create a new setup intent in stripe
@billing_router.post('/create-customer-setup-session')
async def create_customer_setup_session(
    request: Request, user_id: str = Depends(get_user_id)
) -> CreateBillingSessionResponse:
    validate_saas_environment(request)

    customer_id = await stripe_service.find_or_create_customer(user_id)
    checkout_session = await stripe.checkout.Session.create_async(
        customer=customer_id,
        mode='setup',
        payment_method_types=['card'],
        success_url=f'{request.base_url}?free_credits=success',
        cancel_url=f'{request.base_url}',
    )
    return CreateBillingSessionResponse(redirect_url=checkout_session.url)  # type: ignore[arg-type]


# Endpoint to create a new Stripe checkout session for credit purchase
@billing_router.post('/create-checkout-session')
async def create_checkout_session(
    body: CreateCheckoutSessionRequest,
    request: Request,
    user_id: str = Depends(get_user_id),
) -> CreateBillingSessionResponse:
    validate_saas_environment(request)

    customer_id = await stripe_service.find_or_create_customer(user_id)
    checkout_session = await stripe.checkout.Session.create_async(
        customer=customer_id,
        line_items=[
            {
                'price_data': {
                    'unit_amount': body.amount * 100,
                    'currency': 'usd',
                    'product_data': {
                        'name': 'OpenHands Credits',
                        'tax_code': 'txcd_10000000',
                    },
                    'tax_behavior': 'exclusive',
                },
                'quantity': 1,
            }
        ],
        mode='payment',
        payment_method_types=['card'],
        saved_payment_method_options={
            'payment_method_save': 'enabled',
        },
        success_url=f'{request.base_url}api/billing/success?session_id={{CHECKOUT_SESSION_ID}}',
        cancel_url=f'{request.base_url}api/billing/cancel?session_id={{CHECKOUT_SESSION_ID}}',
    )
    logger.info(
        'created_stripe_checkout_session',
        extra={
            'stripe_customer_id': customer_id,
            'user_id': user_id,
            'amount': body.amount,
            'checkout_session_id': checkout_session.id,
        },
    )
    with session_maker() as session:
        billing_session = BillingSession(
            id=checkout_session.id,
            user_id=user_id,
            price=body.amount,
            price_code='NA',
            billing_session_type=BillingSessionType.DIRECT_PAYMENT.value,
        )
        session.add(billing_session)
        session.commit()

    return CreateBillingSessionResponse(redirect_url=checkout_session.url)  # type: ignore[arg-type]


@billing_router.post('/subscription-checkout-session')
async def create_subscription_checkout_session(
    request: Request,
    billing_session_type: BillingSessionType = BillingSessionType.MONTHLY_SUBSCRIPTION,
    user_id: str = Depends(get_user_id),
) -> CreateBillingSessionResponse:
<<<<<<< HEAD
=======
    validate_saas_environment(request)

>>>>>>> bc86796a
    # Prevent duplicate subscriptions for the same user
    with session_maker() as session:
        now = datetime.now(UTC)
        existing_active_subscription = (
            session.query(SubscriptionAccess)
            .filter(SubscriptionAccess.status == 'ACTIVE')
            .filter(SubscriptionAccess.user_id == user_id)
            .filter(SubscriptionAccess.start_at <= now)
            .filter(SubscriptionAccess.end_at >= now)
            .filter(SubscriptionAccess.cancelled_at.is_(None))  # Not cancelled
            .first()
        )

        if existing_active_subscription:
            raise HTTPException(
                status_code=status.HTTP_400_BAD_REQUEST,
                detail='Cannot create subscription: User already has an active subscription that has not been cancelled',
            )

    customer_id = await stripe_service.find_or_create_customer(user_id)
    subscription_price_data = SUBSCRIPTION_PRICE_DATA[billing_session_type.value]
    checkout_session = await stripe.checkout.Session.create_async(
        customer=customer_id,
        line_items=[
            {
                'price_data': subscription_price_data,
                'quantity': 1,
            }
        ],
        mode='subscription',
        payment_method_types=['card'],
        saved_payment_method_options={
            'payment_method_save': 'enabled',
        },
        success_url=f'{request.base_url}api/billing/success?session_id={{CHECKOUT_SESSION_ID}}',
        cancel_url=f'{request.base_url}api/billing/cancel?session_id={{CHECKOUT_SESSION_ID}}',
        subscription_data={
            'metadata': {
                'user_id': user_id,
                'billing_session_type': billing_session_type.value,
            }
        },
    )
    logger.info(
        'created_stripe_subscription_checkout_session',
        extra={
            'stripe_customer_id': customer_id,
            'user_id': user_id,
            'checkout_session_id': checkout_session.id,
            'billing_session_type': billing_session_type.value,
        },
    )
    with session_maker() as session:
        billing_session = BillingSession(
            id=checkout_session.id,
            user_id=user_id,
            price=subscription_price_data['unit_amount'],
            price_code='NA',
            billing_session_type=billing_session_type.value,
        )
        session.add(billing_session)
        session.commit()

    return CreateBillingSessionResponse(
        redirect_url=typing.cast(str, checkout_session.url)
    )


@billing_router.get('/create-subscription-checkout-session')
async def create_subscription_checkout_session_via_get(
    request: Request,
    billing_session_type: BillingSessionType = BillingSessionType.MONTHLY_SUBSCRIPTION,
    user_id: str = Depends(get_user_id),
) -> RedirectResponse:
    """Create a subscription checkout session using a GET request (For easier copy / paste to URL bar)."""
<<<<<<< HEAD
=======
    validate_saas_environment(request)

>>>>>>> bc86796a
    response = await create_subscription_checkout_session(
        request, billing_session_type, user_id
    )
    return RedirectResponse(response.redirect_url)


# Callback endpoint for successful Stripe payments - updates user credits and billing session status
@billing_router.get('/success')
async def success_callback(session_id: str, request: Request):
    # We can't use the auth cookie because of SameSite=strict
    with session_maker() as session:
        billing_session = (
            session.query(BillingSession)
            .filter(BillingSession.id == session_id)
            .filter(BillingSession.status == 'in_progress')
            .first()
        )

        if billing_session is None:
            # Hopefully this never happens - we get a redirect from stripe where the session does not exist
            logger.error(
                'session_id_not_found', extra={'checkout_session_id': session_id}
            )
            raise HTTPException(status.HTTP_400_BAD_REQUEST)

        # Any non direct payment (Subscription) is processed in the invoice_payment.paid by the webhook
        if (
            billing_session.billing_session_type
            != BillingSessionType.DIRECT_PAYMENT.value
        ):
            return RedirectResponse(
                f'{request.base_url}settings?checkout=success', status_code=302
            )

        stripe_session = stripe.checkout.Session.retrieve(session_id)
        if stripe_session.status != 'complete':
            # Hopefully this never happens - we get a redirect from stripe where the payment is not yet complete
            # (Or somebody tried to manually build the URL)
            logger.error(
                'payment_not_complete',
                extra={
                    'checkout_session_id': session_id,
                    'stripe_customer_id': stripe_session.customer,
                },
            )
            raise HTTPException(status.HTTP_400_BAD_REQUEST)

        async with httpx.AsyncClient(verify=httpx_verify_option()) as client:
            # Update max budget in litellm
            user_json = await _get_litellm_user(client, billing_session.user_id)
            amount_subtotal = stripe_session.amount_subtotal or 0
            add_credits = amount_subtotal / 100
            new_max_budget = (
                (user_json.get('user_info') or {}).get('max_budget') or 0
            ) + add_credits
            await _upsert_litellm_user(client, billing_session.user_id, new_max_budget)

            # Store transaction status
            billing_session.status = 'completed'
            billing_session.price = amount_subtotal
            billing_session.updated_at = datetime.now(UTC)
            session.merge(billing_session)
            logger.info(
                'stripe_checkout_success',
                extra={
                    'amount_subtotal': stripe_session.amount_subtotal,
                    'user_id': billing_session.user_id,
                    'checkout_session_id': billing_session.id,
                    'stripe_customer_id': stripe_session.customer,
                },
            )
            session.commit()

            # Track credits purchased in PostHog
            try:
                track_credits_purchased(
                    user_id=billing_session.user_id,
                    amount_usd=amount_subtotal / 100,  # Convert cents to dollars
                    credits_added=add_credits,
                    stripe_session_id=session_id,
                )
            except Exception as e:
                logger.warning(
                    f'Failed to track credits purchase: {e}',
                    extra={'user_id': billing_session.user_id, 'error': str(e)},
                )

    return RedirectResponse(
        f'{request.base_url}settings/billing?checkout=success', status_code=302
    )


# Callback endpoint for cancelled Stripe payments - updates billing session status
@billing_router.get('/cancel')
async def cancel_callback(session_id: str, request: Request):
    with session_maker() as session:
        billing_session = (
            session.query(BillingSession)
            .filter(BillingSession.id == session_id)
            .filter(BillingSession.status == 'in_progress')
            .first()
        )
        if billing_session:
            logger.info(
                'stripe_checkout_cancel',
                extra={
                    'user_id': billing_session.user_id,
                    'checkout_session_id': billing_session.id,
                },
            )
            billing_session.status = 'cancelled'
            billing_session.updated_at = datetime.now(UTC)
            session.merge(billing_session)
            session.commit()

            # Redirect credit purchases to billing screen, subscriptions to LLM settings
            if (
                billing_session.billing_session_type
                == BillingSessionType.DIRECT_PAYMENT.value
            ):
                return RedirectResponse(
                    f'{request.base_url}settings/billing?checkout=cancel',
                    status_code=302,
                )
            else:
                return RedirectResponse(
                    f'{request.base_url}settings?checkout=cancel', status_code=302
                )

    # If no billing session found, default to LLM settings (subscription flow)
    return RedirectResponse(
        f'{request.base_url}settings?checkout=cancel', status_code=302
    )


@billing_router.post('/stripe-webhook')
async def stripe_webhook(request: Request) -> JSONResponse:
    """Endpoint for stripe webhooks."""
    payload = await request.body()
    sig_header = request.headers.get('stripe-signature')

    try:
        event = stripe.Webhook.construct_event(
            payload, sig_header, STRIPE_WEBHOOK_SECRET
        )
    except ValueError as e:
        # Invalid payload
        raise HTTPException(status_code=400, detail=f'Invalid payload: {e}')
    except stripe.SignatureVerificationError as e:
        # Invalid signature
        raise HTTPException(status_code=400, detail=f'Invalid signature: {e}')

    # Handle the event
    logger.info('stripe_webhook_event', extra={'event': event})
    event_type = event['type']
    if event_type == 'invoice.paid':
        invoice = event['data']['object']
        amount_paid = invoice.amount_paid
        metadata = invoice.parent.subscription_details.metadata  # type: ignore
        billing_session_type = metadata.billing_session_type
        assert (
            amount_paid == SUBSCRIPTION_PRICE_DATA[billing_session_type]['unit_amount']
        )
        user_id = metadata.user_id

        start_at = datetime.now(UTC)
        if billing_session_type == BillingSessionType.MONTHLY_SUBSCRIPTION.value:
            end_at = start_at + relativedelta(months=1)
        else:
            raise ValueError(f'unknown_billing_session_type:{billing_session_type}')

        with session_maker() as session:
            subscription_access = SubscriptionAccess(
                status='ACTIVE',
                user_id=user_id,
                start_at=start_at,
                end_at=end_at,
                amount_paid=amount_paid,
                stripe_invoice_payment_id=invoice.payment_intent,
                stripe_subscription_id=invoice.subscription,  # Store Stripe subscription ID
            )
            session.add(subscription_access)
            session.commit()
    elif event_type == 'customer.subscription.updated':
        subscription = event['data']['object']
        subscription_id = subscription['id']

        # Handle subscription cancellation
        if subscription.get('cancel_at_period_end') is True:
            with session_maker() as session:
                subscription_access = (
                    session.query(SubscriptionAccess)
                    .filter(
                        SubscriptionAccess.stripe_subscription_id == subscription_id
                    )
                    .filter(SubscriptionAccess.status == 'ACTIVE')
                    .first()
                )

                if subscription_access and not subscription_access.cancelled_at:
                    subscription_access.cancelled_at = datetime.now(UTC)
                    session.merge(subscription_access)
                    session.commit()

                    logger.info(
                        'subscription_cancelled_via_webhook',
                        extra={
                            'stripe_subscription_id': subscription_id,
                            'user_id': subscription_access.user_id,
                            'subscription_access_id': subscription_access.id,
                        },
                    )
    elif event_type == 'customer.subscription.deleted':
        subscription = event['data']['object']
        subscription_id = subscription['id']

        with session_maker() as session:
            subscription_access = (
                session.query(SubscriptionAccess)
                .filter(SubscriptionAccess.stripe_subscription_id == subscription_id)
                .filter(SubscriptionAccess.status == 'ACTIVE')
                .first()
            )

            if subscription_access:
                subscription_access.status = 'DISABLED'
                subscription_access.updated_at = datetime.now(UTC)
                session.merge(subscription_access)
                session.commit()

                # Reset user settings to free tier defaults
                reset_user_to_free_tier_settings(subscription_access.user_id)

                logger.info(
                    'subscription_expired_reset_to_free_tier',
                    extra={
                        'stripe_subscription_id': subscription_id,
                        'user_id': subscription_access.user_id,
                        'subscription_access_id': subscription_access.id,
                    },
                )
    else:
        logger.info('stripe_webhook_unhandled_event_type', extra={'type': event_type})

    return JSONResponse({'status': 'success'})


def reset_user_to_free_tier_settings(user_id: str) -> None:
    """Reset user settings to free tier defaults when subscription ends."""
<<<<<<< HEAD
    with session_maker() as session:
        user_settings = (
            session.query(UserSettings)
            .filter(UserSettings.keycloak_user_id == user_id)
            .first()
=======
    config = get_config()
    settings_store = SaasSettingsStore(
        user_id=user_id, session_maker=session_maker, config=config
    )

    with session_maker() as session:
        user_settings = settings_store.get_user_settings_by_keycloak_id(
            user_id, session
>>>>>>> bc86796a
        )

        if user_settings:
            user_settings.llm_model = get_default_litellm_model()
            user_settings.llm_api_key = None
            user_settings.llm_api_key_for_byor = None
            user_settings.llm_base_url = LITE_LLM_API_URL
            user_settings.max_budget_per_task = None
            user_settings.confirmation_mode = False
            user_settings.enable_solvability_analysis = False
            user_settings.security_analyzer = 'llm'
            user_settings.agent = 'CodeActAgent'
            user_settings.language = 'en'
            user_settings.enable_default_condenser = True
            user_settings.enable_sound_notifications = False
            user_settings.enable_proactive_conversation_starters = True
            user_settings.user_consents_to_analytics = False

            session.merge(user_settings)
            session.commit()

            logger.info(
                'user_settings_reset_to_free_tier',
                extra={
                    'user_id': user_id,
                    'reset_timestamp': datetime.now(UTC).isoformat(),
                },
            )


async def _get_litellm_user(client: httpx.AsyncClient, user_id: str) -> dict:
    """Get a user from litellm with the id matching that given.

    If no such user exists, returns a dummy user in the format:
    `{'user_id': '<USER_ID>', 'user_info': {'spend': 0}, 'keys': [], 'teams': []}`
    """
    response = await client.get(
        f'{LITE_LLM_API_URL}/user/info?user_id={user_id}',
        headers={
            'x-goog-api-key': LITE_LLM_API_KEY,
        },
    )
    response.raise_for_status()
    return response.json()


async def _upsert_litellm_user(
    client: httpx.AsyncClient, user_id: str, max_budget: float
):
    """Insert / Update a user in litellm."""
    response = await client.post(
        f'{LITE_LLM_API_URL}/user/update',
        headers={
            'x-goog-api-key': LITE_LLM_API_KEY,
        },
        json={
            'user_id': user_id,
            'max_budget': max_budget,
        },
    )
    response.raise_for_status()<|MERGE_RESOLUTION|>--- conflicted
+++ resolved
@@ -307,11 +307,8 @@
     billing_session_type: BillingSessionType = BillingSessionType.MONTHLY_SUBSCRIPTION,
     user_id: str = Depends(get_user_id),
 ) -> CreateBillingSessionResponse:
-<<<<<<< HEAD
-=======
     validate_saas_environment(request)
 
->>>>>>> bc86796a
     # Prevent duplicate subscriptions for the same user
     with session_maker() as session:
         now = datetime.now(UTC)
@@ -387,11 +384,8 @@
     user_id: str = Depends(get_user_id),
 ) -> RedirectResponse:
     """Create a subscription checkout session using a GET request (For easier copy / paste to URL bar)."""
-<<<<<<< HEAD
-=======
     validate_saas_environment(request)
 
->>>>>>> bc86796a
     response = await create_subscription_checkout_session(
         request, billing_session_type, user_id
     )
@@ -641,13 +635,6 @@
 
 def reset_user_to_free_tier_settings(user_id: str) -> None:
     """Reset user settings to free tier defaults when subscription ends."""
-<<<<<<< HEAD
-    with session_maker() as session:
-        user_settings = (
-            session.query(UserSettings)
-            .filter(UserSettings.keycloak_user_id == user_id)
-            .first()
-=======
     config = get_config()
     settings_store = SaasSettingsStore(
         user_id=user_id, session_maker=session_maker, config=config
@@ -656,7 +643,6 @@
     with session_maker() as session:
         user_settings = settings_store.get_user_settings_by_keycloak_id(
             user_id, session
->>>>>>> bc86796a
         )
 
         if user_settings:
