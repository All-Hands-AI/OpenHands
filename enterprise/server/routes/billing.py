--- conflicted
+++ resolved
@@ -89,7 +89,6 @@
 async def get_credits(user_id: str = Depends(get_user_id)) -> GetCreditsResponse:
     if not stripe_service.STRIPE_API_KEY:
         return GetCreditsResponse()
-<<<<<<< HEAD
     user = UserStore.get_user_by_id(user_id)
     user_team_info = await LiteLlmManager.get_user_team_info(
         user_id, str(user.current_org_id)
@@ -98,11 +97,6 @@
     spend = user_team_info.get('spend', 0)
     max_budget = (user_team_info.get('litellm_budget_table') or {}).get('max_budget', 0)
     credits = max(max_budget - spend, 0)
-=======
-    async with httpx.AsyncClient(verify=httpx_verify_option()) as client:
-        user_json = await _get_litellm_user(client, user_id)
-        credits = calculate_credits(user_json['user_info'])
->>>>>>> 7447cfdb
     return GetCreditsResponse(credits=Decimal('{:.2f}'.format(credits)))
 
 
@@ -221,7 +215,6 @@
             )
             raise HTTPException(status.HTTP_400_BAD_REQUEST)
 
-<<<<<<< HEAD
         user = UserStore.get_user_by_id(billing_session.user_id)
         user_team_info = await LiteLlmManager.get_user_team_info(
             billing_session.user_id, str(user.current_org_id)
@@ -253,33 +246,6 @@
             },
         )
         session.commit()
-=======
-        async with httpx.AsyncClient(verify=httpx_verify_option()) as client:
-            # Update max budget in litellm
-            user_json = await _get_litellm_user(client, billing_session.user_id)
-            amount_subtotal = stripe_session.amount_subtotal or 0
-            add_credits = amount_subtotal / 100
-            new_max_budget = (
-                (user_json.get('user_info') or {}).get('max_budget') or 0
-            ) + add_credits
-            await _upsert_litellm_user(client, billing_session.user_id, new_max_budget)
-
-            # Store transaction status
-            billing_session.status = 'completed'
-            billing_session.price = amount_subtotal
-            billing_session.updated_at = datetime.now(UTC)
-            session.merge(billing_session)
-            logger.info(
-                'stripe_checkout_success',
-                extra={
-                    'amount_subtotal': stripe_session.amount_subtotal,
-                    'user_id': billing_session.user_id,
-                    'checkout_session_id': billing_session.id,
-                    'stripe_customer_id': stripe_session.customer,
-                },
-            )
-            session.commit()
->>>>>>> 7447cfdb
 
     return RedirectResponse(
         f'{request.base_url}settings/billing?checkout=success', status_code=302
