# billing.py - Handles all billing-related operations including credit management and Stripe integration
import typing
from datetime import UTC, datetime
from decimal import Decimal

import stripe
from fastapi import APIRouter, Depends, HTTPException, Request, status
from fastapi.responses import RedirectResponse
from integrations import stripe_service
from pydantic import BaseModel
from server.config import get_config
from server.constants import (
    STRIPE_API_KEY,
)
from server.logger import logger
from storage.billing_session import BillingSession
from storage.database import session_maker
<<<<<<< HEAD
from storage.lite_llm_manager import LiteLlmManager
from storage.user_store import UserStore
=======
from storage.saas_settings_store import SaasSettingsStore
from storage.subscription_access import SubscriptionAccess
>>>>>>> f3d9faef

from openhands.server.user_auth import get_user_id

stripe.api_key = STRIPE_API_KEY
billing_router = APIRouter(prefix='/api/billing')


<<<<<<< HEAD
=======
# TODO: Add a new app_mode named "ON_PREM" to support self-hosted customers instead of doing this
# and members should comment out the "validate_saas_environment" function if they are developing and testing locally.
def is_all_hands_saas_environment(request: Request) -> bool:
    """Check if the current domain is an All Hands SaaS environment.

    Args:
        request: FastAPI Request object

    Returns:
        True if the current domain contains "all-hands.dev" or "openhands.dev" postfix
    """
    hostname = request.url.hostname or ''
    return hostname.endswith('all-hands.dev') or hostname.endswith('openhands.dev')


def validate_saas_environment(request: Request) -> None:
    """Validate that the request is coming from an All Hands SaaS environment.

    Args:
        request: FastAPI Request object

    Raises:
        HTTPException: If the request is not from an All Hands SaaS environment
    """
    if not is_all_hands_saas_environment(request):
        raise HTTPException(
            status_code=status.HTTP_403_FORBIDDEN,
            detail='Checkout sessions are only available for All Hands SaaS environments',
        )


class BillingSessionType(Enum):
    DIRECT_PAYMENT = 'DIRECT_PAYMENT'
    MONTHLY_SUBSCRIPTION = 'MONTHLY_SUBSCRIPTION'


>>>>>>> f3d9faef
class GetCreditsResponse(BaseModel):
    credits: Decimal | None = None


class CreateCheckoutSessionRequest(BaseModel):
    amount: int


class CreateBillingSessionResponse(BaseModel):
    redirect_url: str


class GetSessionStatusResponse(BaseModel):
    status: str
    customer_email: str


class LiteLlmUserInfo(typing.TypedDict, total=False):
    max_budget: float | None
    spend: float | None


def calculate_credits(user_info: LiteLlmUserInfo) -> float:
    # using `or` after get with default because it could be missing or present as None.
    max_budget = user_info.get('max_budget') or 0.0
    spend = user_info.get('spend') or 0.0
    return max(max_budget - spend, 0.0)


# Endpoint to retrieve user's current credit balance
@billing_router.get('/credits')
async def get_credits(user_id: str = Depends(get_user_id)) -> GetCreditsResponse:
    if not stripe_service.STRIPE_API_KEY:
        return GetCreditsResponse()
    user = UserStore.get_user_by_id(user_id)
    user_team_info = await LiteLlmManager.get_user_team_info(
        user_id, str(user.current_org_id)
    )
    # Update to use calculate_credits
    spend = user_team_info.get('spend', 0)
    max_budget = (user_team_info.get('litellm_budget_table') or {}).get('max_budget', 0)
    credits = max(max_budget - spend, 0)
    return GetCreditsResponse(credits=Decimal('{:.2f}'.format(credits)))


# Endpoint to check if a user has entered a payment method into stripe
@billing_router.post('/has-payment-method')
async def has_payment_method(user_id: str = Depends(get_user_id)) -> bool:
    if not user_id:
        raise HTTPException(status.HTTP_401_UNAUTHORIZED)
    return await stripe_service.has_payment_method_by_user_id(user_id)


# Endpoint to create a new setup intent in stripe
@billing_router.post('/create-customer-setup-session')
async def create_customer_setup_session(
    request: Request, user_id: str = Depends(get_user_id)
) -> CreateBillingSessionResponse:
<<<<<<< HEAD
    customer_info = await stripe_service.find_or_create_customer_by_user_id(user_id)
=======
    validate_saas_environment(request)

    customer_id = await stripe_service.find_or_create_customer(user_id)
>>>>>>> f3d9faef
    checkout_session = await stripe.checkout.Session.create_async(
        customer=customer_info['customer_id'],
        mode='setup',
        payment_method_types=['card'],
        success_url=f'{request.base_url}?free_credits=success',
        cancel_url=f'{request.base_url}',
    )
    return CreateBillingSessionResponse(redirect_url=checkout_session.url)


# Endpoint to create a new Stripe checkout session for credit purchase
@billing_router.post('/create-checkout-session')
async def create_checkout_session(
    body: CreateCheckoutSessionRequest,
    request: Request,
    user_id: str = Depends(get_user_id),
) -> CreateBillingSessionResponse:
<<<<<<< HEAD
    customer_info = await stripe_service.find_or_create_customer_by_user_id(user_id)
=======
    validate_saas_environment(request)

    customer_id = await stripe_service.find_or_create_customer(user_id)
>>>>>>> f3d9faef
    checkout_session = await stripe.checkout.Session.create_async(
        customer=customer_info['customer_id'],
        line_items=[
            {
                'price_data': {
                    'unit_amount': body.amount * 100,
                    'currency': 'usd',
                    'product_data': {
                        'name': 'OpenHands Credits',
                        'tax_code': 'txcd_10000000',
                    },
                    'tax_behavior': 'exclusive',
                },
                'quantity': 1,
            },
        ],
        mode='payment',
        payment_method_types=['card'],
        saved_payment_method_options={
            'payment_method_save': 'enabled',
        },
        success_url=f'{request.base_url}api/billing/success?session_id={{CHECKOUT_SESSION_ID}}',
        cancel_url=f'{request.base_url}api/billing/cancel?session_id={{CHECKOUT_SESSION_ID}}',
    )
    logger.info(
        'created_stripe_checkout_session',
        extra={
            'stripe_customer_id': customer_info['customer_id'],
            'user_id': user_id,
            'org_id': customer_info['org_id'],
            'amount': body.amount,
            'checkout_session_id': checkout_session.id,
        },
    )
    with session_maker() as session:
        billing_session = BillingSession(
            id=checkout_session.id,
            user_id=user_id,
            org_id=customer_info['org_id'],
            price=body.amount,
            price_code='NA',
<<<<<<< HEAD
=======
            billing_session_type=BillingSessionType.DIRECT_PAYMENT.value,
        )
        session.add(billing_session)
        session.commit()

    return CreateBillingSessionResponse(redirect_url=checkout_session.url)  # type: ignore[arg-type]


@billing_router.post('/subscription-checkout-session')
async def create_subscription_checkout_session(
    request: Request,
    billing_session_type: BillingSessionType = BillingSessionType.MONTHLY_SUBSCRIPTION,
    user_id: str = Depends(get_user_id),
) -> CreateBillingSessionResponse:
    validate_saas_environment(request)

    # Prevent duplicate subscriptions for the same user
    with session_maker() as session:
        now = datetime.now(UTC)
        existing_active_subscription = (
            session.query(SubscriptionAccess)
            .filter(SubscriptionAccess.status == 'ACTIVE')
            .filter(SubscriptionAccess.user_id == user_id)
            .filter(SubscriptionAccess.start_at <= now)
            .filter(SubscriptionAccess.end_at >= now)
            .filter(SubscriptionAccess.cancelled_at.is_(None))  # Not cancelled
            .first()
        )

        if existing_active_subscription:
            raise HTTPException(
                status_code=status.HTTP_400_BAD_REQUEST,
                detail='Cannot create subscription: User already has an active subscription that has not been cancelled',
            )

    customer_id = await stripe_service.find_or_create_customer(user_id)
    subscription_price_data = SUBSCRIPTION_PRICE_DATA[billing_session_type.value]
    checkout_session = await stripe.checkout.Session.create_async(
        customer=customer_id,
        line_items=[
            {
                'price_data': subscription_price_data,
                'quantity': 1,
            }
        ],
        mode='subscription',
        payment_method_types=['card'],
        saved_payment_method_options={
            'payment_method_save': 'enabled',
        },
        success_url=f'{request.base_url}api/billing/success?session_id={{CHECKOUT_SESSION_ID}}',
        cancel_url=f'{request.base_url}api/billing/cancel?session_id={{CHECKOUT_SESSION_ID}}',
        subscription_data={
            'metadata': {
                'user_id': user_id,
                'billing_session_type': billing_session_type.value,
            }
        },
    )
    logger.info(
        'created_stripe_subscription_checkout_session',
        extra={
            'stripe_customer_id': customer_id,
            'user_id': user_id,
            'checkout_session_id': checkout_session.id,
            'billing_session_type': billing_session_type.value,
        },
    )
    with session_maker() as session:
        billing_session = BillingSession(
            id=checkout_session.id,
            user_id=user_id,
            price=subscription_price_data['unit_amount'],
            price_code='NA',
            billing_session_type=billing_session_type.value,
>>>>>>> f3d9faef
        )
        session.add(billing_session)
        session.commit()

<<<<<<< HEAD
    return CreateBillingSessionResponse(redirect_url=checkout_session.url)
=======
    return CreateBillingSessionResponse(
        redirect_url=typing.cast(str, checkout_session.url)
    )


@billing_router.get('/create-subscription-checkout-session')
async def create_subscription_checkout_session_via_get(
    request: Request,
    billing_session_type: BillingSessionType = BillingSessionType.MONTHLY_SUBSCRIPTION,
    user_id: str = Depends(get_user_id),
) -> RedirectResponse:
    """Create a subscription checkout session using a GET request (For easier copy / paste to URL bar)."""
    validate_saas_environment(request)

    response = await create_subscription_checkout_session(
        request, billing_session_type, user_id
    )
    return RedirectResponse(response.redirect_url)
>>>>>>> f3d9faef


# Callback endpoint for successful Stripe payments - updates user credits and billing session status
@billing_router.get('/success')
async def success_callback(session_id: str, request: Request):
    # We can't use the auth cookie because of SameSite=strict
    with session_maker() as session:
        billing_session = (
            session.query(BillingSession)
            .filter(BillingSession.id == session_id)
            .filter(BillingSession.status == 'in_progress')
            .first()
        )

        if billing_session is None:
            # Hopefully this never happens - we get a redirect from stripe where the session does not exist
            logger.error(
                'session_id_not_found', extra={'checkout_session_id': session_id}
            )
            raise HTTPException(status.HTTP_400_BAD_REQUEST)

        stripe_session = stripe.checkout.Session.retrieve(session_id)
        if stripe_session.status != 'complete':
            # Hopefully this never happens - we get a redirect from stripe where the payment is not yet complete
            # (Or somebody tried to manually build the URL)
            logger.error(
                'payment_not_complete',
                extra={
                    'checkout_session_id': session_id,
                    'stripe_customer_id': stripe_session.customer,
                },
            )
            raise HTTPException(status.HTTP_400_BAD_REQUEST)

        user = UserStore.get_user_by_id(billing_session.user_id)
        user_team_info = await LiteLlmManager.get_user_team_info(
            billing_session.user_id, str(user.current_org_id)
        )
        amount_subtotal = stripe_session.amount_subtotal or 0
        add_credits = amount_subtotal / 100
        max_budget = (user_team_info.get('litellm_budget_table') or {}).get(
            'max_budget', 0
        )
        new_max_budget = max_budget + add_credits

        await LiteLlmManager.update_team_and_users_budget(
            str(user.current_org_id), new_max_budget
        )

        # Store transaction status
        billing_session.status = 'completed'
        billing_session.price = add_credits
        billing_session.updated_at = datetime.now(UTC)
        session.merge(billing_session)
        logger.info(
            'stripe_checkout_success',
            extra={
                'amount_subtotal': stripe_session.amount_subtotal,
                'user_id': billing_session.user_id,
                'org_id': str(user.current_org_id),
                'checkout_session_id': billing_session.id,
                'stripe_customer_id': stripe_session.customer,
            },
        )
        session.commit()

    return RedirectResponse(
        f'{request.base_url}settings/billing?checkout=success', status_code=302
    )


# Callback endpoint for cancelled Stripe payments - updates billing session status
@billing_router.get('/cancel')
async def cancel_callback(session_id: str, request: Request):
    with session_maker() as session:
        billing_session = (
            session.query(BillingSession)
            .filter(BillingSession.id == session_id)
            .filter(BillingSession.status == 'in_progress')
            .first()
        )
        if billing_session:
            logger.info(
                'stripe_checkout_cancel',
                extra={
                    'user_id': billing_session.user_id,
                    'checkout_session_id': billing_session.id,
                },
            )
            billing_session.status = 'cancelled'
            billing_session.updated_at = datetime.now(UTC)
            session.merge(billing_session)
            session.commit()

    return RedirectResponse(
<<<<<<< HEAD
        f'{request.base_url}settings/billing?checkout=cancel', status_code=302
    )
=======
        f'{request.base_url}settings?checkout=cancel', status_code=302
    )


@billing_router.post('/stripe-webhook')
async def stripe_webhook(request: Request) -> JSONResponse:
    """Endpoint for stripe webhooks."""
    payload = await request.body()
    sig_header = request.headers.get('stripe-signature')

    try:
        event = stripe.Webhook.construct_event(
            payload, sig_header, STRIPE_WEBHOOK_SECRET
        )
    except ValueError as e:
        # Invalid payload
        raise HTTPException(status_code=400, detail=f'Invalid payload: {e}')
    except stripe.SignatureVerificationError as e:
        # Invalid signature
        raise HTTPException(status_code=400, detail=f'Invalid signature: {e}')

    # Handle the event
    logger.info('stripe_webhook_event', extra={'event': event})
    event_type = event['type']
    if event_type == 'invoice.paid':
        invoice = event['data']['object']
        amount_paid = invoice.amount_paid
        metadata = invoice.parent.subscription_details.metadata  # type: ignore
        billing_session_type = metadata.billing_session_type
        assert (
            amount_paid == SUBSCRIPTION_PRICE_DATA[billing_session_type]['unit_amount']
        )
        user_id = metadata.user_id

        start_at = datetime.now(UTC)
        if billing_session_type == BillingSessionType.MONTHLY_SUBSCRIPTION.value:
            end_at = start_at + relativedelta(months=1)
        else:
            raise ValueError(f'unknown_billing_session_type:{billing_session_type}')

        with session_maker() as session:
            subscription_access = SubscriptionAccess(
                status='ACTIVE',
                user_id=user_id,
                start_at=start_at,
                end_at=end_at,
                amount_paid=amount_paid,
                stripe_invoice_payment_id=invoice.payment_intent,
                stripe_subscription_id=invoice.subscription,  # Store Stripe subscription ID
            )
            session.add(subscription_access)
            session.commit()
    elif event_type == 'customer.subscription.updated':
        subscription = event['data']['object']
        subscription_id = subscription['id']

        # Handle subscription cancellation
        if subscription.get('cancel_at_period_end') is True:
            with session_maker() as session:
                subscription_access = (
                    session.query(SubscriptionAccess)
                    .filter(
                        SubscriptionAccess.stripe_subscription_id == subscription_id
                    )
                    .filter(SubscriptionAccess.status == 'ACTIVE')
                    .first()
                )

                if subscription_access and not subscription_access.cancelled_at:
                    subscription_access.cancelled_at = datetime.now(UTC)
                    session.merge(subscription_access)
                    session.commit()

                    logger.info(
                        'subscription_cancelled_via_webhook',
                        extra={
                            'stripe_subscription_id': subscription_id,
                            'user_id': subscription_access.user_id,
                            'subscription_access_id': subscription_access.id,
                        },
                    )
    elif event_type == 'customer.subscription.deleted':
        subscription = event['data']['object']
        subscription_id = subscription['id']

        with session_maker() as session:
            subscription_access = (
                session.query(SubscriptionAccess)
                .filter(SubscriptionAccess.stripe_subscription_id == subscription_id)
                .filter(SubscriptionAccess.status == 'ACTIVE')
                .first()
            )

            if subscription_access:
                subscription_access.status = 'DISABLED'
                subscription_access.updated_at = datetime.now(UTC)
                session.merge(subscription_access)
                session.commit()

                # Reset user settings to free tier defaults
                reset_user_to_free_tier_settings(subscription_access.user_id)

                logger.info(
                    'subscription_expired_reset_to_free_tier',
                    extra={
                        'stripe_subscription_id': subscription_id,
                        'user_id': subscription_access.user_id,
                        'subscription_access_id': subscription_access.id,
                    },
                )
    else:
        logger.info('stripe_webhook_unhandled_event_type', extra={'type': event_type})

    return JSONResponse({'status': 'success'})


def reset_user_to_free_tier_settings(user_id: str) -> None:
    """Reset user settings to free tier defaults when subscription ends."""
    config = get_config()
    settings_store = SaasSettingsStore(
        user_id=user_id, session_maker=session_maker, config=config
    )

    with session_maker() as session:
        user_settings = settings_store.get_user_settings_by_keycloak_id(
            user_id, session
        )

        if user_settings:
            user_settings.llm_model = get_default_litellm_model()
            user_settings.llm_api_key = None
            user_settings.llm_api_key_for_byor = None
            user_settings.llm_base_url = LITE_LLM_API_URL
            user_settings.max_budget_per_task = None
            user_settings.confirmation_mode = False
            user_settings.enable_solvability_analysis = False
            user_settings.security_analyzer = 'llm'
            user_settings.agent = 'CodeActAgent'
            user_settings.language = 'en'
            user_settings.enable_default_condenser = True
            user_settings.enable_sound_notifications = False
            user_settings.enable_proactive_conversation_starters = True
            user_settings.user_consents_to_analytics = False

            session.merge(user_settings)
            session.commit()

            logger.info(
                'user_settings_reset_to_free_tier',
                extra={
                    'user_id': user_id,
                    'reset_timestamp': datetime.now(UTC).isoformat(),
                },
            )


async def _get_litellm_user(client: httpx.AsyncClient, user_id: str) -> dict:
    """Get a user from litellm with the id matching that given.

    If no such user exists, returns a dummy user in the format:
    `{'user_id': '<USER_ID>', 'user_info': {'spend': 0}, 'keys': [], 'teams': []}`
    """
    response = await client.get(
        f'{LITE_LLM_API_URL}/user/info?user_id={user_id}',
        headers={
            'x-goog-api-key': LITE_LLM_API_KEY,
        },
    )
    response.raise_for_status()
    return response.json()


async def _upsert_litellm_user(
    client: httpx.AsyncClient, user_id: str, max_budget: float
):
    """Insert / Update a user in litellm."""
    response = await client.post(
        f'{LITE_LLM_API_URL}/user/update',
        headers={
            'x-goog-api-key': LITE_LLM_API_KEY,
        },
        json={
            'user_id': user_id,
            'max_budget': max_budget,
        },
    )
    response.raise_for_status()
>>>>>>> f3d9faef
<|MERGE_RESOLUTION|>--- conflicted
+++ resolved
@@ -8,20 +8,14 @@
 from fastapi.responses import RedirectResponse
 from integrations import stripe_service
 from pydantic import BaseModel
-from server.config import get_config
 from server.constants import (
     STRIPE_API_KEY,
 )
 from server.logger import logger
 from storage.billing_session import BillingSession
 from storage.database import session_maker
-<<<<<<< HEAD
 from storage.lite_llm_manager import LiteLlmManager
 from storage.user_store import UserStore
-=======
-from storage.saas_settings_store import SaasSettingsStore
-from storage.subscription_access import SubscriptionAccess
->>>>>>> f3d9faef
 
 from openhands.server.user_auth import get_user_id
 
@@ -29,8 +23,6 @@
 billing_router = APIRouter(prefix='/api/billing')
 
 
-<<<<<<< HEAD
-=======
 # TODO: Add a new app_mode named "ON_PREM" to support self-hosted customers instead of doing this
 # and members should comment out the "validate_saas_environment" function if they are developing and testing locally.
 def is_all_hands_saas_environment(request: Request) -> bool:
@@ -62,12 +54,6 @@
         )
 
 
-class BillingSessionType(Enum):
-    DIRECT_PAYMENT = 'DIRECT_PAYMENT'
-    MONTHLY_SUBSCRIPTION = 'MONTHLY_SUBSCRIPTION'
-
-
->>>>>>> f3d9faef
 class GetCreditsResponse(BaseModel):
     credits: Decimal | None = None
 
@@ -126,13 +112,8 @@
 async def create_customer_setup_session(
     request: Request, user_id: str = Depends(get_user_id)
 ) -> CreateBillingSessionResponse:
-<<<<<<< HEAD
+    validate_saas_environment(request)
     customer_info = await stripe_service.find_or_create_customer_by_user_id(user_id)
-=======
-    validate_saas_environment(request)
-
-    customer_id = await stripe_service.find_or_create_customer(user_id)
->>>>>>> f3d9faef
     checkout_session = await stripe.checkout.Session.create_async(
         customer=customer_info['customer_id'],
         mode='setup',
@@ -150,13 +131,9 @@
     request: Request,
     user_id: str = Depends(get_user_id),
 ) -> CreateBillingSessionResponse:
-<<<<<<< HEAD
+    validate_saas_environment(request)
+
     customer_info = await stripe_service.find_or_create_customer_by_user_id(user_id)
-=======
-    validate_saas_environment(request)
-
-    customer_id = await stripe_service.find_or_create_customer(user_id)
->>>>>>> f3d9faef
     checkout_session = await stripe.checkout.Session.create_async(
         customer=customer_info['customer_id'],
         line_items=[
@@ -198,110 +175,11 @@
             org_id=customer_info['org_id'],
             price=body.amount,
             price_code='NA',
-<<<<<<< HEAD
-=======
-            billing_session_type=BillingSessionType.DIRECT_PAYMENT.value,
         )
         session.add(billing_session)
         session.commit()
 
-    return CreateBillingSessionResponse(redirect_url=checkout_session.url)  # type: ignore[arg-type]
-
-
-@billing_router.post('/subscription-checkout-session')
-async def create_subscription_checkout_session(
-    request: Request,
-    billing_session_type: BillingSessionType = BillingSessionType.MONTHLY_SUBSCRIPTION,
-    user_id: str = Depends(get_user_id),
-) -> CreateBillingSessionResponse:
-    validate_saas_environment(request)
-
-    # Prevent duplicate subscriptions for the same user
-    with session_maker() as session:
-        now = datetime.now(UTC)
-        existing_active_subscription = (
-            session.query(SubscriptionAccess)
-            .filter(SubscriptionAccess.status == 'ACTIVE')
-            .filter(SubscriptionAccess.user_id == user_id)
-            .filter(SubscriptionAccess.start_at <= now)
-            .filter(SubscriptionAccess.end_at >= now)
-            .filter(SubscriptionAccess.cancelled_at.is_(None))  # Not cancelled
-            .first()
-        )
-
-        if existing_active_subscription:
-            raise HTTPException(
-                status_code=status.HTTP_400_BAD_REQUEST,
-                detail='Cannot create subscription: User already has an active subscription that has not been cancelled',
-            )
-
-    customer_id = await stripe_service.find_or_create_customer(user_id)
-    subscription_price_data = SUBSCRIPTION_PRICE_DATA[billing_session_type.value]
-    checkout_session = await stripe.checkout.Session.create_async(
-        customer=customer_id,
-        line_items=[
-            {
-                'price_data': subscription_price_data,
-                'quantity': 1,
-            }
-        ],
-        mode='subscription',
-        payment_method_types=['card'],
-        saved_payment_method_options={
-            'payment_method_save': 'enabled',
-        },
-        success_url=f'{request.base_url}api/billing/success?session_id={{CHECKOUT_SESSION_ID}}',
-        cancel_url=f'{request.base_url}api/billing/cancel?session_id={{CHECKOUT_SESSION_ID}}',
-        subscription_data={
-            'metadata': {
-                'user_id': user_id,
-                'billing_session_type': billing_session_type.value,
-            }
-        },
-    )
-    logger.info(
-        'created_stripe_subscription_checkout_session',
-        extra={
-            'stripe_customer_id': customer_id,
-            'user_id': user_id,
-            'checkout_session_id': checkout_session.id,
-            'billing_session_type': billing_session_type.value,
-        },
-    )
-    with session_maker() as session:
-        billing_session = BillingSession(
-            id=checkout_session.id,
-            user_id=user_id,
-            price=subscription_price_data['unit_amount'],
-            price_code='NA',
-            billing_session_type=billing_session_type.value,
->>>>>>> f3d9faef
-        )
-        session.add(billing_session)
-        session.commit()
-
-<<<<<<< HEAD
     return CreateBillingSessionResponse(redirect_url=checkout_session.url)
-=======
-    return CreateBillingSessionResponse(
-        redirect_url=typing.cast(str, checkout_session.url)
-    )
-
-
-@billing_router.get('/create-subscription-checkout-session')
-async def create_subscription_checkout_session_via_get(
-    request: Request,
-    billing_session_type: BillingSessionType = BillingSessionType.MONTHLY_SUBSCRIPTION,
-    user_id: str = Depends(get_user_id),
-) -> RedirectResponse:
-    """Create a subscription checkout session using a GET request (For easier copy / paste to URL bar)."""
-    validate_saas_environment(request)
-
-    response = await create_subscription_checkout_session(
-        request, billing_session_type, user_id
-    )
-    return RedirectResponse(response.redirect_url)
->>>>>>> f3d9faef
 
 
 # Callback endpoint for successful Stripe payments - updates user credits and billing session status
@@ -397,195 +275,5 @@
             session.commit()
 
     return RedirectResponse(
-<<<<<<< HEAD
         f'{request.base_url}settings/billing?checkout=cancel', status_code=302
-    )
-=======
-        f'{request.base_url}settings?checkout=cancel', status_code=302
-    )
-
-
-@billing_router.post('/stripe-webhook')
-async def stripe_webhook(request: Request) -> JSONResponse:
-    """Endpoint for stripe webhooks."""
-    payload = await request.body()
-    sig_header = request.headers.get('stripe-signature')
-
-    try:
-        event = stripe.Webhook.construct_event(
-            payload, sig_header, STRIPE_WEBHOOK_SECRET
-        )
-    except ValueError as e:
-        # Invalid payload
-        raise HTTPException(status_code=400, detail=f'Invalid payload: {e}')
-    except stripe.SignatureVerificationError as e:
-        # Invalid signature
-        raise HTTPException(status_code=400, detail=f'Invalid signature: {e}')
-
-    # Handle the event
-    logger.info('stripe_webhook_event', extra={'event': event})
-    event_type = event['type']
-    if event_type == 'invoice.paid':
-        invoice = event['data']['object']
-        amount_paid = invoice.amount_paid
-        metadata = invoice.parent.subscription_details.metadata  # type: ignore
-        billing_session_type = metadata.billing_session_type
-        assert (
-            amount_paid == SUBSCRIPTION_PRICE_DATA[billing_session_type]['unit_amount']
-        )
-        user_id = metadata.user_id
-
-        start_at = datetime.now(UTC)
-        if billing_session_type == BillingSessionType.MONTHLY_SUBSCRIPTION.value:
-            end_at = start_at + relativedelta(months=1)
-        else:
-            raise ValueError(f'unknown_billing_session_type:{billing_session_type}')
-
-        with session_maker() as session:
-            subscription_access = SubscriptionAccess(
-                status='ACTIVE',
-                user_id=user_id,
-                start_at=start_at,
-                end_at=end_at,
-                amount_paid=amount_paid,
-                stripe_invoice_payment_id=invoice.payment_intent,
-                stripe_subscription_id=invoice.subscription,  # Store Stripe subscription ID
-            )
-            session.add(subscription_access)
-            session.commit()
-    elif event_type == 'customer.subscription.updated':
-        subscription = event['data']['object']
-        subscription_id = subscription['id']
-
-        # Handle subscription cancellation
-        if subscription.get('cancel_at_period_end') is True:
-            with session_maker() as session:
-                subscription_access = (
-                    session.query(SubscriptionAccess)
-                    .filter(
-                        SubscriptionAccess.stripe_subscription_id == subscription_id
-                    )
-                    .filter(SubscriptionAccess.status == 'ACTIVE')
-                    .first()
-                )
-
-                if subscription_access and not subscription_access.cancelled_at:
-                    subscription_access.cancelled_at = datetime.now(UTC)
-                    session.merge(subscription_access)
-                    session.commit()
-
-                    logger.info(
-                        'subscription_cancelled_via_webhook',
-                        extra={
-                            'stripe_subscription_id': subscription_id,
-                            'user_id': subscription_access.user_id,
-                            'subscription_access_id': subscription_access.id,
-                        },
-                    )
-    elif event_type == 'customer.subscription.deleted':
-        subscription = event['data']['object']
-        subscription_id = subscription['id']
-
-        with session_maker() as session:
-            subscription_access = (
-                session.query(SubscriptionAccess)
-                .filter(SubscriptionAccess.stripe_subscription_id == subscription_id)
-                .filter(SubscriptionAccess.status == 'ACTIVE')
-                .first()
-            )
-
-            if subscription_access:
-                subscription_access.status = 'DISABLED'
-                subscription_access.updated_at = datetime.now(UTC)
-                session.merge(subscription_access)
-                session.commit()
-
-                # Reset user settings to free tier defaults
-                reset_user_to_free_tier_settings(subscription_access.user_id)
-
-                logger.info(
-                    'subscription_expired_reset_to_free_tier',
-                    extra={
-                        'stripe_subscription_id': subscription_id,
-                        'user_id': subscription_access.user_id,
-                        'subscription_access_id': subscription_access.id,
-                    },
-                )
-    else:
-        logger.info('stripe_webhook_unhandled_event_type', extra={'type': event_type})
-
-    return JSONResponse({'status': 'success'})
-
-
-def reset_user_to_free_tier_settings(user_id: str) -> None:
-    """Reset user settings to free tier defaults when subscription ends."""
-    config = get_config()
-    settings_store = SaasSettingsStore(
-        user_id=user_id, session_maker=session_maker, config=config
-    )
-
-    with session_maker() as session:
-        user_settings = settings_store.get_user_settings_by_keycloak_id(
-            user_id, session
-        )
-
-        if user_settings:
-            user_settings.llm_model = get_default_litellm_model()
-            user_settings.llm_api_key = None
-            user_settings.llm_api_key_for_byor = None
-            user_settings.llm_base_url = LITE_LLM_API_URL
-            user_settings.max_budget_per_task = None
-            user_settings.confirmation_mode = False
-            user_settings.enable_solvability_analysis = False
-            user_settings.security_analyzer = 'llm'
-            user_settings.agent = 'CodeActAgent'
-            user_settings.language = 'en'
-            user_settings.enable_default_condenser = True
-            user_settings.enable_sound_notifications = False
-            user_settings.enable_proactive_conversation_starters = True
-            user_settings.user_consents_to_analytics = False
-
-            session.merge(user_settings)
-            session.commit()
-
-            logger.info(
-                'user_settings_reset_to_free_tier',
-                extra={
-                    'user_id': user_id,
-                    'reset_timestamp': datetime.now(UTC).isoformat(),
-                },
-            )
-
-
-async def _get_litellm_user(client: httpx.AsyncClient, user_id: str) -> dict:
-    """Get a user from litellm with the id matching that given.
-
-    If no such user exists, returns a dummy user in the format:
-    `{'user_id': '<USER_ID>', 'user_info': {'spend': 0}, 'keys': [], 'teams': []}`
-    """
-    response = await client.get(
-        f'{LITE_LLM_API_URL}/user/info?user_id={user_id}',
-        headers={
-            'x-goog-api-key': LITE_LLM_API_KEY,
-        },
-    )
-    response.raise_for_status()
-    return response.json()
-
-
-async def _upsert_litellm_user(
-    client: httpx.AsyncClient, user_id: str, max_budget: float
-):
-    """Insert / Update a user in litellm."""
-    response = await client.post(
-        f'{LITE_LLM_API_URL}/user/update',
-        headers={
-            'x-goog-api-key': LITE_LLM_API_KEY,
-        },
-        json={
-            'user_id': user_id,
-            'max_budget': max_budget,
-        },
-    )
-    response.raise_for_status()
->>>>>>> f3d9faef
+    )