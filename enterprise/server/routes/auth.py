--- conflicted
+++ resolved
@@ -21,11 +21,7 @@
 from server.constants import IS_FEATURE_ENV
 from server.routes.event_webhook import _get_session_api_key, _get_user_id
 from storage.database import session_maker
-<<<<<<< HEAD
 from storage.user import User
-=======
-from storage.saas_settings_store import SaasSettingsStore
->>>>>>> f3d9faef
 from storage.user_settings import UserSettings
 from storage.user_store import UserStore
 
@@ -247,19 +243,7 @@
             f'&state={state}'
         )
 
-<<<<<<< HEAD
     has_accepted_tos = user.accepted_tos is not None
-=======
-    config = get_config()
-    settings_store = SaasSettingsStore(
-        user_id=user_id, session_maker=session_maker, config=config
-    )
-    user_settings = settings_store.get_user_settings_by_keycloak_id(user_id)
-    has_accepted_tos = (
-        user_settings is not None and user_settings.accepted_tos is not None
-    )
-
->>>>>>> f3d9faef
     # If the user hasn't accepted the TOS, redirect to the TOS page
     if not has_accepted_tos:
         encoded_redirect_url = quote(redirect_url, safe='')
