--- conflicted
+++ resolved
@@ -162,8 +162,6 @@
 
 
 @pytest.mark.asyncio
-<<<<<<< HEAD
-=======
 async def test_update_settings_with_litellm_default(
     settings_store, mock_litellm_api, session_maker
 ):
@@ -388,7 +386,6 @@
 
 
 @pytest.mark.asyncio
->>>>>>> 727520f6
 async def test_encryption(settings_store):
     settings_store.user_id = '5594c7b6-f959-4b81-92e9-b09c206f5081'  # GitHub user ID
     settings = Settings(
