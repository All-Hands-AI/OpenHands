--- conflicted
+++ resolved
@@ -446,209 +446,10 @@
 
 
 @pytest.mark.asyncio
-<<<<<<< HEAD
 async def test_create_customer_setup_session_success():
     """Test successful creation of customer setup session."""
     mock_request = Request(scope={'type': 'http', 'headers': []})
     mock_request._base_url = URL('http://test.com/')
-=======
-async def test_cancel_subscription_success():
-    """Test successful subscription cancellation."""
-    from datetime import UTC, datetime
-
-    from storage.subscription_access import SubscriptionAccess
-
-    # Mock active subscription
-    mock_subscription_access = SubscriptionAccess(
-        id=1,
-        status='ACTIVE',
-        user_id='test_user',
-        start_at=datetime.now(UTC),
-        end_at=datetime.now(UTC),
-        amount_paid=2000,
-        stripe_invoice_payment_id='pi_test',
-        stripe_subscription_id='sub_test123',
-        cancelled_at=None,
-    )
-
-    # Mock Stripe subscription response
-    mock_stripe_subscription = MagicMock()
-    mock_stripe_subscription.cancel_at_period_end = True
-
-    with (
-        patch('server.routes.billing.session_maker') as mock_session_maker,
-        patch(
-            'stripe.Subscription.modify_async',
-            AsyncMock(return_value=mock_stripe_subscription),
-        ) as mock_stripe_modify,
-    ):
-        # Setup mock session
-        mock_session = MagicMock()
-        mock_session_maker.return_value.__enter__.return_value = mock_session
-        mock_session.query.return_value.filter.return_value.filter.return_value.filter.return_value.filter.return_value.filter.return_value.first.return_value = mock_subscription_access
-
-        # Call the function
-        result = await cancel_subscription('test_user')
-
-        # Verify Stripe API was called
-        mock_stripe_modify.assert_called_once_with(
-            'sub_test123', cancel_at_period_end=True
-        )
-
-        # Verify database was updated
-        assert mock_subscription_access.cancelled_at is not None
-        mock_session.merge.assert_called_once_with(mock_subscription_access)
-        mock_session.commit.assert_called_once()
-
-        # Verify response
-        assert result.status_code == 200
-
-
-@pytest.mark.asyncio
-async def test_cancel_subscription_no_active_subscription():
-    """Test cancellation when no active subscription exists."""
-    with (
-        patch('server.routes.billing.session_maker') as mock_session_maker,
-    ):
-        # Setup mock session with no subscription found
-        mock_session = MagicMock()
-        mock_session_maker.return_value.__enter__.return_value = mock_session
-        mock_session.query.return_value.filter.return_value.filter.return_value.filter.return_value.filter.return_value.filter.return_value.first.return_value = None
-
-        # Call the function and expect HTTPException
-        with pytest.raises(HTTPException) as exc_info:
-            await cancel_subscription('test_user')
-
-        assert exc_info.value.status_code == 404
-        assert 'No active subscription found' in str(exc_info.value.detail)
-
-
-@pytest.mark.asyncio
-async def test_cancel_subscription_missing_stripe_id():
-    """Test cancellation when subscription has no Stripe ID."""
-    from datetime import UTC, datetime
-
-    from storage.subscription_access import SubscriptionAccess
-
-    # Mock subscription without Stripe ID
-    mock_subscription_access = SubscriptionAccess(
-        id=1,
-        status='ACTIVE',
-        user_id='test_user',
-        start_at=datetime.now(UTC),
-        end_at=datetime.now(UTC),
-        amount_paid=2000,
-        stripe_invoice_payment_id='pi_test',
-        stripe_subscription_id=None,  # Missing Stripe ID
-        cancelled_at=None,
-    )
-
-    with (
-        patch('server.routes.billing.session_maker') as mock_session_maker,
-    ):
-        # Setup mock session
-        mock_session = MagicMock()
-        mock_session_maker.return_value.__enter__.return_value = mock_session
-        mock_session.query.return_value.filter.return_value.filter.return_value.filter.return_value.filter.return_value.filter.return_value.first.return_value = mock_subscription_access
-
-        # Call the function and expect HTTPException
-        with pytest.raises(HTTPException) as exc_info:
-            await cancel_subscription('test_user')
-
-        assert exc_info.value.status_code == 400
-        assert 'missing Stripe subscription ID' in str(exc_info.value.detail)
-
-
-@pytest.mark.asyncio
-async def test_cancel_subscription_stripe_error():
-    """Test cancellation when Stripe API fails."""
-    from datetime import UTC, datetime
-
-    from storage.subscription_access import SubscriptionAccess
-
-    # Mock active subscription
-    mock_subscription_access = SubscriptionAccess(
-        id=1,
-        status='ACTIVE',
-        user_id='test_user',
-        start_at=datetime.now(UTC),
-        end_at=datetime.now(UTC),
-        amount_paid=2000,
-        stripe_invoice_payment_id='pi_test',
-        stripe_subscription_id='sub_test123',
-        cancelled_at=None,
-    )
-
-    with (
-        patch('server.routes.billing.session_maker') as mock_session_maker,
-        patch(
-            'stripe.Subscription.modify_async',
-            AsyncMock(side_effect=stripe.StripeError('API Error')),
-        ),
-    ):
-        # Setup mock session
-        mock_session = MagicMock()
-        mock_session_maker.return_value.__enter__.return_value = mock_session
-        mock_session.query.return_value.filter.return_value.filter.return_value.filter.return_value.filter.return_value.filter.return_value.first.return_value = mock_subscription_access
-
-        # Call the function and expect HTTPException
-        with pytest.raises(HTTPException) as exc_info:
-            await cancel_subscription('test_user')
-
-        assert exc_info.value.status_code == 500
-        assert 'Failed to cancel subscription' in str(exc_info.value.detail)
-
-
-@pytest.mark.asyncio
-async def test_create_subscription_checkout_session_duplicate_prevention(
-    mock_subscription_request,
-):
-    """Test that creating a subscription when user already has active subscription raises error."""
-    from datetime import UTC, datetime
-
-    from storage.subscription_access import SubscriptionAccess
-
-    # Mock active subscription
-    mock_subscription_access = SubscriptionAccess(
-        id=1,
-        status='ACTIVE',
-        user_id='test_user',
-        start_at=datetime.now(UTC),
-        end_at=datetime.now(UTC),
-        amount_paid=2000,
-        stripe_invoice_payment_id='pi_test',
-        stripe_subscription_id='sub_test123',
-        cancelled_at=None,
-    )
-
-    with (
-        patch('server.routes.billing.session_maker') as mock_session_maker,
-        patch('server.routes.billing.validate_saas_environment'),
-    ):
-        # Setup mock session to return existing active subscription
-        mock_session = MagicMock()
-        mock_session_maker.return_value.__enter__.return_value = mock_session
-        mock_session.query.return_value.filter.return_value.filter.return_value.filter.return_value.filter.return_value.filter.return_value.first.return_value = mock_subscription_access
-
-        # Call the function and expect HTTPException
-        with pytest.raises(HTTPException) as exc_info:
-            await create_subscription_checkout_session(
-                mock_subscription_request, user_id='test_user'
-            )
-
-        assert exc_info.value.status_code == 400
-        assert (
-            'user already has an active subscription'
-            in str(exc_info.value.detail).lower()
-        )
-
-
-@pytest.mark.asyncio
-async def test_create_subscription_checkout_session_allows_after_cancellation(
-    mock_subscription_request,
-):
-    """Test that creating a subscription is allowed when previous subscription was cancelled."""
->>>>>>> f3d9faef
 
     mock_customer = 'mock-customer-id'
     mock_session = MagicMock()
@@ -660,28 +461,13 @@
             'integrations.stripe_service.find_or_create_customer_by_user_id',
             AsyncMock(return_value=mock_customer),
         ),
-<<<<<<< HEAD
         patch('stripe.checkout.Session.create_async', mock_create),
     ):
         result = await create_customer_setup_session(mock_request, 'mock_user')
-=======
-        patch('server.routes.billing.validate_saas_environment'),
-    ):
-        # Setup mock session - the query should return None because cancelled subscriptions are filtered out
-        mock_session = MagicMock()
-        mock_session_maker.return_value.__enter__.return_value = mock_session
-        mock_session.query.return_value.filter.return_value.filter.return_value.filter.return_value.filter.return_value.filter.return_value.first.return_value = None
-
-        # Should succeed
-        result = await create_subscription_checkout_session(
-            mock_subscription_request, user_id='test_user'
-        )
->>>>>>> f3d9faef
 
         assert isinstance(result, billing.CreateBillingSessionResponse)
         assert result.redirect_url == 'https://checkout.stripe.com/test-session'
 
-<<<<<<< HEAD
         # Verify Stripe session creation parameters
         mock_create.assert_called_once_with(
             customer=mock_customer,
@@ -689,45 +475,4 @@
             payment_method_types=['card'],
             success_url='http://test.com/?free_credits=success',
             cancel_url='http://test.com/',
-        )
-=======
-
-@pytest.mark.asyncio
-async def test_create_subscription_checkout_session_success_no_existing(
-    mock_subscription_request,
-):
-    """Test successful subscription creation when no existing subscription."""
-
-    mock_session_obj = MagicMock()
-    mock_session_obj.url = 'https://checkout.stripe.com/test-session'
-    mock_session_obj.id = 'test_session_id'
-
-    with (
-        patch('server.routes.billing.session_maker') as mock_session_maker,
-        patch(
-            'integrations.stripe_service.find_or_create_customer',
-            AsyncMock(return_value='cus_test123'),
-        ),
-        patch(
-            'stripe.checkout.Session.create_async',
-            AsyncMock(return_value=mock_session_obj),
-        ),
-        patch(
-            'server.routes.billing.SUBSCRIPTION_PRICE_DATA',
-            {'MONTHLY_SUBSCRIPTION': {'unit_amount': 2000}},
-        ),
-        patch('server.routes.billing.validate_saas_environment'),
-    ):
-        # Setup mock session to return no existing subscription
-        mock_session = MagicMock()
-        mock_session_maker.return_value.__enter__.return_value = mock_session
-        mock_session.query.return_value.filter.return_value.filter.return_value.filter.return_value.filter.return_value.filter.return_value.first.return_value = None
-
-        # Should succeed
-        result = await create_subscription_checkout_session(
-            mock_subscription_request, user_id='test_user'
-        )
-
-        assert isinstance(result, CreateBillingSessionResponse)
-        assert result.redirect_url == 'https://checkout.stripe.com/test-session'
->>>>>>> f3d9faef
+        )