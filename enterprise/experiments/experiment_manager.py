--- conflicted
+++ resolved
@@ -5,10 +5,6 @@
     EXPERIMENT_SYSTEM_PROMPT_EXPERIMENT,
 )
 from experiments.experiment_versions import (
-<<<<<<< HEAD
-    handle_condenser_max_step_experiment,
-=======
->>>>>>> bc86796a
     handle_system_prompt_experiment,
 )
 
@@ -56,24 +52,7 @@
         """
         logger.debug(
             'experiment_manager:run_conversation_variant_test:started',
-<<<<<<< HEAD
-            extra={'user_id': user_id},
-        )
-
-        # Skip all experiment processing if the experiment manager is disabled
-        if not ENABLE_EXPERIMENT_MANAGER:
-            logger.info(
-                'experiment_manager:run_conversation_variant_test:skipped',
-                extra={'reason': 'experiment_manager_disabled'},
-            )
-            return conversation_settings
-
-        # Apply conversation-scoped experiments
-        conversation_settings = handle_condenser_max_step_experiment(
-            user_id, conversation_id, conversation_settings
-=======
             extra={'user_id': user_id, 'conversation_id': conversation_id},
->>>>>>> bc86796a
         )
 
         return conversation_settings
