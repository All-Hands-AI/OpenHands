--- conflicted
+++ resolved
@@ -151,29 +151,7 @@
             'thought': 'None',
         },
     }
-<<<<<<< HEAD
     serialization_deserialization(original_action_dict, FileWriteAction)
-
-
-def test_add_task_action_serialization_deserialization():
-    original_action_dict = {
-        'action': 'add_task',
-        'args': {
-            'parent': 'Test parent',
-            'goal': 'Test goal',
-            'subtasks': [],
-            'thought': '',
-        },
-    }
-    serialization_deserialization(original_action_dict, AddTaskAction)
-
-
-def test_modify_task_action_serialization_deserialization():
-    original_action_dict = {
-        'action': 'modify_task',
-        'args': {'task_id': 1, 'state': 'Test state.', 'thought': ''},
-    }
-    serialization_deserialization(original_action_dict, ModifyTaskAction)
 
 
 def test_legacy_serialization():
@@ -202,7 +180,4 @@
     )
     assert event_dict['args']['blocking'] is False
     assert event_dict['args']['command'] == 'echo "Hello world"'
-    assert event_dict['args']['thought'] == ''
-=======
-    serialization_deserialization(original_action_dict, FileWriteAction)
->>>>>>> 3509456a
+    assert event_dict['args']['thought'] == ''