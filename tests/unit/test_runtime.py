--- conflicted
+++ resolved
@@ -30,7 +30,6 @@
 from opendevin.runtime.client.runtime import EventStreamRuntime
 from opendevin.runtime.plugins import AgentSkillsRequirement, JupyterRequirement
 from opendevin.runtime.server.runtime import ServerRuntime
-from opendevin.runtime.utils import split_bash_commands
 from opendevin.storage import get_file_store
 
 
@@ -322,11 +321,7 @@
     logger.info(obs, extra={'msg_type': 'OBSERVATION'})
 
     assert isinstance(obs, BrowserOutputObservation)
-<<<<<<< HEAD
-    assert obs.url == 'http://localhost:8000'
-=======
     assert 'http://localhost:8000' in obs.url
->>>>>>> b1ea204c
     assert obs.status_code == 200
     assert not obs.error
     assert obs.open_pages_urls == ['http://localhost:8000/']
@@ -339,71 +334,6 @@
     await runtime.close()
 
 
-<<<<<<< HEAD
-def test_split_commands_util():
-    cmds = [
-        'ls -l',
-        'echo -e "hello\nworld"',
-        """
-echo -e "hello it\\'s me"
-""".strip(),
-        """
-echo \\
-    -e 'hello' \\
-    -v
-""".strip(),
-        """
-echo -e 'hello\\nworld\\nare\\nyou\\nthere?'
-""".strip(),
-        """
-echo -e 'hello
-world
-are
-you\\n
-there?'
-""".strip(),
-        """
-echo -e 'hello
-world "
-'
-""".strip(),
-        """
-kubectl apply -f - <<EOF
-apiVersion: v1
-kind: Pod
-metadata:
-  name: busybox-sleep
-spec:
-  containers:
-  - name: busybox
-    image: busybox:1.28
-    args:
-    - sleep
-    - "1000000"
-EOF
-""".strip(),
-        """
-mkdir -p _modules && \
-for month in {01..04}; do
-    for day in {01..05}; do
-        touch "_modules/2024-${month}-${day}-sample.md"
-    done
-done
-""".strip(),
-    ]
-    joined_cmds = '\n'.join(cmds)
-    split_cmds = split_bash_commands(joined_cmds)
-    for s in split_cmds:
-        print('\nCMD')
-        print(s)
-    for i in range(len(cmds)):
-        assert (
-            split_cmds[i].strip() == cmds[i].strip()
-        ), f'At index {i}: {split_cmds[i]} != {cmds[i]}.'
-
-
-=======
->>>>>>> b1ea204c
 @pytest.mark.asyncio
 async def test_multiline_commands(temp_dir, box_class):
     cmds = [
@@ -518,7 +448,6 @@
     assert 'success' in obs.content
 
     await runtime.close()
-<<<<<<< HEAD
     await asyncio.sleep(1)
 
 
@@ -615,6 +544,4 @@
     assert 'foo.txt' in obs.content
 
     await runtime.close()
-=======
->>>>>>> b1ea204c
     await asyncio.sleep(1)