import copy
import tempfile
from pathlib import Path
from unittest.mock import MagicMock, patch

import pytest
from litellm import PromptTokensDetails
from litellm.exceptions import (
    RateLimitError,
)

from openhands.core.config import LLMConfig
from openhands.core.exceptions import OperationCancelled
from openhands.core.message import Message, TextContent
from openhands.llm.llm import LLM
from openhands.llm.metrics import Metrics


@pytest.fixture(autouse=True)
def mock_logger(monkeypatch):
    # suppress logging of completion data to file
    mock_logger = MagicMock()
    monkeypatch.setattr('openhands.llm.debug_mixin.llm_prompt_logger', mock_logger)
    monkeypatch.setattr('openhands.llm.debug_mixin.llm_response_logger', mock_logger)
    monkeypatch.setattr('openhands.llm.llm.logger', mock_logger)
    return mock_logger


@pytest.fixture
def default_config():
    return LLMConfig(
        model='gpt-4o',
        api_key='test_key',
        num_retries=2,
        retry_min_wait=1,
        retry_max_wait=2,
    )


def test_llm_init_with_default_config(default_config):
    llm = LLM(default_config)
    assert llm.config.model == 'gpt-4o'
    assert llm.config.api_key.get_secret_value() == 'test_key'
    assert isinstance(llm.metrics, Metrics)
    assert llm.metrics.model_name == 'gpt-4o'


@patch('openhands.llm.llm.litellm.get_model_info')
def test_llm_init_with_model_info(mock_get_model_info, default_config):
    mock_get_model_info.return_value = {
        'max_input_tokens': 8000,
        'max_output_tokens': 2000,
    }
    llm = LLM(default_config)
    llm.init_model_info()
    assert llm.config.max_input_tokens == 8000
    assert llm.config.max_output_tokens == 2000


@patch('openhands.llm.llm.litellm.get_model_info')
def test_llm_init_without_model_info(mock_get_model_info, default_config):
    mock_get_model_info.side_effect = Exception('Model info not available')
    llm = LLM(default_config)
    llm.init_model_info()
    assert llm.config.max_input_tokens == 4096
    assert llm.config.max_output_tokens == 4096


def test_llm_init_with_custom_config():
    custom_config = LLMConfig(
        model='custom-model',
        api_key='custom_key',
        max_input_tokens=5000,
        max_output_tokens=1500,
        temperature=0.8,
        top_p=0.9,
    )
    llm = LLM(custom_config)
    assert llm.config.model == 'custom-model'
    assert llm.config.api_key.get_secret_value() == 'custom_key'
    assert llm.config.max_input_tokens == 5000
    assert llm.config.max_output_tokens == 1500
    assert llm.config.temperature == 0.8
    assert llm.config.top_p == 0.9


def test_llm_init_with_metrics():
    config = LLMConfig(model='gpt-4o', api_key='test_key')
    metrics = Metrics()
    llm = LLM(config, metrics=metrics)
    assert llm.metrics is metrics
    assert (
        llm.metrics.model_name == 'default'
    )  # because we didn't specify model_name in Metrics init


@patch('openhands.llm.llm.litellm_completion')
@patch('time.time')
def test_response_latency_tracking(mock_time, mock_litellm_completion):
    # Mock time.time() to return controlled values
    mock_time.side_effect = [1000.0, 1002.5]  # Start time, end time (2.5s difference)

    # Mock the completion response with a specific ID
    mock_response = {
        'id': 'test-response-123',
        'choices': [{'message': {'content': 'Test response'}}],
    }
    mock_litellm_completion.return_value = mock_response

    # Create LLM instance and make a completion call
    config = LLMConfig(model='gpt-4o', api_key='test_key')
    llm = LLM(config)
    response = llm.completion(messages=[{'role': 'user', 'content': 'Hello!'}])

    # Verify the response latency was tracked correctly
    assert len(llm.metrics.response_latencies) == 1
    latency_record = llm.metrics.response_latencies[0]
    assert latency_record.model == 'gpt-4o'
    assert (
        latency_record.latency == 2.5
    )  # Should be the difference between our mocked times
    assert latency_record.response_id == 'test-response-123'

    # Verify the completion response was returned correctly
    assert response['id'] == 'test-response-123'
    assert response['choices'][0]['message']['content'] == 'Test response'

    # To make sure the metrics fail gracefully, set the start/end time to go backwards.
    mock_time.side_effect = [1000.0, 999.0]
    llm.completion(messages=[{'role': 'user', 'content': 'Hello!'}])

    # There should now be 2 latencies, the last of which has the value clipped to 0
    assert len(llm.metrics.response_latencies) == 2
    latency_record = llm.metrics.response_latencies[-1]
    assert latency_record.latency == 0.0  # Should be lifted to 0 instead of being -1!


def test_llm_reset():
    llm = LLM(LLMConfig(model='gpt-4o-mini', api_key='test_key'))
    initial_metrics = copy.deepcopy(llm.metrics)
    initial_metrics.add_cost(1.0)
    initial_metrics.add_response_latency(0.5, 'test-id')
    llm.reset()
    assert llm.metrics.accumulated_cost != initial_metrics.accumulated_cost
    assert llm.metrics.costs != initial_metrics.costs
    assert llm.metrics.response_latencies != initial_metrics.response_latencies
    assert isinstance(llm.metrics, Metrics)


@patch('openhands.llm.llm.litellm.get_model_info')
def test_llm_init_with_openrouter_model(mock_get_model_info, default_config):
    default_config.model = 'openrouter:gpt-4o-mini'
    mock_get_model_info.return_value = {
        'max_input_tokens': 7000,
        'max_output_tokens': 1500,
    }
    llm = LLM(default_config)
    llm.init_model_info()
    assert llm.config.max_input_tokens == 7000
    assert llm.config.max_output_tokens == 1500
    mock_get_model_info.assert_called_once_with('openrouter:gpt-4o-mini')


# Tests involving completion and retries


@patch('openhands.llm.llm.litellm_completion')
def test_completion_with_mocked_logger(
    mock_litellm_completion, default_config, mock_logger
):
    mock_litellm_completion.return_value = {
        'choices': [{'message': {'content': 'Test response'}}]
    }

    llm = LLM(config=default_config)
    response = llm.completion(
        messages=[{'role': 'user', 'content': 'Hello!'}],
        stream=False,
    )

    assert response['choices'][0]['message']['content'] == 'Test response'
    assert mock_litellm_completion.call_count == 1

    mock_logger.debug.assert_called()


@pytest.mark.parametrize(
    'exception_class,extra_args,expected_retries',
    [
        (RateLimitError, {'llm_provider': 'test_provider', 'model': 'test_model'}, 2),
    ],
)
@patch('openhands.llm.llm.litellm_completion')
def test_completion_retries(
    mock_litellm_completion,
    default_config,
    exception_class,
    extra_args,
    expected_retries,
):
    mock_litellm_completion.side_effect = [
        exception_class('Test error message', **extra_args),
        {'choices': [{'message': {'content': 'Retry successful'}}]},
    ]

    llm = LLM(config=default_config)
    response = llm.completion(
        messages=[{'role': 'user', 'content': 'Hello!'}],
        stream=False,
    )

    assert response['choices'][0]['message']['content'] == 'Retry successful'
    assert mock_litellm_completion.call_count == expected_retries


@patch('openhands.llm.llm.litellm_completion')
def test_completion_rate_limit_wait_time(mock_litellm_completion, default_config):
    with patch('time.sleep') as mock_sleep:
        mock_litellm_completion.side_effect = [
            RateLimitError(
                'Rate limit exceeded', llm_provider='test_provider', model='test_model'
            ),
            {'choices': [{'message': {'content': 'Retry successful'}}]},
        ]

        llm = LLM(config=default_config)
        response = llm.completion(
            messages=[{'role': 'user', 'content': 'Hello!'}],
            stream=False,
        )

        assert response['choices'][0]['message']['content'] == 'Retry successful'
        assert mock_litellm_completion.call_count == 2

        mock_sleep.assert_called_once()
        wait_time = mock_sleep.call_args[0][0]
        assert (
            default_config.retry_min_wait <= wait_time <= default_config.retry_max_wait
        ), f'Expected wait time between {default_config.retry_min_wait} and {default_config.retry_max_wait} seconds, but got {wait_time}'


@patch('openhands.llm.llm.litellm_completion')
def test_completion_operation_cancelled(mock_litellm_completion, default_config):
    mock_litellm_completion.side_effect = OperationCancelled('Operation cancelled')

    llm = LLM(config=default_config)
    with pytest.raises(OperationCancelled):
        llm.completion(
            messages=[{'role': 'user', 'content': 'Hello!'}],
            stream=False,
        )

    assert mock_litellm_completion.call_count == 1


@patch('openhands.llm.llm.litellm_completion')
def test_completion_keyboard_interrupt(mock_litellm_completion, default_config):
    def side_effect(*args, **kwargs):
        raise KeyboardInterrupt('Simulated KeyboardInterrupt')

    mock_litellm_completion.side_effect = side_effect

    llm = LLM(config=default_config)
    with pytest.raises(OperationCancelled):
        try:
            llm.completion(
                messages=[{'role': 'user', 'content': 'Hello!'}],
                stream=False,
            )
        except KeyboardInterrupt:
            raise OperationCancelled('Operation cancelled due to KeyboardInterrupt')

    assert mock_litellm_completion.call_count == 1


@patch('openhands.llm.llm.litellm_completion')
def test_completion_keyboard_interrupt_handler(mock_litellm_completion, default_config):
    global _should_exit

    def side_effect(*args, **kwargs):
        global _should_exit
        _should_exit = True
        return {'choices': [{'message': {'content': 'Simulated interrupt response'}}]}

    mock_litellm_completion.side_effect = side_effect

    llm = LLM(config=default_config)
    result = llm.completion(
        messages=[{'role': 'user', 'content': 'Hello!'}],
        stream=False,
    )

    assert mock_litellm_completion.call_count == 1
    assert result['choices'][0]['message']['content'] == 'Simulated interrupt response'
    assert _should_exit

    _should_exit = False


@patch('openhands.llm.llm.litellm_completion')
def test_completion_with_litellm_mock(mock_litellm_completion, default_config):
    mock_response = {
        'choices': [{'message': {'content': 'This is a mocked response.'}}]
    }
    mock_litellm_completion.return_value = mock_response

    test_llm = LLM(config=default_config)
    response = test_llm.completion(
        messages=[{'role': 'user', 'content': 'Hello!'}],
        stream=False,
        drop_params=True,
    )

    # Assertions
    assert response['choices'][0]['message']['content'] == 'This is a mocked response.'
    mock_litellm_completion.assert_called_once()

    # Check if the correct arguments were passed to litellm_completion
    call_args = mock_litellm_completion.call_args[1]  # Get keyword arguments
    assert call_args['model'] == default_config.model
    assert call_args['messages'] == [{'role': 'user', 'content': 'Hello!'}]
    assert not call_args['stream']


@patch('openhands.llm.llm.litellm_completion')
def test_completion_with_two_positional_args(mock_litellm_completion, default_config):
    mock_response = {
        'choices': [{'message': {'content': 'Response to positional args.'}}]
    }
    mock_litellm_completion.return_value = mock_response

    test_llm = LLM(config=default_config)
    response = test_llm.completion(
        'some-model-to-be-ignored',
        [{'role': 'user', 'content': 'Hello from positional args!'}],
        stream=False,
    )

    # Assertions
    assert (
        response['choices'][0]['message']['content'] == 'Response to positional args.'
    )
    mock_litellm_completion.assert_called_once()

    # Check if the correct arguments were passed to litellm_completion
    call_args, call_kwargs = mock_litellm_completion.call_args
    assert (
        call_kwargs['model'] == default_config.model
    )  # Should use the model from config, not the first arg
    assert call_kwargs['messages'] == [
        {'role': 'user', 'content': 'Hello from positional args!'}
    ]
    assert not call_kwargs['stream']

    # Ensure the first positional argument (model) was ignored
    assert (
        len(call_args) == 0
    )  # No positional args should be passed to litellm_completion here


@patch('openhands.llm.llm.litellm.token_counter')
def test_get_token_count_with_dict_messages(mock_token_counter, default_config):
    mock_token_counter.return_value = 42
    llm = LLM(default_config)
    messages = [{'role': 'user', 'content': 'Hello!'}]

    token_count = llm.get_token_count(messages)

    assert token_count == 42
    mock_token_counter.assert_called_once_with(
        model=default_config.model, messages=messages, custom_tokenizer=None
    )


@patch('openhands.llm.llm.litellm.token_counter')
def test_get_token_count_with_message_objects(
    mock_token_counter, default_config, mock_logger
):
    llm = LLM(default_config)

    # Create a Message object and its equivalent dict
    message_obj = Message(role='user', content=[TextContent(text='Hello!')])
    message_dict = {'role': 'user', 'content': 'Hello!'}

    # Mock token counter to return different values for each call
    mock_token_counter.side_effect = [42, 42]  # Same value for both cases

    # Get token counts for both formats
    token_count_obj = llm.get_token_count([message_obj])
    token_count_dict = llm.get_token_count([message_dict])

    # Verify both formats get the same token count
    assert token_count_obj == token_count_dict
    assert mock_token_counter.call_count == 2


@patch('openhands.llm.llm.litellm.token_counter')
@patch('openhands.llm.llm.create_pretrained_tokenizer')
def test_get_token_count_with_custom_tokenizer(
    mock_create_tokenizer, mock_token_counter, default_config
):
    mock_tokenizer = MagicMock()
    mock_create_tokenizer.return_value = mock_tokenizer
    mock_token_counter.return_value = 42

    config = copy.deepcopy(default_config)
    config.custom_tokenizer = 'custom/tokenizer'
    llm = LLM(config)
    messages = [{'role': 'user', 'content': 'Hello!'}]

    token_count = llm.get_token_count(messages)

    assert token_count == 42
    mock_create_tokenizer.assert_called_once_with('custom/tokenizer')
    mock_token_counter.assert_called_once_with(
        model=config.model, messages=messages, custom_tokenizer=mock_tokenizer
    )


@patch('openhands.llm.llm.litellm.token_counter')
def test_get_token_count_error_handling(
    mock_token_counter, default_config, mock_logger
):
    mock_token_counter.side_effect = Exception('Token counting failed')
    llm = LLM(default_config)
    messages = [{'role': 'user', 'content': 'Hello!'}]

    token_count = llm.get_token_count(messages)

    assert token_count == 0
    mock_token_counter.assert_called_once()
    mock_logger.error.assert_called_once_with(
        'Error getting token count for\n model gpt-4o\nToken counting failed'
    )


@patch('openhands.llm.llm.litellm_completion')
<<<<<<< HEAD
=======
def test_llm_token_usage(mock_litellm_completion, default_config):
    # This mock response includes usage details with prompt_tokens,
    # completion_tokens, prompt_tokens_details.cached_tokens, and model_extra.cache_creation_input_tokens
    mock_response_1 = {
        'id': 'test-response-usage',
        'choices': [{'message': {'content': 'Usage test response'}}],
        'usage': {
            'prompt_tokens': 12,
            'completion_tokens': 3,
            'prompt_tokens_details': PromptTokensDetails(cached_tokens=2),
            'model_extra': {'cache_creation_input_tokens': 5},
        },
    }

    # Create a second usage scenario to test accumulation and a different response_id
    mock_response_2 = {
        'id': 'test-response-usage-2',
        'choices': [{'message': {'content': 'Second usage test response'}}],
        'usage': {
            'prompt_tokens': 7,
            'completion_tokens': 2,
            'prompt_tokens_details': PromptTokensDetails(cached_tokens=1),
            'model_extra': {'cache_creation_input_tokens': 3},
        },
    }

    # We'll make mock_litellm_completion return these responses in sequence
    mock_litellm_completion.side_effect = [mock_response_1, mock_response_2]

    llm = LLM(config=default_config)

    # First call
    llm.completion(messages=[{'role': 'user', 'content': 'Hello usage!'}])

    # Verify we have exactly one usage record after first call
    token_usage_list = llm.metrics.get()['token_usages']
    assert len(token_usage_list) == 1
    usage_entry_1 = token_usage_list[0]
    assert usage_entry_1['prompt_tokens'] == 12
    assert usage_entry_1['completion_tokens'] == 3
    assert usage_entry_1['cache_read_tokens'] == 2
    assert usage_entry_1['cache_write_tokens'] == 5
    assert usage_entry_1['response_id'] == 'test-response-usage'

    # Second call
    llm.completion(messages=[{'role': 'user', 'content': 'Hello again!'}])

    # Now we expect two usage records total
    token_usage_list = llm.metrics.get()['token_usages']
    assert len(token_usage_list) == 2
    usage_entry_2 = token_usage_list[-1]
    assert usage_entry_2['prompt_tokens'] == 7
    assert usage_entry_2['completion_tokens'] == 2
    assert usage_entry_2['cache_read_tokens'] == 1
    assert usage_entry_2['cache_write_tokens'] == 3
    assert usage_entry_2['response_id'] == 'test-response-usage-2'


@patch('openhands.llm.llm.litellm_completion')
>>>>>>> aa15c9d3
def test_completion_with_log_completions(mock_litellm_completion, default_config):
    with tempfile.TemporaryDirectory() as temp_dir:
        default_config.log_completions = True
        default_config.log_completions_folder = temp_dir
        mock_response = {
            'choices': [{'message': {'content': 'This is a mocked response.'}}]
        }
        mock_litellm_completion.return_value = mock_response

        test_llm = LLM(config=default_config)
        response = test_llm.completion(
            messages=[{'role': 'user', 'content': 'Hello!'}],
            stream=False,
            drop_params=True,
        )
        assert (
            response['choices'][0]['message']['content'] == 'This is a mocked response.'
        )
        files = list(Path(temp_dir).iterdir())
        # Expect a log to be generated
        assert len(files) == 1<|MERGE_RESOLUTION|>--- conflicted
+++ resolved
@@ -435,8 +435,6 @@
 
 
 @patch('openhands.llm.llm.litellm_completion')
-<<<<<<< HEAD
-=======
 def test_llm_token_usage(mock_litellm_completion, default_config):
     # This mock response includes usage details with prompt_tokens,
     # completion_tokens, prompt_tokens_details.cached_tokens, and model_extra.cache_creation_input_tokens
@@ -496,7 +494,6 @@
 
 
 @patch('openhands.llm.llm.litellm_completion')
->>>>>>> aa15c9d3
 def test_completion_with_log_completions(mock_litellm_completion, default_config):
     with tempfile.TemporaryDirectory() as temp_dir:
         default_config.log_completions = True
