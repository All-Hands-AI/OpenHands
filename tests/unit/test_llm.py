--- conflicted
+++ resolved
@@ -1110,7 +1110,6 @@
     assert llm.config.max_output_tokens is None  # Default value
 
 
-<<<<<<< HEAD
 def test_llm_update_config_basic(default_config):
     """Test basic LLM configuration update functionality."""
     llm = LLM(default_config)
@@ -1324,8 +1323,6 @@
     # Original config should also be unchanged
     assert original_config.temperature == 0.0
     assert original_config.model == 'gpt-4o'
-=======
-# Gemini Performance Optimization Tests
 
 
 def test_gemini_model_keeps_none_reasoning_effort():
@@ -1523,4 +1520,3 @@
     # Verify temperature and top_p were removed for reasoning models
     assert 'temperature' not in call_kwargs
     assert 'top_p' not in call_kwargs
->>>>>>> a32a6230
