--- conflicted
+++ resolved
@@ -435,29 +435,6 @@
 
 
 @patch('openhands.llm.llm.litellm_completion')
-<<<<<<< HEAD
-def test_completion_with_log_completions(mock_litellm_completion, default_config):
-    with tempfile.TemporaryDirectory() as temp_dir:
-        default_config.log_completions = True
-        default_config.log_completions_folder = temp_dir
-        mock_response = {
-            'choices': [{'message': {'content': 'This is a mocked response.'}}]
-        }
-        mock_litellm_completion.return_value = mock_response
-
-        test_llm = LLM(config=default_config)
-        response = test_llm.completion(
-            messages=[{'role': 'user', 'content': 'Hello!'}],
-            stream=False,
-            drop_params=True,
-        )
-        assert (
-            response['choices'][0]['message']['content'] == 'This is a mocked response.'
-        )
-        files = list(Path(temp_dir).iterdir())
-        # Expect a log to be generated
-        assert len(files) == 1
-=======
 def test_llm_token_usage(mock_litellm_completion, default_config):
     # This mock response includes usage details with prompt_tokens,
     # completion_tokens, prompt_tokens_details.cached_tokens, and model_extra.cache_creation_input_tokens
@@ -514,4 +491,27 @@
     assert usage_entry_2['cache_read_tokens'] == 1
     assert usage_entry_2['cache_write_tokens'] == 3
     assert usage_entry_2['response_id'] == 'test-response-usage-2'
->>>>>>> ecd573fe
+
+
+@patch('openhands.llm.llm.litellm_completion')
+def test_completion_with_log_completions(mock_litellm_completion, default_config):
+    with tempfile.TemporaryDirectory() as temp_dir:
+        default_config.log_completions = True
+        default_config.log_completions_folder = temp_dir
+        mock_response = {
+            'choices': [{'message': {'content': 'This is a mocked response.'}}]
+        }
+        mock_litellm_completion.return_value = mock_response
+
+        test_llm = LLM(config=default_config)
+        response = test_llm.completion(
+            messages=[{'role': 'user', 'content': 'Hello!'}],
+            stream=False,
+            drop_params=True,
+        )
+        assert (
+            response['choices'][0]['message']['content'] == 'This is a mocked response.'
+        )
+        files = list(Path(temp_dir).iterdir())
+        # Expect a log to be generated
+        assert len(files) == 1