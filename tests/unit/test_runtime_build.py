--- conflicted
+++ resolved
@@ -40,13 +40,10 @@
 def mock_docker_client():
     mock_client = MagicMock(spec=docker.DockerClient)
     mock_client.version.return_value = {
-<<<<<<< HEAD
         'Version': '20.10.0',
-=======
-        'Version': '20.10.0'
->>>>>>> db7c3d4b
         'Components': [
-            {'Name': 'Engine', 'Version': '20.10.0'},]
+            {'Name': 'Engine', 'Version': '20.10.0'}
+        ]
     }  # Ensure version is >= 18.09
     return mock_client
 
@@ -619,13 +616,10 @@
 def test_image_exists_local(docker_runtime_builder):
     mock_client = MagicMock()
     mock_client.version.return_value = {
-<<<<<<< HEAD
         'Version': '20.10.0',
-=======
-        'Version': '20.10.0'
->>>>>>> db7c3d4b
         'Components': [
-            {'Name': 'Engine', 'Version': '20.10.0'},]
+            {'Name': 'Engine', 'Version': '20.10.0'}
+        ]
     }  # Ensure version is >= 18.09
     builder = DockerRuntimeBuilder(mock_client)
     image_name = 'existing-local:image'  # The mock pretends this exists by default
@@ -635,13 +629,10 @@
 def test_image_exists_not_found():
     mock_client = MagicMock()
     mock_client.version.return_value = {
-<<<<<<< HEAD
         'Version': '20.10.0',
-=======
-        'Version': '20.10.0'
->>>>>>> db7c3d4b
         'Components': [
-            {'Name': 'Engine', 'Version': '20.10.0'},]
+            {'Name': 'Engine', 'Version': '20.10.0'}
+        ]
     }  # Ensure version is >= 18.09
     mock_client.images.get.side_effect = docker.errors.ImageNotFound(
         "He doesn't like you!"
