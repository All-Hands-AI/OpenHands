from unittest.mock import Mock

import pytest
from litellm import ModelResponse

from openhands.agenthub.codeact_agent.codeact_agent import CodeActAgent
from openhands.core.config import AgentConfig, LLMConfig
from openhands.events.action import MessageAction
from openhands.llm.llm import LLM


@pytest.fixture
def mock_llm():
    llm = LLM(
        LLMConfig(
            model='claude-3-5-sonnet-20241022',
            api_key='fake',
            caching_prompt=True,
        )
    )
    return llm


@pytest.fixture
def codeact_agent(mock_llm):
    config = AgentConfig()
    return CodeActAgent(mock_llm, config)


def response_mock(content: str, tool_call_id: str):
    class MockModelResponse:
        def __init__(self, content, tool_call_id):
            self.choices = [
                {
                    'message': {
                        'content': content,
                        'tool_calls': [
                            {
                                'function': {
                                    'id': tool_call_id,
                                    'name': 'execute_bash',
                                    'arguments': '{}',
                                }
                            }
                        ],
                    }
                }
            ]

        def model_dump(self):
            return {'choices': self.choices}

    return ModelResponse(**MockModelResponse(content, tool_call_id).model_dump())


def test_get_messages(codeact_agent: CodeActAgent):
    # Add some events to history
    history = list()
    message_action_1 = MessageAction('Initial user message')
    message_action_1._source = 'user'
    history.append(message_action_1)
    message_action_2 = MessageAction('Sure!')
    message_action_2._source = 'assistant'
    history.append(message_action_2)
    message_action_3 = MessageAction('Hello, agent!')
    message_action_3._source = 'user'
    history.append(message_action_3)
    message_action_4 = MessageAction('Hello, user!')
    message_action_4._source = 'assistant'
    history.append(message_action_4)
    message_action_5 = MessageAction('Laaaaaaaast!')
    message_action_5._source = 'user'
    history.append(message_action_5)

    codeact_agent.reset()
    messages = codeact_agent._get_messages(
        Mock(history=history, max_iterations=5, iteration=0)
    )

    assert (
        len(messages) == 6
    )  # System, initial user + user message, agent message, last user message
    assert messages[0].content[0].cache_prompt  # system message
    assert messages[1].role == 'user'
    assert messages[1].content[0].text.endswith('Initial user message')
    # we add cache breakpoint to the last 3 user messages
    assert messages[1].content[0].cache_prompt

    assert messages[3].role == 'user'
    assert messages[3].content[0].text == ('Hello, agent!')
    assert messages[3].content[0].cache_prompt
    assert messages[4].role == 'assistant'
    assert messages[4].content[0].text == 'Hello, user!'
    assert not messages[4].content[0].cache_prompt
    assert messages[5].role == 'user'
    assert messages[5].content[0].text.startswith('Laaaaaaaast!')
    assert messages[5].content[0].cache_prompt


def test_get_messages_prompt_caching(codeact_agent: CodeActAgent):
    history = list()
    # Add multiple user and agent messages
    for i in range(15):
        message_action_user = MessageAction(f'User message {i}')
        message_action_user._source = 'user'
        history.append(message_action_user)
        message_action_agent = MessageAction(f'Agent message {i}')
        message_action_agent._source = 'assistant'
        history.append(message_action_agent)

    codeact_agent.reset()
    messages = codeact_agent._get_messages(
        Mock(history=history, max_iterations=10, iteration=5)
    )

    # Check that only the last two user messages have cache_prompt=True
    cached_user_messages = [
        msg
        for msg in messages
        if msg.role in ('user', 'system') and msg.content[0].cache_prompt
    ]
    assert (
        len(cached_user_messages) == 4
    )  # Including the initial system+user + 2 last user message

    # Verify that these are indeed the last two user messages (from start)
    assert cached_user_messages[0].content[0].text.startswith('You are OpenHands agent')
    assert cached_user_messages[2].content[0].text.startswith('User message 1')
    assert cached_user_messages[3].content[0].text.startswith('User message 1')


<<<<<<< HEAD
def test_get_messages_with_cmd_action(codeact_agent: CodeActAgent):
    if codeact_agent.config.function_calling:
        pytest.skip('Skipping this test for function calling')

    history = list()

    # Add a mix of actions and observations
    message_action_1 = MessageAction(
        "Let's list the contents of the current directory."
    )
    message_action_1._source = 'user'
    history.append(message_action_1)

    cmd_action_1 = CmdRunAction('ls -l', thought='List files in current directory')
    cmd_action_1._source = 'agent'
    cmd_action_1._id = 'cmd_1'
    history.append(cmd_action_1)

    cmd_observation_1 = CmdOutputObservation(
        content='total 0\n-rw-r--r-- 1 user group 0 Jan 1 00:00 file1.txt\n-rw-r--r-- 1 user group 0 Jan 1 00:00 file2.txt',
        command='ls -l',
        exit_code=0,
    )
    cmd_observation_1._source = 'user'
    history.append(cmd_observation_1)

    message_action_2 = MessageAction("Now, let's create a new directory.")
    message_action_2._source = 'agent'
    history.append(message_action_2)

    cmd_action_2 = CmdRunAction('mkdir new_directory', thought='Create a new directory')
    cmd_action_2._source = 'agent'
    cmd_action_2._id = 'cmd_2'
    history.append(cmd_action_2)

    cmd_observation_2 = CmdOutputObservation(
        content='',
        command='mkdir new_directory',
        exit_code=0,
    )
    cmd_observation_2._source = 'user'
    history.append(cmd_observation_2)

    codeact_agent.reset()
    messages = codeact_agent._get_messages(
        Mock(history=history, max_iterations=5, iteration=0)
    )

    # Assert the presence of key elements in the messages
    assert (
        messages[1]
        .content[-1]
        .text.startswith("Let's list the contents of the current directory.")
    )  # user, included in the initial message
    if not codeact_agent.config.function_calling:
        assert any(
            'List files in current directory\n<execute_bash>\nls -l\n</execute_bash>'
            in msg.content[0].text
            for msg in messages
        )  # agent
    assert any(
        'total 0\n-rw-r--r-- 1 user group 0 Jan 1 00:00 file1.txt\n-rw-r--r-- 1 user group 0 Jan 1 00:00 file2.txt'
        in msg.content[0].text
        for msg in messages
    )  # user, observation
    assert any(
        "Now, let's create a new directory." in msg.content[0].text for msg in messages
    )  # agent
    if not codeact_agent.config.function_calling:
        assert messages[4].content[1].text.startswith('Create a new directory')  # agent
    assert any(
        'finished with exit code 0' in msg.content[0].text for msg in messages
    )  # user, observation
    assert (
        messages[5].content[0].text.startswith('OBSERVATION:\n\n')
    )  # user, observation

    # prompt cache is added to the system message
    assert messages[0].content[0].cache_prompt
    # and the first initial user message
    assert messages[1].content[-1].cache_prompt
    # and to the last two user messages
    assert messages[3].content[0].cache_prompt
    assert messages[5].content[0].cache_prompt

    # reminder is added to the last user message
    if not codeact_agent.config.function_calling:
        assert 'ENVIRONMENT REMINDER: You have 5 turns' in messages[5].content[1].text


=======
>>>>>>> 00ffc33d
def test_prompt_caching_headers(codeact_agent: CodeActAgent):
    history = list()
    # Setup
    msg1 = MessageAction('Hello, agent!')
    msg1._source = 'user'
    history.append(msg1)
    msg2 = MessageAction('Hello, user!')
    msg2._source = 'agent'
    history.append(msg2)

    mock_state = Mock()
    mock_state.history = history
    mock_state.max_iterations = 5
    mock_state.iteration = 0

    codeact_agent.reset()

    # Create a mock for litellm_completion
    def check_headers(**kwargs):
        assert 'extra_headers' in kwargs
        assert 'anthropic-beta' in kwargs['extra_headers']
        assert kwargs['extra_headers']['anthropic-beta'] == 'prompt-caching-2024-07-31'
        return ModelResponse(
            choices=[{'message': {'content': 'Hello! How can I assist you today?'}}]
        )

    codeact_agent.llm._completion_unwrapped = check_headers
    result = codeact_agent.step(mock_state)

    # Assert
    assert isinstance(result, MessageAction)
    assert result.content == 'Hello! How can I assist you today?'<|MERGE_RESOLUTION|>--- conflicted
+++ resolved
@@ -129,99 +129,6 @@
     assert cached_user_messages[3].content[0].text.startswith('User message 1')
 
 
-<<<<<<< HEAD
-def test_get_messages_with_cmd_action(codeact_agent: CodeActAgent):
-    if codeact_agent.config.function_calling:
-        pytest.skip('Skipping this test for function calling')
-
-    history = list()
-
-    # Add a mix of actions and observations
-    message_action_1 = MessageAction(
-        "Let's list the contents of the current directory."
-    )
-    message_action_1._source = 'user'
-    history.append(message_action_1)
-
-    cmd_action_1 = CmdRunAction('ls -l', thought='List files in current directory')
-    cmd_action_1._source = 'agent'
-    cmd_action_1._id = 'cmd_1'
-    history.append(cmd_action_1)
-
-    cmd_observation_1 = CmdOutputObservation(
-        content='total 0\n-rw-r--r-- 1 user group 0 Jan 1 00:00 file1.txt\n-rw-r--r-- 1 user group 0 Jan 1 00:00 file2.txt',
-        command='ls -l',
-        exit_code=0,
-    )
-    cmd_observation_1._source = 'user'
-    history.append(cmd_observation_1)
-
-    message_action_2 = MessageAction("Now, let's create a new directory.")
-    message_action_2._source = 'agent'
-    history.append(message_action_2)
-
-    cmd_action_2 = CmdRunAction('mkdir new_directory', thought='Create a new directory')
-    cmd_action_2._source = 'agent'
-    cmd_action_2._id = 'cmd_2'
-    history.append(cmd_action_2)
-
-    cmd_observation_2 = CmdOutputObservation(
-        content='',
-        command='mkdir new_directory',
-        exit_code=0,
-    )
-    cmd_observation_2._source = 'user'
-    history.append(cmd_observation_2)
-
-    codeact_agent.reset()
-    messages = codeact_agent._get_messages(
-        Mock(history=history, max_iterations=5, iteration=0)
-    )
-
-    # Assert the presence of key elements in the messages
-    assert (
-        messages[1]
-        .content[-1]
-        .text.startswith("Let's list the contents of the current directory.")
-    )  # user, included in the initial message
-    if not codeact_agent.config.function_calling:
-        assert any(
-            'List files in current directory\n<execute_bash>\nls -l\n</execute_bash>'
-            in msg.content[0].text
-            for msg in messages
-        )  # agent
-    assert any(
-        'total 0\n-rw-r--r-- 1 user group 0 Jan 1 00:00 file1.txt\n-rw-r--r-- 1 user group 0 Jan 1 00:00 file2.txt'
-        in msg.content[0].text
-        for msg in messages
-    )  # user, observation
-    assert any(
-        "Now, let's create a new directory." in msg.content[0].text for msg in messages
-    )  # agent
-    if not codeact_agent.config.function_calling:
-        assert messages[4].content[1].text.startswith('Create a new directory')  # agent
-    assert any(
-        'finished with exit code 0' in msg.content[0].text for msg in messages
-    )  # user, observation
-    assert (
-        messages[5].content[0].text.startswith('OBSERVATION:\n\n')
-    )  # user, observation
-
-    # prompt cache is added to the system message
-    assert messages[0].content[0].cache_prompt
-    # and the first initial user message
-    assert messages[1].content[-1].cache_prompt
-    # and to the last two user messages
-    assert messages[3].content[0].cache_prompt
-    assert messages[5].content[0].cache_prompt
-
-    # reminder is added to the last user message
-    if not codeact_agent.config.function_calling:
-        assert 'ENVIRONMENT REMINDER: You have 5 turns' in messages[5].content[1].text
-
-
-=======
->>>>>>> 00ffc33d
 def test_prompt_caching_headers(codeact_agent: CodeActAgent):
     history = list()
     # Setup
