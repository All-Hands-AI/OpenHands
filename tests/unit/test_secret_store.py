from __future__ import annotations

from types import MappingProxyType
from typing import Any

from pydantic import SecretStr

<<<<<<< HEAD
from openhands.integrations.provider import (
    CustomSecret,
    ProviderToken,
    ProviderType,
    SecretStore,
)
=======
from openhands.integrations.provider import ProviderToken, ProviderType
from openhands.storage.data_models.user_secrets import UserSecrets
>>>>>>> ae990d3c


class TestUserSecrets:
    def test_adding_only_provider_tokens(self):
        """Test adding only provider tokens to the UserSecrets."""
        # Create provider tokens
        github_token = ProviderToken(
            token=SecretStr('github-token-123'), user_id='user1'
        )
        gitlab_token = ProviderToken(
            token=SecretStr('gitlab-token-456'), user_id='user2'
        )

        # Create a store with only provider tokens
        provider_tokens = {
            ProviderType.GITHUB: github_token,
            ProviderType.GITLAB: gitlab_token,
        }

        # Initialize the store with a dict that will be converted to MappingProxyType
        store = UserSecrets(provider_tokens=provider_tokens)

        # Verify the tokens were added correctly
        assert isinstance(store.provider_tokens, MappingProxyType)
        assert len(store.provider_tokens) == 2
        assert (
            store.provider_tokens[ProviderType.GITHUB].token.get_secret_value()
            == 'github-token-123'
        )
        assert store.provider_tokens[ProviderType.GITHUB].user_id == 'user1'
        assert (
            store.provider_tokens[ProviderType.GITLAB].token.get_secret_value()
            == 'gitlab-token-456'
        )
        assert store.provider_tokens[ProviderType.GITLAB].user_id == 'user2'

        # Verify custom_secrets is empty
        assert isinstance(store.custom_secrets, MappingProxyType)
        assert len(store.custom_secrets) == 0

    def test_adding_only_custom_secrets(self):
        """Test adding only custom secrets to the UserSecrets."""
        # Create custom secrets
        custom_secrets = {
            'API_KEY': CustomSecret(
                secret=SecretStr('api-key-123'), description='API key'
            ),
            'DATABASE_PASSWORD': CustomSecret(
                secret=SecretStr('db-pass-456'), description='Database password'
            ),
        }

        # Initialize the store with custom secrets
        store = UserSecrets(custom_secrets=custom_secrets)

        # Verify the custom secrets were added correctly
        assert isinstance(store.custom_secrets, MappingProxyType)
        assert len(store.custom_secrets) == 2
        assert (
            store.custom_secrets['API_KEY'].secret.get_secret_value() == 'api-key-123'
        )
        assert (
            store.custom_secrets['DATABASE_PASSWORD'].secret.get_secret_value()
            == 'db-pass-456'
        )

        # Verify provider_tokens is empty
        assert isinstance(store.provider_tokens, MappingProxyType)
        assert len(store.provider_tokens) == 0

    def test_initializing_with_mixed_types(self):
        """Test initializing the store with mixed types (dict and MappingProxyType)."""
        # Create provider tokens as a dict
        provider_tokens_dict = {
            ProviderType.GITHUB: {'token': 'github-token-123', 'user_id': 'user1'},
        }

        # Create custom secrets as a MappingProxyType
        custom_secret = CustomSecret(
            secret=SecretStr('api-key-123'), description='API key'
        )
        custom_secrets_proxy = MappingProxyType({'API_KEY': custom_secret})

        # Test with dict for provider_tokens and MappingProxyType for custom_secrets
        store1 = UserSecrets(
            provider_tokens=provider_tokens_dict, custom_secrets=custom_secrets_proxy
        )

        assert isinstance(store1.provider_tokens, MappingProxyType)
        assert isinstance(store1.custom_secrets, MappingProxyType)
        assert (
            store1.provider_tokens[ProviderType.GITHUB].token.get_secret_value()
            == 'github-token-123'
        )
        assert (
            store1.custom_secrets['API_KEY'].secret.get_secret_value() == 'api-key-123'
        )

        # Test with MappingProxyType for provider_tokens and dict for custom_secrets
        provider_token = ProviderToken(
            token=SecretStr('gitlab-token-456'), user_id='user2'
        )
        provider_tokens_proxy = MappingProxyType({ProviderType.GITLAB: provider_token})

<<<<<<< HEAD
        # Create custom secrets as a dict
        custom_secrets_dict = {
            'API_KEY': {'secret': 'api-key-123', 'description': 'API key'}
        }

        store2 = SecretStore(
=======
        store2 = UserSecrets(
>>>>>>> ae990d3c
            provider_tokens=provider_tokens_proxy, custom_secrets=custom_secrets_dict
        )

        assert isinstance(store2.provider_tokens, MappingProxyType)
        assert isinstance(store2.custom_secrets, MappingProxyType)
        assert (
            store2.provider_tokens[ProviderType.GITLAB].token.get_secret_value()
            == 'gitlab-token-456'
        )
        assert (
            store2.custom_secrets['API_KEY'].secret.get_secret_value() == 'api-key-123'
        )

    def test_model_copy_update_fields(self):
        """Test using model_copy to update fields without affecting other fields."""
        # Create initial store
        github_token = ProviderToken(
            token=SecretStr('github-token-123'), user_id='user1'
        )
        custom_secret = {
            'API_KEY': CustomSecret(
                secret=SecretStr('api-key-123'), description='API key'
            )
        }

        initial_store = UserSecrets(
            provider_tokens=MappingProxyType({ProviderType.GITHUB: github_token}),
            custom_secrets=MappingProxyType(custom_secret),
        )

        # Update only provider_tokens
        gitlab_token = ProviderToken(
            token=SecretStr('gitlab-token-456'), user_id='user2'
        )
        updated_provider_tokens = MappingProxyType(
            {ProviderType.GITHUB: github_token, ProviderType.GITLAB: gitlab_token}
        )

        updated_store1 = initial_store.model_copy(
            update={'provider_tokens': updated_provider_tokens}
        )

        # Verify provider_tokens was updated but custom_secrets remains the same
        assert len(updated_store1.provider_tokens) == 2
        assert (
            updated_store1.provider_tokens[ProviderType.GITHUB].token.get_secret_value()
            == 'github-token-123'
        )
        assert (
            updated_store1.provider_tokens[ProviderType.GITLAB].token.get_secret_value()
            == 'gitlab-token-456'
        )
        assert len(updated_store1.custom_secrets) == 1
        assert (
            updated_store1.custom_secrets['API_KEY'].secret.get_secret_value()
            == 'api-key-123'
        )

        # Update only custom_secrets
        updated_custom_secrets = MappingProxyType(
            {
                'API_KEY': CustomSecret(
                    secret=SecretStr('api-key-123'), description='API key'
                ),
                'DATABASE_PASSWORD': CustomSecret(
                    secret=SecretStr('db-pass-456'), description='DB password'
                ),
            }
        )

        updated_store2 = initial_store.model_copy(
            update={'custom_secrets': updated_custom_secrets}
        )

        # Verify custom_secrets was updated but provider_tokens remains the same
        assert len(updated_store2.provider_tokens) == 1
        assert (
            updated_store2.provider_tokens[ProviderType.GITHUB].token.get_secret_value()
            == 'github-token-123'
        )
        assert len(updated_store2.custom_secrets) == 2
        assert (
            updated_store2.custom_secrets['API_KEY'].secret.get_secret_value()
            == 'api-key-123'
        )
        assert (
            updated_store2.custom_secrets['DATABASE_PASSWORD'].secret.get_secret_value()
            == 'db-pass-456'
        )

    def test_serialization_with_expose_secrets(self):
        """Test serializing the UserSecrets with expose_secrets=True."""
        # Create a store with both provider tokens and custom secrets
        github_token = ProviderToken(
            token=SecretStr('github-token-123'), user_id='user1'
        )
        custom_secrets = {
            'API_KEY': CustomSecret(
                secret=SecretStr('api-key-123'), description='API key'
            )
        }

        store = UserSecrets(
            provider_tokens=MappingProxyType({ProviderType.GITHUB: github_token}),
            custom_secrets=MappingProxyType(custom_secrets),
        )

        # Test serialization with expose_secrets=True
        serialized_provider_tokens = store.provider_tokens_serializer(
            store.provider_tokens, SerializationInfo(context={'expose_secrets': True})
        )

        serialized_custom_secrets = store.custom_secrets_serializer(
            store.custom_secrets, SerializationInfo(context={'expose_secrets': True})
        )

        # Verify provider tokens are exposed
        assert serialized_provider_tokens['github']['token'] == 'github-token-123'
        assert serialized_provider_tokens['github']['user_id'] == 'user1'

        # Verify custom secrets are exposed
        assert serialized_custom_secrets['API_KEY']['secret'] == 'api-key-123'
        assert serialized_custom_secrets['API_KEY']['description'] == 'API key'

        # Test serialization with expose_secrets=False (default)
        hidden_provider_tokens = store.provider_tokens_serializer(
            store.provider_tokens, SerializationInfo(context={'expose_secrets': False})
        )

        hidden_custom_secrets = store.custom_secrets_serializer(
            store.custom_secrets, SerializationInfo(context={'expose_secrets': False})
        )

        # Verify provider tokens are hidden
        assert hidden_provider_tokens['github']['token'] != 'github-token-123'
        assert '**' in hidden_provider_tokens['github']['token']

        # Verify custom secrets are hidden
        assert hidden_custom_secrets['API_KEY']['secret'] != 'api-key-123'
        assert '**' in hidden_custom_secrets['API_KEY']['secret']

    def test_initializing_provider_tokens_with_mixed_value_types(self):
        """Test initializing provider tokens with both plain strings and SecretStr objects."""
        # Create provider tokens with mixed value types
        # Note: The ProviderToken.from_value method only accepts plain strings in the token field
        # when passed as a dictionary, not SecretStr objects
        provider_tokens_dict = {
            ProviderType.GITHUB: {
                'token': 'github-token-123',  # Plain string
                'user_id': 'user1',
            },
            ProviderType.GITLAB: {
                'token': 'gitlab-token-456',  # Also using plain string
                'user_id': 'user2',
            },
        }

        # For the second provider, create a ProviderToken directly
        gitlab_token = ProviderToken(
            token=SecretStr('gitlab-token-456'), user_id='user2'
        )

        # Create a mixed dictionary with both a dict and a ProviderToken object
        mixed_provider_tokens = {
            ProviderType.GITHUB: provider_tokens_dict[ProviderType.GITHUB],  # Dict
            ProviderType.GITLAB: gitlab_token,  # ProviderToken object
        }

        # Initialize the store
        store = UserSecrets(provider_tokens=mixed_provider_tokens)

        # Verify all tokens are converted to SecretStr
        assert isinstance(store.provider_tokens, MappingProxyType)
        assert len(store.provider_tokens) == 2

        # Check GitHub token (was plain string in a dict)
        github_token = store.provider_tokens[ProviderType.GITHUB]
        assert isinstance(github_token.token, SecretStr)
        assert github_token.token.get_secret_value() == 'github-token-123'
        assert github_token.user_id == 'user1'

        # Check GitLab token (was a ProviderToken object)
        gitlab_token_result = store.provider_tokens[ProviderType.GITLAB]
        assert isinstance(gitlab_token_result.token, SecretStr)
        assert gitlab_token_result.token.get_secret_value() == 'gitlab-token-456'
        assert gitlab_token_result.user_id == 'user2'

    def test_initializing_custom_secrets_with_mixed_value_types(self):
        """Test initializing custom secrets with both plain strings and SecretStr objects."""
        # Create custom secrets with mixed value types
        custom_secrets_dict = {
            'API_KEY': {
                'secret': 'api-key-123',
                'description': 'API key',
            },  # Dict format
            'DATABASE_PASSWORD': CustomSecret(
                secret=SecretStr('db-pass-456'), description='DB password'
            ),  # CustomSecret object
        }

        # Initialize the store
        store = UserSecrets(custom_secrets=custom_secrets_dict)

        # Verify all secrets are converted to CustomSecret objects
        assert isinstance(store.custom_secrets, MappingProxyType)
        assert len(store.custom_secrets) == 2

        # Check API_KEY (was dict)
        assert isinstance(store.custom_secrets['API_KEY'], CustomSecret)
        assert (
            store.custom_secrets['API_KEY'].secret.get_secret_value() == 'api-key-123'
        )
        assert store.custom_secrets['API_KEY'].description == 'API key'

        # Check DATABASE_PASSWORD (was CustomSecret)
        assert isinstance(store.custom_secrets['DATABASE_PASSWORD'], CustomSecret)
        assert (
            store.custom_secrets['DATABASE_PASSWORD'].secret.get_secret_value()
            == 'db-pass-456'
        )
        assert store.custom_secrets['DATABASE_PASSWORD'].description == 'DB password'


# Mock class for SerializationInfo since it's not directly importable
class SerializationInfo:
    def __init__(self, context: dict[str, Any] | None = None):
        self.context = context or {}<|MERGE_RESOLUTION|>--- conflicted
+++ resolved
@@ -5,17 +5,12 @@
 
 from pydantic import SecretStr
 
-<<<<<<< HEAD
 from openhands.integrations.provider import (
     CustomSecret,
     ProviderToken,
     ProviderType,
-    SecretStore,
 )
-=======
-from openhands.integrations.provider import ProviderToken, ProviderType
 from openhands.storage.data_models.user_secrets import UserSecrets
->>>>>>> ae990d3c
 
 
 class TestUserSecrets:
@@ -120,16 +115,12 @@
         )
         provider_tokens_proxy = MappingProxyType({ProviderType.GITLAB: provider_token})
 
-<<<<<<< HEAD
         # Create custom secrets as a dict
         custom_secrets_dict = {
             'API_KEY': {'secret': 'api-key-123', 'description': 'API key'}
         }
 
-        store2 = SecretStore(
-=======
         store2 = UserSecrets(
->>>>>>> ae990d3c
             provider_tokens=provider_tokens_proxy, custom_secrets=custom_secrets_dict
         )
 
