import os
import shutil
from unittest.mock import patch

import pytest

from opendevin.core.config import config
from opendevin.runtime.docker.exec_box import DockerExecBox
from opendevin.runtime.docker.local_box import LocalBox
from opendevin.runtime.docker.ssh_box import DockerSSHBox, split_bash_commands
from opendevin.runtime.plugins import AgentSkillsRequirement, JupyterRequirement


@pytest.fixture
def clean_up_workspace():
    folder = config.workspace_base
    for filename in os.listdir(folder):
        file_path = os.path.join(folder, filename)
        try:
            if os.path.isfile(file_path) or os.path.islink(file_path):
                os.unlink(file_path)
            elif os.path.isdir(file_path):
                shutil.rmtree(file_path)
        except Exception as e:
            print('Failed to delete %s. Reason: %s' % (file_path, e))

    print('Cleaned up workspace.')


def test_env_vars():
    os.environ['SANDBOX_ENV_FOOBAR'] = 'BAZ'
    for box_class in [DockerSSHBox, DockerExecBox, LocalBox]:
        box = box_class()
        box.add_to_env('QUUX', 'abc"def')
        assert box._env['FOOBAR'] == 'BAZ'
        assert box._env['QUUX'] == 'abc"def'
        exit_code, output = box.execute('echo $FOOBAR $QUUX')
        assert exit_code == 0, 'The exit code should be 0.'
        assert output.strip() == 'BAZ abc"def', f'Output: {output} for {box_class}'


def test_split_commands():
    cmds = [
        'ls -l',
        'echo -e "hello\nworld"',
        """
echo -e 'hello it\\'s me'
""".strip(),
        """
echo \\
    -e 'hello' \\
    -v
""".strip(),
        """
echo -e 'hello\\nworld\\nare\\nyou\\nthere?'
""".strip(),
        """
echo -e 'hello
world
are
you\\n
there?'
""".strip(),
        """
echo -e 'hello
world "
'
""".strip(),
        """
kubectl apply -f - <<EOF
apiVersion: v1
kind: Pod
metadata:
  name: busybox-sleep
spec:
  containers:
  - name: busybox
    image: busybox:1.28
    args:
    - sleep
    - "1000000"
EOF
""".strip(),
    ]
    joined_cmds = '\n'.join(cmds)
    split_cmds = split_bash_commands(joined_cmds)
    for s in split_cmds:
        print('\nCMD')
        print(s)
    cmds = [
        c.replace('\\\n', '') for c in cmds
    ]  # The function strips escaped newlines, but this shouldn't matter
    assert (
        split_cmds == cmds
    ), 'The split commands should be the same as the input commands.'


def test_ssh_box_run_as_devin():
    with patch.object(config, 'run_as_devin', new='true'), patch.object(
        config, 'sandbox_type', new='ssh'
    ):
        for box in [
            DockerSSHBox()
        ]:  # FIXME: permission error on mkdir test for exec box
            exit_code, output = box.execute('ls -l')
            assert exit_code == 0, (
                'The exit code should be 0 for ' + box.__class__.__name__
            )
            assert output.strip() == 'total 0'

            exit_code, output = box.execute('ls -l')
            assert exit_code == 0, 'The exit code should be 0.'
            assert output.strip() == 'total 0'

            exit_code, output = box.execute('mkdir test')
            assert exit_code == 0, 'The exit code should be 0.'
            assert output.strip() == ''

            exit_code, output = box.execute('ls -l')
            assert exit_code == 0, 'The exit code should be 0.'
            assert (
                'opendevin' in output
            ), "The output should contain username 'opendevin'"
            assert 'test' in output, 'The output should contain the test directory'

            exit_code, output = box.execute('touch test/foo.txt')
            assert exit_code == 0, 'The exit code should be 0.'
            assert output.strip() == ''

            exit_code, output = box.execute('ls -l test')
            assert exit_code == 0, 'The exit code should be 0.'
            assert 'foo.txt' in output, 'The output should contain the foo.txt file'
            box.close()


def test_ssh_box_multi_line_cmd_run_as_devin(clean_up_workspace):
    with patch.object(config, 'run_as_devin', new='true'), patch.object(
        config, 'sandbox_type', new='ssh'
    ):
        for box in [DockerSSHBox(), DockerExecBox()]:
            exit_code, output = box.execute('pwd && ls -l')
            assert exit_code == 0, (
                'The exit code should be 0 for ' + box.__class__.__name__
            )
            expected_lines = ['/workspace', 'total 0']
            line_sep = '\r\n' if isinstance(box, DockerSSHBox) else '\n'
            assert output == line_sep.join(expected_lines), (
                'The output should be the same as the input for '
                + box.__class__.__name__
            )
            box.close()


def test_ssh_box_stateful_cmd_run_as_devin(clean_up_workspace):
    with patch.object(config, 'run_as_devin', new='true'), patch.object(
        config, 'sandbox_type', new='ssh'
    ):
        for box in [
            DockerSSHBox()
        ]:  # FIXME: DockerExecBox() does not work with stateful commands
            exit_code, output = box.execute('mkdir test')
            assert exit_code == 0, 'The exit code should be 0.'
            assert output.strip() == ''

            exit_code, output = box.execute('cd test')
            assert exit_code == 0, (
                'The exit code should be 0 for ' + box.__class__.__name__
            )
            assert output.strip() == '', (
                'The output should be empty for ' + box.__class__.__name__
            )

            exit_code, output = box.execute('pwd')
            assert exit_code == 0, (
                'The exit code should be 0 for ' + box.__class__.__name__
            )
            assert output.strip() == '/workspace/test', (
                'The output should be /workspace for ' + box.__class__.__name__
            )
            box.close()


def test_ssh_box_failed_cmd_run_as_devin():
    with patch.object(config, 'run_as_devin', new='true'), patch.object(
        config, 'sandbox_type', new='ssh'
    ):
        for box in [DockerSSHBox(), DockerExecBox()]:
            exit_code, output = box.execute('non_existing_command')
            assert exit_code != 0, (
                'The exit code should not be 0 for a failed command for '
                + box.__class__.__name__
            )
            box.close()


def test_single_multiline_command():
    with patch.object(config, 'run_as_devin', new='true'), patch.object(
        config, 'sandbox_type', new='ssh'
    ):
        for box in [DockerSSHBox(), DockerExecBox()]:
            exit_code, output = box.execute('echo \\\n -e "foo"')
            assert exit_code == 0, (
                'The exit code should be 0 for ' + box.__class__.__name__
            )
            if isinstance(box, DockerExecBox):
                assert output == 'foo', (
                    'The output should be the same as the input for '
                    + box.__class__.__name__
                )
            else:
                # FIXME: why is there a `>` in the output? Probably PS2?
                assert output == '> foo', (
                    'The output should be the same as the input for '
                    + box.__class__.__name__
                )
            box.close()


def test_multiline_echo():
    with patch.object(config, 'run_as_devin', new='true'), patch.object(
        config, 'sandbox_type', new='ssh'
    ):
        for box in [DockerSSHBox(), DockerExecBox()]:
            exit_code, output = box.execute('echo -e "hello\nworld"')
            assert exit_code == 0, (
                'The exit code should be 0 for ' + box.__class__.__name__
            )
            if isinstance(box, DockerExecBox):
                assert output == 'hello\nworld', (
                    'The output should be the same as the input for '
                    + box.__class__.__name__
                )
            else:
                # FIXME: why is there a `>` in the output?
                assert output == '> hello\r\nworld', (
                    'The output should be the same as the input for '
                    + box.__class__.__name__
                )
            box.close()


def test_sandbox_whitespace():
    with patch.object(config, 'run_as_devin', new='true'), patch.object(
        config, 'sandbox_type', new='ssh'
    ):
        for box in [DockerSSHBox(), DockerExecBox()]:
            exit_code, output = box.execute('echo -e "\\n\\n\\n"')
            assert exit_code == 0, (
                'The exit code should be 0 for ' + box.__class__.__name__
            )
            if isinstance(box, DockerExecBox):
                assert output == '\n\n\n', (
                    'The output should be the same as the input for '
                    + box.__class__.__name__
                )
            else:
                assert output == '\r\n\r\n\r\n', (
                    'The output should be the same as the input for '
                    + box.__class__.__name__
                )
            box.close()


def test_sandbox_jupyter_plugin():
    with patch.object(config, 'run_as_devin', new='true'), patch.object(
        config, 'sandbox_type', new='ssh'
    ):
        for box in [DockerSSHBox()]:
            box.init_plugins([JupyterRequirement])
            exit_code, output = box.execute('echo "print(1)" | execute_cli')
            print(output)
            assert exit_code == 0, (
                'The exit code should be 0 for ' + box.__class__.__name__
            )
            assert output == '1\r\n', (
                'The output should be the same as the input for '
                + box.__class__.__name__
            )
            box.close()


def _test_sandbox_jupyter_agentskills_fileop_pwd_impl(box):
    box.init_plugins([AgentSkillsRequirement, JupyterRequirement])
    exit_code, output = box.execute('mkdir test')
    print(output)
    assert exit_code == 0, 'The exit code should be 0 for ' + box.__class__.__name__

    exit_code, output = box.execute('echo "create_file(\'hello.py\')" | execute_cli')
    print(output)
    assert exit_code == 0, 'The exit code should be 0 for ' + box.__class__.__name__
    assert output.strip().split('\r\n') == (
        '[File: /workspace/hello.py (1 lines total)]\r\n'
        '1|\r\n'
        '[File hello.py created.]'
    ).strip().split('\r\n')

    exit_code, output = box.execute('cd test')
    print(output)
    assert exit_code == 0, 'The exit code should be 0 for ' + box.__class__.__name__

    exit_code, output = box.execute('echo "create_file(\'hello.py\')" | execute_cli')
    print(output)
    assert exit_code == 0, 'The exit code should be 0 for ' + box.__class__.__name__
    assert output.strip().split('\r\n') == (
        '[File: /workspace/test/hello.py (1 lines total)]\r\n'
        '1|\r\n'
        '[File hello.py created.]'
    ).strip().split('\r\n')

    if config.enable_auto_lint:
        # edit file, but make a mistake in indentation
        exit_code, output = box.execute(
            'echo "edit_file(\'hello.py\', 1, 1, \'  print(\\"hello world\\")\')" | execute_cli'
        )
        print(output)
        assert exit_code == 0, 'The exit code should be 0 for ' + box.__class__.__name__
        assert output.strip().split('\r\n') == (
            """
[Your proposed edit has introduced new syntax error(s). Please understand the errors and retry your edit command.]
ERRORS:
hello.py:1:3: E999 IndentationError: unexpected indent
[This is how your edit would have looked if applied]
-------------------------------------------------
1|  print("hello world")
-------------------------------------------------

[This is the original code before your edit]
-------------------------------------------------
1|
-------------------------------------------------
Your changes have NOT been applied. Please fix your edit command and try again.
You either need to 1) Specify the correct start/end line arguments or 2) Correct your edit code.
DO NOT re-run the same failed edit command. Running it again will lead to the same error.
"""
        ).strip().split('\n')

    # edit file with correct indentation
    exit_code, output = box.execute(
        'echo "edit_file(\'hello.py\', 1, 1, \'print(\\"hello world\\")\')" | execute_cli'
    )
    print(output)
    assert exit_code == 0, 'The exit code should be 0 for ' + box.__class__.__name__
    assert output.strip().split('\r\n') == (
        """
[File: /workspace/test/hello.py (1 lines total after edit)]
1|print("hello world")
[File updated. Please review the changes and make sure they are correct (correct indentation, no duplicate lines, etc). Edit the file again if necessary.]
"""
    ).strip().split('\n')

    exit_code, output = box.execute('rm -rf /workspace/*')
    assert exit_code == 0, 'The exit code should be 0 for ' + box.__class__.__name__
    box.close()


<<<<<<< HEAD
def test_sandbox_jupyter_agentskills_fileop_pwd(clean_up_workspace):
    with patch.object(config, 'run_as_devin', new='true'), patch.object(
=======
def test_sandbox_jupyter_agentskills_fileop_pwd(temp_dir):
    # get a temporary directory
    with patch.object(config, 'workspace_base', new=temp_dir), patch.object(
        config, 'workspace_mount_path', new=temp_dir
    ), patch.object(config, 'run_as_devin', new=True), patch.object(
>>>>>>> 58191e0a
        config, 'sandbox_type', new='ssh'
    ), patch.object(config, 'enable_auto_lint', new=True):
        assert config.enable_auto_lint
        for box in [DockerSSHBox()]:
            _test_sandbox_jupyter_agentskills_fileop_pwd_impl(box)


@pytest.mark.skipif(
    os.getenv('TEST_IN_CI') != 'true',
    reason='The unittest need to download image, so only run on CI',
)
def test_agnostic_sandbox_jupyter_agentskills_fileop_pwd():
    for base_sandbox_image in ['ubuntu:22.04', 'debian:11']:
        # get a temporary directory
<<<<<<< HEAD
        with patch.object(config, 'run_as_devin', new='true'), patch.object(
=======
        with patch.object(config, 'workspace_base', new=temp_dir), patch.object(
            config, 'workspace_mount_path', new=temp_dir
        ), patch.object(config, 'run_as_devin', new=True), patch.object(
>>>>>>> 58191e0a
            config, 'sandbox_type', new='ssh'
        ), patch.object(
            config, 'sandbox_container_image', new=base_sandbox_image
        ), patch.object(config, 'enable_auto_lint', new=False):
            assert not config.enable_auto_lint
            for box in [DockerSSHBox()]:
                _test_sandbox_jupyter_agentskills_fileop_pwd_impl(box)<|MERGE_RESOLUTION|>--- conflicted
+++ resolved
@@ -353,16 +353,8 @@
     box.close()
 
 
-<<<<<<< HEAD
 def test_sandbox_jupyter_agentskills_fileop_pwd(clean_up_workspace):
-    with patch.object(config, 'run_as_devin', new='true'), patch.object(
-=======
-def test_sandbox_jupyter_agentskills_fileop_pwd(temp_dir):
-    # get a temporary directory
-    with patch.object(config, 'workspace_base', new=temp_dir), patch.object(
-        config, 'workspace_mount_path', new=temp_dir
-    ), patch.object(config, 'run_as_devin', new=True), patch.object(
->>>>>>> 58191e0a
+    with patch.object(config, 'run_as_devin', new=True), patch.object(
         config, 'sandbox_type', new='ssh'
     ), patch.object(config, 'enable_auto_lint', new=True):
         assert config.enable_auto_lint
@@ -377,13 +369,7 @@
 def test_agnostic_sandbox_jupyter_agentskills_fileop_pwd():
     for base_sandbox_image in ['ubuntu:22.04', 'debian:11']:
         # get a temporary directory
-<<<<<<< HEAD
-        with patch.object(config, 'run_as_devin', new='true'), patch.object(
-=======
-        with patch.object(config, 'workspace_base', new=temp_dir), patch.object(
-            config, 'workspace_mount_path', new=temp_dir
-        ), patch.object(config, 'run_as_devin', new=True), patch.object(
->>>>>>> 58191e0a
+        with patch.object(config, 'run_as_devin', new=True), patch.object(
             config, 'sandbox_type', new='ssh'
         ), patch.object(
             config, 'sandbox_container_image', new=base_sandbox_image
