--- conflicted
+++ resolved
@@ -384,8 +384,7 @@
         mock_session.prompt_async.side_effect = EOFError
         mock_create_session.return_value = mock_session
 
-<<<<<<< HEAD
-        result = await read_confirmation_input()
+        result = await read_confirmation_input(config=MagicMock(spec=OpenHandsConfig))
         assert result == 'no'
 
 
@@ -429,8 +428,4 @@
         call_args = mock_prompt_session.call_args
         assert 'input' not in call_args.kwargs or call_args.kwargs.get('input') is None
 
-        assert result == mock_session
-=======
-        result = await read_confirmation_input(config=MagicMock(spec=OpenHandsConfig))
-        assert result == 'no'
->>>>>>> 722fabfa
+        assert result == mock_session