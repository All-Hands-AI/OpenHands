--- conflicted
+++ resolved
@@ -10,8 +10,9 @@
 def assert_sandbox_config(
     config: SandboxConfig,
     base_container_image = SandboxConfig.model_fields["base_container_image"].default,
-    runtime_container_image = f'ghcr.io/all-hands-ai/runtime:mock-nikolaik',  # Default to mock version
+    runtime_container_image = "ghcr.io/all-hands-ai/runtime:0.38.0-nikolaik",
     local_runtime_url = SandboxConfig.model_fields["local_runtime_url"].default,
+    user_id = SandboxConfig.model_fields["user_id"].default,
 ):
     """Helper function to assert the properties of the SandboxConfig object."""
     assert isinstance(config, SandboxConfig)
@@ -21,8 +22,8 @@
     assert config.use_host_network is False
     assert config.timeout == 300
     assert config.local_runtime_url == local_runtime_url
+    assert config.user_id == user_id
 
-<<<<<<< HEAD
 class TestSandboxContainerConfig:
     """Test cases for SandboxContainerConfig"""
 
@@ -129,105 +130,4 @@
             runtime_container_image="runtime-image",
             local_runtime_url="http://localhost",
             user_id=1000
-        )
-=======
-def test_setup_sandbox_config_default():
-    """Test default configuration when no images provided and not experimental"""
-    with mock.patch('openhands.__version__', 'mock'):
-        config = IssueResolver._setup_sandbox_config(
-            base_container_image=None,
-            runtime_container_image=None,
-            is_experimental=False,
-        )
-
-        assert_sandbox_config(
-            config,
-            runtime_container_image='ghcr.io/all-hands-ai/runtime:mock-nikolaik'
-        )
-
-
-def test_setup_sandbox_config_both_images():
-    """Test that providing both container images raises ValueError"""
-    with pytest.raises(ValueError, match="Cannot provide both runtime and base container images."):
-        IssueResolver._setup_sandbox_config(
-            base_container_image="base-image",
-            runtime_container_image="runtime-image",
-            is_experimental=False,
-        )
-
-def test_setup_sandbox_config_base_only():
-    """Test configuration when only base_container_image is provided"""
-    base_image = "custom-base-image"
-    config = IssueResolver._setup_sandbox_config(
-        base_container_image=base_image,
-        runtime_container_image=None,
-        is_experimental=False,
-    )
-
-    assert_sandbox_config(
-        config,
-        base_container_image=base_image,
-        runtime_container_image=None
-    )
-
-def test_setup_sandbox_config_runtime_only():
-    """Test configuration when only runtime_container_image is provided"""
-    runtime_image = "custom-runtime-image"
-    config = IssueResolver._setup_sandbox_config(
-        base_container_image=None,
-        runtime_container_image=runtime_image,
-        is_experimental=False,
-    )
-
-    assert_sandbox_config(
-        config,
-        runtime_container_image=runtime_image
-    )
- 
-def test_setup_sandbox_config_experimental():
-    """Test configuration when experimental mode is enabled"""
-    with mock.patch('openhands.__version__', 'mock'):
-        config = IssueResolver._setup_sandbox_config(
-            base_container_image=None,
-            runtime_container_image=None,
-            is_experimental=True,
-        )
-
-        assert_sandbox_config(
-            config,
-            runtime_container_image=None
-        )
-
-@mock.patch("openhands.resolver.resolve_issue.os.getuid", return_value=0)
-@mock.patch("openhands.resolver.resolve_issue.get_unique_uid", return_value=1001)
-def test_setup_sandbox_config_gitlab_ci(mock_get_unique_uid, mock_getuid):
-    """Test GitLab CI specific configuration when running as root"""
-    with mock.patch('openhands.__version__', 'mock'):
-        with mock.patch.object(IssueResolver, "GITLAB_CI", True):
-            config = IssueResolver._setup_sandbox_config(
-                base_container_image=None,
-                runtime_container_image=None,
-                is_experimental=False,
-            )
-            
-            assert_sandbox_config(
-                config,
-                local_runtime_url="http://localhost"
-            )
-
-@mock.patch("openhands.resolver.resolve_issue.os.getuid", return_value=1000)
-def test_setup_sandbox_config_gitlab_ci_non_root(mock_getuid):
-    """Test GitLab CI configuration when not running as root"""
-    with mock.patch('openhands.__version__', 'mock'):
-        with mock.patch.object(IssueResolver, "GITLAB_CI", True):
-            config = IssueResolver._setup_sandbox_config(
-                base_container_image=None,
-                runtime_container_image=None,
-                is_experimental=False,
-            )
-
-            assert_sandbox_config(
-                config,
-                local_runtime_url="http://localhost"
-            )
->>>>>>> b8d3027c
+        )