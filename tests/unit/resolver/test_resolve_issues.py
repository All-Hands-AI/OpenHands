import os
import tempfile
from unittest.mock import AsyncMock, MagicMock, patch

import pytest

from openhands.core.config import LLMConfig
from openhands.events.action import CmdRunAction
from openhands.events.observation import (
    CmdOutputMetadata,
    CmdOutputObservation,
    NullObservation,
)
from openhands.llm.llm import LLM
from openhands.resolver.github import GithubIssueHandler, GithubPRHandler
from openhands.resolver.issue import Issue, ReviewThread
from openhands.resolver.issue_definitions import ServiceContext, ServiceContextPR
from openhands.resolver.resolve_issue import (
    complete_runtime,
    initialize_runtime,
    process_issue,
)
from openhands.resolver.resolver_output import ResolverOutput


@pytest.fixture
def mock_output_dir():
    with tempfile.TemporaryDirectory() as temp_dir:
        repo_path = os.path.join(temp_dir, 'repo')
        # Initialize a GitHub repo in "repo" and add a commit with "README.md"
        os.makedirs(repo_path)
        os.system(f'git init {repo_path}')
        readme_path = os.path.join(repo_path, 'README.md')
        with open(readme_path, 'w') as f:
            f.write('hello world')
        os.system(f'git -C {repo_path} add README.md')
        os.system(f"git -C {repo_path} commit -m 'Initial commit'")
        yield temp_dir


@pytest.fixture
def mock_subprocess():
    with patch('subprocess.check_output') as mock_check_output:
        yield mock_check_output


@pytest.fixture
def mock_os():
    with patch('os.system') as mock_system, patch('os.path.join') as mock_join:
        yield mock_system, mock_join


@pytest.fixture
def mock_prompt_template():
    return 'Issue: {{ body }}\n\nPlease fix this issue.'


@pytest.fixture
def mock_followup_prompt_template():
    return 'Issue context: {{ issues }}\n\nReview comments: {{ review_comments }}\n\nReview threads: {{ review_threads }}\n\nFiles: {{ files }}\n\nThread comments: {{ thread_context }}\n\nPlease fix this issue.'


def create_cmd_output(exit_code: int, content: str, command: str):
    return CmdOutputObservation(
        content=content,
        command=command,
        metadata=CmdOutputMetadata(exit_code=exit_code),
    )


def test_initialize_runtime():
    mock_runtime = MagicMock()
    mock_runtime.run_action.side_effect = [
        create_cmd_output(exit_code=0, content='', command='cd /workspace'),
        create_cmd_output(
            exit_code=0, content='', command='git config --global core.pager ""'
        ),
    ]

    initialize_runtime(mock_runtime)

    assert mock_runtime.run_action.call_count == 2
    mock_runtime.run_action.assert_any_call(CmdRunAction(command='cd /workspace'))
    mock_runtime.run_action.assert_any_call(
        CmdRunAction(command='git config --global core.pager ""')
    )


<<<<<<< HEAD
def test_download_issues():
=======
@pytest.mark.asyncio
async def test_resolve_issue_no_issues_found():
    from openhands.resolver.resolve_issue import resolve_issue

    # Mock dependencies
    mock_handler = MagicMock()
    mock_handler.get_converted_issues.return_value = []  # Return empty list

    with patch(
        'openhands.resolver.resolve_issue.issue_handler_factory',
        return_value=mock_handler,
    ):
        with pytest.raises(ValueError) as exc_info:
            await resolve_issue(
                owner='test-owner',
                repo='test-repo',
                token='test-token',
                username='test-user',
                max_iterations=5,
                output_dir='/tmp',
                llm_config=LLMConfig(model='test', api_key='test'),
                runtime_container_image='test-image',
                prompt_template='test-template',
                issue_type='pr',
                repo_instruction=None,
                issue_number=5432,
                comment_id=None,
            )

        assert 'No issues found for issue number 5432' in str(exc_info.value)
        assert 'test-owner/test-repo' in str(exc_info.value)
        assert 'exists in the repository' in str(exc_info.value)
        assert 'correct permissions' in str(exc_info.value)


def test_download_issues_from_github():
>>>>>>> 1c726764
    llm_config = LLMConfig(model='test', api_key='test')
    handler = ServiceContext(GithubIssueHandler('owner', 'repo', 'token'), llm_config)

    mock_issues_response = MagicMock()
    mock_issues_response.json.side_effect = [
        [
            {'number': 1, 'title': 'Issue 1', 'body': 'This is an issue'},
            {
                'number': 2,
                'title': 'PR 1',
                'body': 'This is a pull request',
                'pull_request': {},
            },
            {'number': 3, 'title': 'Issue 2', 'body': 'This is another issue'},
        ],
        None,
    ]
    mock_issues_response.raise_for_status = MagicMock()

    mock_comments_response = MagicMock()
    mock_comments_response.json.return_value = []
    mock_comments_response.raise_for_status = MagicMock()

    def get_mock_response(url, *args, **kwargs):
        if '/comments' in url:
            return mock_comments_response
        return mock_issues_response

    with patch('requests.get', side_effect=get_mock_response):
        issues = handler.get_converted_issues(issue_numbers=[1, 3])

    assert len(issues) == 2
    assert handler.issue_type == 'issue'
    assert all(isinstance(issue, Issue) for issue in issues)
    assert [issue.number for issue in issues] == [1, 3]
    assert [issue.title for issue in issues] == ['Issue 1', 'Issue 2']
    assert [issue.review_comments for issue in issues] == [None, None]
    assert [issue.closing_issues for issue in issues] == [None, None]
    assert [issue.thread_ids for issue in issues] == [None, None]


def test_download_pr():
    llm_config = LLMConfig(model='test', api_key='test')
    handler = ServiceContextPR(GithubPRHandler('owner', 'repo', 'token'), llm_config)
    mock_pr_response = MagicMock()
    mock_pr_response.json.side_effect = [
        [
            {
                'number': 1,
                'title': 'PR 1',
                'body': 'This is a pull request',
                'head': {'ref': 'b1'},
            },
            {
                'number': 2,
                'title': 'My PR',
                'body': 'This is another pull request',
                'head': {'ref': 'b2'},
            },
            {'number': 3, 'title': 'PR 3', 'body': 'Final PR', 'head': {'ref': 'b3'}},
        ],
        None,
    ]
    mock_pr_response.raise_for_status = MagicMock()

    # Mock for PR comments response
    mock_comments_response = MagicMock()
    mock_comments_response.json.return_value = []  # No PR comments
    mock_comments_response.raise_for_status = MagicMock()

    # Mock for GraphQL request (for download_pr_metadata)
    mock_graphql_response = MagicMock()
    mock_graphql_response.json.side_effect = lambda: {
        'data': {
            'repository': {
                'pullRequest': {
                    'closingIssuesReferences': {
                        'edges': [
                            {'node': {'body': 'Issue 1 body', 'number': 1}},
                            {'node': {'body': 'Issue 2 body', 'number': 2}},
                        ]
                    },
                    'reviewThreads': {
                        'edges': [
                            {
                                'node': {
                                    'isResolved': False,
                                    'id': '1',
                                    'comments': {
                                        'nodes': [
                                            {
                                                'body': 'Unresolved comment 1',
                                                'path': '/frontend/header.tsx',
                                            },
                                            {'body': 'Follow up thread'},
                                        ]
                                    },
                                }
                            },
                            {
                                'node': {
                                    'isResolved': True,
                                    'id': '2',
                                    'comments': {
                                        'nodes': [
                                            {
                                                'body': 'Resolved comment 1',
                                                'path': '/some/file.py',
                                            }
                                        ]
                                    },
                                }
                            },
                            {
                                'node': {
                                    'isResolved': False,
                                    'id': '3',
                                    'comments': {
                                        'nodes': [
                                            {
                                                'body': 'Unresolved comment 3',
                                                'path': '/another/file.py',
                                            }
                                        ]
                                    },
                                }
                            },
                        ]
                    },
                }
            }
        }
    }

    mock_graphql_response.raise_for_status = MagicMock()

    def get_mock_response(url, *args, **kwargs):
        if '/comments' in url:
            return mock_comments_response
        return mock_pr_response

    with patch('requests.get', side_effect=get_mock_response):
        with patch('requests.post', return_value=mock_graphql_response):
            issues = handler.get_converted_issues(issue_numbers=[1, 2, 3])

    assert len(issues) == 3
    assert handler.issue_type == 'pr'
    assert all(isinstance(issue, Issue) for issue in issues)
    assert [issue.number for issue in issues] == [1, 2, 3]
    assert [issue.title for issue in issues] == ['PR 1', 'My PR', 'PR 3']
    assert [issue.head_branch for issue in issues] == ['b1', 'b2', 'b3']

    assert len(issues[0].review_threads) == 2  # Only unresolved threads
    assert (
        issues[0].review_threads[0].comment
        == 'Unresolved comment 1\n---\nlatest feedback:\nFollow up thread\n'
    )
    assert issues[0].review_threads[0].files == ['/frontend/header.tsx']
    assert (
        issues[0].review_threads[1].comment
        == 'latest feedback:\nUnresolved comment 3\n'
    )
    assert issues[0].review_threads[1].files == ['/another/file.py']
    assert issues[0].closing_issues == ['Issue 1 body', 'Issue 2 body']
    assert issues[0].thread_ids == ['1', '3']


@pytest.mark.asyncio
async def test_complete_runtime():
    mock_runtime = MagicMock()
    mock_runtime.run_action.side_effect = [
        create_cmd_output(exit_code=0, content='', command='cd /workspace'),
        create_cmd_output(
            exit_code=0, content='', command='git config --global core.pager ""'
        ),
        create_cmd_output(
            exit_code=0,
            content='',
            command='git config --global --add safe.directory /workspace',
        ),
        create_cmd_output(
            exit_code=0, content='', command='git diff base_commit_hash fix'
        ),
        create_cmd_output(exit_code=0, content='git diff content', command='git apply'),
    ]

    result = await complete_runtime(mock_runtime, 'base_commit_hash')

    assert result == {'git_patch': 'git diff content'}
    assert mock_runtime.run_action.call_count == 5


@pytest.mark.asyncio
async def test_process_issue(mock_output_dir, mock_prompt_template):
    # Mock dependencies
    mock_create_runtime = MagicMock()
    mock_initialize_runtime = AsyncMock()
    mock_run_controller = AsyncMock()
    mock_complete_runtime = AsyncMock()
    handler_instance = MagicMock()

    # Set up test data
    issue = Issue(
        owner='test_owner',
        repo='test_repo',
        number=1,
        title='Test Issue',
        body='This is a test issue',
    )
    base_commit = 'abcdef1234567890'
    repo_instruction = 'Resolve this repo'
    max_iterations = 5
    llm_config = LLMConfig(model='test_model', api_key='test_api_key')
    runtime_container_image = 'test_image:latest'

    # Test cases for different scenarios
    test_cases = [
        {
            'name': 'successful_run',
            'run_controller_return': MagicMock(
                history=[NullObservation(content='')],
                metrics=MagicMock(
                    get=MagicMock(return_value={'test_result': 'passed'})
                ),
                last_error=None,
            ),
            'run_controller_raises': None,
            'expected_success': True,
            'expected_error': None,
            'expected_explanation': 'Issue resolved successfully',
        },
        {
            'name': 'value_error',
            'run_controller_return': None,
            'run_controller_raises': ValueError('Test value error'),
            'expected_success': False,
            'expected_error': 'Agent failed to run or crashed',
            'expected_explanation': 'Agent failed to run',
        },
        {
            'name': 'runtime_error',
            'run_controller_return': None,
            'run_controller_raises': RuntimeError('Test runtime error'),
            'expected_success': False,
            'expected_error': 'Agent failed to run or crashed',
            'expected_explanation': 'Agent failed to run',
        },
        {
            'name': 'json_decode_error',
            'run_controller_return': MagicMock(
                history=[NullObservation(content='')],
                metrics=MagicMock(
                    get=MagicMock(return_value={'test_result': 'passed'})
                ),
                last_error=None,
            ),
            'run_controller_raises': None,
            'expected_success': True,
            'expected_error': None,
            'expected_explanation': 'Non-JSON explanation',
            'is_pr': True,
            'comment_success': [
                True,
                False,
            ],  # To trigger the PR success logging code path
        },
    ]

    for test_case in test_cases:
        # Reset mocks
        mock_create_runtime.reset_mock()
        mock_initialize_runtime.reset_mock()
        mock_run_controller.reset_mock()
        mock_complete_runtime.reset_mock()
        handler_instance.reset_mock()

        # Mock return values
        mock_create_runtime.return_value = MagicMock(connect=AsyncMock())
        if test_case['run_controller_raises']:
            mock_run_controller.side_effect = test_case['run_controller_raises']
        else:
            mock_run_controller.return_value = test_case['run_controller_return']
            mock_run_controller.side_effect = None

        mock_complete_runtime.return_value = {'git_patch': 'test patch'}
        handler_instance.guess_success.return_value = (
            test_case['expected_success'],
            test_case.get('comment_success', None),
            test_case['expected_explanation'],
        )
        handler_instance.get_instruction.return_value = ('Test instruction', [])
        handler_instance.issue_type = 'pr' if test_case.get('is_pr', False) else 'issue'

        with (
            patch(
                'openhands.resolver.resolve_issue.create_runtime', mock_create_runtime
            ),
            patch(
                'openhands.resolver.resolve_issue.initialize_runtime',
                mock_initialize_runtime,
            ),
            patch(
                'openhands.resolver.resolve_issue.run_controller', mock_run_controller
            ),
            patch(
                'openhands.resolver.resolve_issue.complete_runtime',
                mock_complete_runtime,
            ),
            patch('openhands.resolver.resolve_issue.logger'),
        ):
            # Call the function
            result = await process_issue(
                issue,
                base_commit,
                max_iterations,
                llm_config,
                mock_output_dir,
                runtime_container_image,
                mock_prompt_template,
                handler_instance,
                repo_instruction,
                reset_logger=False,
            )

            # Assert the result
            expected_issue_type = 'pr' if test_case.get('is_pr', False) else 'issue'
            assert handler_instance.issue_type == expected_issue_type
            assert isinstance(result, ResolverOutput)
            assert result.issue == issue
            assert result.base_commit == base_commit
            assert result.git_patch == 'test patch'
            assert result.success == test_case['expected_success']
            assert result.result_explanation == test_case['expected_explanation']
            assert result.error == test_case['expected_error']

            # Assert that the mocked functions were called
            mock_create_runtime.assert_called_once()
            mock_initialize_runtime.assert_called_once()
            mock_run_controller.assert_called_once()
            mock_complete_runtime.assert_called_once()

            # Assert that guess_success was called only for successful runs
            if test_case['expected_success']:
                handler_instance.guess_success.assert_called_once()
            else:
                handler_instance.guess_success.assert_not_called()


def test_get_instruction(mock_prompt_template, mock_followup_prompt_template):
    issue = Issue(
        owner='test_owner',
        repo='test_repo',
        number=123,
        title='Test Issue',
        body='This is a test issue refer to image ![First Image](https://sampleimage.com/image1.png)',
    )
    mock_llm_config = LLMConfig(model='test_model', api_key='test_api_key')
    issue_handler = ServiceContext(
        GithubIssueHandler('owner', 'repo', 'token'), mock_llm_config
    )
    instruction, images_urls = issue_handler.get_instruction(
        issue, mock_prompt_template, None
    )
    expected_instruction = 'Issue: Test Issue\n\nThis is a test issue refer to image ![First Image](https://sampleimage.com/image1.png)\n\nPlease fix this issue.'

    assert images_urls == ['https://sampleimage.com/image1.png']
    assert issue_handler.issue_type == 'issue'
    assert instruction == expected_instruction

    issue = Issue(
        owner='test_owner',
        repo='test_repo',
        number=123,
        title='Test Issue',
        body='This is a test issue',
        closing_issues=['Issue 1 fix the type'],
        review_threads=[
            ReviewThread(
                comment="There is still a typo 'pthon' instead of 'python'", files=[]
            )
        ],
        thread_comments=[
            "I've left review comments, please address them",
            'This is a valid concern.',
        ],
    )

    pr_handler = ServiceContextPR(
        GithubPRHandler('owner', 'repo', 'token'), mock_llm_config
    )
    instruction, images_urls = pr_handler.get_instruction(
        issue, mock_followup_prompt_template, None
    )
    expected_instruction = "Issue context: [\n    \"Issue 1 fix the type\"\n]\n\nReview comments: None\n\nReview threads: [\n    \"There is still a typo 'pthon' instead of 'python'\"\n]\n\nFiles: []\n\nThread comments: I've left review comments, please address them\n---\nThis is a valid concern.\n\nPlease fix this issue."

    assert images_urls == []
    assert pr_handler.issue_type == 'pr'
    assert instruction == expected_instruction


def test_file_instruction():
    issue = Issue(
        owner='test_owner',
        repo='test_repo',
        number=123,
        title='Test Issue',
        body='This is a test issue ![image](https://sampleimage.com/sample.png)',
    )
    # load prompt from openhands/resolver/prompts/resolve/basic.jinja
    with open('openhands/resolver/prompts/resolve/basic.jinja', 'r') as f:
        prompt = f.read()
    # Test without thread comments
    mock_llm_config = LLMConfig(model='test_model', api_key='test_api_key')
    issue_handler = ServiceContext(
        GithubIssueHandler('owner', 'repo', 'token'), mock_llm_config
    )
    instruction, images_urls = issue_handler.get_instruction(issue, prompt, None)
    expected_instruction = """Please fix the following issue for the repository in /workspace.
An environment has been set up for you to start working. You may assume all necessary tools are installed.

# Problem Statement
Test Issue

This is a test issue ![image](https://sampleimage.com/sample.png)

IMPORTANT: You should ONLY interact with the environment provided to you AND NEVER ASK FOR HUMAN HELP.
You SHOULD INCLUDE PROPER INDENTATION in your edit commands.

When you think you have fixed the issue through code changes, please finish the interaction."""

    assert instruction == expected_instruction
    assert images_urls == ['https://sampleimage.com/sample.png']


def test_file_instruction_with_repo_instruction():
    issue = Issue(
        owner='test_owner',
        repo='test_repo',
        number=123,
        title='Test Issue',
        body='This is a test issue',
    )
    # load prompt from openhands/resolver/prompts/resolve/basic.jinja
    with open('openhands/resolver/prompts/resolve/basic.jinja', 'r') as f:
        prompt = f.read()
    # load repo instruction from openhands/resolver/prompts/repo_instructions/all-hands-ai___openhands-resolver.txt
    with open(
        'openhands/resolver/prompts/repo_instructions/all-hands-ai___openhands-resolver.txt',
        'r',
    ) as f:
        repo_instruction = f.read()

    mock_llm_config = LLMConfig(model='test_model', api_key='test_api_key')
    issue_handler = ServiceContext(
        GithubIssueHandler('owner', 'repo', 'token'), mock_llm_config
    )
    instruction, image_urls = issue_handler.get_instruction(
        issue, prompt, repo_instruction
    )
    expected_instruction = """Please fix the following issue for the repository in /workspace.
An environment has been set up for you to start working. You may assume all necessary tools are installed.

# Problem Statement
Test Issue

This is a test issue

IMPORTANT: You should ONLY interact with the environment provided to you AND NEVER ASK FOR HUMAN HELP.
You SHOULD INCLUDE PROPER INDENTATION in your edit commands.

Some basic information about this repository:
This is a Python repo for openhands-resolver, a library that attempts to resolve github issues with the AI agent OpenHands.

- Setup: `poetry install --with test --with dev`
- Testing: `poetry run pytest tests/test_*.py`


When you think you have fixed the issue through code changes, please finish the interaction."""
    assert instruction == expected_instruction
    assert issue_handler.issue_type == 'issue'
    assert image_urls == []


def test_guess_success():
    mock_issue = Issue(
        owner='test_owner',
        repo='test_repo',
        number=1,
        title='Test Issue',
        body='This is a test issue',
    )
    mock_history = [create_cmd_output(exit_code=0, content='', command='cd /workspace')]
    mock_llm_config = LLMConfig(model='test_model', api_key='test_api_key')

    mock_completion_response = MagicMock()
    mock_completion_response.choices = [
        MagicMock(
            message=MagicMock(
                content='--- success\ntrue\n--- explanation\nIssue resolved successfully'
            )
        )
    ]
    issue_handler = ServiceContext(
        GithubIssueHandler('owner', 'repo', 'token'), mock_llm_config
    )

    with patch.object(
        LLM, 'completion', MagicMock(return_value=mock_completion_response)
    ):
        success, comment_success, explanation = issue_handler.guess_success(
            mock_issue, mock_history
        )
        assert issue_handler.issue_type == 'issue'
        assert comment_success is None
        assert success
        assert explanation == 'Issue resolved successfully'


def test_guess_success_with_thread_comments():
    mock_issue = Issue(
        owner='test_owner',
        repo='test_repo',
        number=1,
        title='Test Issue',
        body='This is a test issue',
        thread_comments=[
            'First comment',
            'Second comment',
            'latest feedback:\nPlease add tests',
        ],
    )
    mock_history = [MagicMock(message='I have added tests for this case')]
    mock_llm_config = LLMConfig(model='test_model', api_key='test_api_key')

    mock_completion_response = MagicMock()
    mock_completion_response.choices = [
        MagicMock(
            message=MagicMock(
                content='--- success\ntrue\n--- explanation\nTests have been added to verify thread comments handling'
            )
        )
    ]
    issue_handler = ServiceContext(
        GithubIssueHandler('owner', 'repo', 'token'), mock_llm_config
    )

    with patch.object(
        LLM, 'completion', MagicMock(return_value=mock_completion_response)
    ):
        success, comment_success, explanation = issue_handler.guess_success(
            mock_issue, mock_history
        )
        assert issue_handler.issue_type == 'issue'
        assert comment_success is None
        assert success
        assert 'Tests have been added' in explanation


def test_instruction_with_thread_comments():
    # Create an issue with thread comments
    issue = Issue(
        owner='test_owner',
        repo='test_repo',
        number=123,
        title='Test Issue',
        body='This is a test issue',
        thread_comments=[
            'First comment',
            'Second comment',
            'latest feedback:\nPlease add tests',
        ],
    )

    # Load the basic prompt template
    with open('openhands/resolver/prompts/resolve/basic.jinja', 'r') as f:
        prompt = f.read()

    llm_config = LLMConfig(model='test', api_key='test')
    issue_handler = ServiceContext(
        GithubIssueHandler('owner', 'repo', 'token'), llm_config
    )
    instruction, images_urls = issue_handler.get_instruction(issue, prompt, None)

    # Verify that thread comments are included in the instruction
    assert 'First comment' in instruction
    assert 'Second comment' in instruction
    assert 'Please add tests' in instruction
    assert 'Issue Thread Comments:' in instruction
    assert images_urls == []


def test_guess_success_failure():
    mock_issue = Issue(
        owner='test_owner',
        repo='test_repo',
        number=1,
        title='Test Issue',
        body='This is a test issue',
        thread_comments=[
            'First comment',
            'Second comment',
            'latest feedback:\nPlease add tests',
        ],
    )
    mock_history = [MagicMock(message='I have added tests for this case')]
    mock_llm_config = LLMConfig(model='test_model', api_key='test_api_key')

    mock_completion_response = MagicMock()
    mock_completion_response.choices = [
        MagicMock(
            message=MagicMock(
                content='--- success\ntrue\n--- explanation\nTests have been added to verify thread comments handling'
            )
        )
    ]
    issue_handler = ServiceContext(
        GithubIssueHandler('owner', 'repo', 'token'), mock_llm_config
    )

    with patch.object(
        LLM, 'completion', MagicMock(return_value=mock_completion_response)
    ):
        success, comment_success, explanation = issue_handler.guess_success(
            mock_issue, mock_history
        )
        assert issue_handler.issue_type == 'issue'
        assert comment_success is None
        assert success
        assert 'Tests have been added' in explanation


def test_guess_success_negative_case():
    mock_issue = Issue(
        owner='test_owner',
        repo='test_repo',
        number=1,
        title='Test Issue',
        body='This is a test issue',
    )
    mock_history = [create_cmd_output(exit_code=0, content='', command='cd /workspace')]
    mock_llm_config = LLMConfig(model='test_model', api_key='test_api_key')

    mock_completion_response = MagicMock()
    mock_completion_response.choices = [
        MagicMock(
            message=MagicMock(
                content='--- success\nfalse\n--- explanation\nIssue not resolved'
            )
        )
    ]
    issue_handler = ServiceContext(
        GithubIssueHandler('owner', 'repo', 'token'), mock_llm_config
    )

    with patch.object(
        LLM, 'completion', MagicMock(return_value=mock_completion_response)
    ):
        success, comment_success, explanation = issue_handler.guess_success(
            mock_issue, mock_history
        )
        assert issue_handler.issue_type == 'issue'
        assert comment_success is None
        assert not success
        assert explanation == 'Issue not resolved'


def test_guess_success_invalid_output():
    mock_issue = Issue(
        owner='test_owner',
        repo='test_repo',
        number=1,
        title='Test Issue',
        body='This is a test issue',
    )
    mock_history = [create_cmd_output(exit_code=0, content='', command='cd /workspace')]
    mock_llm_config = LLMConfig(model='test_model', api_key='test_api_key')

    mock_completion_response = MagicMock()
    mock_completion_response.choices = [
        MagicMock(message=MagicMock(content='This is not a valid output'))
    ]
    issue_handler = ServiceContext(
        GithubIssueHandler('owner', 'repo', 'token'), mock_llm_config
    )

    with patch.object(
        LLM, 'completion', MagicMock(return_value=mock_completion_response)
    ):
        success, comment_success, explanation = issue_handler.guess_success(
            mock_issue, mock_history
        )
        assert issue_handler.issue_type == 'issue'
        assert comment_success is None
        assert not success
        assert (
            explanation
            == 'Failed to decode answer from LLM response: This is not a valid output'
        )


def test_download_pr_with_review_comments():
    llm_config = LLMConfig(model='test', api_key='test')
    handler = ServiceContextPR(GithubPRHandler('owner', 'repo', 'token'), llm_config)
    mock_pr_response = MagicMock()
    mock_pr_response.json.side_effect = [
        [
            {
                'number': 1,
                'title': 'PR 1',
                'body': 'This is a pull request',
                'head': {'ref': 'b1'},
            },
        ],
        None,
    ]
    mock_pr_response.raise_for_status = MagicMock()

    # Mock for PR comments response
    mock_comments_response = MagicMock()
    mock_comments_response.json.return_value = []  # No PR comments
    mock_comments_response.raise_for_status = MagicMock()

    # Mock for GraphQL request with review comments but no threads
    mock_graphql_response = MagicMock()
    mock_graphql_response.json.side_effect = lambda: {
        'data': {
            'repository': {
                'pullRequest': {
                    'closingIssuesReferences': {'edges': []},
                    'reviews': {
                        'nodes': [
                            {'body': 'Please fix this typo'},
                            {'body': 'Add more tests'},
                        ]
                    },
                }
            }
        }
    }

    mock_graphql_response.raise_for_status = MagicMock()

    def get_mock_response(url, *args, **kwargs):
        if '/comments' in url:
            return mock_comments_response
        return mock_pr_response

    with patch('requests.get', side_effect=get_mock_response):
        with patch('requests.post', return_value=mock_graphql_response):
            issues = handler.get_converted_issues(issue_numbers=[1])

    assert len(issues) == 1
    assert handler.issue_type == 'pr'
    assert isinstance(issues[0], Issue)
    assert issues[0].number == 1
    assert issues[0].title == 'PR 1'
    assert issues[0].head_branch == 'b1'

    # Verify review comments are set but threads are empty
    assert len(issues[0].review_comments) == 2
    assert issues[0].review_comments[0] == 'Please fix this typo'
    assert issues[0].review_comments[1] == 'Add more tests'
    assert not issues[0].review_threads
    assert not issues[0].closing_issues
    assert not issues[0].thread_ids


def test_download_issue_with_specific_comment():
    llm_config = LLMConfig(model='test', api_key='test')
    handler = ServiceContext(GithubIssueHandler('owner', 'repo', 'token'), llm_config)

    # Define the specific comment_id to filter
    specific_comment_id = 101

    # Mock issue and comment responses
    mock_issue_response = MagicMock()
    mock_issue_response.json.side_effect = [
        [
            {'number': 1, 'title': 'Issue 1', 'body': 'This is an issue'},
        ],
        None,
    ]
    mock_issue_response.raise_for_status = MagicMock()

    mock_comments_response = MagicMock()
    mock_comments_response.json.return_value = [
        {
            'id': specific_comment_id,
            'body': 'Specific comment body',
            'issue_url': 'https://api.github.com/repos/owner/repo/issues/1',
        },
        {
            'id': 102,
            'body': 'Another comment body',
            'issue_url': 'https://api.github.com/repos/owner/repo/issues/2',
        },
    ]
    mock_comments_response.raise_for_status = MagicMock()

    def get_mock_response(url, *args, **kwargs):
        if '/comments' in url:
            return mock_comments_response

        return mock_issue_response

    with patch('requests.get', side_effect=get_mock_response):
        issues = handler.get_converted_issues(
            issue_numbers=[1], comment_id=specific_comment_id
        )

    assert len(issues) == 1
    assert issues[0].number == 1
    assert issues[0].title == 'Issue 1'
    assert issues[0].thread_comments == ['Specific comment body']


if __name__ == '__main__':
    pytest.main()<|MERGE_RESOLUTION|>--- conflicted
+++ resolved
@@ -86,9 +86,6 @@
     )
 
 
-<<<<<<< HEAD
-def test_download_issues():
-=======
 @pytest.mark.asyncio
 async def test_resolve_issue_no_issues_found():
     from openhands.resolver.resolve_issue import resolve_issue
@@ -124,8 +121,7 @@
         assert 'correct permissions' in str(exc_info.value)
 
 
-def test_download_issues_from_github():
->>>>>>> 1c726764
+def test_download_issues():
     llm_config = LLMConfig(model='test', api_key='test')
     handler = ServiceContext(GithubIssueHandler('owner', 'repo', 'token'), llm_config)
 
