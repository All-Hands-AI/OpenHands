--- conflicted
+++ resolved
@@ -277,13 +277,8 @@
         patch.object(service, 'get_user', return_value=mock_user),
         patch.object(
             service,
-<<<<<<< HEAD
-            'get_user_organizations',
+            'get_organizations_from_installations',
             return_value=['OpenHands', 'example-org'],
-=======
-            'get_organizations_from_installations',
-            return_value=['All-Hands-AI', 'example-org'],
->>>>>>> d82972e1
         ),
         patch.object(
             service, '_make_request', return_value=(mock_search_response, {})
