--- conflicted
+++ resolved
@@ -91,7 +91,39 @@
         stored_settings = mock_settings_store.store.call_args[0][0]
         assert stored_settings.remote_runtime_resource_factor == 2
 
-<<<<<<< HEAD
+        assert isinstance(stored_settings.llm_api_key, SecretStr)
+        assert stored_settings.llm_api_key.get_secret_value() == 'test-key'
+
+
+@pytest.mark.asyncio
+async def test_settings_llm_api_key(test_client, mock_settings_store):
+    # Mock the settings store to return None initially (no existing settings)
+    mock_settings_store.load.return_value = None
+
+    # Test data with remote_runtime_resource_factor
+    settings_data = {'llm_api_key': 'test-key'}
+
+    # The test_client fixture already handles authentication
+
+    # Make the POST request to store settings
+    response = test_client.post('/api/settings', json=settings_data)
+    assert response.status_code == 200
+
+    # Verify the settings were stored with the correct secret API key
+    stored_settings = mock_settings_store.store.call_args[0][0]
+    assert isinstance(stored_settings.llm_api_key, SecretStr)
+    assert stored_settings.llm_api_key.get_secret_value() == 'test-key'
+
+    # Mock settings store to return our settings for the GET request
+    mock_settings_store.load.return_value = Settings(**settings_data)
+
+    # Make a GET request to retrieve settings
+    response = test_client.get('/api/settings')
+    assert response.status_code == 200
+
+    # We should never expose the API key in the response
+    assert 'test-key' not in response.json()
+
 
 @pytest.mark.asyncio
 async def test_settings_api_set_github_token(
@@ -109,44 +141,21 @@
         'llm_base_url': 'https://test.com',
         'github_token': 'test-token',
     }
-=======
-        assert isinstance(stored_settings.llm_api_key, SecretStr)
-        assert stored_settings.llm_api_key.get_secret_value() == 'test-key'
-
-
-@pytest.mark.asyncio
-async def test_settings_llm_api_key(test_client, mock_settings_store):
-    # Mock the settings store to return None initially (no existing settings)
-    mock_settings_store.load.return_value = None
-
-    # Test data with remote_runtime_resource_factor
-    settings_data = {'llm_api_key': 'test-key'}
-
-    # The test_client fixture already handles authentication
->>>>>>> 509892cf
-
-    # Make the POST request to store settings
-    response = test_client.post('/api/settings', json=settings_data)
-    assert response.status_code == 200
-
-<<<<<<< HEAD
+
+    # Make the POST request to store settings
+    response = test_client.post('/api/settings', json=settings_data)
+    assert response.status_code == 200
+
     # Verify the settings were stored with the github_token
     stored_settings = mock_settings_store.store.call_args[0][0]
     assert stored_settings.github_token == 'test-token'
-=======
-    # Verify the settings were stored with the correct secret API key
-    stored_settings = mock_settings_store.store.call_args[0][0]
-    assert isinstance(stored_settings.llm_api_key, SecretStr)
-    assert stored_settings.llm_api_key.get_secret_value() == 'test-key'
->>>>>>> 509892cf
-
-    # Mock settings store to return our settings for the GET request
-    mock_settings_store.load.return_value = Settings(**settings_data)
-
-    # Make a GET request to retrieve settings
-    response = test_client.get('/api/settings')
-    assert response.status_code == 200
-<<<<<<< HEAD
+
+    # Mock settings store to return our settings for the GET request
+    mock_settings_store.load.return_value = Settings(**settings_data)
+
+    # Make a GET request to retrieve settings
+    response = test_client.get('/api/settings')
+    assert response.status_code == 200
     assert response.json()['github_token'] is None
     assert response.json()['github_token_is_set'] is True
 
@@ -190,9 +199,4 @@
     # Make a GET request to retrieve settings
     response = test_client.get('/api/settings')
     assert response.status_code == 200
-    assert response.json()['github_token_is_set'] is False
-=======
-
-    # We should never expose the API key in the response
-    assert 'test-key' not in response.json()
->>>>>>> 509892cf
+    assert response.json()['github_token_is_set'] is False