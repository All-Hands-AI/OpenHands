from unittest.mock import AsyncMock, MagicMock, patch

import pytest
from fastapi.testclient import TestClient
from pydantic import SecretStr

from openhands.core.config.sandbox_config import SandboxConfig
<<<<<<< HEAD
from openhands.integrations.provider import ProviderType
=======
from openhands.integrations.provider import ProviderType, SecretStore
>>>>>>> e7b3d442
from openhands.server.app import app
from openhands.server.settings import Settings


@pytest.fixture
def mock_settings_store():
    with patch('openhands.server.routes.settings.SettingsStoreImpl') as mock:
        store_instance = MagicMock()
        mock.get_instance = AsyncMock(return_value=store_instance)
        store_instance.load = AsyncMock()
        store_instance.store = AsyncMock()
        yield store_instance


@pytest.fixture
def mock_get_user_id():
    with patch('openhands.server.routes.settings.get_user_id') as mock:
        mock.return_value = 'test-user'
        yield mock


@pytest.fixture
<<<<<<< HEAD
def mock_determine_token_type():
    with patch('openhands.server.routes.settings.determine_token_type') as mock:
=======
def mock_validate_provider_token():
    with patch('openhands.server.routes.settings.validate_provider_token') as mock:
>>>>>>> e7b3d442

        async def mock_determine(*args, **kwargs):
            return ProviderType.GITHUB

        mock.side_effect = mock_determine
        yield mock


@pytest.fixture
def test_client(mock_settings_store):
    # Mock the middleware that adds github_token
    class MockMiddleware:
        def __init__(self, app):
            self.app = app

        async def __call__(self, scope, receive, send):
            settings = mock_settings_store.load.return_value
            token = None
            if settings and settings.secrets_store.provider_tokens.get(
                ProviderType.GITHUB
            ):
                token = settings.secrets_store.provider_tokens[
                    ProviderType.GITHUB
                ].token
            if scope['type'] == 'http':
                scope['state'] = {'token': token}
            await self.app(scope, receive, send)

    # Replace the middleware
    app.middleware_stack = None  # Clear existing middleware
    app.add_middleware(MockMiddleware)

    return TestClient(app)


@pytest.fixture
def mock_github_service():
    with patch('openhands.server.routes.settings.GitHubService') as mock:
        yield mock


@pytest.mark.asyncio
async def test_settings_api_runtime_factor(
<<<<<<< HEAD
    test_client, mock_settings_store, mock_get_user_id, mock_determine_token_type
=======
    test_client, mock_settings_store, mock_get_user_id, mock_validate_provider_token
>>>>>>> e7b3d442
):
    # Mock the settings store to return None initially (no existing settings)
    mock_settings_store.load.return_value = None

    # Test data with remote_runtime_resource_factor
    settings_data = {
        'language': 'en',
        'agent': 'test-agent',
        'max_iterations': 100,
        'security_analyzer': 'default',
        'confirmation_mode': True,
        'llm_model': 'test-model',
        'llm_api_key': 'test-key',
        'llm_base_url': 'https://test.com',
        'remote_runtime_resource_factor': 2,
        'provider_tokens': {'github': 'test-token'},
    }

    # The test_client fixture already handles authentication

    # Make the POST request to store settings
    response = test_client.post('/api/settings', json=settings_data)
    assert response.status_code == 200

    # Verify the settings were stored with the correct runtime factor
    stored_settings = mock_settings_store.store.call_args[0][0]
    assert stored_settings.remote_runtime_resource_factor == 2

    # Mock settings store to return our settings for the GET request
    mock_settings_store.load.return_value = Settings(**settings_data)

    # Make a GET request to retrieve settings
    response = test_client.get('/api/settings')
    assert response.status_code == 200
    assert response.json()['remote_runtime_resource_factor'] == 2

    # Verify that the sandbox config gets updated when settings are loaded
    with patch('openhands.server.shared.config') as mock_config:
        mock_config.sandbox = SandboxConfig()
        response = test_client.get('/api/settings')
        assert response.status_code == 200

        # Verify that the sandbox config was updated with the new value
        mock_settings_store.store.assert_called()
        stored_settings = mock_settings_store.store.call_args[0][0]
        assert stored_settings.remote_runtime_resource_factor == 2

        assert isinstance(stored_settings.llm_api_key, SecretStr)
        assert stored_settings.llm_api_key.get_secret_value() == 'test-key'


@pytest.mark.asyncio
async def test_settings_llm_api_key(
<<<<<<< HEAD
    test_client, mock_settings_store, mock_get_user_id, mock_determine_token_type
=======
    test_client, mock_settings_store, mock_get_user_id, mock_validate_provider_token
>>>>>>> e7b3d442
):
    # Mock the settings store to return None initially (no existing settings)
    mock_settings_store.load.return_value = None

    # Test data with remote_runtime_resource_factor
    settings_data = {
        'llm_api_key': 'test-key',
        'provider_tokens': {'github': 'test-token'},
    }

    # The test_client fixture already handles authentication

    # Make the POST request to store settings
    response = test_client.post('/api/settings', json=settings_data)
    assert response.status_code == 200

    # Verify the settings were stored with the correct secret API key
    stored_settings = mock_settings_store.store.call_args[0][0]
    assert isinstance(stored_settings.llm_api_key, SecretStr)
    assert stored_settings.llm_api_key.get_secret_value() == 'test-key'

    # Mock settings store to return our settings for the GET request
    mock_settings_store.load.return_value = Settings(**settings_data)

    # Make a GET request to retrieve settings
    response = test_client.get('/api/settings')
    assert response.status_code == 200

    # We should never expose the API key in the response
    assert 'test-key' not in response.json()


@pytest.mark.skip(
    reason='Mock middleware does not seem to properly set the github_token'
)
@pytest.mark.asyncio
async def test_settings_api_set_github_token(
    mock_github_service,
    test_client,
    mock_settings_store,
    mock_get_user_id,
<<<<<<< HEAD
    mock_determine_token_type,
=======
    mock_validate_provider_token,
>>>>>>> e7b3d442
):
    # Test data with provider token set
    settings_data = {
        'language': 'en',
        'agent': 'test-agent',
        'max_iterations': 100,
        'security_analyzer': 'default',
        'confirmation_mode': True,
        'llm_model': 'test-model',
        'llm_api_key': 'test-key',
        'llm_base_url': 'https://test.com',
        'provider_tokens': {'github': 'test-token'},
    }

    # Make the POST request to store settings
    response = test_client.post('/api/settings', json=settings_data)
    assert response.status_code == 200

    # Verify the settings were stored with the provider token
    stored_settings = mock_settings_store.store.call_args[0][0]
    assert (
        stored_settings.secrets_store.provider_tokens[
            ProviderType.GITHUB
        ].token.get_secret_value()
        == 'test-token'
    )

    # Mock settings store to return our settings for the GET request
    mock_settings_store.load.return_value = Settings(**settings_data)

    # Make a GET request to retrieve settings
    response = test_client.get('/api/settings')
    data = response.json()

    assert response.status_code == 200
    assert data.get('token') is None
    assert data['token_is_set'] is True


@pytest.mark.skip(
    reason='Mock middleware does not seem to properly set the github_token'
)
<<<<<<< HEAD
async def test_settings_unset_tokens(
=======
async def test_settings_unset_github_token(
>>>>>>> e7b3d442
    mock_github_service,
    test_client,
    mock_settings_store,
    mock_get_user_id,
<<<<<<< HEAD
    mock_determine_token_type,
=======
    mock_validate_provider_token,
>>>>>>> e7b3d442
):
    # Test data with unset_token set to True
    settings_data = {
        'language': 'en',
        'agent': 'test-agent',
        'max_iterations': 100,
        'security_analyzer': 'default',
        'confirmation_mode': True,
        'llm_model': 'test-model',
        'llm_api_key': 'test-key',
        'llm_base_url': 'https://test.com',
        'provider_tokens': {'github': 'test-token'},
    }

    # Mock settings store to return our settings for the GET request
    mock_settings_store.load.return_value = Settings(**settings_data)

    response = test_client.get('/api/settings')
    assert response.status_code == 200
    assert response.json()['token_is_set'] is True

    settings_data['unset_token'] = True

    # Make the POST request to store settings
    response = test_client.post('/api/settings', json=settings_data)
    assert response.status_code == 200

    # Verify the settings were stored with the provider token unset
    stored_settings = mock_settings_store.store.call_args[0][0]
    assert not stored_settings.secrets_store.provider_tokens
    mock_settings_store.load.return_value = Settings(**stored_settings.dict())

    # Make a GET request to retrieve settings
    response = test_client.get('/api/settings')
    assert response.status_code == 200
<<<<<<< HEAD
    assert response.json()['token_is_set'] is False
=======
    assert response.json()['token_is_set'] is False


@pytest.mark.asyncio
async def test_settings_preserve_llm_fields_when_none(test_client, mock_settings_store):
    # Setup initial settings with LLM fields populated
    initial_settings = Settings(
        language='en',
        agent='test-agent',
        max_iterations=100,
        security_analyzer='default',
        confirmation_mode=True,
        llm_model='existing-model',
        llm_api_key=SecretStr('existing-key'),
        llm_base_url='https://existing.com',
        secrets_store=SecretStore(),
    )

    # Mock the settings store to return our initial settings
    mock_settings_store.load.return_value = initial_settings

    # Test data with None values for LLM fields
    settings_update = {
        'language': 'fr',  # Change something else to verify the update happens
        'llm_model': None,
        'llm_api_key': None,
        'llm_base_url': None,
    }

    # Make the POST request to update settings
    response = test_client.post('/api/settings', json=settings_update)
    assert response.status_code == 200

    # Verify that the settings were stored with preserved LLM values
    stored_settings = mock_settings_store.store.call_args[0][0]

    # Check that language was updated
    assert stored_settings.language == 'fr'

    # Check that LLM fields were preserved and not cleared
    assert stored_settings.llm_model == 'existing-model'
    assert isinstance(stored_settings.llm_api_key, SecretStr)
    assert stored_settings.llm_api_key.get_secret_value() == 'existing-key'
    assert stored_settings.llm_base_url == 'https://existing.com'

    # Update the mock to return our new settings for the GET request
    mock_settings_store.load.return_value = stored_settings

    # Make a GET request to verify the updated settings
    response = test_client.get('/api/settings')
    assert response.status_code == 200
    data = response.json()

    # Verify fields in the response
    assert data['language'] == 'fr'
    assert data['llm_model'] == 'existing-model'
    assert data['llm_base_url'] == 'https://existing.com'
    # We expect the API key not to be included in the response
    assert 'test-key' not in str(response.content)
>>>>>>> e7b3d442
<|MERGE_RESOLUTION|>--- conflicted
+++ resolved
@@ -5,11 +5,7 @@
 from pydantic import SecretStr
 
 from openhands.core.config.sandbox_config import SandboxConfig
-<<<<<<< HEAD
-from openhands.integrations.provider import ProviderType
-=======
 from openhands.integrations.provider import ProviderType, SecretStore
->>>>>>> e7b3d442
 from openhands.server.app import app
 from openhands.server.settings import Settings
 
@@ -32,13 +28,8 @@
 
 
 @pytest.fixture
-<<<<<<< HEAD
-def mock_determine_token_type():
-    with patch('openhands.server.routes.settings.determine_token_type') as mock:
-=======
 def mock_validate_provider_token():
     with patch('openhands.server.routes.settings.validate_provider_token') as mock:
->>>>>>> e7b3d442
 
         async def mock_determine(*args, **kwargs):
             return ProviderType.GITHUB
@@ -82,11 +73,7 @@
 
 @pytest.mark.asyncio
 async def test_settings_api_runtime_factor(
-<<<<<<< HEAD
-    test_client, mock_settings_store, mock_get_user_id, mock_determine_token_type
-=======
     test_client, mock_settings_store, mock_get_user_id, mock_validate_provider_token
->>>>>>> e7b3d442
 ):
     # Mock the settings store to return None initially (no existing settings)
     mock_settings_store.load.return_value = None
@@ -140,11 +127,7 @@
 
 @pytest.mark.asyncio
 async def test_settings_llm_api_key(
-<<<<<<< HEAD
-    test_client, mock_settings_store, mock_get_user_id, mock_determine_token_type
-=======
     test_client, mock_settings_store, mock_get_user_id, mock_validate_provider_token
->>>>>>> e7b3d442
 ):
     # Mock the settings store to return None initially (no existing settings)
     mock_settings_store.load.return_value = None
@@ -186,11 +169,7 @@
     test_client,
     mock_settings_store,
     mock_get_user_id,
-<<<<<<< HEAD
-    mock_determine_token_type,
-=======
     mock_validate_provider_token,
->>>>>>> e7b3d442
 ):
     # Test data with provider token set
     settings_data = {
@@ -233,20 +212,12 @@
 @pytest.mark.skip(
     reason='Mock middleware does not seem to properly set the github_token'
 )
-<<<<<<< HEAD
-async def test_settings_unset_tokens(
-=======
 async def test_settings_unset_github_token(
->>>>>>> e7b3d442
     mock_github_service,
     test_client,
     mock_settings_store,
     mock_get_user_id,
-<<<<<<< HEAD
-    mock_determine_token_type,
-=======
     mock_validate_provider_token,
->>>>>>> e7b3d442
 ):
     # Test data with unset_token set to True
     settings_data = {
@@ -282,9 +253,6 @@
     # Make a GET request to retrieve settings
     response = test_client.get('/api/settings')
     assert response.status_code == 200
-<<<<<<< HEAD
-    assert response.json()['token_is_set'] is False
-=======
     assert response.json()['token_is_set'] is False
 
 
@@ -343,5 +311,4 @@
     assert data['llm_model'] == 'existing-model'
     assert data['llm_base_url'] == 'https://existing.com'
     # We expect the API key not to be included in the response
-    assert 'test-key' not in str(response.content)
->>>>>>> e7b3d442
+    assert 'test-key' not in str(response.content)