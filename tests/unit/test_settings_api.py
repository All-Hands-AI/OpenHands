from unittest.mock import AsyncMock, MagicMock, patch

import pytest
from fastapi.testclient import TestClient
from pydantic import SecretStr

from openhands.core.config.sandbox_config import SandboxConfig
from openhands.integrations.provider import ProviderType
from openhands.server.app import app
from openhands.server.settings import Settings


@pytest.fixture
def mock_settings_store():
    with patch('openhands.server.routes.settings.SettingsStoreImpl') as mock:
        store_instance = MagicMock()
        mock.get_instance = AsyncMock(return_value=store_instance)
        store_instance.load = AsyncMock()
        store_instance.store = AsyncMock()
        yield store_instance


@pytest.fixture
def mock_get_user_id():
    with patch('openhands.server.routes.settings.get_user_id') as mock:
        mock.return_value = 'test-user'
        yield mock


@pytest.fixture
def mock_validate_provider_token():
    with patch('openhands.server.routes.settings.validate_provider_token') as mock:

        async def mock_determine(*args, **kwargs):
            return ProviderType.GITHUB

        mock.side_effect = mock_determine
        yield mock


@pytest.fixture
def test_client(mock_settings_store):
    # Mock the middleware that adds github_token
    class MockMiddleware:
        def __init__(self, app):
            self.app = app

        async def __call__(self, scope, receive, send):
            settings = mock_settings_store.load.return_value
            token = None
            if settings and settings.secrets_store.provider_tokens.get(
                ProviderType.GITHUB
            ):
                token = settings.secrets_store.provider_tokens[
                    ProviderType.GITHUB
                ].token
            if scope['type'] == 'http':
                scope['state'] = {'token': token}
            await self.app(scope, receive, send)

    # Replace the middleware
    app.middleware_stack = None  # Clear existing middleware
    app.add_middleware(MockMiddleware)

    return TestClient(app)


@pytest.fixture
def mock_github_service():
    with patch('openhands.server.routes.settings.GitHubService') as mock:
        yield mock


@pytest.mark.asyncio
async def test_settings_api_runtime_factor(
    test_client, mock_settings_store, mock_get_user_id, mock_validate_provider_token
):
    # Mock the settings store to return None initially (no existing settings)
    mock_settings_store.load.return_value = None

    # Test data with remote_runtime_resource_factor
    settings_data = {
        'language': 'en',
        'agent': 'test-agent',
        'max_iterations': 100,
        'security_analyzer': 'default',
        'confirmation_mode': True,
        'llm_model': 'test-model',
        'llm_api_key': 'test-key',
        'llm_base_url': 'https://test.com',
        'remote_runtime_resource_factor': 2,
        'provider_tokens': {'github': 'test-token'},
    }

    # The test_client fixture already handles authentication

    # Make the POST request to store settings
    response = test_client.post('/api/settings', json=settings_data)
    assert response.status_code == 200

    # Verify the settings were stored with the correct runtime factor
    stored_settings = mock_settings_store.store.call_args[0][0]
    assert stored_settings.remote_runtime_resource_factor == 2

    # Mock settings store to return our settings for the GET request
    mock_settings_store.load.return_value = Settings(**settings_data)

    # Make a GET request to retrieve settings
    response = test_client.get('/api/settings')
    assert response.status_code == 200
    assert response.json()['remote_runtime_resource_factor'] == 2

    # Verify that the sandbox config gets updated when settings are loaded
    with patch('openhands.server.shared.config') as mock_config:
        mock_config.sandbox = SandboxConfig()
        response = test_client.get('/api/settings')
        assert response.status_code == 200

        # Verify that the sandbox config was updated with the new value
        mock_settings_store.store.assert_called()
        stored_settings = mock_settings_store.store.call_args[0][0]
        assert stored_settings.remote_runtime_resource_factor == 2

        assert isinstance(stored_settings.llm_api_key, SecretStr)
        assert stored_settings.llm_api_key.get_secret_value() == 'test-key'


@pytest.mark.asyncio
async def test_settings_llm_api_key(
    test_client, mock_settings_store, mock_get_user_id, mock_validate_provider_token
):
    # Mock the settings store to return None initially (no existing settings)
    mock_settings_store.load.return_value = None

    # Test data with remote_runtime_resource_factor
    settings_data = {
        'llm_api_key': 'test-key',
        'provider_tokens': {'github': 'test-token'},
    }

    # The test_client fixture already handles authentication

    # Make the POST request to store settings
    response = test_client.post('/api/settings', json=settings_data)
    assert response.status_code == 200

    # Verify the settings were stored with the correct secret API key
    stored_settings = mock_settings_store.store.call_args[0][0]
    assert isinstance(stored_settings.llm_api_key, SecretStr)
    assert stored_settings.llm_api_key.get_secret_value() == 'test-key'

    # Mock settings store to return our settings for the GET request
    mock_settings_store.load.return_value = Settings(**settings_data)

    # Make a GET request to retrieve settings
    response = test_client.get('/api/settings')
    assert response.status_code == 200

    # We should never expose the API key in the response
    assert 'test-key' not in response.json()


@pytest.mark.skip(
    reason='Mock middleware does not seem to properly set the github_token'
)
@pytest.mark.asyncio
async def test_settings_api_set_github_token(
    mock_github_service,
    test_client,
    mock_settings_store,
    mock_get_user_id,
    mock_validate_provider_token,
):
    # Test data with provider token set
    settings_data = {
        'language': 'en',
        'agent': 'test-agent',
        'max_iterations': 100,
        'security_analyzer': 'default',
        'confirmation_mode': True,
        'llm_model': 'test-model',
        'llm_api_key': 'test-key',
        'llm_base_url': 'https://test.com',
        'provider_tokens': {'github': 'test-token'},
    }

    # Make the POST request to store settings
    response = test_client.post('/api/settings', json=settings_data)
    assert response.status_code == 200

    # Verify the settings were stored with the provider token
    stored_settings = mock_settings_store.store.call_args[0][0]
    assert (
        stored_settings.secrets_store.provider_tokens[
            ProviderType.GITHUB
        ].token.get_secret_value()
        == 'test-token'
    )

    # Mock settings store to return our settings for the GET request
    mock_settings_store.load.return_value = Settings(**settings_data)

    # Make a GET request to retrieve settings
    response = test_client.get('/api/settings')
    data = response.json()

    assert response.status_code == 200
    assert data.get('token') is None
    assert data['token_is_set'] is True


@pytest.mark.skip(
    reason='Mock middleware does not seem to properly set the github_token'
)
async def test_settings_unset_github_token(
    mock_github_service,
    test_client,
    mock_settings_store,
    mock_get_user_id,
    mock_validate_provider_token,
):
    # Test data with unset_token set to True
    settings_data = {
        'language': 'en',
        'agent': 'test-agent',
        'max_iterations': 100,
        'security_analyzer': 'default',
        'confirmation_mode': True,
        'llm_model': 'test-model',
        'llm_api_key': 'test-key',
        'llm_base_url': 'https://test.com',
        'provider_tokens': {'github': 'test-token'},
    }

    # Mock settings store to return our settings for the GET request
    mock_settings_store.load.return_value = Settings(**settings_data)

    response = test_client.get('/api/settings')
    assert response.status_code == 200
    assert response.json()['token_is_set'] is True

    settings_data['unset_token'] = True

    # Make the POST request to store settings
    response = test_client.post('/api/settings', json=settings_data)
    assert response.status_code == 200

    # Verify the settings were stored with the provider token unset
    stored_settings = mock_settings_store.store.call_args[0][0]
    assert not stored_settings.secrets_store.provider_tokens
    mock_settings_store.load.return_value = Settings(**stored_settings.dict())

    # Make a GET request to retrieve settings
    response = test_client.get('/api/settings')
    assert response.status_code == 200
<<<<<<< HEAD
    assert response.json()['token_is_set'] is False
=======
    assert response.json()['github_token_is_set'] is False


@pytest.mark.asyncio
async def test_settings_preserve_llm_fields_when_none(test_client, mock_settings_store):
    # Setup initial settings with LLM fields populated
    initial_settings = Settings(
        language='en',
        agent='test-agent',
        max_iterations=100,
        security_analyzer='default',
        confirmation_mode=True,
        llm_model='existing-model',
        llm_api_key=SecretStr('existing-key'),
        llm_base_url='https://existing.com',
    )

    # Mock the settings store to return our initial settings
    mock_settings_store.load.return_value = initial_settings

    # Test data with None values for LLM fields
    settings_update = {
        'language': 'fr',  # Change something else to verify the update happens
        'llm_model': None,
        'llm_api_key': None,
        'llm_base_url': None,
    }

    # Make the POST request to update settings
    response = test_client.post('/api/settings', json=settings_update)
    assert response.status_code == 200

    # Verify that the settings were stored with preserved LLM values
    stored_settings = mock_settings_store.store.call_args[0][0]

    # Check that language was updated
    assert stored_settings.language == 'fr'

    # Check that LLM fields were preserved and not cleared
    assert stored_settings.llm_model == 'existing-model'
    assert isinstance(stored_settings.llm_api_key, SecretStr)
    assert stored_settings.llm_api_key.get_secret_value() == 'existing-key'
    assert stored_settings.llm_base_url == 'https://existing.com'

    # Update the mock to return our new settings for the GET request
    mock_settings_store.load.return_value = stored_settings

    # Make a GET request to verify the updated settings
    response = test_client.get('/api/settings')
    assert response.status_code == 200
    data = response.json()

    # Verify fields in the response
    assert data['language'] == 'fr'
    assert data['llm_model'] == 'existing-model'
    assert data['llm_base_url'] == 'https://existing.com'
    # We expect the API key not to be included in the response
    assert 'test-key' not in str(response.content)
>>>>>>> 80436124
<|MERGE_RESOLUTION|>--- conflicted
+++ resolved
@@ -5,7 +5,7 @@
 from pydantic import SecretStr
 
 from openhands.core.config.sandbox_config import SandboxConfig
-from openhands.integrations.provider import ProviderType
+from openhands.integrations.provider import ProviderType, SecretStore
 from openhands.server.app import app
 from openhands.server.settings import Settings
 
@@ -253,10 +253,7 @@
     # Make a GET request to retrieve settings
     response = test_client.get('/api/settings')
     assert response.status_code == 200
-<<<<<<< HEAD
     assert response.json()['token_is_set'] is False
-=======
-    assert response.json()['github_token_is_set'] is False
 
 
 @pytest.mark.asyncio
@@ -271,6 +268,7 @@
         llm_model='existing-model',
         llm_api_key=SecretStr('existing-key'),
         llm_base_url='https://existing.com',
+        secrets_store=SecretStore(),
     )
 
     # Mock the settings store to return our initial settings
@@ -313,5 +311,4 @@
     assert data['llm_model'] == 'existing-model'
     assert data['llm_base_url'] == 'https://existing.com'
     # We expect the API key not to be included in the response
-    assert 'test-key' not in str(response.content)
->>>>>>> 80436124
+    assert 'test-key' not in str(response.content)