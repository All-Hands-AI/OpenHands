--- conflicted
+++ resolved
@@ -26,13 +26,8 @@
     def mock_dependencies(self):
         event_stream = MagicMock(spec=EventStream)
         usage_metrics = MagicMock(spec=UsageMetrics)
-<<<<<<< HEAD
-        conversation_id = 'test-session-id'
-        config = MagicMock(spec=AppConfig)
-=======
-        sid = 'test-session-id'
-        config = MagicMock(spec=OpenHandsConfig)
->>>>>>> 205f0234
+        conversation_id = 'test-session-id'
+        config = MagicMock(spec=OpenHandsConfig)
         current_dir = '/test/dir'
         settings_store = MagicMock(spec=FileSettingsStore)
 
