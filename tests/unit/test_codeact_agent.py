--- conflicted
+++ resolved
@@ -10,24 +10,14 @@
 )
 from openhands.agenthub.codeact_agent.tools import (
     BrowserTool,
-<<<<<<< HEAD
-    CmdRunTool,
     GlobTool,
     GrepTool,
     IPythonTool,
     LLMBasedFileEditTool,
-    StrReplaceEditorTool,
     ThinkTool,
-    WebReadTool,
-=======
-    IPythonTool,
-    LLMBasedFileEditTool,
     WebReadTool,
     create_cmd_run_tool,
     create_str_replace_editor_tool,
-    get_tools,
-    response_to_actions,
->>>>>>> 4b177992
 )
 from openhands.agenthub.codeact_agent.tools.browser import (
     _BROWSER_DESCRIPTION,
