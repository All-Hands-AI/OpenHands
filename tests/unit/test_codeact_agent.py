--- conflicted
+++ resolved
@@ -104,9 +104,4 @@
 def test_unknown_observation_message(agent: CodeActAgent):
     obs = Mock()
 
-<<<<<<< HEAD
-    assert agent.get_observation_message(obs) is None
-=======
-    with pytest.raises(ValueError, match='Unknown observation type:'):
-        agent.get_observation_message(obs, tool_call_id_to_message={})
->>>>>>> ae131711
+    assert agent.get_observation_message(obs, tool_call_id_to_message={}) is None