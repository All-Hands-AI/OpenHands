from types import MappingProxyType
from unittest.mock import MagicMock, patch

import pytest
from pydantic import SecretStr

from openhands.core.config import OpenHandsConfig
from openhands.core.config.mcp_config import MCPConfig, MCPStdioServerConfig
from openhands.events.action import Action
from openhands.events.action.commands import CmdRunAction
from openhands.events.observation import NullObservation, Observation
from openhands.events.stream import EventStream
from openhands.integrations.provider import ProviderHandler, ProviderToken, ProviderType
from openhands.integrations.service_types import AuthenticationError, Repository
from openhands.llm.llm_registry import LLMRegistry
from openhands.runtime.base import Runtime
from openhands.storage import get_file_store


class MockRuntime(Runtime):
    """A concrete implementation of Runtime for testing"""

    def __init__(self, *args, **kwargs):
        # Ensure llm_registry is provided if not already in kwargs
        if 'llm_registry' not in kwargs and len(args) < 3:
            # Create a mock LLMRegistry if not provided
            file_store = (
                kwargs.get('event_stream').file_store
                if 'event_stream' in kwargs
                else None
            )
            kwargs['llm_registry'] = LLMRegistry(
                file_store=file_store,
                conversation_id='test_conversation',
                user_id=kwargs.get('user_id', 'test_user'),
            )
        super().__init__(*args, **kwargs)
        self.run_action_calls = []
        self._execute_shell_fn_git_handler = MagicMock(
            return_value=MagicMock(exit_code=0, stdout='', stderr='')
        )

    async def connect(self):
        pass

    def close(self):
        pass

    def browse(self, action):
        return NullObservation(content='')

    def browse_interactive(self, action):
        return NullObservation(content='')

    def run(self, action):
        return NullObservation(content='')

    def run_ipython(self, action):
        return NullObservation(content='')

    def read(self, action):
        return NullObservation(content='')

    def write(self, action):
        return NullObservation(content='')

    def copy_from(self, path):
        return ''

    def copy_to(self, path, content):
        pass

    def list_files(self, path):
        return []

    def run_action(self, action: Action) -> Observation:
        self.run_action_calls.append(action)
        return NullObservation(content='')

    def call_tool_mcp(self, action):
        return NullObservation(content='')

    def edit(self, action):
        return NullObservation(content='')

    def get_mcp_config(
        self, extra_stdio_servers: list[MCPStdioServerConfig] | None = None
    ):
        return MCPConfig()


@pytest.fixture
def temp_dir(tmp_path_factory: pytest.TempPathFactory) -> str:
    return str(tmp_path_factory.mktemp('test_event_stream'))


@pytest.fixture
def runtime(temp_dir):
    """Fixture for runtime testing"""
    config = OpenHandsConfig()
    git_provider_tokens = MappingProxyType(
        {ProviderType.GITHUB: ProviderToken(token=SecretStr('test_token'))}
    )
    file_store = get_file_store('local', temp_dir)
    event_stream = EventStream('abc', file_store)
    llm_registry = LLMRegistry(
        file_store=file_store, conversation_id='test_conversation', user_id='test_user'
    )
    runtime = MockRuntime(
        config=config,
        event_stream=event_stream,
        llm_registry=llm_registry,
        sid='test',
        user_id='test_user',
        git_provider_tokens=git_provider_tokens,
    )
    return runtime


def mock_repo_and_patch(monkeypatch, provider=ProviderType.GITHUB, is_public=True):
    repo = Repository(
        id='123', full_name='owner/repo', git_provider=provider, is_public=is_public
    )

    async def mock_verify_repo_provider(*_args, **_kwargs):
        return repo

    monkeypatch.setattr(
        ProviderHandler, 'verify_repo_provider', mock_verify_repo_provider
    )
    return repo


@pytest.mark.asyncio
async def test_export_latest_git_provider_tokens_no_user_id(temp_dir):
    """Test that no token export happens when user_id is not set"""
    config = OpenHandsConfig()
    file_store = get_file_store('local', temp_dir)
    event_stream = EventStream('abc', file_store)
    runtime = MockRuntime(config=config, event_stream=event_stream, sid='test')

    # Create a command that would normally trigger token export
    cmd = CmdRunAction(command='echo $GITHUB_TOKEN')

    # This should not raise any errors and should return None
    await runtime._export_latest_git_provider_tokens(cmd)

    # Verify no secrets were set
    assert not event_stream.secrets


@pytest.mark.asyncio
async def test_export_latest_git_provider_tokens_no_token_ref(temp_dir):
    """Test that no token export happens when command doesn't reference tokens"""
    config = OpenHandsConfig()
    file_store = get_file_store('local', temp_dir)
    event_stream = EventStream('abc', file_store)
    runtime = MockRuntime(
        config=config, event_stream=event_stream, sid='test', user_id='test_user'
    )

    # Create a command that doesn't reference any tokens
    cmd = CmdRunAction(command='echo "hello"')

    # This should not raise any errors and should return None
    await runtime._export_latest_git_provider_tokens(cmd)

    # Verify no secrets were set
    assert not event_stream.secrets


@pytest.mark.asyncio
async def test_export_latest_git_provider_tokens_success(runtime):
    """Test successful token export when command references tokens"""
    # Create a command that references the GitHub token
    cmd = CmdRunAction(command='echo $GITHUB_TOKEN')

    # Export the tokens
    await runtime._export_latest_git_provider_tokens(cmd)

    # Verify that the token was exported to the event stream
    assert runtime.event_stream.secrets == {'github_token': 'test_token'}


@pytest.mark.asyncio
async def test_export_latest_git_provider_tokens_multiple_refs(temp_dir):
    """Test token export with multiple token references"""
    config = OpenHandsConfig()
    # Initialize with both GitHub and GitLab tokens
    git_provider_tokens = MappingProxyType(
        {
            ProviderType.GITHUB: ProviderToken(token=SecretStr('github_token')),
            ProviderType.GITLAB: ProviderToken(token=SecretStr('gitlab_token')),
        }
    )
    file_store = get_file_store('local', temp_dir)
    event_stream = EventStream('abc', file_store)
    runtime = MockRuntime(
        config=config,
        event_stream=event_stream,
        sid='test',
        user_id='test_user',
        git_provider_tokens=git_provider_tokens,
    )

    # Create a command that references multiple tokens
    cmd = CmdRunAction(command='echo $GITHUB_TOKEN && echo $GITLAB_TOKEN')

    # Export the tokens
    await runtime._export_latest_git_provider_tokens(cmd)

    # Verify that both tokens were exported
    assert event_stream.secrets == {
        'github_token': 'github_token',
        'gitlab_token': 'gitlab_token',
    }


@pytest.mark.asyncio
async def test_export_latest_git_provider_tokens_token_update(runtime):
    """Test that token updates are handled correctly"""
    # First export with initial token
    cmd = CmdRunAction(command='echo $GITHUB_TOKEN')
    await runtime._export_latest_git_provider_tokens(cmd)

    # Update the token
    new_token = 'new_test_token'
    runtime.provider_handler._provider_tokens = MappingProxyType(
        {ProviderType.GITHUB: ProviderToken(token=SecretStr(new_token))}
    )

    # Export again with updated token
    await runtime._export_latest_git_provider_tokens(cmd)

    # Verify that the new token was exported
    assert runtime.event_stream.secrets == {'github_token': new_token}


@pytest.mark.asyncio
async def test_clone_or_init_repo_no_repo_init_git_in_empty_workspace(temp_dir):
    """Test that git init is run when no repository is selected and init_git_in_empty_workspace"""
    config = OpenHandsConfig()
<<<<<<< HEAD
    file_store = get_file_store('local', temp_dir)
    event_stream = EventStream('abc', file_store)
    runtime = MockRuntime(
        config=config, event_stream=event_stream, sid='test', user_id='test_user'
    )

    # Call the function with no repository
    result = await runtime.clone_or_init_repo(None, None, None)

    # Verify that git init was called
    assert len(runtime.run_action_calls) == 1
    assert isinstance(runtime.run_action_calls[0], CmdRunAction)
    assert (
        runtime.run_action_calls[0].command
        == f'git init && git config --global --add safe.directory {runtime.workspace_root}'
    )
    assert result == ''


@pytest.mark.asyncio
async def test_clone_or_init_repo_no_repo_no_user_id_no_workspace_base(temp_dir):
    """Test that git init is run when no repository is selected, no user_id, and no workspace_base"""
    config = OpenHandsConfig()
    config.workspace_base = None  # Ensure workspace_base is not set
=======
    config.init_git_in_empty_workspace = True
>>>>>>> fbadea9a
    file_store = get_file_store('local', temp_dir)
    event_stream = EventStream('abc', file_store)
    runtime = MockRuntime(
        config=config, event_stream=event_stream, sid='test', user_id=None
    )

    # Call the function with no repository
    result = await runtime.clone_or_init_repo(None, None, None)

    # Verify that git init was called
    assert len(runtime.run_action_calls) == 1
    assert isinstance(runtime.run_action_calls[0], CmdRunAction)
    assert (
        runtime.run_action_calls[0].command
        == f'git init && git config --global --add safe.directory {runtime.workspace_root}'
    )
    assert result == ''


@pytest.mark.asyncio
async def test_clone_or_init_repo_no_repo_no_user_id_with_workspace_base(temp_dir):
    """Test that git init is not run when no repository is selected, no user_id, but workspace_base is set"""
    config = OpenHandsConfig()
    config.workspace_base = '/some/path'  # Set workspace_base
    file_store = get_file_store('local', temp_dir)
    event_stream = EventStream('abc', file_store)
    runtime = MockRuntime(
        config=config, event_stream=event_stream, sid='test', user_id=None
    )

    # Call the function with no repository
    result = await runtime.clone_or_init_repo(None, None, None)

    # Verify that git init was not called
    assert len(runtime.run_action_calls) == 0
    assert result == ''


@pytest.mark.asyncio
async def test_clone_or_init_repo_auth_error(temp_dir):
    """Test that RuntimeError is raised when authentication fails"""
    config = OpenHandsConfig()
    file_store = get_file_store('local', temp_dir)
    event_stream = EventStream('abc', file_store)
    runtime = MockRuntime(
        config=config, event_stream=event_stream, sid='test', user_id='test_user'
    )

    # Mock the verify_repo_provider method to raise AuthenticationError
    with patch.object(
        ProviderHandler,
        'verify_repo_provider',
        side_effect=AuthenticationError('Auth failed'),
    ):
        # Call the function with a repository
        with pytest.raises(Exception) as excinfo:
            await runtime.clone_or_init_repo(None, 'owner/repo', None)

        # Verify the error message
        assert 'Git provider authentication issue when getting remote URL' in str(
            excinfo.value
        )


@pytest.mark.asyncio
async def test_clone_or_init_repo_github_with_token(temp_dir, monkeypatch):
    config = OpenHandsConfig()
    file_store = get_file_store('local', temp_dir)
    event_stream = EventStream('abc', file_store)

    github_token = 'github_test_token'
    git_provider_tokens = MappingProxyType(
        {ProviderType.GITHUB: ProviderToken(token=SecretStr(github_token))}
    )

    runtime = MockRuntime(
        config=config,
        event_stream=event_stream,
        sid='test',
        user_id='test_user',
        git_provider_tokens=git_provider_tokens,
    )

    mock_repo_and_patch(monkeypatch, provider=ProviderType.GITHUB)

    result = await runtime.clone_or_init_repo(git_provider_tokens, 'owner/repo', None)

    # Verify that git clone and checkout were called as separate commands
    assert len(runtime.run_action_calls) == 2
    assert isinstance(runtime.run_action_calls[0], CmdRunAction)
    assert isinstance(runtime.run_action_calls[1], CmdRunAction)

    # Check that the first command is the git clone with the correct URL format with token
    clone_cmd = runtime.run_action_calls[0].command
    assert (
        f'git clone https://{github_token}@github.com/owner/repo.git repo' in clone_cmd
    )

    # Check that the second command is the checkout
    checkout_cmd = runtime.run_action_calls[1].command
    assert 'cd repo' in checkout_cmd
    assert 'git checkout -b openhands-workspace-' in checkout_cmd

    assert result == 'repo'


@pytest.mark.asyncio
async def test_clone_or_init_repo_github_no_token(temp_dir, monkeypatch):
    """Test cloning a GitHub repository without a token"""
    config = OpenHandsConfig()
    file_store = get_file_store('local', temp_dir)
    event_stream = EventStream('abc', file_store)

    runtime = MockRuntime(
        config=config, event_stream=event_stream, sid='test', user_id='test_user'
    )

    mock_repo_and_patch(monkeypatch, provider=ProviderType.GITHUB)
    result = await runtime.clone_or_init_repo(None, 'owner/repo', None)

    # Verify that git clone and checkout were called as separate commands
    assert len(runtime.run_action_calls) == 2
    assert isinstance(runtime.run_action_calls[0], CmdRunAction)
    assert isinstance(runtime.run_action_calls[1], CmdRunAction)

    # Check that the first command is the git clone with the correct URL format without token
    clone_cmd = runtime.run_action_calls[0].command
    assert 'git clone https://github.com/owner/repo.git repo' in clone_cmd

    # Check that the second command is the checkout
    checkout_cmd = runtime.run_action_calls[1].command
    assert 'cd repo' in checkout_cmd
    assert 'git checkout -b openhands-workspace-' in checkout_cmd

    assert result == 'repo'


@pytest.mark.asyncio
async def test_clone_or_init_repo_gitlab_with_token(temp_dir, monkeypatch):
    config = OpenHandsConfig()
    file_store = get_file_store('local', temp_dir)
    event_stream = EventStream('abc', file_store)

    gitlab_token = 'gitlab_test_token'
    git_provider_tokens = MappingProxyType(
        {ProviderType.GITLAB: ProviderToken(token=SecretStr(gitlab_token))}
    )

    runtime = MockRuntime(
        config=config,
        event_stream=event_stream,
        sid='test',
        user_id='test_user',
        git_provider_tokens=git_provider_tokens,
    )

    mock_repo_and_patch(monkeypatch, provider=ProviderType.GITLAB)

    result = await runtime.clone_or_init_repo(git_provider_tokens, 'owner/repo', None)

    # Verify that git clone and checkout were called as separate commands
    assert len(runtime.run_action_calls) == 2
    assert isinstance(runtime.run_action_calls[0], CmdRunAction)
    assert isinstance(runtime.run_action_calls[1], CmdRunAction)

    # Check that the first command is the git clone with the correct URL format with token
    clone_cmd = runtime.run_action_calls[0].command
    assert (
        f'git clone https://oauth2:{gitlab_token}@gitlab.com/owner/repo.git repo'
        in clone_cmd
    )

    # Check that the second command is the checkout
    checkout_cmd = runtime.run_action_calls[1].command
    assert 'cd repo' in checkout_cmd
    assert 'git checkout -b openhands-workspace-' in checkout_cmd

    assert result == 'repo'


@pytest.mark.asyncio
async def test_clone_or_init_repo_with_branch(temp_dir, monkeypatch):
    """Test cloning a repository with a specified branch"""
    config = OpenHandsConfig()
    file_store = get_file_store('local', temp_dir)
    event_stream = EventStream('abc', file_store)

    runtime = MockRuntime(
        config=config, event_stream=event_stream, sid='test', user_id='test_user'
    )

    mock_repo_and_patch(monkeypatch, provider=ProviderType.GITHUB)
    result = await runtime.clone_or_init_repo(None, 'owner/repo', 'feature-branch')

    # Verify that git clone and checkout were called as separate commands
    assert len(runtime.run_action_calls) == 2
    assert isinstance(runtime.run_action_calls[0], CmdRunAction)
    assert isinstance(runtime.run_action_calls[1], CmdRunAction)

    # Check that the first command is the git clone
    clone_cmd = runtime.run_action_calls[0].command

    # Check that the second command contains the correct branch checkout
    checkout_cmd = runtime.run_action_calls[1].command
    assert 'git clone https://github.com/owner/repo.git repo' in clone_cmd
    assert 'cd repo' in checkout_cmd
    assert 'git checkout feature-branch' in checkout_cmd
    assert 'git checkout -b' not in checkout_cmd  # Should not create a new branch
    assert result == 'repo'<|MERGE_RESOLUTION|>--- conflicted
+++ resolved
@@ -240,34 +240,7 @@
 async def test_clone_or_init_repo_no_repo_init_git_in_empty_workspace(temp_dir):
     """Test that git init is run when no repository is selected and init_git_in_empty_workspace"""
     config = OpenHandsConfig()
-<<<<<<< HEAD
-    file_store = get_file_store('local', temp_dir)
-    event_stream = EventStream('abc', file_store)
-    runtime = MockRuntime(
-        config=config, event_stream=event_stream, sid='test', user_id='test_user'
-    )
-
-    # Call the function with no repository
-    result = await runtime.clone_or_init_repo(None, None, None)
-
-    # Verify that git init was called
-    assert len(runtime.run_action_calls) == 1
-    assert isinstance(runtime.run_action_calls[0], CmdRunAction)
-    assert (
-        runtime.run_action_calls[0].command
-        == f'git init && git config --global --add safe.directory {runtime.workspace_root}'
-    )
-    assert result == ''
-
-
-@pytest.mark.asyncio
-async def test_clone_or_init_repo_no_repo_no_user_id_no_workspace_base(temp_dir):
-    """Test that git init is run when no repository is selected, no user_id, and no workspace_base"""
-    config = OpenHandsConfig()
-    config.workspace_base = None  # Ensure workspace_base is not set
-=======
     config.init_git_in_empty_workspace = True
->>>>>>> fbadea9a
     file_store = get_file_store('local', temp_dir)
     event_stream = EventStream('abc', file_store)
     runtime = MockRuntime(
