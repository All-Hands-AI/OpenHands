--- conflicted
+++ resolved
@@ -149,11 +149,7 @@
     # This demonstrates that the fix is working
 
 
-<<<<<<< HEAD
-@pytest.mark.skip(reason='2025-10-07 : This test is flaky')
-=======
 @pytest.mark.skip(reason='flaky test')
->>>>>>> ef499947
 @pytest.mark.asyncio
 async def test_mcp_tool_timeout_agent_continuation(conversation_stats):
     """Test that verifies the agent can continue processing after an MCP tool timeout."""
