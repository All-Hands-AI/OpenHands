import asyncio
from concurrent.futures import ThreadPoolExecutor
from unittest.mock import AsyncMock, MagicMock, Mock
from uuid import uuid4

import pytest

from openhands.controller.agent import Agent
from openhands.controller.agent_controller import AgentController
from openhands.controller.state.control_flags import (
    BudgetControlFlag,
    IterationControlFlag,
)
from openhands.controller.state.state import State
from openhands.core.config import OpenHandsConfig
from openhands.core.config.agent_config import AgentConfig
from openhands.core.config.llm_config import LLMConfig
from openhands.core.schema import AgentState
from openhands.events import EventSource, EventStream
from openhands.events.action import (
    AgentDelegateAction,
    AgentFinishAction,
    MessageAction,
)
from openhands.events.action.agent import RecallAction
from openhands.events.action.commands import CmdRunAction
from openhands.events.action.message import SystemMessageAction
from openhands.events.event import Event, RecallType
from openhands.events.observation.agent import RecallObservation
from openhands.events.stream import EventStreamSubscriber
from openhands.llm.llm import LLM
from openhands.llm.llm_registry import LLMRegistry
from openhands.llm.metrics import Metrics
from openhands.memory.memory import Memory
from openhands.server.services.conversation_stats import ConversationStats
from openhands.storage.memory import InMemoryFileStore


@pytest.fixture
def llm_registry():
    config = OpenHandsConfig()
    return LLMRegistry(config=config)


@pytest.fixture
def conversation_stats():
    import uuid

    file_store = InMemoryFileStore({})
    # Use a unique conversation ID for each test to avoid conflicts
    conversation_id = f'test-conversation-{uuid.uuid4()}'
    return ConversationStats(
        file_store=file_store, conversation_id=conversation_id, user_id='test-user'
    )


@pytest.fixture
def connected_registry_and_stats(llm_registry, conversation_stats):
    """Connect the LLMRegistry and ConversationStats properly"""
    # Subscribe to LLM registry events to track metrics
    llm_registry.subscribe(conversation_stats.register_llm)
    return llm_registry, conversation_stats


@pytest.fixture
def mock_event_stream():
    """Creates an event stream in memory."""
    sid = f'test-{uuid4()}'
    file_store = InMemoryFileStore({})
    return EventStream(sid=sid, file_store=file_store)


@pytest.fixture
def mock_parent_agent(llm_registry):
    """Creates a mock parent agent for testing delegation."""
    agent = MagicMock(spec=Agent)
    agent.name = 'ParentAgent'
    agent.llm = MagicMock(spec=LLM)
    agent.llm.service_id = 'main_agent'
    agent.llm.metrics = Metrics()
    agent.llm.config = LLMConfig()
    agent.llm.retry_listener = None  # Add retry_listener attribute
    agent.config = AgentConfig()
    agent.llm_registry = llm_registry  # Add the missing llm_registry attribute

    # Add a proper system message mock
    system_message = SystemMessageAction(content='Test system message')
    system_message._source = EventSource.AGENT
    system_message._id = -1  # Set invalid ID to avoid the ID check
    agent.get_system_message.return_value = system_message
    return agent


@pytest.fixture
def mock_child_agent(llm_registry):
    """Creates a mock child agent for testing delegation."""
    agent = MagicMock(spec=Agent)
    agent.name = 'ChildAgent'
    agent.llm = MagicMock(spec=LLM)
    agent.llm.service_id = 'main_agent'
    agent.llm.metrics = Metrics()
    agent.llm.config = LLMConfig()
    agent.llm.retry_listener = None  # Add retry_listener attribute
    agent.config = AgentConfig()
    agent.llm_registry = llm_registry  # Add the missing llm_registry attribute

    system_message = SystemMessageAction(content='Test system message')
    system_message._source = EventSource.AGENT
    system_message._id = -1  # Set invalid ID to avoid the ID check
    agent.get_system_message.return_value = system_message
    return agent


def create_mock_agent_factory(mock_child_agent, llm_registry):
    """Helper function to create a mock agent factory with proper LLM registration."""

    def create_mock_agent(config, llm_registry=None):
        # Register the mock agent's LLM in the registry so get_combined_metrics() can find it
        if llm_registry:
            mock_child_agent.llm = llm_registry.get_llm('agent_llm', LLMConfig())
            mock_child_agent.llm_registry = (
                llm_registry  # Set the llm_registry attribute
            )
        return mock_child_agent

    return create_mock_agent


@pytest.mark.asyncio
<<<<<<< HEAD
async def test_delegation_flow(
    mock_parent_agent, mock_child_agent, mock_event_stream, connected_registry_and_stats
):
    """
    Test that when the parent agent delegates to a child
     1. the parent's delegate is set, and once the child finishes, the parent is cleaned up properly.
     2. metrics are accumulated globally via LLM registry (delegate adds to the global metrics)
     3. global metrics tracking works correctly through the LLM registry
=======
async def test_delegation_flow(mock_parent_agent, mock_child_agent, mock_event_stream):
    """Test that when the parent agent delegates to a child
    1. the parent's delegate is set, and once the child finishes, the parent is cleaned up properly.
    2. metrics are accumulated globally (delegate is adding to the parents metrics)
    3. local metrics for the delegate are still accessible
>>>>>>> ef3e0c8d
    """
    llm_registry, conversation_stats = connected_registry_and_stats

    # Mock the agent class resolution so that AgentController can instantiate mock_child_agent
    Agent.get_cls = Mock(
        return_value=create_mock_agent_factory(mock_child_agent, llm_registry)
    )

    step_count = 0

    def agent_step_fn(state):
        nonlocal step_count
        step_count += 1
        return CmdRunAction(command=f'ls {step_count}')

    mock_child_agent.step = agent_step_fn

    # Set up the parent agent's LLM with initial cost and register it in the registry
    # The parent agent's LLM should use the existing registered LLM to ensure proper tracking
    parent_llm = llm_registry.service_to_llm['agent']
    parent_llm.metrics.accumulated_cost = 2
    mock_parent_agent.llm = parent_llm

    parent_metrics = Metrics()
    parent_metrics.accumulated_cost = 2
    # Create parent controller
    parent_state = State(
        inputs={},
        metrics=parent_metrics,
        budget_flag=BudgetControlFlag(
            current_value=2, limit_increase_amount=10, max_value=10
        ),
        iteration_flag=IterationControlFlag(
            current_value=1, limit_increase_amount=10, max_value=10
        ),
    )

    parent_controller = AgentController(
        agent=mock_parent_agent,
        event_stream=mock_event_stream,
        convo_stats=conversation_stats,
        iteration_delta=1,  # Add the required iteration_delta parameter
        sid='parent',
        confirmation_mode=False,
        headless_mode=True,
        initial_state=parent_state,
    )

    # Setup Memory to catch RecallActions
    mock_memory = MagicMock(spec=Memory)
    mock_memory.event_stream = mock_event_stream

    def on_event(event: Event):
        if isinstance(event, RecallAction):
            # create a RecallObservation
            microagent_observation = RecallObservation(
                recall_type=RecallType.KNOWLEDGE,
                content='Found info',
            )
            microagent_observation._cause = event.id  # ignore attr-defined warning
            mock_event_stream.add_event(microagent_observation, EventSource.ENVIRONMENT)

    mock_memory.on_event = on_event
    mock_event_stream.subscribe(
        EventStreamSubscriber.MEMORY, mock_memory.on_event, mock_memory
    )

    # Setup a delegate action from the parent
    delegate_action = AgentDelegateAction(agent='ChildAgent', inputs={'test': True})
    mock_parent_agent.step.return_value = delegate_action

    # Simulate a user message event to cause parent.step() to run
    message_action = MessageAction(content='please delegate now')
    message_action._source = EventSource.USER
    await parent_controller._on_event(message_action)

    # Give time for the async step() to execute
    await asyncio.sleep(1)

    # Verify that a RecallObservation was added to the event stream
    events = list(mock_event_stream.get_events())

    # The exact number of events might vary depending on implementation details
    # Just verify that we have at least a few events
    assert mock_event_stream.get_latest_event_id() >= 3

    # a RecallObservation and an AgentDelegateAction should be in the list
    assert any(isinstance(event, RecallObservation) for event in events)
    assert any(isinstance(event, AgentDelegateAction) for event in events)

    # Verify that a delegate agent controller is created
    assert parent_controller.delegate is not None, (
        "Parent's delegate controller was not set."
    )

    # The parent's iteration should have incremented
    assert parent_controller.state.iteration_flag.current_value == 2, (
        'Parent iteration should be incremented after step.'
    )

    # Now simulate that the child increments local iteration and finishes its subtask
    delegate_controller = parent_controller.delegate

    # Take four delegate steps; mock cost per step
    for i in range(4):
        delegate_controller.state.iteration_flag.step()
        delegate_controller.agent.step(delegate_controller.state)
        # Update the agent's LLM metrics (not the deprecated state metrics)
        delegate_controller.agent.llm.metrics.add_cost(1.0)

    assert (
        delegate_controller.state.get_local_step() == 4
    )  # verify local metrics are accessible via snapshot

    # Check that the conversation stats has the combined metrics (parent + delegate)
    combined_metrics = delegate_controller.state.convo_stats.get_combined_metrics()
    assert (
        combined_metrics.accumulated_cost
        == 6  # Make sure delegate tracks global cost (2 from parent + 4 from delegate)
    )

    # Since metrics are now global via LLM registry, local metrics tracking
    # is handled differently. The delegate's LLM shares the same metrics object
    # as the parent for global tracking, so we verify the global total is correct.

    delegate_controller.state.outputs = {'delegate_result': 'done'}

    # The child is done, so we simulate it finishing:
    child_finish_action = AgentFinishAction()
    await delegate_controller._on_event(child_finish_action)
    await asyncio.sleep(0.5)

    # Now the parent's delegate is None
    assert parent_controller.delegate is None, (
        'Parent delegate should be None after child finishes.'
    )

    # Parent's global iteration is updated from the child
    assert parent_controller.state.iteration_flag.current_value == 7, (
        "Parent iteration should be the child's iteration + 1 after child is done."
    )

    # Cleanup
    await parent_controller.close()


@pytest.mark.asyncio
@pytest.mark.parametrize(
    'delegate_state',
    [
        AgentState.RUNNING,
        AgentState.FINISHED,
        AgentState.ERROR,
        AgentState.REJECTED,
    ],
)
async def test_delegate_step_different_states(
    mock_parent_agent, mock_event_stream, delegate_state, connected_registry_and_stats
):
    """Ensure that delegate is closed or remains open based on the delegate's state."""
    llm_registry, conversation_stats = connected_registry_and_stats

    # Create a state with iteration_flag.max_value set to 10
    state = State(inputs={})
    state.iteration_flag.max_value = 10
    controller = AgentController(
        agent=mock_parent_agent,
        event_stream=mock_event_stream,
        convo_stats=conversation_stats,
        iteration_delta=1,  # Add the required iteration_delta parameter
        sid='test',
        confirmation_mode=False,
        headless_mode=True,
        initial_state=state,
    )

    mock_delegate = AsyncMock()
    controller.delegate = mock_delegate

    mock_delegate.state.iteration_flag = MagicMock()
    mock_delegate.state.iteration_flag.current_value = 5
    mock_delegate.state.outputs = {'result': 'test'}
    mock_delegate.agent.name = 'TestDelegate'

    mock_delegate.get_agent_state = Mock(return_value=delegate_state)
    mock_delegate._step = AsyncMock()
    mock_delegate.close = AsyncMock()

    async def call_on_event_with_new_loop():
        """In this thread, create and set a fresh event loop, so that the run_until_complete()
        calls inside controller.on_event(...) find a valid loop.
        """
        loop_in_thread = asyncio.new_event_loop()
        try:
            asyncio.set_event_loop(loop_in_thread)
            msg_action = MessageAction(content='Test message')
            msg_action._source = EventSource.USER
            controller.on_event(msg_action)
        finally:
            loop_in_thread.close()

    loop = asyncio.get_running_loop()
    with ThreadPoolExecutor() as executor:
        future = loop.run_in_executor(executor, call_on_event_with_new_loop)
        await future

    # Give time for the event loop to process events
    await asyncio.sleep(0.5)

    if delegate_state == AgentState.RUNNING:
        assert controller.delegate is not None
        assert controller.state.iteration_flag.current_value == 0
        mock_delegate.close.assert_not_called()
    else:
        assert controller.delegate is None
        assert controller.state.iteration_flag.current_value == 5
        # The close method is called once in end_delegate
        assert mock_delegate.close.call_count == 1

    await controller.close()


@pytest.mark.asyncio
async def test_delegate_hits_global_limits(
    mock_child_agent, mock_event_stream, mock_parent_agent, connected_registry_and_stats
):
<<<<<<< HEAD
    """
    Global limits from control flags should apply to delegates
    """
    llm_registry, conversation_stats = connected_registry_and_stats

=======
    """Global limits from control flags should apply to delegates"""
>>>>>>> ef3e0c8d
    # Mock the agent class resolution so that AgentController can instantiate mock_child_agent
    Agent.get_cls = Mock(
        return_value=create_mock_agent_factory(mock_child_agent, llm_registry)
    )

    # Set up the parent agent's LLM with initial cost and register it in the registry
    mock_parent_agent.llm.metrics.accumulated_cost = 2
    mock_parent_agent.llm.service_id = 'main_agent'
    # Register the parent agent's LLM in the registry
    llm_registry.service_to_llm['main_agent'] = mock_parent_agent.llm

    parent_metrics = Metrics()
    parent_metrics.accumulated_cost = 2
    # Create parent controller
    parent_state = State(
        inputs={},
        metrics=parent_metrics,
        budget_flag=BudgetControlFlag(
            current_value=2, limit_increase_amount=10, max_value=10
        ),
        iteration_flag=IterationControlFlag(
            current_value=2, limit_increase_amount=3, max_value=3
        ),
    )

    parent_controller = AgentController(
        agent=mock_parent_agent,
        event_stream=mock_event_stream,
        convo_stats=conversation_stats,
        iteration_delta=1,  # Add the required iteration_delta parameter
        sid='parent',
        confirmation_mode=False,
        headless_mode=False,
        initial_state=parent_state,
    )

    # Setup Memory to catch RecallActions
    mock_memory = MagicMock(spec=Memory)
    mock_memory.event_stream = mock_event_stream

    def on_event(event: Event):
        if isinstance(event, RecallAction):
            # create a RecallObservation
            microagent_observation = RecallObservation(
                recall_type=RecallType.KNOWLEDGE,
                content='Found info',
            )
            microagent_observation._cause = event.id  # ignore attr-defined warning
            mock_event_stream.add_event(microagent_observation, EventSource.ENVIRONMENT)

    mock_memory.on_event = on_event
    mock_event_stream.subscribe(
        EventStreamSubscriber.MEMORY, mock_memory.on_event, mock_memory
    )

    # Setup a delegate action from the parent
    delegate_action = AgentDelegateAction(agent='ChildAgent', inputs={'test': True})
    mock_parent_agent.step.return_value = delegate_action

    # Simulate a user message event to cause parent.step() to run
    message_action = MessageAction(content='please delegate now')
    message_action._source = EventSource.USER
    await parent_controller._on_event(message_action)

    # Give time for the async step() to execute
    await asyncio.sleep(1)

    # Verify that a RecallObservation was added to the event stream
    events = list(mock_event_stream.get_events())

    # The exact number of events might vary depending on implementation details
    # Just verify that we have at least a few events
    assert mock_event_stream.get_latest_event_id() >= 3

    # a RecallObservation and an AgentDelegateAction should be in the list
    assert any(isinstance(event, RecallObservation) for event in events)
    assert any(isinstance(event, AgentDelegateAction) for event in events)

    # Verify that a delegate agent controller is created
    assert parent_controller.delegate is not None, (
        "Parent's delegate controller was not set."
    )

    delegate_controller = parent_controller.delegate
    await delegate_controller.set_agent_state_to(AgentState.RUNNING)

    # Step should hit max budget
    message_action = MessageAction(content='Test message')
    message_action._source = EventSource.USER

    await delegate_controller._on_event(message_action)
    await asyncio.sleep(0.1)

    assert delegate_controller.state.agent_state == AgentState.ERROR
    assert (
        delegate_controller.state.last_error
        == 'RuntimeError: Agent reached maximum iteration. Current iteration: 3, max iteration: 3'
    )

    await delegate_controller.set_agent_state_to(AgentState.RUNNING)
    await asyncio.sleep(0.1)

    assert delegate_controller.state.iteration_flag.max_value == 6
    assert (
        delegate_controller.state.iteration_flag.max_value
        == parent_controller.state.iteration_flag.max_value
    )

    message_action = MessageAction(content='Test message 2')
    message_action._source = EventSource.USER
    await delegate_controller._on_event(message_action)
    await asyncio.sleep(0.1)

    assert delegate_controller.state.iteration_flag.current_value == 4
    assert (
        delegate_controller.state.iteration_flag.current_value
        == parent_controller.state.iteration_flag.current_value
    )<|MERGE_RESOLUTION|>--- conflicted
+++ resolved
@@ -127,7 +127,6 @@
 
 
 @pytest.mark.asyncio
-<<<<<<< HEAD
 async def test_delegation_flow(
     mock_parent_agent, mock_child_agent, mock_event_stream, connected_registry_and_stats
 ):
@@ -136,13 +135,6 @@
      1. the parent's delegate is set, and once the child finishes, the parent is cleaned up properly.
      2. metrics are accumulated globally via LLM registry (delegate adds to the global metrics)
      3. global metrics tracking works correctly through the LLM registry
-=======
-async def test_delegation_flow(mock_parent_agent, mock_child_agent, mock_event_stream):
-    """Test that when the parent agent delegates to a child
-    1. the parent's delegate is set, and once the child finishes, the parent is cleaned up properly.
-    2. metrics are accumulated globally (delegate is adding to the parents metrics)
-    3. local metrics for the delegate are still accessible
->>>>>>> ef3e0c8d
     """
     llm_registry, conversation_stats = connected_registry_and_stats
 
@@ -369,15 +361,11 @@
 async def test_delegate_hits_global_limits(
     mock_child_agent, mock_event_stream, mock_parent_agent, connected_registry_and_stats
 ):
-<<<<<<< HEAD
     """
     Global limits from control flags should apply to delegates
     """
     llm_registry, conversation_stats = connected_registry_and_stats
 
-=======
-    """Global limits from control flags should apply to delegates"""
->>>>>>> ef3e0c8d
     # Mock the agent class resolution so that AgentController can instantiate mock_child_agent
     Agent.get_cls = Mock(
         return_value=create_mock_agent_factory(mock_child_agent, llm_registry)
