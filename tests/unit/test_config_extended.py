import os

import pytest

from openhands.core.config.app_config import AppConfig
from openhands.core.config.extended_config import ExtendedConfig
from openhands.core.config.utils import load_from_toml


def test_extended_config_from_dict():
<<<<<<< HEAD
    """Test that ExtendedConfig.from_dict creates an instance from a dictionary.

    Verifies that the method successfully creates an instance from a dictionary containing
    arbitrary extra keys.
=======
    """Test that ExtendedConfig.from_dict successfully creates an instance.

    This test verifies that the from_dict method correctly creates an instance
    from a dictionary containing arbitrary extra keys.
>>>>>>> 23e775b1
    """
    data = {'foo': 'bar', 'baz': 123, 'flag': True}
    ext_cfg = ExtendedConfig.from_dict(data)

    # Check that the keys are accessible both as attributes and via __getitem__
    assert ext_cfg.foo == 'bar'
    assert ext_cfg['baz'] == 123
    assert ext_cfg.flag is True
    # Verify the root dictionary contains all keys
    assert ext_cfg.root == data


def test_extended_config_empty():
    """Test that an empty ExtendedConfig can be created and accessed."""
    ext_cfg = ExtendedConfig.from_dict({})
    assert ext_cfg.root == {}

    # Creating directly should also work
    ext_cfg2 = ExtendedConfig({})
    assert ext_cfg2.root == {}


def test_extended_config_str_and_repr():
<<<<<<< HEAD
    """Test string representation methods of ExtendedConfig.

    Verifies that __str__ and __repr__ return the correct string representations
    of the ExtendedConfig instance.
=======
    """Test that __str__ and __repr__ return the correct string representations.

    This test verifies that the string representations of the ExtendedConfig instance
    include the expected key/value pairs.
>>>>>>> 23e775b1
    """
    data = {'alpha': 'test', 'beta': 42}
    ext_cfg = ExtendedConfig.from_dict(data)
    string_repr = str(ext_cfg)
    repr_str = repr(ext_cfg)

    # Ensure the representations include our key/value pairs
    assert "alpha='test'" in string_repr
    assert 'beta=42' in string_repr

    # __repr__ should match __str__
    assert string_repr == repr_str


def test_extended_config_getitem_and_getattr():
<<<<<<< HEAD
    """Test value access methods of ExtendedConfig.

    Verifies that __getitem__ and __getattr__ can be used to access values
    in the ExtendedConfig instance.
=======
    """Test that __getitem__ and __getattr__ can be used to access values.

    This test verifies that values in the ExtendedConfig instance can be accessed
    both via attribute access and dictionary-style access.
>>>>>>> 23e775b1
    """
    data = {'key1': 'value1', 'key2': 2}
    ext_cfg = ExtendedConfig.from_dict(data)

    # Attribute access
    assert ext_cfg.key1 == 'value1'
    # Dictionary-style access
    assert ext_cfg['key2'] == 2


def test_extended_config_invalid_key():
<<<<<<< HEAD
    """Test that accessing non-existent keys raises appropriate errors."""
=======
    """Test that accessing a non-existent key via attribute access raises AttributeError."""
>>>>>>> 23e775b1
    data = {'existing': 'yes'}
    ext_cfg = ExtendedConfig.from_dict(data)

    with pytest.raises(AttributeError):
        _ = ext_cfg.nonexistent

    with pytest.raises(KeyError):
        _ = ext_cfg['nonexistent']


def test_app_config_extended_from_toml(tmp_path: os.PathLike) -> None:
    """Test that the [extended] section in a TOML file is correctly loaded.

<<<<<<< HEAD
    The test verifies that the section is loaded into AppConfig.extended and that it accepts arbitrary keys.
=======
    This test verifies that the [extended] section is loaded into AppConfig.extended
    and that it accepts arbitrary keys.
>>>>>>> 23e775b1
    """
    # Create a temporary TOML file with multiple sections including [extended]
    config_content = """
[core]
workspace_base = "/tmp/workspace"

[llm]
model = "test-model"
api_key = "toml-api-key"

[extended]
custom1 = "custom_value"
custom2 = 42
llm = "overridden"  # even a key like 'llm' is accepted in extended

[agent]
enable_prompt_extensions = true
"""
    config_file = tmp_path / 'config.toml'
    config_file.write_text(config_content)

    # Load the TOML into the AppConfig instance
    config = AppConfig()
    load_from_toml(config, str(config_file))

    # Verify that extended section is applied
    assert config.extended.custom1 == 'custom_value'
    assert config.extended.custom2 == 42
    # Even though 'llm' is defined in extended, it should not affect the main llm config.
    assert config.get_llm_config().model == 'test-model'


def test_app_config_extended_default(tmp_path: os.PathLike) -> None:
<<<<<<< HEAD
    """Test that AppConfig.extended remains empty without [extended] section.

    When the TOML file does not contain an [extended] section, AppConfig.extended should
    remain its default (empty) ExtendedConfig.
=======
    """Test default behavior when no [extended] section exists.

    This test verifies that if there is no [extended] section in the TOML file,
    AppConfig.extended remains its default (empty) ExtendedConfig.
>>>>>>> 23e775b1
    """
    config_content = """
[core]
workspace_base = "/tmp/workspace"

[llm]
model = "test-model"
api_key = "toml-api-key"

[agent]
enable_prompt_extensions = true
"""
    config_file = tmp_path / 'config.toml'
    config_file.write_text(config_content)

    config = AppConfig()
    load_from_toml(config, str(config_file))

    # Extended config should be empty
    assert config.extended.root == {}


def test_app_config_extended_random_keys(tmp_path: os.PathLike) -> None:
    """Test that the extended section accepts arbitrary keys.

<<<<<<< HEAD
    The extended section should accept any keys, including ones not defined in any schema.
=======
    This test verifies that the extended section accepts arbitrary keys,
    including ones not defined in any schema.
>>>>>>> 23e775b1
    """
    config_content = """
[core]
workspace_base = "/tmp/workspace"

[extended]
random_key = "random_value"
another_key = 3.14
"""
    config_file = tmp_path / 'config.toml'
    config_file.write_text(config_content)

    config = AppConfig()
    load_from_toml(config, str(config_file))

    # Verify that extended config holds the arbitrary keys with correct values.
    assert config.extended.random_key == 'random_value'
    assert config.extended.another_key == 3.14
    # Verify the root dictionary contains all keys
    assert config.extended.root == {'random_key': 'random_value', 'another_key': 3.14}<|MERGE_RESOLUTION|>--- conflicted
+++ resolved
@@ -8,17 +8,10 @@
 
 
 def test_extended_config_from_dict():
-<<<<<<< HEAD
-    """Test that ExtendedConfig.from_dict creates an instance from a dictionary.
-
-    Verifies that the method successfully creates an instance from a dictionary containing
-    arbitrary extra keys.
-=======
     """Test that ExtendedConfig.from_dict successfully creates an instance.
 
     This test verifies that the from_dict method correctly creates an instance
     from a dictionary containing arbitrary extra keys.
->>>>>>> 23e775b1
     """
     data = {'foo': 'bar', 'baz': 123, 'flag': True}
     ext_cfg = ExtendedConfig.from_dict(data)
@@ -42,17 +35,10 @@
 
 
 def test_extended_config_str_and_repr():
-<<<<<<< HEAD
-    """Test string representation methods of ExtendedConfig.
-
-    Verifies that __str__ and __repr__ return the correct string representations
-    of the ExtendedConfig instance.
-=======
     """Test that __str__ and __repr__ return the correct string representations.
 
     This test verifies that the string representations of the ExtendedConfig instance
     include the expected key/value pairs.
->>>>>>> 23e775b1
     """
     data = {'alpha': 'test', 'beta': 42}
     ext_cfg = ExtendedConfig.from_dict(data)
@@ -68,17 +54,10 @@
 
 
 def test_extended_config_getitem_and_getattr():
-<<<<<<< HEAD
-    """Test value access methods of ExtendedConfig.
-
-    Verifies that __getitem__ and __getattr__ can be used to access values
-    in the ExtendedConfig instance.
-=======
     """Test that __getitem__ and __getattr__ can be used to access values.
 
     This test verifies that values in the ExtendedConfig instance can be accessed
     both via attribute access and dictionary-style access.
->>>>>>> 23e775b1
     """
     data = {'key1': 'value1', 'key2': 2}
     ext_cfg = ExtendedConfig.from_dict(data)
@@ -90,11 +69,7 @@
 
 
 def test_extended_config_invalid_key():
-<<<<<<< HEAD
-    """Test that accessing non-existent keys raises appropriate errors."""
-=======
     """Test that accessing a non-existent key via attribute access raises AttributeError."""
->>>>>>> 23e775b1
     data = {'existing': 'yes'}
     ext_cfg = ExtendedConfig.from_dict(data)
 
@@ -108,12 +83,8 @@
 def test_app_config_extended_from_toml(tmp_path: os.PathLike) -> None:
     """Test that the [extended] section in a TOML file is correctly loaded.
 
-<<<<<<< HEAD
-    The test verifies that the section is loaded into AppConfig.extended and that it accepts arbitrary keys.
-=======
     This test verifies that the [extended] section is loaded into AppConfig.extended
     and that it accepts arbitrary keys.
->>>>>>> 23e775b1
     """
     # Create a temporary TOML file with multiple sections including [extended]
     config_content = """
@@ -147,17 +118,10 @@
 
 
 def test_app_config_extended_default(tmp_path: os.PathLike) -> None:
-<<<<<<< HEAD
-    """Test that AppConfig.extended remains empty without [extended] section.
-
-    When the TOML file does not contain an [extended] section, AppConfig.extended should
-    remain its default (empty) ExtendedConfig.
-=======
     """Test default behavior when no [extended] section exists.
 
     This test verifies that if there is no [extended] section in the TOML file,
     AppConfig.extended remains its default (empty) ExtendedConfig.
->>>>>>> 23e775b1
     """
     config_content = """
 [core]
@@ -183,12 +147,8 @@
 def test_app_config_extended_random_keys(tmp_path: os.PathLike) -> None:
     """Test that the extended section accepts arbitrary keys.
 
-<<<<<<< HEAD
-    The extended section should accept any keys, including ones not defined in any schema.
-=======
     This test verifies that the extended section accepts arbitrary keys,
     including ones not defined in any schema.
->>>>>>> 23e775b1
     """
     config_content = """
 [core]
