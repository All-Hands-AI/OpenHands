--- conflicted
+++ resolved
@@ -1578,9 +1578,11 @@
     # (ImageContent is always included, filtering happens at Message serialization level)
     assert len(messages) == 1
     message = messages[0]
-<<<<<<< HEAD
-    assert len(message.content) == 1
+    assert len(message.content) == 2
     assert isinstance(message.content[0], TextContent)
+    assert isinstance(message.content[1], ImageContent)
+    # Check that NO explanatory text about filtered images was added when vision is disabled
+    assert 'invalid or empty image(s) were filtered' not in message.content[0].text
 
 
 def test_process_events_with_empty_agent_finish_action(conversation_memory):
@@ -1639,10 +1641,31 @@
     assert (
         assistant_message.content[0].text == 'I have completed the task successfully.'
     )
-=======
-    assert len(message.content) == 2
-    assert isinstance(message.content[0], TextContent)
-    assert isinstance(message.content[1], ImageContent)
-    # Check that NO explanatory text about filtered images was added when vision is disabled
-    assert 'invalid or empty image(s) were filtered' not in message.content[0].text
->>>>>>> 8ea12599
+
+
+def test_process_events_with_user_agent_finish_action(conversation_memory):
+    """Test that AgentFinishAction from user is not affected by the assistant message fix."""
+    # Create an AgentFinishAction with empty thought from user
+    user_finish_action = AgentFinishAction(thought='')
+    user_finish_action._source = EventSource.USER
+
+    initial_user_message = MessageAction(content='Initial user message')
+    initial_user_message._source = EventSource.USER
+
+    messages = conversation_memory.process_events(
+        condensed_history=[user_finish_action],
+        initial_user_action=initial_user_message,
+        max_message_chars=None,
+        vision_is_active=False,
+    )
+
+    # Should have system message, initial user message, and user finish message
+    assert len(messages) == 3
+
+    # Check the user finish message - should preserve empty content for user messages
+    user_message = messages[2]
+    assert user_message.role == 'user'
+    assert len(user_message.content) == 1
+    assert isinstance(user_message.content[0], TextContent)
+    # Should preserve empty content for user messages (not affected by the fix)
+    assert user_message.content[0].text == ''