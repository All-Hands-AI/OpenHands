--- conflicted
+++ resolved
@@ -1,21 +1,12 @@
 import pytest
 
 from openhands.core.config import (
-<<<<<<< HEAD
-    OH_DEFAULT_AGENT,
-    OH_MAX_ITERATIONS,
-=======
     get_evaluation_parser,
->>>>>>> 116ba199
     get_headless_parser,
 )
 
 
-<<<<<<< HEAD
-def test_parser_default_values():
-=======
 def test_headless_parser_default_values():
->>>>>>> 116ba199
     parser = get_headless_parser()
     args = parser.parse_args([])
 
@@ -51,13 +42,8 @@
     assert args.selected_repo is None
 
 
-<<<<<<< HEAD
-def test_parser_custom_values():
-    parser = get_headless_parser()
-=======
 def test_evaluation_parser_custom_values():
     parser = get_evaluation_parser()
->>>>>>> 116ba199
     args = parser.parse_args(
         [
             '-v',
@@ -128,33 +114,19 @@
         parser.parse_args(['-b', 'not_a_number'])
 
 
-<<<<<<< HEAD
-def test_parser_invalid_eval_n_limit():
-    parser = get_headless_parser()
-=======
 def test_evaluation_parser_invalid_eval_n_limit():
     parser = get_evaluation_parser()
->>>>>>> 116ba199
     with pytest.raises(SystemExit):
         parser.parse_args(['--eval-n-limit', 'not_a_number'])
 
 
-<<<<<<< HEAD
-def test_parser_invalid_eval_num_workers():
-    parser = get_headless_parser()
-=======
 def test_evaluation_parser_invalid_eval_num_workers():
     parser = get_evaluation_parser()
->>>>>>> 116ba199
     with pytest.raises(SystemExit):
         parser.parse_args(['--eval-num-workers', 'not_a_number'])
 
 
-<<<<<<< HEAD
-def test_help_message(capsys):
-=======
 def test_headless_parser_help_message(capsys):
->>>>>>> 116ba199
     parser = get_headless_parser()
     with pytest.raises(SystemExit):
         parser.parse_args(['--help'])
