"""Test for FunctionCallingConverter."""

import copy
import json

import pytest
from litellm import ChatCompletionToolParam

from openhands.llm.fn_call_converter import (
    IN_CONTEXT_LEARNING_EXAMPLE_PREFIX,
    IN_CONTEXT_LEARNING_EXAMPLE_SUFFIX,
    TOOL_EXAMPLES,
    FunctionCallConversionError,
    convert_fncall_messages_to_non_fncall_messages,
    convert_from_multiple_tool_calls_to_single_tool_call_messages,
    convert_non_fncall_messages_to_fncall_messages,
    convert_tool_call_to_string,
    convert_tools_to_description,
    get_example_for_tools,
)

FNCALL_TOOLS: list[ChatCompletionToolParam] = [
    {
        'type': 'function',
        'function': {
            'name': 'execute_bash',
            'description': 'Execute a bash command in the terminal.\n* Long running commands: For commands that may run indefinitely, it should be run in the background and the output should be redirected to a file, e.g. command = `python3 app.py > server.log 2>&1 &`.\n* Interactive: If a bash command returns exit code `-1`, this means the process is not yet finished. The assistant must then send a second call to terminal with an empty `command` (which will retrieve any additional logs), or it can send additional text (set `command` to the text) to STDIN of the running process, or it can send command=`ctrl+c` to interrupt the process.\n* Timeout: If a command execution result says "Command timed out. Sending SIGINT to the process", the assistant should retry running the command in the background.\n',
            'parameters': {
                'type': 'object',
                'properties': {
                    'command': {
                        'type': 'string',
                        'description': 'The bash command to execute. Can be empty to view additional logs when previous exit code is `-1`. Can be `ctrl+c` to interrupt the currently running process.',
                    }
                },
                'required': ['command'],
            },
        },
    },
    {
        'type': 'function',
        'function': {
            'name': 'finish',
            'description': 'Finish the interaction when the task is complete OR if the assistant cannot proceed further with the task.',
        },
    },
    {
        'type': 'function',
        'function': {
            'name': 'str_replace_editor',
            'description': 'Custom editing tool for viewing, creating and editing files\n* State is persistent across command calls and discussions with the user\n* If `path` is a file, `view` displays the result of applying `cat -n`. If `path` is a directory, `view` lists non-hidden files and directories up to 2 levels deep\n* The `create` command cannot be used if the specified `path` already exists as a file\n* If a `command` generates a long output, it will be truncated and marked with `<response clipped>`\n* The `undo_edit` command will revert the last edit made to the file at `path`\n\nNotes for using the `str_replace` command:\n* The `old_str` parameter should match EXACTLY one or more consecutive lines from the original file. Be mindful of whitespaces!\n* If the `old_str` parameter is not unique in the file, the replacement will not be performed. Make sure to include enough context in `old_str` to make it unique\n* The `new_str` parameter should contain the edited lines that should replace the `old_str`\n',
            'parameters': {
                'type': 'object',
                'properties': {
                    'command': {
                        'description': 'The commands to run. Allowed options are: `view`, `create`, `str_replace`, `insert`, `undo_edit`.',
                        'enum': [
                            'view',
                            'create',
                            'str_replace',
                            'insert',
                            'undo_edit',
                        ],
                        'type': 'string',
                    },
                    'path': {
                        'description': 'Absolute path to file or directory, e.g. `/repo/file.py` or `/repo`.',
                        'type': 'string',
                    },
                    'file_text': {
                        'description': 'Required parameter of `create` command, with the content of the file to be created.',
                        'type': 'string',
                    },
                    'old_str': {
                        'description': 'Required parameter of `str_replace` command containing the string in `path` to replace.',
                        'type': 'string',
                    },
                    'new_str': {
                        'description': 'Optional parameter of `str_replace` command containing the new string (if not given, no string will be added). Required parameter of `insert` command containing the string to insert.',
                        'type': 'string',
                    },
                    'insert_line': {
                        'description': 'Required parameter of `insert` command. The `new_str` will be inserted AFTER the line `insert_line` of `path`.',
                        'type': 'integer',
                    },
                    'view_range': {
                        'description': 'Optional parameter of `view` command when `path` points to a file. If none is given, the full file is shown. If provided, the file will be shown in the indicated line number range, e.g. [11, 12] will show lines 11 and 12. Indexing at 1 to start. Setting `[start_line, -1]` shows all lines from `start_line` to the end of the file.',
                        'items': {'type': 'integer'},
                        'type': 'array',
                    },
                },
                'required': ['command', 'path'],
            },
        },
    },
]


def test_convert_tools_to_description():
    formatted_tools = convert_tools_to_description(FNCALL_TOOLS)
    print(formatted_tools)
    assert (
        formatted_tools.strip()
        == """---- BEGIN FUNCTION #1: execute_bash ----
Description: Execute a bash command in the terminal.
* Long running commands: For commands that may run indefinitely, it should be run in the background and the output should be redirected to a file, e.g. command = `python3 app.py > server.log 2>&1 &`.
* Interactive: If a bash command returns exit code `-1`, this means the process is not yet finished. The assistant must then send a second call to terminal with an empty `command` (which will retrieve any additional logs), or it can send additional text (set `command` to the text) to STDIN of the running process, or it can send command=`ctrl+c` to interrupt the process.
* Timeout: If a command execution result says "Command timed out. Sending SIGINT to the process", the assistant should retry running the command in the background.

Parameters:
  (1) command (string, required): The bash command to execute. Can be empty to view additional logs when previous exit code is `-1`. Can be `ctrl+c` to interrupt the currently running process.
---- END FUNCTION #1 ----

---- BEGIN FUNCTION #2: finish ----
Description: Finish the interaction when the task is complete OR if the assistant cannot proceed further with the task.
No parameters are required for this function.
---- END FUNCTION #2 ----

---- BEGIN FUNCTION #3: str_replace_editor ----
Description: Custom editing tool for viewing, creating and editing files
* State is persistent across command calls and discussions with the user
* If `path` is a file, `view` displays the result of applying `cat -n`. If `path` is a directory, `view` lists non-hidden files and directories up to 2 levels deep
* The `create` command cannot be used if the specified `path` already exists as a file
* If a `command` generates a long output, it will be truncated and marked with `<response clipped>`
* The `undo_edit` command will revert the last edit made to the file at `path`

Notes for using the `str_replace` command:
* The `old_str` parameter should match EXACTLY one or more consecutive lines from the original file. Be mindful of whitespaces!
* If the `old_str` parameter is not unique in the file, the replacement will not be performed. Make sure to include enough context in `old_str` to make it unique
* The `new_str` parameter should contain the edited lines that should replace the `old_str`

Parameters:
  (1) command (string, required): The commands to run. Allowed options are: `view`, `create`, `str_replace`, `insert`, `undo_edit`.
Allowed values: [`view`, `create`, `str_replace`, `insert`, `undo_edit`]
  (2) path (string, required): Absolute path to file or directory, e.g. `/repo/file.py` or `/repo`.
  (3) file_text (string, optional): Required parameter of `create` command, with the content of the file to be created.
  (4) old_str (string, optional): Required parameter of `str_replace` command containing the string in `path` to replace.
  (5) new_str (string, optional): Optional parameter of `str_replace` command containing the new string (if not given, no string will be added). Required parameter of `insert` command containing the string to insert.
  (6) insert_line (integer, optional): Required parameter of `insert` command. The `new_str` will be inserted AFTER the line `insert_line` of `path`.
  (7) view_range (array, optional): Optional parameter of `view` command when `path` points to a file. If none is given, the full file is shown. If provided, the file will be shown in the indicated line number range, e.g. [11, 12] will show lines 11 and 12. Indexing at 1 to start. Setting `[start_line, -1]` shows all lines from `start_line` to the end of the file.
---- END FUNCTION #3 ----""".strip()
    )


def test_get_example_for_tools_no_tools():
    """Test that get_example_for_tools returns empty string when no tools are available."""
    tools = []
    example = get_example_for_tools(tools)
    assert example == ''


def test_get_example_for_tools_single_tool():
    """Test that get_example_for_tools generates correct example with a single tool."""
    tools = [
        {
            'type': 'function',
            'function': {
                'name': 'execute_bash',
                'description': 'Execute a bash command in the terminal.',
                'parameters': {
                    'type': 'object',
                    'properties': {
                        'command': {
                            'type': 'string',
                            'description': 'The bash command to execute.',
                        }
                    },
                    'required': ['command'],
                },
            },
        }
    ]
    example = get_example_for_tools(tools)
    assert example.startswith(
        "Here's a running example of how to perform a task with the provided tools."
    )
    assert (
        'USER: Create a list of numbers from 1 to 10, and display them in a web page at port 5000.'
        in example
    )
    assert TOOL_EXAMPLES['execute_bash']['check_dir'] in example
    assert TOOL_EXAMPLES['execute_bash']['run_server'] in example
    assert TOOL_EXAMPLES['execute_bash']['kill_server'] in example
    assert TOOL_EXAMPLES['str_replace_editor']['create_file'] not in example
<<<<<<< HEAD
    assert TOOL_EXAMPLES['web_read']['read_docs'] not in example
=======
>>>>>>> 0b26174d
    assert TOOL_EXAMPLES['browser']['view_page'] not in example
    assert TOOL_EXAMPLES['finish']['task_completed'] not in example


def test_get_example_for_tools_single_tool_is_finish():
    """Test get_example_for_tools with only the finish tool."""
    tools = [
        {
            'type': 'function',
            'function': {
                'name': 'finish',
                'description': 'Finish the interaction when the task is complete.',
            },
        }
    ]
    example = get_example_for_tools(tools)
    assert example.startswith(
        "Here's a running example of how to perform a task with the provided tools."
    )
    assert (
        'USER: Create a list of numbers from 1 to 10, and display them in a web page at port 5000.'
        in example
    )
    assert TOOL_EXAMPLES['finish']['task_completed'] in example
    assert TOOL_EXAMPLES['execute_bash']['check_dir'] not in example
    assert TOOL_EXAMPLES['str_replace_editor']['create_file'] not in example
<<<<<<< HEAD
    assert TOOL_EXAMPLES['web_read']['read_docs'] not in example
=======
>>>>>>> 0b26174d
    assert TOOL_EXAMPLES['browser']['view_page'] not in example


def test_get_example_for_tools_multiple_tools():
    """Test that get_example_for_tools generates correct example with multiple tools."""
    tools = [
        {
            'type': 'function',
            'function': {
                'name': 'execute_bash',
                'description': 'Execute a bash command in the terminal.',
                'parameters': {
                    'type': 'object',
                    'properties': {
                        'command': {
                            'type': 'string',
                            'description': 'The bash command to execute.',
                        }
                    },
                    'required': ['command'],
                },
            },
        },
        {
            'type': 'function',
            'function': {
                'name': 'str_replace_editor',
                'description': 'Custom editing tool for viewing, creating and editing files.',
                'parameters': {
                    'type': 'object',
                    'properties': {
                        'command': {
                            'type': 'string',
                            'description': 'The commands to run.',
                            'enum': [
                                'view',
                                'create',
                                'str_replace',
                                'insert',
                                'undo_edit',
                            ],
                        },
                        'path': {
                            'type': 'string',
                            'description': 'Absolute path to file or directory.',
                        },
                    },
                    'required': ['command', 'path'],
                },
            },
        },
    ]
    example = get_example_for_tools(tools)
    assert example.startswith(
        "Here's a running example of how to perform a task with the provided tools."
    )
    assert (
        'USER: Create a list of numbers from 1 to 10, and display them in a web page at port 5000.'
        in example
    )
    assert TOOL_EXAMPLES['execute_bash']['check_dir'] in example
    assert TOOL_EXAMPLES['execute_bash']['run_server'] in example
    assert TOOL_EXAMPLES['execute_bash']['kill_server'] in example
    assert TOOL_EXAMPLES['str_replace_editor']['create_file'] in example
    assert TOOL_EXAMPLES['str_replace_editor']['edit_file'] in example
<<<<<<< HEAD
    assert TOOL_EXAMPLES['web_read']['read_docs'] not in example
=======
>>>>>>> 0b26174d
    assert TOOL_EXAMPLES['browser']['view_page'] not in example
    assert TOOL_EXAMPLES['finish']['task_completed'] not in example


def test_get_example_for_tools_multiple_tools_with_finish():
    """Test get_example_for_tools with multiple tools including finish."""
    # Uses execute_bash and finish tools
    tools = [
        {
            'type': 'function',
            'function': {
                'name': 'execute_bash',
                'description': 'Execute a bash command in the terminal.',
                'parameters': {  # Params added for completeness, not strictly needed by get_example_for_tools
                    'type': 'object',
                    'properties': {
                        'command': {
                            'type': 'string',
                            'description': 'The bash command to execute.',
                        }
                    },
                    'required': ['command'],
                },
            },
        },
        {
            'type': 'function',
            'function': {
                'name': 'str_replace_editor',
                'description': 'Custom editing tool for viewing, creating and editing files.',
                'parameters': {
                    'type': 'object',
                    'properties': {
                        'command': {
                            'type': 'string',
                            'description': 'The commands to run.',
                            'enum': [
                                'view',
                                'create',
                                'str_replace',
                                'insert',
                                'undo_edit',
                            ],
                        },
                        'path': {
                            'type': 'string',
                            'description': 'Absolute path to file or directory.',
                        },
                    },
                    'required': ['command', 'path'],
                },
            },
        },
        {
            'type': 'function',
            'function': {
<<<<<<< HEAD
                'name': 'web_read',
                'description': 'Read content from a webpage.',
                'parameters': {
                    'type': 'object',
                    'properties': {
                        'url': {
                            'type': 'string',
                            'description': 'The URL of the webpage to read.',
                        }
                    },
                    'required': ['url'],
                },
            },
        },
        {
            'type': 'function',
            'function': {
=======
>>>>>>> 0b26174d
                'name': 'browser',
                'description': 'Interact with the browser.',
                'parameters': {
                    'type': 'object',
                    'properties': {
                        'code': {
                            'type': 'string',
                            'description': 'The Python code that interacts with the browser.',
                        }
                    },
                    'required': ['code'],
                },
            },
        },
        {
            'type': 'function',
            'function': {
                'name': 'finish',
                'description': 'Finish the interaction.',
            },
        },
    ]
    example = get_example_for_tools(tools)
    assert example.startswith(
        "Here's a running example of how to perform a task with the provided tools."
    )
    assert (
        'USER: Create a list of numbers from 1 to 10, and display them in a web page at port 5000.'
        in example
    )

    # Check for execute_bash parts (order matters for get_example_for_tools)
<<<<<<< HEAD
    assert TOOL_EXAMPLES['execute_bash']['check_dir'] in example
    assert TOOL_EXAMPLES['execute_bash']['run_server'] in example
    assert TOOL_EXAMPLES['execute_bash']['kill_server'] in example
    assert 'ASSISTANT: Running the updated file:\n<function=execute_bash>' in example
=======
    assert TOOL_EXAMPLES['execute_bash']['check_dir'].strip() in example
    assert TOOL_EXAMPLES['execute_bash']['run_server'].strip() in example
    assert TOOL_EXAMPLES['execute_bash']['kill_server'].strip() in example
    assert TOOL_EXAMPLES['execute_bash']['run_server_again'].strip() in example
>>>>>>> 0b26174d

    # Check for str_replace_editor parts
    assert TOOL_EXAMPLES['str_replace_editor']['create_file'] in example
    assert TOOL_EXAMPLES['str_replace_editor']['edit_file'] in example

<<<<<<< HEAD
    # Check for web_read part
    assert TOOL_EXAMPLES['web_read']['read_docs'] in example

=======
>>>>>>> 0b26174d
    # Check for browser part
    assert TOOL_EXAMPLES['browser']['view_page'] in example

    # Check for finish part
    assert TOOL_EXAMPLES['finish']['task_completed'] in example


def test_get_example_for_tools_all_tools():
    """Test that get_example_for_tools generates correct example with all tools."""
    tools = FNCALL_TOOLS  # FNCALL_TOOLS already includes 'finish'
    example = get_example_for_tools(tools)
    assert example.startswith(
        "Here's a running example of how to perform a task with the provided tools."
    )
    assert (
        'USER: Create a list of numbers from 1 to 10, and display them in a web page at port 5000.'
        in example
    )
    assert TOOL_EXAMPLES['execute_bash']['check_dir'] in example
    assert TOOL_EXAMPLES['execute_bash']['run_server'] in example
    assert TOOL_EXAMPLES['execute_bash']['kill_server'] in example
    assert TOOL_EXAMPLES['str_replace_editor']['create_file'] in example
    assert TOOL_EXAMPLES['str_replace_editor']['edit_file'] in example
    assert TOOL_EXAMPLES['finish']['task_completed'] in example

    # These are not in global FNCALL_TOOLS
<<<<<<< HEAD
    assert TOOL_EXAMPLES['web_read']['read_docs'] not in example
=======
    # assert TOOL_EXAMPLES['web_read']['read_docs'] not in example # web_read is removed
>>>>>>> 0b26174d
    assert TOOL_EXAMPLES['browser']['view_page'] not in example


FNCALL_MESSAGES = [
    {
        'content': [
            {
                'type': 'text',
                'text': "You are a helpful assistant that can interact with a computer to solve tasks.\n<IMPORTANT>\n* If user provides a path, you should NOT assume it's relative to the current working directory. Instead, you should explore the file system to find the file before working on it.\n</IMPORTANT>\n\n",
                'cache_control': {'type': 'ephemeral'},
            }
        ],
        'role': 'system',
    },
    {
        'content': [
            {
                'type': 'text',
                'text': "<uploaded_files>\n/workspace/astropy__astropy__5.1\n</uploaded_files>\nI've uploaded a python code repository in the directory astropy__astropy__5.1. LONG DESCRIPTION:\n\n",
            }
        ],
        'role': 'user',
    },
    {
        'content': [
            {
                'type': 'text',
                'text': "I'll help you implement the necessary changes to meet the requirements. Let's follow the steps:\n\n1. First, let's explore the repository structure:",
            }
        ],
        'role': 'assistant',
        'tool_calls': [
            {
                'index': 1,
                'function': {
                    'arguments': '{"command": "ls -la /workspace/astropy__astropy__5.1"}',
                    'name': 'execute_bash',
                },
                'id': 'toolu_01',
                'type': 'function',
            }
        ],
    },
    {
        'content': [
            {
                'type': 'text',
                'text': 'ls -la /workspace/astropy__astropy__5.1\r\nls: /workspace/astropy__astropy__5.1: Bad file descriptor\r\nlrwxrwxrwx 1 root root 8 Oct 28 21:58 /workspace/astropy__astropy__5.1 -> /testbed[Python Interpreter: /opt/miniconda3/envs/testbed/bin/python]\nroot@openhands-workspace:/workspace/astropy__astropy__5.1 # \n[Command finished with exit code 0]',
            }
        ],
        'role': 'tool',
        'tool_call_id': 'toolu_01',
        'name': 'execute_bash',
    },
    {
        'content': [
            {
                'type': 'text',
                'text': "I see there's a symlink. Let's explore the actual directory:",
            }
        ],
        'role': 'assistant',
        'tool_calls': [
            {
                'index': 1,
                'function': {
                    'arguments': '{"command": "ls -la /testbed"}',
                    'name': 'execute_bash',
                },
                'id': 'toolu_02',
                'type': 'function',
            }
        ],
    },
    {
        'content': [
            {
                'type': 'text',
                'text': 'SOME OBSERVATION',
            }
        ],
        'role': 'tool',
        'tool_call_id': 'toolu_02',
        'name': 'execute_bash',
    },
    {
        'content': [
            {
                'type': 'text',
                'text': "Let's look at the source code file mentioned in the PR description:",
            }
        ],
        'role': 'assistant',
        'tool_calls': [
            {
                'index': 1,
                'function': {
                    'arguments': '{"command": "view", "path": "/testbed/astropy/io/fits/card.py"}',
                    'name': 'str_replace_editor',
                },
                'id': 'toolu_03',
                'type': 'function',
            }
        ],
    },
    {
        'content': [
            {
                'type': 'text',
                'text': "Here's the result of running `cat -n` on /testbed/astropy/io/fits/card.py:\n     1\t# Licensed under a 3-clause BSD style license - see PYFITS.rst...VERY LONG TEXT",
            }
        ],
        'role': 'tool',
        'tool_call_id': 'toolu_03',
        'name': 'str_replace_editor',
    },
]

NON_FNCALL_MESSAGES = [
    {
        'role': 'system',
        'content': [
            {
                'type': 'text',
                'text': 'You are a helpful assistant that can interact with a computer to solve tasks.\n<IMPORTANT>\n* If user provides a path, you should NOT assume it\'s relative to the current working directory. Instead, you should explore the file system to find the file before working on it.\n</IMPORTANT>\n\n\nYou have access to the following functions:\n\n---- BEGIN FUNCTION #1: execute_bash ----\nDescription: Execute a bash command in the terminal.\n* Long running commands: For commands that may run indefinitely, it should be run in the background and the output should be redirected to a file, e.g. command = `python3 app.py > server.log 2>&1 &`.\n* Interactive: If a bash command returns exit code `-1`, this means the process is not yet finished. The assistant must then send a second call to terminal with an empty `command` (which will retrieve any additional logs), or it can send additional text (set `command` to the text) to STDIN of the running process, or it can send command=`ctrl+c` to interrupt the process.\n* Timeout: If a command execution result says "Command timed out. Sending SIGINT to the process", the assistant should retry running the command in the background.\n\nParameters:\n  (1) command (string, required): The bash command to execute. Can be empty to view additional logs when previous exit code is `-1`. Can be `ctrl+c` to interrupt the currently running process.\n---- END FUNCTION #1 ----\n\n---- BEGIN FUNCTION #2: finish ----\nDescription: Finish the interaction when the task is complete OR if the assistant cannot proceed further with the task.\nNo parameters are required for this function.\n---- END FUNCTION #2 ----\n\n---- BEGIN FUNCTION #3: str_replace_editor ----\nDescription: Custom editing tool for viewing, creating and editing files\n* State is persistent across command calls and discussions with the user\n* If `path` is a file, `view` displays the result of applying `cat -n`. If `path` is a directory, `view` lists non-hidden files and directories up to 2 levels deep\n* The `create` command cannot be used if the specified `path` already exists as a file\n* If a `command` generates a long output, it will be truncated and marked with `<response clipped>`\n* The `undo_edit` command will revert the last edit made to the file at `path`\n\nNotes for using the `str_replace` command:\n* The `old_str` parameter should match EXACTLY one or more consecutive lines from the original file. Be mindful of whitespaces!\n* If the `old_str` parameter is not unique in the file, the replacement will not be performed. Make sure to include enough context in `old_str` to make it unique\n* The `new_str` parameter should contain the edited lines that should replace the `old_str`\n\nParameters:\n  (1) command (string, required): The commands to run. Allowed options are: `view`, `create`, `str_replace`, `insert`, `undo_edit`.\nAllowed values: [`view`, `create`, `str_replace`, `insert`, `undo_edit`]\n  (2) path (string, required): Absolute path to file or directory, e.g. `/repo/file.py` or `/repo`.\n  (3) file_text (string, optional): Required parameter of `create` command, with the content of the file to be created.\n  (4) old_str (string, optional): Required parameter of `str_replace` command containing the string in `path` to replace.\n  (5) new_str (string, optional): Optional parameter of `str_replace` command containing the new string (if not given, no string will be added). Required parameter of `insert` command containing the string to insert.\n  (6) insert_line (integer, optional): Required parameter of `insert` command. The `new_str` will be inserted AFTER the line `insert_line` of `path`.\n  (7) view_range (array, optional): Optional parameter of `view` command when `path` points to a file. If none is given, the full file is shown. If provided, the file will be shown in the indicated line number range, e.g. [11, 12] will show lines 11 and 12. Indexing at 1 to start. Setting `[start_line, -1]` shows all lines from `start_line` to the end of the file.\n---- END FUNCTION #3 ----\n\n\nIf you choose to call a function ONLY reply in the following format with NO suffix:\n\n<function=example_function_name>\n<parameter=example_parameter_1>value_1</parameter>\n<parameter=example_parameter_2>\nThis is the value for the second parameter\nthat can span\nmultiple lines\n</parameter>\n</function>\n\n<IMPORTANT>\nReminder:\n- Function calls MUST follow the specified format, start with <function= and end with </function>\n- Required parameters MUST be specified\n- Only call one function at a time\n- You may provide optional reasoning for your function call in natural language BEFORE the function call, but NOT after.\n- If there is no function call available, answer the question like normal with your current knowledge and do not tell the user about function calls\n</IMPORTANT>\n',
                'cache_control': {'type': 'ephemeral'},
            }
        ],
    },
    {
        'content': [
            {
                'type': 'text',
                'text': IN_CONTEXT_LEARNING_EXAMPLE_PREFIX(FNCALL_TOOLS)
                + "<uploaded_files>\n/workspace/astropy__astropy__5.1\n</uploaded_files>\nI've uploaded a python code repository in the directory astropy__astropy__5.1. LONG DESCRIPTION:\n\n"
                + IN_CONTEXT_LEARNING_EXAMPLE_SUFFIX,
            }
        ],
        'role': 'user',
    },
    {
        'role': 'assistant',
        'content': [
            {
                'type': 'text',
                'text': "I'll help you implement the necessary changes to meet the requirements. Let's follow the steps:\n\n1. First, let's explore the repository structure:\n\n<function=execute_bash>\n<parameter=command>ls -la /workspace/astropy__astropy__5.1</parameter>\n</function>",
            }
        ],
    },
    {
        'role': 'user',
        'content': [
            {
                'type': 'text',
                'text': 'EXECUTION RESULT of [execute_bash]:\nls -la /workspace/astropy__astropy__5.1\r\nls: /workspace/astropy__astropy__5.1: Bad file descriptor\r\nlrwxrwxrwx 1 root root 8 Oct 28 21:58 /workspace/astropy__astropy__5.1 -> /testbed[Python Interpreter: /opt/miniconda3/envs/testbed/bin/python]\nroot@openhands-workspace:/workspace/astropy__astropy__5.1 # \n[Command finished with exit code 0]',
            }
        ],
    },
    {
        'role': 'assistant',
        'content': [
            {
                'type': 'text',
                'text': "I see there's a symlink. Let's explore the actual directory:\n\n<function=execute_bash>\n<parameter=command>ls -la /testbed</parameter>\n</function>",
            }
        ],
    },
    {
        'role': 'user',
        'content': [
            {
                'type': 'text',
                'text': 'EXECUTION RESULT of [execute_bash]:\nSOME OBSERVATION',
            }
        ],
    },
    {
        'role': 'assistant',
        'content': [
            {
                'type': 'text',
                'text': "Let's look at the source code file mentioned in the PR description:\n\n<function=str_replace_editor>\n<parameter=command>view</parameter>\n<parameter=path>/testbed/astropy/io/fits/card.py</parameter>\n</function>",
            }
        ],
    },
    {
        'role': 'user',
        'content': [
            {
                'type': 'text',
                'text': "EXECUTION RESULT of [str_replace_editor]:\nHere's the result of running `cat -n` on /testbed/astropy/io/fits/card.py:\n     1\t# Licensed under a 3-clause BSD style license - see PYFITS.rst...VERY LONG TEXT",
            }
        ],
    },
]

FNCALL_RESPONSE_MESSAGE = {
    'content': [
        {
            'type': 'text',
            'text': 'Let me search for the `_format_float` method mentioned in the PR description:',
        }
    ],
    'role': 'assistant',
    'tool_calls': [
        {
            'index': 1,
            'function': {
                'arguments': '{"command": "grep -n \\"_format_float\\" /testbed/astropy/io/fits/card.py"}',
                'name': 'execute_bash',
            },
            'id': 'toolu_04',
            'type': 'function',
        }
    ],
}

NON_FNCALL_RESPONSE_MESSAGE = {
    'content': [
        {
            'type': 'text',
            'text': 'Let me search for the `_format_float` method mentioned in the PR description:\n\n<function=execute_bash>\n<parameter=command>grep -n "_format_float" /testbed/astropy/io/fits/card.py</parameter>\n</function>',
        }
    ],
    'role': 'assistant',
}


@pytest.mark.parametrize(
    'tool_calls, expected',
    [
        # Original test case
        (
            FNCALL_RESPONSE_MESSAGE['tool_calls'],
            """<function=execute_bash>
<parameter=command>grep -n "_format_float" /testbed/astropy/io/fits/card.py</parameter>
</function>""",
        ),
        # Test case with multiple parameters
        (
            [
                {
                    'index': 1,
                    'function': {
                        'arguments': '{"command": "view", "path": "/test/file.py", "view_range": [1, 10]}',
                        'name': 'str_replace_editor',
                    },
                    'id': 'test_id',
                    'type': 'function',
                }
            ],
            """<function=str_replace_editor>
<parameter=command>view</parameter>
<parameter=path>/test/file.py</parameter>
<parameter=view_range>[1, 10]</parameter>
</function>""",
        ),
    ],
)
def test_convert_tool_call_to_string(tool_calls, expected):
    assert len(tool_calls) == 1
    converted = convert_tool_call_to_string(tool_calls[0])
    print(converted)
    assert converted == expected


def test_convert_fncall_messages_to_non_fncall_messages():
    converted_non_fncall = convert_fncall_messages_to_non_fncall_messages(
        FNCALL_MESSAGES, FNCALL_TOOLS
    )
    assert converted_non_fncall == NON_FNCALL_MESSAGES


def test_convert_non_fncall_messages_to_fncall_messages():
    converted = convert_non_fncall_messages_to_fncall_messages(
        NON_FNCALL_MESSAGES, FNCALL_TOOLS
    )
    print(json.dumps(converted, indent=2))
    assert converted == FNCALL_MESSAGES


def test_two_way_conversion_nonfn_to_fn_to_nonfn():
    non_fncall_copy = copy.deepcopy(NON_FNCALL_MESSAGES)
    converted_fncall = convert_non_fncall_messages_to_fncall_messages(
        NON_FNCALL_MESSAGES, FNCALL_TOOLS
    )
    assert (
        non_fncall_copy == NON_FNCALL_MESSAGES
    )  # make sure original messages are not modified
    assert converted_fncall == FNCALL_MESSAGES

    fncall_copy = copy.deepcopy(FNCALL_MESSAGES)
    converted_non_fncall = convert_fncall_messages_to_non_fncall_messages(
        FNCALL_MESSAGES, FNCALL_TOOLS
    )
    assert (
        fncall_copy == FNCALL_MESSAGES
    )  # make sure original messages are not modified
    assert converted_non_fncall == NON_FNCALL_MESSAGES


def test_two_way_conversion_fn_to_nonfn_to_fn():
    fncall_copy = copy.deepcopy(FNCALL_MESSAGES)
    converted_non_fncall = convert_fncall_messages_to_non_fncall_messages(
        FNCALL_MESSAGES, FNCALL_TOOLS
    )
    assert (
        fncall_copy == FNCALL_MESSAGES
    )  # make sure original messages are not modified
    assert converted_non_fncall == NON_FNCALL_MESSAGES

    non_fncall_copy = copy.deepcopy(NON_FNCALL_MESSAGES)
    converted_fncall = convert_non_fncall_messages_to_fncall_messages(
        NON_FNCALL_MESSAGES, FNCALL_TOOLS
    )
    assert (
        non_fncall_copy == NON_FNCALL_MESSAGES
    )  # make sure original messages are not modified
    assert converted_fncall == FNCALL_MESSAGES


def test_infer_fncall_on_noncall_model():
    messages_for_llm_inference = convert_fncall_messages_to_non_fncall_messages(
        FNCALL_MESSAGES, FNCALL_TOOLS
    )
    assert messages_for_llm_inference == NON_FNCALL_MESSAGES
    # Mock LLM inference
    response_message_from_llm_inference = NON_FNCALL_RESPONSE_MESSAGE

    # Convert back to fncall messages to hand back to the agent
    # so agent is model-agnostic
    all_nonfncall_messages = NON_FNCALL_MESSAGES + [response_message_from_llm_inference]
    converted_fncall_messages = convert_non_fncall_messages_to_fncall_messages(
        all_nonfncall_messages, FNCALL_TOOLS
    )
    assert converted_fncall_messages == FNCALL_MESSAGES + [FNCALL_RESPONSE_MESSAGE]
    assert converted_fncall_messages[-1] == FNCALL_RESPONSE_MESSAGE


def test_convert_from_multiple_tool_calls_to_single_tool_call_messages():
    # Test case with multiple tool calls in one message
    input_messages = [
        {
            'role': 'assistant',
            'content': 'Let me help you with that.',
            'tool_calls': [
                {
                    'id': 'call1',
                    'type': 'function',
                    'function': {'name': 'func1', 'arguments': '{}'},
                },
                {
                    'id': 'call2',
                    'type': 'function',
                    'function': {'name': 'func2', 'arguments': '{}'},
                },
            ],
        },
        {
            'role': 'tool',
            'tool_call_id': 'call1',
            'content': 'Result 1',
            'name': 'func1',
        },
        {
            'role': 'tool',
            'tool_call_id': 'call2',
            'content': 'Result 2',
            'name': 'func2',
        },
        {
            'role': 'assistant',
            'content': 'Test again',
            'tool_calls': [
                {
                    'id': 'call3',
                    'type': 'function',
                    'function': {'name': 'func3', 'arguments': '{}'},
                },
                {
                    'id': 'call4',
                    'type': 'function',
                    'function': {'name': 'func4', 'arguments': '{}'},
                },
            ],
        },
        {
            'role': 'tool',
            'tool_call_id': 'call3',
            'content': 'Result 3',
            'name': 'func3',
        },
        {
            'role': 'tool',
            'tool_call_id': 'call4',
            'content': 'Result 4',
            'name': 'func4',
        },
    ]

    expected_output = [
        {
            'role': 'assistant',
            'content': 'Let me help you with that.',
            'tool_calls': [
                {
                    'id': 'call1',
                    'type': 'function',
                    'function': {'name': 'func1', 'arguments': '{}'},
                }
            ],
        },
        {
            'role': 'tool',
            'tool_call_id': 'call1',
            'content': 'Result 1',
            'name': 'func1',
        },
        {
            'role': 'assistant',
            'content': '',
            'tool_calls': [
                {
                    'id': 'call2',
                    'type': 'function',
                    'function': {'name': 'func2', 'arguments': '{}'},
                }
            ],
        },
        {
            'role': 'tool',
            'tool_call_id': 'call2',
            'content': 'Result 2',
            'name': 'func2',
        },
        {
            'role': 'assistant',
            'content': 'Test again',
            'tool_calls': [
                {
                    'id': 'call3',
                    'type': 'function',
                    'function': {'name': 'func3', 'arguments': '{}'},
                }
            ],
        },
        {
            'role': 'tool',
            'tool_call_id': 'call3',
            'content': 'Result 3',
            'name': 'func3',
        },
        {
            'role': 'assistant',
            'content': '',
            'tool_calls': [
                {
                    'id': 'call4',
                    'type': 'function',
                    'function': {'name': 'func4', 'arguments': '{}'},
                }
            ],
        },
        {
            'role': 'tool',
            'tool_call_id': 'call4',
            'content': 'Result 4',
            'name': 'func4',
        },
    ]

    result = convert_from_multiple_tool_calls_to_single_tool_call_messages(
        input_messages
    )
    assert result == expected_output


def test_convert_from_multiple_tool_calls_to_single_tool_call_messages_incomplete():
    # Test case with multiple tool calls in one message
    input_messages = [
        {
            'role': 'assistant',
            'content': 'Let me help you with that.',
            'tool_calls': [
                {
                    'id': 'call1',
                    'type': 'function',
                    'function': {'name': 'func1', 'arguments': '{}'},
                },
                {
                    'id': 'call2',
                    'type': 'function',
                    'function': {'name': 'func2', 'arguments': '{}'},
                },
            ],
        },
        {
            'role': 'tool',
            'tool_call_id': 'call1',
            'content': 'Result 1',
            'name': 'func1',
        },
    ]

    with pytest.raises(FunctionCallConversionError):
        convert_from_multiple_tool_calls_to_single_tool_call_messages(input_messages)


def test_convert_from_multiple_tool_calls_no_changes_needed():
    # Test case where no conversion is needed (single tool call)
    input_messages = [
        {
            'role': 'assistant',
            'content': 'Let me help you with that.',
            'tool_calls': [
                {
                    'id': 'call1',
                    'type': 'function',
                    'function': {'name': 'func1', 'arguments': '{}'},
                }
            ],
        },
        {
            'role': 'tool',
            'tool_call_id': 'call1',
            'content': 'Result 1',
            'name': 'func1',
        },
    ]

    result = convert_from_multiple_tool_calls_to_single_tool_call_messages(
        input_messages
    )
    assert result == input_messages


def test_convert_from_multiple_tool_calls_no_tool_calls():
    # Test case with no tool calls
    input_messages = [
        {'role': 'user', 'content': 'Hello'},
        {'role': 'assistant', 'content': 'Hi there!'},
    ]

    result = convert_from_multiple_tool_calls_to_single_tool_call_messages(
        input_messages
    )
    assert result == input_messages<|MERGE_RESOLUTION|>--- conflicted
+++ resolved
@@ -182,10 +182,6 @@
     assert TOOL_EXAMPLES['execute_bash']['run_server'] in example
     assert TOOL_EXAMPLES['execute_bash']['kill_server'] in example
     assert TOOL_EXAMPLES['str_replace_editor']['create_file'] not in example
-<<<<<<< HEAD
-    assert TOOL_EXAMPLES['web_read']['read_docs'] not in example
-=======
->>>>>>> 0b26174d
     assert TOOL_EXAMPLES['browser']['view_page'] not in example
     assert TOOL_EXAMPLES['finish']['task_completed'] not in example
 
@@ -212,10 +208,6 @@
     assert TOOL_EXAMPLES['finish']['task_completed'] in example
     assert TOOL_EXAMPLES['execute_bash']['check_dir'] not in example
     assert TOOL_EXAMPLES['str_replace_editor']['create_file'] not in example
-<<<<<<< HEAD
-    assert TOOL_EXAMPLES['web_read']['read_docs'] not in example
-=======
->>>>>>> 0b26174d
     assert TOOL_EXAMPLES['browser']['view_page'] not in example
 
 
@@ -281,10 +273,6 @@
     assert TOOL_EXAMPLES['execute_bash']['kill_server'] in example
     assert TOOL_EXAMPLES['str_replace_editor']['create_file'] in example
     assert TOOL_EXAMPLES['str_replace_editor']['edit_file'] in example
-<<<<<<< HEAD
-    assert TOOL_EXAMPLES['web_read']['read_docs'] not in example
-=======
->>>>>>> 0b26174d
     assert TOOL_EXAMPLES['browser']['view_page'] not in example
     assert TOOL_EXAMPLES['finish']['task_completed'] not in example
 
@@ -341,26 +329,6 @@
         {
             'type': 'function',
             'function': {
-<<<<<<< HEAD
-                'name': 'web_read',
-                'description': 'Read content from a webpage.',
-                'parameters': {
-                    'type': 'object',
-                    'properties': {
-                        'url': {
-                            'type': 'string',
-                            'description': 'The URL of the webpage to read.',
-                        }
-                    },
-                    'required': ['url'],
-                },
-            },
-        },
-        {
-            'type': 'function',
-            'function': {
-=======
->>>>>>> 0b26174d
                 'name': 'browser',
                 'description': 'Interact with the browser.',
                 'parameters': {
@@ -393,28 +361,15 @@
     )
 
     # Check for execute_bash parts (order matters for get_example_for_tools)
-<<<<<<< HEAD
-    assert TOOL_EXAMPLES['execute_bash']['check_dir'] in example
-    assert TOOL_EXAMPLES['execute_bash']['run_server'] in example
-    assert TOOL_EXAMPLES['execute_bash']['kill_server'] in example
-    assert 'ASSISTANT: Running the updated file:\n<function=execute_bash>' in example
-=======
     assert TOOL_EXAMPLES['execute_bash']['check_dir'].strip() in example
     assert TOOL_EXAMPLES['execute_bash']['run_server'].strip() in example
     assert TOOL_EXAMPLES['execute_bash']['kill_server'].strip() in example
     assert TOOL_EXAMPLES['execute_bash']['run_server_again'].strip() in example
->>>>>>> 0b26174d
 
     # Check for str_replace_editor parts
     assert TOOL_EXAMPLES['str_replace_editor']['create_file'] in example
     assert TOOL_EXAMPLES['str_replace_editor']['edit_file'] in example
 
-<<<<<<< HEAD
-    # Check for web_read part
-    assert TOOL_EXAMPLES['web_read']['read_docs'] in example
-
-=======
->>>>>>> 0b26174d
     # Check for browser part
     assert TOOL_EXAMPLES['browser']['view_page'] in example
 
@@ -441,11 +396,7 @@
     assert TOOL_EXAMPLES['finish']['task_completed'] in example
 
     # These are not in global FNCALL_TOOLS
-<<<<<<< HEAD
-    assert TOOL_EXAMPLES['web_read']['read_docs'] not in example
-=======
     # assert TOOL_EXAMPLES['web_read']['read_docs'] not in example # web_read is removed
->>>>>>> 0b26174d
     assert TOOL_EXAMPLES['browser']['view_page'] not in example
 
 
