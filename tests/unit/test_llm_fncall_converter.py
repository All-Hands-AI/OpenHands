--- conflicted
+++ resolved
@@ -946,33 +946,6 @@
     assert result == input_messages
 
 
-<<<<<<< HEAD
-def test_convert_fncall_messages_with_image_url():
-    """Test that convert_fncall_messages_to_non_fncall_messages handles image URLs correctly."""
-    messages = [
-        {
-            'role': 'tool',
-            'name': 'browser',
-            'content': [
-                {
-                    'type': 'text',
-                    'text': 'some browser tool results',
-                },
-                {
-                    'type': 'image_url',
-                    'image_url': {'url': 'data:image/gif;base64,R0lGODlhAQABAAAAACw='},
-                },
-            ],
-        }
-    ]
-    converted_messages = convert_fncall_messages_to_non_fncall_messages(messages, [])
-    assert len(converted_messages) == 1
-    assert converted_messages[0]['role'] == 'user'
-    assert len(converted_messages[0]['content']) == len(messages[0]['content'])
-    assert (
-        next(c for c in converted_messages[0]['content'] if c['type'] == 'text')['text']
-        == f'EXECUTION RESULT of [{messages[0]["name"]}]:\n{messages[0]["content"][0]["text"]}'
-=======
 def test_convert_fncall_messages_with_cache_control():
     """Test that cache_control is properly handled in tool messages."""
     # Prepare test data
@@ -1020,5 +993,32 @@
     assert (
         result[0]['content'][0]['text']
         == 'EXECUTION RESULT of [test_tool]:\ntest content'
->>>>>>> 41d84ee8
+    )
+
+
+def test_convert_fncall_messages_with_image_url():
+    """Test that convert_fncall_messages_to_non_fncall_messages handles image URLs correctly."""
+    messages = [
+        {
+            'role': 'tool',
+            'name': 'browser',
+            'content': [
+                {
+                    'type': 'text',
+                    'text': 'some browser tool results',
+                },
+                {
+                    'type': 'image_url',
+                    'image_url': {'url': 'data:image/gif;base64,R0lGODlhAQABAAAAACw='},
+                },
+            ],
+        }
+    ]
+    converted_messages = convert_fncall_messages_to_non_fncall_messages(messages, [])
+    assert len(converted_messages) == 1
+    assert converted_messages[0]['role'] == 'user'
+    assert len(converted_messages[0]['content']) == len(messages[0]['content'])
+    assert (
+        next(c for c in converted_messages[0]['content'] if c['type'] == 'text')['text']
+        == f'EXECUTION RESULT of [{messages[0]["name"]}]:\n{messages[0]["content"][0]["text"]}'
     )