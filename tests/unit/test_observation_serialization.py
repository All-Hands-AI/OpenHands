--- conflicted
+++ resolved
@@ -41,7 +41,6 @@
 
 
 # Additional tests for various observation subclasses can be included here
-<<<<<<< HEAD
 def test_observation_event_props_serialization_deserialization():
     original_observation_dict = {
         'id': 42,
@@ -75,14 +74,16 @@
         'content': 'foo.txt',
     }
     serialization_deserialization(original_observation_dict, CmdOutputObservation)
-=======
+
+
 def test_success_field_serialization():
     # Test success=True
     obs = CmdOutputObservation(
         content='Command succeeded',
-        exit_code=0,
         command='ls -l',
-        command_id=3,
+        metadata=CmdOutputMetadata(
+            exit_code=0,
+        ),
     )
     serialized = event_to_dict(obs)
     assert serialized['success'] is True
@@ -90,10 +91,10 @@
     # Test success=False
     obs = CmdOutputObservation(
         content='No such file or directory',
-        exit_code=1,
         command='ls -l',
-        command_id=3,
+        metadata=CmdOutputMetadata(
+            exit_code=1,
+        ),
     )
     serialized = event_to_dict(obs)
-    assert serialized['success'] is False
->>>>>>> 8ae2fb63
+    assert serialized['success'] is False