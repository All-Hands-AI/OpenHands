--- conflicted
+++ resolved
@@ -28,14 +28,9 @@
                 'title': 'Some Conversation',
                 'selected_repository': 'foobar',
                 'conversation_id': 'some_conversation_id',
-<<<<<<< HEAD
                 'github_user_id': 12345,
-                'last_updated_at': '2025-01-01T00:00:00',
-=======
-                'github_user_id': 'github_user',
                 'created_at': '2025-01-01T00:00:00',
                 'last_updated_at': '2025-01-01T00:01:00',
->>>>>>> e310f6b7
             }
         ),
     )
