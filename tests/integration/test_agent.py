import asyncio
import os
import shutil
import subprocess

import pytest

from openhands.controller.state.state import State
from openhands.core.config import AppConfig, SandboxConfig, load_from_env
from openhands.core.main import run_controller
from openhands.core.schema import AgentState
from openhands.events.action import (
    AgentFinishAction,
    AgentRejectAction,
)
from openhands.events.observation.browse import BrowserOutputObservation
from openhands.events.observation.delegate import AgentDelegateObservation
from openhands.runtime import get_runtime_cls

TEST_RUNTIME = os.getenv('TEST_RUNTIME')
<<<<<<< HEAD
assert TEST_RUNTIME in ['eventstream']
=======
assert TEST_RUNTIME in ['eventstream', 'remote']
>>>>>>> 09cfcfbe
_ = get_runtime_cls(TEST_RUNTIME)  # make sure it does not raise an error

CONFIG = AppConfig(
    max_iterations=int(os.getenv('MAX_ITERATIONS', 15)),
    max_budget_per_task=int(os.getenv('MAX_BUDGET_PER_TASK', 15)),
    runtime=TEST_RUNTIME,
    default_agent=os.getenv('DEFAULT_AGENT'),
    workspace_base=os.getenv('WORKSPACE_BASE'),
    workspace_mount_path=os.getenv('WORKSPACE_MOUNT_PATH'),
    sandbox=SandboxConfig(
        use_host_network=True,
    ),
)
load_from_env(CONFIG, os.environ)

print('\nPaths used:')
print(f'workspace_base: {CONFIG.workspace_base}')
print(f'workspace_mount_path: {CONFIG.workspace_mount_path}')
print(f'workspace_mount_path_in_sandbox: {CONFIG.workspace_mount_path_in_sandbox}')
print(f'CONFIG: {CONFIG}')


def get_number_of_prompts(test_name: str):
    mock_dir = os.path.join(
        os.environ['SCRIPT_DIR'],
        'mock',
        f'{TEST_RUNTIME}_runtime',
        os.environ['DEFAULT_AGENT'],
        test_name,
    )
    prompt_files = [file for file in os.listdir(mock_dir) if file.startswith('prompt_')]
    return len(prompt_files)


def validate_final_state(final_state: State | None, test_name: str):
    assert final_state is not None
    assert final_state.agent_state == AgentState.STOPPED
    assert final_state.last_error is None
    # number of LLM conversations should be the same as number of prompt/response
    # log files under mock/[agent]/[test_name] folder. If not, it means there are
    # redundant prompt/response log files checked into the repository.
    num_of_conversations = get_number_of_prompts(test_name)
    assert num_of_conversations > 0
    # we mock the cost of every conversation to be 1 USD
    assert final_state.metrics.accumulated_cost == num_of_conversations
    if final_state.history.has_delegation():
        assert final_state.iteration > final_state.local_iteration
    else:
        assert final_state.local_iteration == final_state.iteration
        assert final_state.iteration > 0


@pytest.mark.skipif(
    os.getenv('DEFAULT_AGENT') == 'BrowsingAgent',
    reason='BrowsingAgent is a specialized agent',
)
@pytest.mark.skipif(
    (
        os.getenv('DEFAULT_AGENT') == 'CodeActAgent'
        or os.getenv('DEFAULT_AGENT') == 'CodeActSWEAgent'
    ),
    reason='CodeActAgent/CodeActSWEAgent only supports ssh sandbox which is stateful',
)
@pytest.mark.skipif(
    os.getenv('DEFAULT_AGENT') == 'ManagerAgent',
    reason='Manager agent is not capable of finishing this in reasonable steps yet',
)
def test_write_simple_script(current_test_name: str) -> None:
    task = "Write a shell script 'hello.sh' that prints 'hello'. Do not ask me for confirmation at any point."

    final_state: State | None = asyncio.run(
        run_controller(CONFIG, task, exit_on_message=True)
    )
    validate_final_state(final_state, current_test_name)

    # Verify the script file exists
    assert CONFIG.workspace_base is not None
    script_path = os.path.join(CONFIG.workspace_base, 'hello.sh')
    assert os.path.exists(script_path), 'The file "hello.sh" does not exist'

    # Run the script and capture the output
    result = subprocess.run(['bash', script_path], capture_output=True, text=True)

    # Verify the output from the script
    assert (
        result.stdout.strip() == 'hello'
    ), f'Expected output "hello", but got "{result.stdout.strip()}"'


@pytest.mark.skipif(
    os.getenv('DEFAULT_AGENT') == 'BrowsingAgent',
    reason='BrowsingAgent is a specialized agent',
)
@pytest.mark.skipif(
    (
        os.getenv('DEFAULT_AGENT') == 'CodeActAgent'
        or os.getenv('DEFAULT_AGENT') == 'CodeActSWEAgent'
    ),
    reason='CodeActAgent/CodeActSWEAgent only supports ssh sandbox which is stateful',
)
@pytest.mark.skipif(
    os.getenv('DEFAULT_AGENT') == 'PlannerAgent',
    reason='We only keep basic tests for PlannerAgent',
)
def test_edits(current_test_name: str):
    # Copy workspace artifacts to workspace_base location
    source_dir = os.path.join(os.path.dirname(__file__), 'workspace/test_edits/')
    files = os.listdir(source_dir)
    for file in files:
        dest_file = os.path.join(CONFIG.workspace_base, file)
        if os.path.exists(dest_file):
            os.remove(dest_file)
        shutil.copy(os.path.join(source_dir, file), dest_file)

    # Execute the task
    task = 'Fix typos in bad.txt. Do not ask me for confirmation at any point.'
    final_state: State | None = asyncio.run(
        run_controller(CONFIG, task, exit_on_message=True)
    )
    validate_final_state(final_state, current_test_name)

    # Verify bad.txt has been fixed
    text = """This is a stupid typo.
Really?
No more typos!
Enjoy!
"""
    with open(os.path.join(CONFIG.workspace_base, 'bad.txt'), 'r') as f:
        content = f.read()
    assert content.strip() == text.strip()


@pytest.mark.skipif(
    os.getenv('DEFAULT_AGENT') != 'CodeActAgent'
    and os.getenv('DEFAULT_AGENT') != 'CodeActSWEAgent',
    reason='currently only CodeActAgent and CodeActSWEAgent have IPython (Jupyter) execution by default',
)
def test_ipython(current_test_name: str):
    # Execute the task
    task = "Use Jupyter IPython to write a text file containing 'hello world' to '/workspace/test.txt'. Do not ask me for confirmation at any point."
    final_state: State | None = asyncio.run(
        run_controller(CONFIG, task, exit_on_message=True)
    )
    validate_final_state(final_state, current_test_name)

    # Verify the file exists
    file_path = os.path.join(CONFIG.workspace_base, 'test.txt')
    assert os.path.exists(file_path), 'The file "test.txt" does not exist'

    # Verify the file contains the expected content
    with open(file_path, 'r') as f:
        content = f.read()
    assert (
        content.strip() == 'hello world'
    ), f'Expected content "hello world", but got "{content.strip()}"'


@pytest.mark.skipif(
    os.getenv('DEFAULT_AGENT') != 'ManagerAgent',
    reason='Currently, only ManagerAgent supports task rejection',
)
def test_simple_task_rejection(current_test_name: str):
    # Give an impossible task to do: cannot write a commit message because
    # the workspace is not a git repo
    task = 'Write a git commit message for the current staging area. Do not ask me for confirmation at any point.'
    final_state: State | None = asyncio.run(
        run_controller(CONFIG, task, exit_on_message=True)
    )
    validate_final_state(final_state, current_test_name)
    assert isinstance(final_state.history.get_last_action(), AgentRejectAction)


@pytest.mark.skipif(
    os.getenv('DEFAULT_AGENT') != 'CodeActAgent'
    and os.getenv('DEFAULT_AGENT') != 'CodeActSWEAgent',
    reason='currently only CodeActAgent and CodeActSWEAgent have IPython (Jupyter) execution by default',
)
def test_ipython_module(current_test_name: str):
    # Execute the task
    task = "Install and import pymsgbox==1.0.9 and print it's version in /workspace/test.txt. Do not ask me for confirmation at any point."
    final_state: State | None = asyncio.run(
        run_controller(CONFIG, task, exit_on_message=True)
    )
    validate_final_state(final_state, current_test_name)

    # Verify the file exists
    file_path = os.path.join(CONFIG.workspace_base, 'test.txt')
    assert os.path.exists(file_path), 'The file "test.txt" does not exist'

    # Verify the file contains the expected content
    with open(file_path, 'r') as f:
        content = f.read()
        print(content)
    assert (
        content.strip().split(' ')[-1] == '1.0.9'
    ), f'Expected content "1.0.9", but got "{content.strip()}"'


@pytest.mark.skipif(
    os.getenv('DEFAULT_AGENT') != 'BrowsingAgent'
    and os.getenv('DEFAULT_AGENT') != 'CodeActAgent',
    reason='currently only BrowsingAgent and CodeActAgent are capable of searching the internet',
)
@pytest.mark.skipif(
    (
        os.getenv('DEFAULT_AGENT') == 'CodeActAgent'
        or os.getenv('DEFAULT_AGENT') == 'CodeActSWEAgent'
    ),
    reason='CodeActAgent/CodeActSWEAgent only supports ssh sandbox which is stateful',
)
def test_browse_internet(http_server, current_test_name: str):
    # Execute the task
    task = 'Browse localhost:8000, and tell me the ultimate answer to life. Do not ask me for confirmation at any point.'
    final_state: State | None = asyncio.run(
        run_controller(CONFIG, task, exit_on_message=True)
    )
    validate_final_state(final_state, current_test_name)

    # last action
    last_action = final_state.history.get_last_action()
    assert isinstance(last_action, AgentFinishAction)

    # last observation
    last_observation = final_state.history.get_last_observation()
    assert isinstance(
        last_observation, (BrowserOutputObservation, AgentDelegateObservation)
    )
    if isinstance(last_observation, BrowserOutputObservation):
        assert 'OpenHands is all you need!' in last_observation.content
    elif isinstance(last_observation, AgentDelegateObservation):
        assert 'OpenHands is all you need!' in last_observation.outputs['content']<|MERGE_RESOLUTION|>--- conflicted
+++ resolved
@@ -18,11 +18,7 @@
 from openhands.runtime import get_runtime_cls
 
 TEST_RUNTIME = os.getenv('TEST_RUNTIME')
-<<<<<<< HEAD
-assert TEST_RUNTIME in ['eventstream']
-=======
 assert TEST_RUNTIME in ['eventstream', 'remote']
->>>>>>> 09cfcfbe
 _ = get_runtime_cls(TEST_RUNTIME)  # make sure it does not raise an error
 
 CONFIG = AppConfig(
