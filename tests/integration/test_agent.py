--- conflicted
+++ resolved
@@ -54,12 +54,8 @@
     final_state: State | None = asyncio.run(
         run_agent_controller(agent, task, exit_on_message=True)
     )
-<<<<<<< HEAD
-    assert final_state.agent_state in [AgentState.STOPPED, AgentState.FINISHED]
-=======
     assert final_state is not None
     assert final_state.agent_state == AgentState.STOPPED
->>>>>>> 9f12c77b
     assert final_state.last_error is None
 
     # Verify the script file exists
