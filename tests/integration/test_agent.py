--- conflicted
+++ resolved
@@ -108,7 +108,6 @@
     os.getenv('SANDBOX_TYPE') != 'ssh',
     reason='Currently, only ssh sandbox supports stateful tasks',
 )
-<<<<<<< HEAD
 def test_ipython_installation():
     try:
         # Execute the task
@@ -129,7 +128,15 @@
         ), f'Expected content "Names\nAlice\nBob", but got "{content.strip()}"'
     finally:
         os.remove(os.path.join(workspace_base, 'names.txt'))
-=======
+
+@pytest.mark.skipif(
+    os.getenv('AGENT') != 'CodeActAgent',
+    reason='currently only CodeActAgent defaults to have IPython (Jupyter) execution',
+)
+@pytest.mark.skipif(
+    os.getenv('SANDBOX_TYPE') != 'ssh',
+    reason='Currently, only ssh sandbox supports stateful tasks',
+)
 def test_ipython_module():
     # Execute the task
     task = "Install and import pymsgbox==1.0.9 and print it's version in /workspace/test.txt. Do not ask me for confirmation at any point."
@@ -146,4 +153,3 @@
     assert (
         content.strip() == '1.0.9'
     ), f'Expected content "1.0.9", but got "{content.strip()}"'
->>>>>>> b0b44ed4
