#!/bin/bash
set -eo pipefail

##############################################################
##           CONSTANTS AND ENVIRONMENTAL VARIABLES          ##
##############################################################

# unset environmental variables that might disturb testing
unset OPENAI_API_KEY
unset SANDBOX_ENV_OPENAI_API_KEY
unset OPENAI_BASE_URL
unset OPENAI_MODEL

# Get the absolute path of the script directory
get_script_dir() {
    local source="${BASH_SOURCE[0]}"
    while [ -h "$source" ]; do
        local dir="$( cd -P "$( dirname "$source" )" && pwd )"
        source="$(readlink "$source")"
        [[ $source != /* ]] && source="$dir/$source"
    done
    echo "$( cd -P "$( dirname "$source" )" && pwd )"
}

TMP_FILE="${TMP_FILE:-tmp.log}"

if [ -z $WORKSPACE_MOUNT_PATH ]; then
  WORKSPACE_MOUNT_PATH=$(pwd)
fi
if [ -z $WORKSPACE_BASE ]; then
  WORKSPACE_BASE=$(pwd)
fi

export SCRIPT_DIR=$(get_script_dir)
export PROJECT_ROOT=$(realpath "$SCRIPT_DIR/../..")

WORKSPACE_BASE=${WORKSPACE_BASE}/_test_workspace
mkdir -p $WORKSPACE_BASE
chmod -R 777 $WORKSPACE_BASE
WORKSPACE_BASE=$(realpath $WORKSPACE_BASE)

WORKSPACE_MOUNT_PATH=${WORKSPACE_MOUNT_PATH}/_test_workspace
mkdir -p $WORKSPACE_MOUNT_PATH
chmod -R 777 $WORKSPACE_MOUNT_PATH
WORKSPACE_MOUNT_PATH=$(realpath $WORKSPACE_MOUNT_PATH)

echo "Current working directory: $(pwd)"
echo "SCRIPT_DIR: $SCRIPT_DIR"
echo "PROJECT_ROOT: $PROJECT_ROOT"
echo "WORKSPACE_BASE: $WORKSPACE_BASE"
echo "WORKSPACE_MOUNT_PATH: $WORKSPACE_MOUNT_PATH"

# Ensure we're in the correct directory
cd "$PROJECT_ROOT" || exit 1
if [ ! -d "$WORKSPACE_BASE" ]; then
  mkdir -p $WORKSPACE_BASE
fi

# use environmental variable if exists, otherwise use "ssh"
SANDBOX_BOX_TYPE="${SANDBOX_TYPE:-ssh}"
TEST_RUNTIME="${TEST_RUNTIME:-eventstream}"  # can be server or eventstream
# TODO: set this as default after ServerRuntime is deprecated
if [ "$TEST_RUNTIME" == "eventstream" ] && [ -z "$SANDBOX_CONTAINER_IMAGE" ]; then
  SANDBOX_CONTAINER_IMAGE="ubuntu:22.04"
fi

PERSIST_SANDBOX=false
MAX_ITERATIONS=15
echo "SANDBOX_BOX_TYPE: $SANDBOX_BOX_TYPE"
echo "TEST_RUNTIME: $TEST_RUNTIME"

agents=(
  "DelegatorAgent"
  "ManagerAgent"
  "BrowsingAgent"
  "CodeActAgent"
  "PlannerAgent"
  "CodeActSWEAgent"
)
tasks=(
  "Fix typos in bad.txt."
  "Write a shell script 'hello.sh' that prints 'hello'."
  "Use Jupyter IPython to write a text file containing 'hello world' to '/workspace/test.txt'."
  "Write a git commit message for the current staging area."
  "Install and import pymsgbox==1.0.9 and print it's version in /workspace/test.txt."
  "Browse localhost:8000, and tell me the ultimate answer to life."
)
test_names=(
  "test_edits"
  "test_write_simple_script"
  "test_ipython"
  "test_simple_task_rejection"
  "test_ipython_module"
  "test_browse_internet"
)

num_of_tests=${#test_names[@]}
num_of_agents=${#agents[@]}

##############################################################
##                      FUNCTIONS                           ##
##############################################################

# run integration test against a specific agent & test
run_test() {
  # Ensure we're in the correct directory
  cd "$PROJECT_ROOT" || exit 1

  local pytest_cmd="poetry run pytest --cache-clear -vvsxx $SCRIPT_DIR/test_agent.py::$test_name"
  # Check if TEST_IN_CI is defined
  if [ -n "$TEST_IN_CI" ]; then
    pytest_cmd+=" --cov=agenthub --cov=opendevin --cov-report=xml --cov-append"
  fi

  env SCRIPT_DIR="$SCRIPT_DIR" \
    PROJECT_ROOT="$PROJECT_ROOT" \
    SANDBOX_BOX_TYPE="$SANDBOX_BOX_TYPE" \
    PERSIST_SANDBOX=$PERSIST_SANDBOX \
    WORKSPACE_BASE=$WORKSPACE_BASE \
    WORKSPACE_MOUNT_PATH=$WORKSPACE_MOUNT_PATH \
    MAX_ITERATIONS=$MAX_ITERATIONS \
    DEFAULT_AGENT=$agent \
    TEST_RUNTIME="$TEST_RUNTIME" \
    SANDBOX_CONTAINER_IMAGE="$SANDBOX_CONTAINER_IMAGE" \
    $pytest_cmd 2>&1 | tee $TMP_FILE

  # Capture the exit code of pytest
  pytest_exit_code=${PIPESTATUS[0]}

  if grep -q "docker.errors.DockerException" $TMP_FILE; then
    echo "Error: docker.errors.DockerException found in the output. Exiting."
    echo "Please check if your Docker daemon is running!"
    exit 1
  fi

  if grep -q "tenacity.RetryError" $TMP_FILE; then
    echo "Error: tenacity.RetryError found in the output. Exiting."
    echo "This is mostly a transient error. Please retry."
    exit 1
  fi

  if grep -q "ExceptionPxssh" $TMP_FILE; then
    echo "Error: ExceptionPxssh found in the output. Exiting."
    echo "Could not connect to sandbox via ssh. Please stop any stale docker container and retry."
    exit 1
  fi

  if grep -q "Address already in use" $TMP_FILE; then
    echo "Error: Address already in use found in the output. Exiting."
    echo "Browsing tests need a local http server. Please check if there's any zombie process running start_http_server.py."
    exit 1
  fi

  # Return the exit code of pytest
  return $pytest_exit_code
}

# browsing capability needs a local http server
launch_http_server() {
  poetry run python $SCRIPT_DIR/start_http_server.py &
  HTTP_SERVER_PID=$!
  echo "Test http server launched, PID = $HTTP_SERVER_PID"
  sleep 10
}

cleanup() {
  echo "Cleaning up before exit..."
  if [ -n "$HTTP_SERVER_PID" ]; then
    echo "Killing HTTP server..."
    kill $HTTP_SERVER_PID || true
    unset HTTP_SERVER_PID
  fi
  [ -f $TMP_FILE ] && rm $TMP_FILE
  echo "Cleanup done!"
}

# Trap the EXIT signal to run the cleanup function
trap cleanup EXIT

# generate prompts again, using existing LLM responses under tests/integration/mock/[test_runtime]_runtime/[agent]/[test_name]/response_*.log
# this is a compromise; the prompts might be non-sense yet still pass the test, because we don't use a real LLM to
# respond to the prompts. The benefit is developers don't have to regenerate real responses from LLM, if they only
# apply a small change to prompts.
regenerate_without_llm() {
  # set -x to print the command being executed
  set -x
  env SCRIPT_DIR="$SCRIPT_DIR" \
      PROJECT_ROOT="$PROJECT_ROOT" \
      SANDBOX_BOX_TYPE="$SANDBOX_BOX_TYPE" \
      PERSIST_SANDBOX=$PERSIST_SANDBOX \
      WORKSPACE_BASE=$WORKSPACE_BASE \
      WORKSPACE_MOUNT_PATH=$WORKSPACE_MOUNT_PATH \
      MAX_ITERATIONS=$MAX_ITERATIONS \
      FORCE_APPLY_PROMPTS=true \
      DEFAULT_AGENT=$agent \
      TEST_RUNTIME="$TEST_RUNTIME" \
      SANDBOX_CONTAINER_IMAGE="$SANDBOX_CONTAINER_IMAGE" \
      poetry run pytest -s $SCRIPT_DIR/test_agent.py::$test_name
  set +x
}

regenerate_with_llm() {
  if [[ "$test_name" = "test_browse_internet" ]]; then
    launch_http_server
  fi

  rm -rf $WORKSPACE_BASE
  mkdir -p $WORKSPACE_BASE
  if [ -d "$SCRIPT_DIR/workspace/$test_name" ]; then
    cp -r "$SCRIPT_DIR/workspace/$test_name"/* $WORKSPACE_BASE
  fi

  rm -rf logs
  rm -rf "$SCRIPT_DIR/mock/${TEST_RUNTIME}_runtime/$agent/$test_name/*"
  # set -x to print the command being executed
  set -x
  echo -e "/exit\n" | \
    env SCRIPT_DIR="$SCRIPT_DIR" \
      PROJECT_ROOT="$PROJECT_ROOT" \
      DEBUG=true \
      SANDBOX_BOX_TYPE="$SANDBOX_BOX_TYPE" \
      PERSIST_SANDBOX=$PERSIST_SANDBOX \
      WORKSPACE_BASE=$WORKSPACE_BASE \
      WORKSPACE_MOUNT_PATH=$WORKSPACE_MOUNT_PATH \
      DEFAULT_AGENT=$agent \
      RUNTIME="$TEST_RUNTIME" \
      SANDBOX_CONTAINER_IMAGE="$SANDBOX_CONTAINER_IMAGE" \
      poetry run python "$PROJECT_ROOT/opendevin/core/main.py" \
      -i $MAX_ITERATIONS \
      -t "$task Do not ask me for confirmation at any point." \
      -c $agent
  set +x

<<<<<<< HEAD
  mkdir -p "$SCRIPT_DIR/mock/$agent/$test_name/"
  mv logs/llm/**/* "$SCRIPT_DIR/mock/$agent/$test_name/"
=======
  mkdir -p "$SCRIPT_DIR/mock/${TEST_RUNTIME}_runtime/$agent/$test_name/"
  mv logs/llm/**/* "$SCRIPT_DIR/mock/${TEST_RUNTIME}_runtime/$agent/$test_name/"

  kill $HTTP_SERVER_PID || true
>>>>>>> 105f0ffe
}

##############################################################
##                      MAIN PROGRAM                        ##
##############################################################

if [ "$num_of_tests" -ne "${#test_names[@]}" ]; then
  echo "Every task must correspond to one test case"
  exit 1
fi

rm -rf logs
rm -rf $WORKSPACE_BASE
for ((i = 0; i < num_of_tests; i++)); do
  task=${tasks[i]}
  test_name=${test_names[i]}

  # skip other tests if only one test is specified
  if [[ -n "$ONLY_TEST_NAME" && "$ONLY_TEST_NAME" != "$test_name" ]]; then
    continue
  fi

  for ((j = 0; j < num_of_agents; j++)); do
    agent=${agents[j]}

    # skip other agents if only one agent is specified
    if [[ -n "$ONLY_TEST_AGENT" && "$ONLY_TEST_AGENT" != "$agent" ]]; then
      continue
    fi

    echo -e "\n\n\n\n========STEP 1: Running $test_name for $agent========\n\n\n\n"
    rm -rf $WORKSPACE_BASE
    mkdir -p $WORKSPACE_BASE
    if [ -d "$SCRIPT_DIR/workspace/$test_name" ]; then
      cp -r "$SCRIPT_DIR/workspace/$test_name"/* $WORKSPACE_BASE
    fi

    if [ "$TEST_ONLY" = true ]; then
      set -e
    else
      # Temporarily disable 'exit on error'
      set +e
    fi

    TEST_STATUS=1
    if [ -z $FORCE_REGENERATE ]; then
      run_test
      TEST_STATUS=$?
    fi
    # Re-enable 'exit on error'
    set -e

    if [[ $TEST_STATUS -ne 0 ]]; then

      if [ "$FORCE_USE_LLM" = true ]; then
        echo -e "\n\n\n\n========FORCE_USE_LLM, skipping step 2 & 3========\n\n\n\n"
      elif [ ! -d "$SCRIPT_DIR/mock/${TEST_RUNTIME}_runtime/$agent/$test_name" ]; then
        echo -e "\n\n\n\n========No existing mock responses for ${TEST_RUNTIME}_runtime/$agent/$test_name, skipping step 2 & 3========\n\n\n\n"
      else
        echo -e "\n\n\n\n========STEP 2: $test_name failed, regenerating prompts for $agent WITHOUT money cost========\n\n\n\n"

        # Temporarily disable 'exit on error'
        set +e
        regenerate_without_llm

        echo -e "\n\n\n\n========STEP 3: $test_name prompts regenerated for $agent, rerun test again to verify========\n\n\n\n"
        run_test
        TEST_STATUS=$?
        # Re-enable 'exit on error'
        set -e
      fi

      if [[ $TEST_STATUS -ne 0 ]]; then
        echo -e "\n\n\n\n========STEP 4: $test_name failed, regenerating prompts and responses for $agent WITH money cost========\n\n\n\n"

        regenerate_with_llm

        echo -e "\n\n\n\n========STEP 5: $test_name prompts and responses regenerated for $agent, rerun test again to verify========\n\n\n\n"
        # Temporarily disable 'exit on error'
        set +e
        run_test
        TEST_STATUS=$?
        # Re-enable 'exit on error'
        set -e

        if [[ $TEST_STATUS -ne 0 ]]; then
          echo -e "\n\n\n\n========$test_name for $agent RERUN FAILED========\n\n\n\n"
          echo -e "There are multiple possibilities:"
          echo -e "  1. The agent is unable to finish the task within $MAX_ITERATIONS steps."
          echo -e "  2. The agent thinks itself has finished the task, but fails the validation in the test code."
          echo -e "  3. There is something non-deterministic in the prompt."
          echo -e "  4. There is a bug in this script, or in OpenDevin code."
          echo -e "NOTE: Some of the above problems could sometimes be fixed by a retry (with a more powerful LLM)."
          echo -e "      You could also consider improving the agent, increasing MAX_ITERATIONS, or skipping this test for this agent."
          exit 1
        else
          echo -e "\n\n\n\n========$test_name for $agent RERUN PASSED========\n\n\n\n"
          sleep 1
        fi
      else
          echo -e "\n\n\n\n========$test_name for $agent RERUN PASSED========\n\n\n\n"
          sleep 1
      fi
    else
      echo -e "\n\n\n\n========$test_name for $agent PASSED========\n\n\n\n"
      sleep 1
    fi
  done
done

rm -rf logs
rm -rf $WORKSPACE_BASE
echo "Done!"<|MERGE_RESOLUTION|>--- conflicted
+++ resolved
@@ -231,15 +231,10 @@
       -c $agent
   set +x
 
-<<<<<<< HEAD
-  mkdir -p "$SCRIPT_DIR/mock/$agent/$test_name/"
-  mv logs/llm/**/* "$SCRIPT_DIR/mock/$agent/$test_name/"
-=======
   mkdir -p "$SCRIPT_DIR/mock/${TEST_RUNTIME}_runtime/$agent/$test_name/"
   mv logs/llm/**/* "$SCRIPT_DIR/mock/${TEST_RUNTIME}_runtime/$agent/$test_name/"
 
   kill $HTTP_SERVER_PID || true
->>>>>>> 105f0ffe
 }
 
 ##############################################################
