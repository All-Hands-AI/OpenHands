--- conflicted
+++ resolved
@@ -24,21 +24,15 @@
   "Fix typos in bad.txt."
   "Write a shell script 'hello.sh' that prints 'hello'."
   "Use Jupyter IPython to write a text file containing 'hello world' to '/workspace/test.txt'."
-<<<<<<< HEAD
   "Use Jupyter IPython to pip install --no-cache-dir pandas > /dev/null 2>&1, create a DataFrame with the 'Names' ['Alice', 'Bob'], and write it to '/workspace/names.txt'."
-=======
   "Install and import pymsgbox==1.0.9 and print it's version in /workspace/test.txt."
->>>>>>> b0b44ed4
 )
 test_names=(
   "test_edits"
   "test_write_simple_script"
   "test_ipython"
-<<<<<<< HEAD
   "test_ipython_installation"
-=======
   "test_ipython_module"
->>>>>>> b0b44ed4
 )
 
 num_of_tests=${#test_names[@]}
