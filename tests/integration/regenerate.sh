#!/bin/bash
set -eo pipefail

##############################################################
##           CONSTANTS AND ENVIRONMENTAL VARIABLES          ##
##############################################################

if [ -z $WORKSPACE_MOUNT_PATH ]; then
  WORKSPACE_MOUNT_PATH=$(pwd)
fi
if [ -z $WORKSPACE_BASE ]; then
  WORKSPACE_BASE=$(pwd)
fi

WORKSPACE_MOUNT_PATH+="/_test_workspace"
WORKSPACE_BASE+="/_test_workspace"
WORKSPACE_MOUNT_PATH_IN_SANDBOX="/workspace"

SANDBOX_TYPE="ssh"
MAX_ITERATIONS=10

agents=("ManagerAgent" "MonologueAgent" "CodeActAgent" "PlannerAgent" "SWEAgent")
tasks=(
  "Fix typos in bad.txt."
  "Write a shell script 'hello.sh' that prints 'hello'."
  "Use Jupyter IPython to write a text file containing 'hello world' to '/workspace/test.txt'."
<<<<<<< HEAD
  "Write a git commit message for the current staging area."
=======
  "Install and import pymsgbox==1.0.9 and print it's version in /workspace/test.txt."
>>>>>>> 3f1b7117
)
test_names=(
  "test_edits"
  "test_write_simple_script"
  "test_ipython"
<<<<<<< HEAD
  "test_simple_task_rejection"
=======
  "test_ipython_module"
>>>>>>> 3f1b7117
)

num_of_tests=${#test_names[@]}
num_of_agents=${#agents[@]}

##############################################################
##                      FUNCTIONS                           ##
##############################################################

# run integration test against a specific agent & test
run_test() {
  SANDBOX_TYPE=$SANDBOX_TYPE \
    WORKSPACE_BASE=$WORKSPACE_BASE \
    WORKSPACE_MOUNT_PATH=$WORKSPACE_MOUNT_PATH \
    WORKSPACE_MOUNT_PATH_IN_SANDBOX=$WORKSPACE_MOUNT_PATH_IN_SANDBOX \
    MAX_ITERATIONS=$MAX_ITERATIONS \
    AGENT=$agent \
    poetry run pytest -s ./tests/integration/test_agent.py::$test_name
    # return exit code of pytest
    return $?
}

# generate prompts again, using existing LLM responses under tests/integration/mock/[agent]/[test_name]/response_*.log
# this is a compromise; the prompts might be non-sense yet still pass the test, because we don't use a real LLM to
# respond to the prompts. The benefit is developers don't have to regenerate real responses from LLM, if they only
# apply a small change to prompts.
regenerate_without_llm() {
  # set -x to print the command being executed
  set -x
  SANDBOX_TYPE=$SANDBOX_TYPE \
    WORKSPACE_BASE=$WORKSPACE_BASE \
    WORKSPACE_MOUNT_PATH=$WORKSPACE_MOUNT_PATH \
    WORKSPACE_MOUNT_PATH_IN_SANDBOX=$WORKSPACE_MOUNT_PATH_IN_SANDBOX \
    MAX_ITERATIONS=$MAX_ITERATIONS \
    FORCE_APPLY_PROMPTS=true \
    AGENT=$agent \
    poetry run pytest -s ./tests/integration/test_agent.py::$test_name
  set +x
}

regenerate_with_llm() {
  rm -rf $WORKSPACE_BASE
  mkdir -p $WORKSPACE_BASE
  if [ -d "tests/integration/workspace/$test_name" ]; then
    cp -r tests/integration/workspace/$test_name/* $WORKSPACE_BASE
  fi

  rm -rf logs
  rm -rf tests/integration/mock/$agent/$test_name/*
  # set -x to print the command being executed
  set -x
  echo -e "/exit\n" | \
    DEBUG=true \
    SANDBOX_TYPE=$SANDBOX_TYPE \
    WORKSPACE_BASE=$WORKSPACE_BASE \
    WORKSPACE_MOUNT_PATH=$WORKSPACE_MOUNT_PATH AGENT=$agent \
    WORKSPACE_MOUNT_PATH_IN_SANDBOX=$WORKSPACE_MOUNT_PATH_IN_SANDBOX \
    poetry run python ./opendevin/core/main.py \
    -i $MAX_ITERATIONS \
    -t "$task Do not ask me for confirmation at any point." \
    -c $agent
  set +x

  mkdir -p tests/integration/mock/$agent/$test_name/
  mv logs/llm/**/* tests/integration/mock/$agent/$test_name/
}

##############################################################
##                      MAIN PROGRAM                        ##
##############################################################


if [ "$num_of_tests" -ne "${#test_names[@]}" ]; then
  echo "Every task must correspond to one test case"
  exit 1
fi

rm -rf logs
rm -rf $WORKSPACE_BASE
for ((i = 0; i < num_of_tests; i++)); do
  task=${tasks[i]}
  test_name=${test_names[i]}

  # skip other tests if only one test is specified
  if [[ -n "$ONLY_TEST_NAME" && "$ONLY_TEST_NAME" != "$test_name" ]]; then
    continue
  fi

  for ((j = 0; j < num_of_agents; j++)); do
    agent=${agents[j]}

    # skip other agents if only one agent is specified
    if [[ -n "$ONLY_TEST_AGENT" && "$ONLY_TEST_AGENT" != "$agent" ]]; then
      continue
    fi

    echo -e "\n\n\n\n========STEP 1: Running $test_name for $agent========\n\n\n\n"
    rm -rf $WORKSPACE_BASE
    mkdir $WORKSPACE_BASE
    if [ -d "tests/integration/workspace/$test_name" ]; then
      cp -r tests/integration/workspace/$test_name/* $WORKSPACE_BASE
    fi

    if [ "$TEST_ONLY" = true ]; then
      set -e
    else
      # Temporarily disable 'exit on error'
      set +e
    fi

    TEST_STATUS=1
    if [ -z $SKIP_TEST ]; then
      run_test
      TEST_STATUS=$?
    fi
    # Re-enable 'exit on error'
    set -e

    if [[ $TEST_STATUS -ne 0 ]]; then

      if [ "$FORCE_USE_LLM" = true ]; then
        echo -e "\n\n\n\n========FORCE_USE_LLM, skipping step 2 & 3========\n\n\n\n"
      elif [ ! -d "tests/integration/mock/$agent/$test_name" ]; then
        echo -e "\n\n\n\n========No existing mock responses for $agent/$test_name, skipping step 2 & 3========\n\n\n\n"
      else
        echo -e "\n\n\n\n========STEP 2: $test_name failed, regenerating prompts for $agent WITHOUT money cost========\n\n\n\n"

        regenerate_without_llm

        echo -e "\n\n\n\n========STEP 3: $test_name prompts regenerated for $agent, rerun test again to verify========\n\n\n\n"
        # Temporarily disable 'exit on error'
        set +e
        run_test
        TEST_STATUS=$?
        # Re-enable 'exit on error'
        set -e
      fi

      if [[ $TEST_STATUS -ne 0 ]]; then
        echo -e "\n\n\n\n========STEP 4: $test_name failed, regenerating prompts and responses for $agent WITH money cost========\n\n\n\n"

        regenerate_with_llm

        echo -e "\n\n\n\n========STEP 5: $test_name prompts and responses regenerated for $agent, rerun test again to verify========\n\n\n\n"
        # Temporarily disable 'exit on error'
        set +e
        run_test
        TEST_STATUS=$?
        # Re-enable 'exit on error'
        set -e

        if [[ $TEST_STATUS -ne 0 ]]; then
          echo -e "\n\n\n\n========$test_name for $agent RERUN FAILED========\n\n\n\n"
          echo -e "There are multiple possibilities:"
          echo -e "  1. The agent is unable to finish the task within $MAX_ITERATIONS steps."
          echo -e "  2. The agent thinks itself has finished the task, but fails the validation in the test code."
          echo -e "  3. There is something non-deterministic in the prompt."
          echo -e "  4. There is a bug in this script, or in OpenDevin code."
          echo -e "NOTE: Some of the above problems could sometimes be fixed by a retry (with a more powerful LLM)."
          echo -e "      You could also consider improving the agent, increasing MAX_ITERATIONS, or skipping this test for this agent."
          exit 1
        else
          echo -e "\n\n\n\n========$test_name for $agent RERUN PASSED========\n\n\n\n"
          sleep 1
        fi
      else
          echo -e "\n\n\n\n========$test_name for $agent RERUN PASSED========\n\n\n\n"
          sleep 1
      fi
    else
      echo -e "\n\n\n\n========$test_name for $agent PASSED========\n\n\n\n"
      sleep 1
    fi
  done
done

rm -rf logs
rm -rf $WORKSPACE_BASE
echo "Done!"<|MERGE_RESOLUTION|>--- conflicted
+++ resolved
@@ -24,21 +24,15 @@
   "Fix typos in bad.txt."
   "Write a shell script 'hello.sh' that prints 'hello'."
   "Use Jupyter IPython to write a text file containing 'hello world' to '/workspace/test.txt'."
-<<<<<<< HEAD
   "Write a git commit message for the current staging area."
-=======
   "Install and import pymsgbox==1.0.9 and print it's version in /workspace/test.txt."
->>>>>>> 3f1b7117
 )
 test_names=(
   "test_edits"
   "test_write_simple_script"
   "test_ipython"
-<<<<<<< HEAD
   "test_simple_task_rejection"
-=======
   "test_ipython_module"
->>>>>>> 3f1b7117
 )
 
 num_of_tests=${#test_names[@]}
