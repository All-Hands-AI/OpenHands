--- conflicted
+++ resolved
@@ -601,23 +601,6 @@
 ----------
 
 OBSERVATION:
-<<<<<<< HEAD
-Collecting pymsgbox==1.0.9
-  Downloading PyMsgBox-1.0.9.tar.gz (18 kB)
-  Installing build dependencies ... [?25l- \ | / - \ | done
-[?25h  Getting requirements to build wheel ... [?25l- done
-[?25h  Preparing metadata (pyproject.toml) ... [?25l- done
-[?25hBuilding wheels for collected packages: pymsgbox
-  Building wheel for pymsgbox (pyproject.toml) ... [?25l- done
-[?25h  Created wheel for pymsgbox: filename=PyMsgBox-1.0.9-py3-none-any.whl size=7407 sha256=8561279053bc22a85928e69c2bb609aebc9c04526f2dbf420ed0b9c13f94131c
-  Stored in directory: /home/openhands/.cache/pip/wheels/85/92/63/e126ee5f33d8f2ed04f96e43ef5df7270a2f331848752e8662
-Successfully built pymsgbox
-Installing collected packages: pymsgbox
-Successfully installed pymsgbox-1.0.9
-
-[notice] A new release of pip is available: 24.1 -> 24.2
-[notice] To update, run: pip install --upgrade pip
-=======
 Collecting pymsgbox==1.0.9
   Downloading PyMsgBox-1.0.9.tar.gz (18 kB)
   Installing build dependencies ... [?25l- \ | / - done
@@ -633,7 +616,6 @@
 
 [notice] A new release of pip is available: 24.1 -> 24.2
 [notice] To update, run: pip install --upgrade pip
->>>>>>> b19b724e
 Note: you may need to restart the kernel to use updated packages.
 [Jupyter current working directory: /workspace]
 [Jupyter Python interpreter: /openhands/poetry/openhands-5O4_aCHf-py3.11/bin/python]
