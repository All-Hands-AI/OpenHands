import os
import random
import shutil
import stat
import time
from pathlib import Path

import pytest
from pytest import TempPathFactory

from openhands.core.config import load_app_config
from openhands.core.logger import openhands_logger as logger
from openhands.events import EventStream
from openhands.runtime.base import Runtime
<<<<<<< HEAD
from openhands.runtime.impl.docker import DockerRuntime
from openhands.runtime.impl.local import LocalRuntime
=======
from openhands.runtime.impl.docker.docker_runtime import DockerRuntime
>>>>>>> ef205301
from openhands.runtime.impl.remote.remote_runtime import RemoteRuntime
from openhands.runtime.impl.runloop.runloop_runtime import RunloopRuntime
from openhands.runtime.plugins import AgentSkillsRequirement, JupyterRequirement
from openhands.storage import get_file_store
from openhands.utils.async_utils import call_async_from_sync

TEST_IN_CI = os.getenv('TEST_IN_CI', 'False').lower() in ['true', '1', 'yes']
TEST_RUNTIME = os.getenv('TEST_RUNTIME', 'docker').lower()
RUN_AS_OPENHANDS = os.getenv('RUN_AS_OPENHANDS', 'True').lower() in ['true', '1', 'yes']
test_mount_path = ''
project_dir = os.path.dirname(
    os.path.dirname(os.path.dirname(os.path.abspath(__file__)))
)
sandbox_test_folder = '/openhands/workspace'


def _get_runtime_sid(runtime: Runtime) -> str:
    logger.debug(f'\nruntime.sid: {runtime.sid}')
    return runtime.sid


def _get_host_folder(runtime: Runtime) -> str:
    return runtime.config.workspace_mount_path


def _get_sandbox_folder(runtime: Runtime) -> Path | None:
    sid = _get_runtime_sid(runtime)
    if sid:
        return Path(os.path.join(sandbox_test_folder, sid))
    return None


def _remove_folder(folder: str) -> bool:
    success = False
    if folder and os.path.isdir(folder):
        try:
            os.rmdir(folder)
            success = True
        except OSError:
            try:
                shutil.rmtree(folder)
                success = True
            except OSError:
                pass
        logger.debug(f'\nCleanup: `{folder}`: ' + ('[OK]' if success else '[FAILED]'))
    return success


def _close_test_runtime(runtime: Runtime) -> None:
    if isinstance(runtime, DockerRuntime):
        runtime.close(rm_all_containers=False)
    else:
        runtime.close()
    time.sleep(1)


def _reset_cwd() -> None:
    global project_dir
    # Try to change back to project directory
    try:
        os.chdir(project_dir)
        logger.info(f'Changed back to project directory `{project_dir}')
    except Exception as e:
        logger.error(f'Failed to change back to project directory: {e}')


# *****************************************************************************
# *****************************************************************************


@pytest.fixture(autouse=True)
def print_method_name(request):
    print(
        '\n\n########################################################################'
    )
    print(f'Running test: {request.node.name}')
    print(
        '########################################################################\n\n'
    )


@pytest.fixture
def temp_dir(tmp_path_factory: TempPathFactory, request) -> str:
    """Creates a unique temporary directory.

    Upon finalization, the temporary directory and its content is removed.
    The cleanup function is also called upon KeyboardInterrupt.

    Parameters:
    - tmp_path_factory (TempPathFactory): A TempPathFactory class

    Returns:
    - str: The temporary directory path that was created
    """
    temp_dir = tmp_path_factory.mktemp(
        'rt_' + str(random.randint(100000, 999999)), numbered=False
    )

    logger.info(f'\n*** {request.node.name}\n>> temp folder: {temp_dir}\n')

    # Set permissions to ensure the directory is writable and deletable
    os.chmod(temp_dir, stat.S_IRWXU | stat.S_IRWXG | stat.S_IRWXO)  # 0777 permissions

    def cleanup():
        global project_dir
        os.chdir(project_dir)
        _remove_folder(temp_dir)

    request.addfinalizer(cleanup)

    return str(temp_dir)


# Depending on TEST_RUNTIME, feed the appropriate box class(es) to the test.
def get_runtime_classes() -> list[type[Runtime]]:
    runtime = TEST_RUNTIME
<<<<<<< HEAD
    if runtime.lower() == 'eventstream':
        return [DockerRuntime]
    elif runtime.lower() == 'local':
        return [LocalRuntime]
=======
    if runtime.lower() == 'docker' or runtime.lower() == 'eventstream':
        return [DockerRuntime]
>>>>>>> ef205301
    elif runtime.lower() == 'remote':
        return [RemoteRuntime]
    elif runtime.lower() == 'runloop':
        return [RunloopRuntime]
    else:
        raise ValueError(f'Invalid runtime: {runtime}')


def get_run_as_openhands() -> list[bool]:
    print(
        '\n\n########################################################################'
    )
    print('USER: ' + 'openhands' if RUN_AS_OPENHANDS else 'root')
    print(
        '########################################################################\n\n'
    )
    return [RUN_AS_OPENHANDS]


@pytest.fixture(scope='module')  # for xdist
def runtime_setup_module():
    _reset_cwd()
    yield
    _reset_cwd()


@pytest.fixture(scope='session')  # not for xdist
def runtime_setup_session():
    _reset_cwd()
    yield
    _reset_cwd()


# This assures that all tests run together per runtime, not alternating between them,
# which cause errors (especially outside GitHub actions).
@pytest.fixture(scope='module', params=get_runtime_classes())
def runtime_cls(request):
    time.sleep(1)
    return request.param


# TODO: We will change this to `run_as_user` when `ServerRuntime` is deprecated.
# since `DockerRuntime` supports running as an arbitrary user.
@pytest.fixture(scope='module', params=get_run_as_openhands())
def run_as_openhands(request):
    time.sleep(1)
    return request.param


@pytest.fixture(scope='module', params=None)
def base_container_image(request):
    time.sleep(1)
    env_image = os.environ.get('SANDBOX_BASE_CONTAINER_IMAGE')
    if env_image:
        request.param = env_image
    else:
        if not hasattr(request, 'param'):  # prevent runtime AttributeError
            request.param = None
        if request.param is None and hasattr(request.config, 'sandbox'):
            try:
                request.param = request.config.sandbox.getoption(
                    '--base_container_image'
                )
            except ValueError:
                request.param = None
        if request.param is None:
            request.param = pytest.param(
                'nikolaik/python-nodejs:python3.12-nodejs22',
                'golang:1.23-bookworm',
            )
    print(f'Container image: {request.param}')
    return request.param


def _load_runtime(
    temp_dir,
    runtime_cls,
    run_as_openhands: bool = True,
    enable_auto_lint: bool = False,
    base_container_image: str | None = None,
    browsergym_eval_env: str | None = None,
    use_workspace: bool | None = None,
    force_rebuild_runtime: bool = False,
    runtime_startup_env_vars: dict[str, str] | None = None,
) -> Runtime:
    sid = 'rt_' + str(random.randint(100000, 999999))

    # AgentSkills need to be initialized **before** Jupyter
    # otherwise Jupyter will not access the proper dependencies installed by AgentSkills
    plugins = [AgentSkillsRequirement(), JupyterRequirement()]

    config = load_app_config()
    config.run_as_openhands = run_as_openhands
    config.sandbox.force_rebuild_runtime = force_rebuild_runtime
    config.sandbox.keep_runtime_alive = False
    # Folder where all tests create their own folder
    global test_mount_path
    if use_workspace:
        test_mount_path = os.path.join(config.workspace_base, 'rt')
    elif temp_dir is not None:
        test_mount_path = os.path.join(temp_dir, sid)
    else:
        test_mount_path = None
    config.workspace_mount_path = test_mount_path

    # Mounting folder specific for this test inside the sandbox
    config.workspace_mount_path_in_sandbox = f'{sandbox_test_folder}'
    print('\nPaths used:')
    print(f'use_host_network: {config.sandbox.use_host_network}')
    print(f'workspace_base: {config.workspace_base}')
    print(f'workspace_mount_path: {config.workspace_mount_path}')
    print(
        f'workspace_mount_path_in_sandbox: {config.workspace_mount_path_in_sandbox}\n'
    )

    config.sandbox.browsergym_eval_env = browsergym_eval_env
    config.sandbox.enable_auto_lint = enable_auto_lint
    if runtime_startup_env_vars is not None:
        config.sandbox.runtime_startup_env_vars = runtime_startup_env_vars

    if base_container_image is not None:
        config.sandbox.base_container_image = base_container_image
        config.sandbox.runtime_container_image = None

    file_store = get_file_store(config.file_store, config.file_store_path)
    event_stream = EventStream(sid, file_store)

    runtime = runtime_cls(
        config=config,
        event_stream=event_stream,
        sid=sid,
        plugins=plugins,
    )
    call_async_from_sync(runtime.connect)
    time.sleep(2)
    return runtime


# Export necessary function
__all__ = [
    '_load_runtime',
    '_get_host_folder',
    '_get_sandbox_folder',
    '_remove_folder',
]<|MERGE_RESOLUTION|>--- conflicted
+++ resolved
@@ -12,12 +12,8 @@
 from openhands.core.logger import openhands_logger as logger
 from openhands.events import EventStream
 from openhands.runtime.base import Runtime
-<<<<<<< HEAD
-from openhands.runtime.impl.docker import DockerRuntime
+from openhands.runtime.impl.docker.docker_runtime import DockerRuntime
 from openhands.runtime.impl.local import LocalRuntime
-=======
-from openhands.runtime.impl.docker.docker_runtime import DockerRuntime
->>>>>>> ef205301
 from openhands.runtime.impl.remote.remote_runtime import RemoteRuntime
 from openhands.runtime.impl.runloop.runloop_runtime import RunloopRuntime
 from openhands.runtime.plugins import AgentSkillsRequirement, JupyterRequirement
@@ -134,15 +130,10 @@
 # Depending on TEST_RUNTIME, feed the appropriate box class(es) to the test.
 def get_runtime_classes() -> list[type[Runtime]]:
     runtime = TEST_RUNTIME
-<<<<<<< HEAD
-    if runtime.lower() == 'eventstream':
+    if runtime.lower() == 'docker' or runtime.lower() == 'eventstream':
         return [DockerRuntime]
     elif runtime.lower() == 'local':
         return [LocalRuntime]
-=======
-    if runtime.lower() == 'docker' or runtime.lower() == 'eventstream':
-        return [DockerRuntime]
->>>>>>> ef205301
     elif runtime.lower() == 'remote':
         return [RemoteRuntime]
     elif runtime.lower() == 'runloop':
