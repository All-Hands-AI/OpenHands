--- conflicted
+++ resolved
@@ -214,12 +214,8 @@
     runtime_startup_env_vars: dict[str, str] | None = None,
     docker_runtime_kwargs: dict[str, str] | None = None,
     override_mcp_config: MCPConfig | None = None,
-<<<<<<< HEAD
-) -> tuple[Runtime, AppConfig]:
+) -> tuple[Runtime, OpenHandsConfig]:
     """Create a new runtime for use in tests"""
-=======
-) -> tuple[Runtime, OpenHandsConfig]:
->>>>>>> d81d2f62
     sid = 'rt_' + str(random.randint(100000, 999999))
 
     # AgentSkills need to be initialized **before** Jupyter
