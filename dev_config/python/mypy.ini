[mypy]
warn_unused_configs = True
ignore_missing_imports = True
check_untyped_defs = True
explicit_package_bases = True
warn_unreachable = True
warn_redundant_casts = True
no_implicit_optional = True
strict_optional = True
<<<<<<< HEAD

[mypy-openhands.memory.condenser.impl.*]
disable_error_code = override
=======
# Exclude third-party runtime directory from type checking
exclude = third_party/
>>>>>>> 668906f0
<|MERGE_RESOLUTION|>--- conflicted
+++ resolved
@@ -7,11 +7,9 @@
 warn_redundant_casts = True
 no_implicit_optional = True
 strict_optional = True
-<<<<<<< HEAD
+
+# Exclude third-party runtime directory from type checking
+exclude = third_party/
 
 [mypy-openhands.memory.condenser.impl.*]
-disable_error_code = override
-=======
-# Exclude third-party runtime directory from type checking
-exclude = third_party/
->>>>>>> 668906f0
+disable_error_code = override