--- conflicted
+++ resolved
@@ -118,39 +118,6 @@
 * Our default Agent is currently the MonologueAgent, which has limited capabilities, but is fairly stable. We're working on other Agent implementations, including [SWE Agent](https://swe-agent.com/). You can [read about our current set of agents here](./docs/documentation/Agents.md).
 
 ## 🚀 Get Started
-
-Getting started with the OpenDevin project is incredibly easy. Follow these simple steps to set up and run OpenDevin on your system:
-
-<<<<<<< HEAD
-### 1. Requirements
-* Linux, Mac OS, or [WSL on Windows](https://learn.microsoft.com/en-us/windows/wsl/install)
-* [Docker](https://docs.docker.com/engine/install/)(For those on MacOS, make sure to allow the default Docker socket to be used from advanced settings!)
-* [Python](https://www.python.org/downloads/) == 3.11
-* [NodeJS](https://nodejs.org/en/download/package-manager) >= 18.17.1
-* [Poetry](https://python-poetry.org/docs/#installing-with-the-official-installer) >= 1.8
-
-Make sure you have all these dependencies installed before moving on to `make build`.
-
-### 2. Build and Setup The Environment
-
-- **Build the Project:** Begin by building the project, which includes setting up the environment and installing dependencies. This step ensures that OpenDevin is ready to run smoothly on your system.
-    ```bash
-    make build
-    ```
-
-### 3. Configuring the Language Model
-
-OpenDevin supports a diverse array of Language Models (LMs) through the powerful [litellm](https://docs.litellm.ai) library. By default, we've chosen the mighty GPT-4 from OpenAI as our go-to model, but the world is your oyster! You can unleash the potential of Anthropic's suave Claude, the enigmatic Llama, or any other LM that piques your interest.
-
-To configure the LM of your choice, follow these steps:
-
-1. **Using the Makefile: The Effortless Approach**
-   With a single command, you can have a smooth LM setup for your OpenDevin experience. Simply run:
-   ```bash
-   make setup-config
-   ```
-   This command will prompt you to enter the LLM API key and model name, ensuring that OpenDevin is tailored to your specific needs.
-=======
 The easiest way to run OpenDevin is inside a Docker container.
 You can run:
 ```bash
@@ -188,7 +155,6 @@
 * `LLM_EMBEDDING_MODEL`
 * `LLM_DEPLOYMENT_NAME`
 * `LLM_API_VERSION`
->>>>>>> 4b4bc15f
 
 **Note on Alternative Models:**
 Some alternative models may prove more challenging to tame than others.
