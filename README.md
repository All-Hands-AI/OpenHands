--- conflicted
+++ resolved
@@ -33,22 +33,21 @@
 We manage python packages and the virtual environment with `pipenv`.
 Make sure python >= 3.10.
 ```bash
-<<<<<<< HEAD
 python -m pip install pipenv
 pipenv install -v
 pipenv shell
-=======
+
 export OPENAI_API_KEY="..."
 export WORKSPACE_DIR="/path/to/your/project"
 python -m pip install -r requirements.txt
 uvicorn opendevin.server.listen:app --port 3000
 ```
+
 Then in a second terminal:
 ```bash
 cd frontend
 npm install
 npm start
->>>>>>> 98e7057d
 ```
 The virtual environment is now activated and you should see `(OpenDevin)` in front of your cmdline prompt.
 
