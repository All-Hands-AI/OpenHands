###################### OpenHands Configuration Example ######################
#
# All settings have default values, so you only need to uncomment and
# modify what you want to change
# The fields within each section are sorted in alphabetical order.
#
##############################################################################

#################################### Core ####################################
# General core configurations
##############################################################################
[core]
# API key for E2B
#e2b_api_key = ""

# API key for Modal
#modal_api_token_id = ""
#modal_api_token_secret = ""

# Base path for the workspace
workspace_base = "./workspace"

# Cache directory path
#cache_dir = "/tmp/cache"

# Reasoning effort for o1 models (low, medium, high, or not set)
#reasoning_effort = "medium"

# Debugging enabled
#debug = false

# Disable color in terminal output
#disable_color = false

# Enable saving and restoring the session when run from CLI
#enable_cli_session = false

# Path to store trajectories, can be a folder or a file
# If it's a folder, the session id will be used as the file name
#save_trajectory_path="./trajectories"

# Path to replay a trajectory, must be a file path
# If provided, trajectory will be loaded and replayed before the
# agent responds to any user instruction
#replay_trajectory_path = ""

# File store path
#file_store_path = "/tmp/file_store"

# File store type
#file_store = "memory"

# List of allowed file extensions for uploads
#file_uploads_allowed_extensions = [".*"]

# Maximum file size for uploads, in megabytes
#file_uploads_max_file_size_mb = 0

# Maximum budget per task, 0.0 means no limit
#max_budget_per_task = 0.0

# Maximum number of iterations
#max_iterations = 100

# Path to mount the workspace in the sandbox
#workspace_mount_path_in_sandbox = "/workspace"

# Path to mount the workspace
#workspace_mount_path = ""

# Path to rewrite the workspace mount path to
#workspace_mount_rewrite = ""

# Run as openhands
#run_as_openhands = true

# Runtime environment
#runtime = "docker"

# Name of the default agent
#default_agent = "CodeActAgent"

# JWT secret for authentication
#jwt_secret = ""

# Restrict file types for file uploads
#file_uploads_restrict_file_types = false

# List of allowed file extensions for uploads
#file_uploads_allowed_extensions = [".*"]

#################################### LLM #####################################
# Configuration for LLM models (group name starts with 'llm')
# use 'llm' for the default LLM config
##############################################################################
[llm]
# AWS access key ID
#aws_access_key_id = ""

# AWS region name
#aws_region_name = ""

# AWS secret access key
#aws_secret_access_key = ""

# API key to use (For Headless / CLI only -  In Web this is overridden by Session Init)
api_key = ""

# API base URL (For Headless / CLI only -  In Web this is overridden by Session Init)
#base_url = ""

# API version
#api_version = ""

# Cost per input token
#input_cost_per_token = 0.0

# Cost per output token
#output_cost_per_token = 0.0

# Custom LLM provider
#custom_llm_provider = ""

# Embedding API base URL
#embedding_base_url = ""

# Embedding deployment name
#embedding_deployment_name = ""

# Embedding model to use
embedding_model = "local"

# Maximum number of characters in an observation's content
#max_message_chars = 10000

# Maximum number of input tokens
#max_input_tokens = 0

# Maximum number of output tokens
#max_output_tokens = 0

# Model to use. (For Headless / CLI only -  In Web this is overridden by Session Init)
model = "gpt-4o"

# Number of retries to attempt when an operation fails with the LLM.
# Increase this value to allow more attempts before giving up
#num_retries = 8

# Maximum wait time (in seconds) between retry attempts
# This caps the exponential backoff to prevent excessively long
#retry_max_wait = 120

# Minimum wait time (in seconds) between retry attempts
# This sets the initial delay before the first retry
#retry_min_wait = 15

# Multiplier for exponential backoff calculation
# The wait time increases by this factor after each failed attempt
# A value of 2.0 means each retry waits twice as long as the previous one
#retry_multiplier = 2.0

# Drop any unmapped (unsupported) params without causing an exception
#drop_params = false

# Modify params for litellm to do transformations like adding a default message, when a message is empty.
# Note: this setting is global, unlike drop_params, it cannot be overridden in each call to litellm.
#modify_params = true

# Using the prompt caching feature if provided by the LLM and supported
#caching_prompt = true

# Base URL for the OLLAMA API
#ollama_base_url = ""

# Temperature for the API
#temperature = 0.0

# Timeout for the API
#timeout = 0

# Top p for the API
#top_p = 1.0

# If model is vision capable, this option allows to disable image processing (useful for cost reduction).
#disable_vision = true

# Custom tokenizer to use for token counting
# https://docs.litellm.ai/docs/completion/token_usage
#custom_tokenizer = ""

# Whether to use native tool calling if supported by the model. Can be true, false, or None by default, which chooses the model's default behavior based on the evaluation.
# ATTENTION: Based on evaluation, enabling native function calling may lead to worse results
# in some scenarios. Use with caution and consider testing with your specific use case.
# https://github.com/All-Hands-AI/OpenHands/pull/4711
#native_tool_calling = None

[llm.gpt4o-mini]
api_key = ""
model = "gpt-4o"


#################################### Agent ###################################
# Configuration for agents (group name starts with 'agent')
# Use 'agent' for the default agent config
# otherwise, group name must be `agent.<agent_name>` (case-sensitive), e.g.
# agent.CodeActAgent
##############################################################################
[agent]

# whether the browsing tool is enabled
codeact_enable_browsing = true

# whether the LLM draft editor is enabled
codeact_enable_llm_editor = false

# whether the IPython tool is enabled
codeact_enable_jupyter = true

# Name of the micro agent to use for this agent
#micro_agent_name = ""

# Memory enabled
#memory_enabled = false

# Memory maximum threads
#memory_max_threads = 3

# LLM config group to use
#llm_config = 'your-llm-config-group'

# Whether to use prompt extension (e.g., microagent, repo/runtime info) at all
#enable_prompt_extensions = true

# List of microagents to disable
#disabled_microagents = []

<<<<<<< HEAD
# Whether to enable plan routing to reasoning models
#enable_plan_routing = false
=======
# Whether history should be truncated to continue the session when hitting LLM context
# length limit
enable_history_truncation = true
>>>>>>> fab4532f

[agent.RepoExplorerAgent]
# Example: use a cheaper model for RepoExplorerAgent to reduce cost, especially
# useful when an agent doesn't demand high quality but uses a lot of tokens
llm_config = 'gpt3'

#################################### Sandbox ###################################
# Configuration for the sandbox
##############################################################################
[sandbox]
# Sandbox timeout in seconds
#timeout = 120

# Sandbox user ID
#user_id = 1000

# Container image to use for the sandbox
#base_container_image = "nikolaik/python-nodejs:python3.12-nodejs22"

# Use host network
#use_host_network = false

# runtime extra build args
#runtime_extra_build_args = ["--network=host", "--add-host=host.docker.internal:host-gateway"]

# Enable auto linting after editing
#enable_auto_lint = false

# Whether to initialize plugins
#initialize_plugins = true

# Extra dependencies to install in the runtime image
#runtime_extra_deps = ""

# Environment variables to set at the launch of the runtime
#runtime_startup_env_vars = {}

# BrowserGym environment to use for evaluation
#browsergym_eval_env = ""

#################################### Security ###################################
# Configuration for security features
##############################################################################
[security]

# Enable confirmation mode (For Headless / CLI only -  In Web this is overridden by Session Init)
#confirmation_mode = false

# The security analyzer to use (For Headless / CLI only -  In Web this is overridden by Session Init)
#security_analyzer = ""

################################ Model Routing ###############################
# Configuration for model routing features
##############################################################################
[model_routing]

# The reasoning model to use for plan generation
reasoning_llm_config_name = 'reasoning_model'
judge_llm_config_name = 'judge_model'

[llm.judge_model]
model = "gpt-4o"
api_key = ""

[llm.reasoning_model]
model = "o1"
api_key = ""

#################################### Eval ####################################
# Configuration for the evaluation, please refer to the specific evaluation
# plugin for the available options
##############################################################################<|MERGE_RESOLUTION|>--- conflicted
+++ resolved
@@ -234,14 +234,12 @@
 # List of microagents to disable
 #disabled_microagents = []
 
-<<<<<<< HEAD
-# Whether to enable plan routing to reasoning models
-#enable_plan_routing = false
-=======
 # Whether history should be truncated to continue the session when hitting LLM context
 # length limit
 enable_history_truncation = true
->>>>>>> fab4532f
+
+# Whether to enable plan routing to reasoning models
+#enable_plan_routing = false
 
 [agent.RepoExplorerAgent]
 # Example: use a cheaper model for RepoExplorerAgent to reduce cost, especially
