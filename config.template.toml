--- conflicted
+++ resolved
@@ -176,16 +176,14 @@
 # If model is vision capable, this option allows to disable image processing (useful for cost reduction).
 #disable_vision = true
 
-<<<<<<< HEAD
+# Custom tokenizer to use for token counting
+# https://docs.litellm.ai/docs/completion/token_usage
+#custom_tokenizer = ""
+
 # Whether to use native tool calling if supported by the model. Can be true, false, or None by default, which chooses the model's default behavior based on the evaluation.
 # ATTENTION: Based on evaluation in PR #4711, enabling native function calling may lead to worse results
 # in some scenarios. Use with caution and consider testing with your specific use case.
 #native_tool_calling = None
-=======
-# Custom tokenizer to use for token counting
-# https://docs.litellm.ai/docs/completion/token_usage
-#custom_tokenizer = ""
->>>>>>> f846b31e
 
 [llm.gpt4o-mini]
 api_key = "your-api-key"
