name: Run Unit Tests

on:
  push:
    branches:
    - main
  pull_request:

jobs:
  test-on-macos:
    name: Test on macOS
    runs-on: macos-13
    strategy:
      matrix:
        python-version: ["3.11"]

    steps:
      - uses: actions/checkout@v4
      - name: Set up Python ${{ matrix.python-version }}
        uses: actions/setup-python@v2
        with:
          python-version: ${{ matrix.python-version }}
      - name: Install & Start Docker
        run: |
          brew install colima docker
          colima start
      - name: Install and configure Poetry
        uses: snok/install-poetry@v1
        with:
          version: latest
      - name: Build Environment
        run: make build
      - name: Run Tests
<<<<<<< HEAD
        run: poetry run pytest --cov=agenthub --cov=opendevin --cov-report=xml ./tests/unit
      - name: Upload coverage to Codecov
        uses: codecov/codecov-action@v4
        env:
          CODECOV_TOKEN: ${{ secrets.CODECOV_TOKEN }}
  on-linux:
=======
        run: poetry run pytest ./tests/unit
  test-on-linux:
    name: Test on Linux
>>>>>>> d1f62bb6
    runs-on: ubuntu-latest
    strategy:
      matrix:
        python-version: ["3.11"]

    steps:
      - uses: actions/checkout@v4
      - name: Set up Python ${{ matrix.python-version }}
        uses: actions/setup-python@v2
        with:
          python-version: ${{ matrix.python-version }}
      - name: Install Poetry
        run: curl -sSL https://install.python-poetry.org | python3 -
      - name: Build Environment
        run: make build
      - name: Run Tests
<<<<<<< HEAD
        run: poetry run pytest --cov=agenthub --cov=opendevin --cov-report=xml ./tests/unit
      - name: Upload coverage to Codecov
        uses: codecov/codecov-action@v4
        env:
          CODECOV_TOKEN: ${{ secrets.CODECOV_TOKEN }}
=======
        run: poetry run pytest ./tests/unit

  test_matrix_success:
    name: All Mac/Linux Tests Passed
    runs-on: ubuntu-latest
    needs: [test-on-macos, test-on-linux]
    steps:
    - run: echo Done!
>>>>>>> d1f62bb6
<|MERGE_RESOLUTION|>--- conflicted
+++ resolved
@@ -31,18 +31,13 @@
       - name: Build Environment
         run: make build
       - name: Run Tests
-<<<<<<< HEAD
         run: poetry run pytest --cov=agenthub --cov=opendevin --cov-report=xml ./tests/unit
       - name: Upload coverage to Codecov
         uses: codecov/codecov-action@v4
         env:
           CODECOV_TOKEN: ${{ secrets.CODECOV_TOKEN }}
-  on-linux:
-=======
-        run: poetry run pytest ./tests/unit
   test-on-linux:
     name: Test on Linux
->>>>>>> d1f62bb6
     runs-on: ubuntu-latest
     strategy:
       matrix:
@@ -59,19 +54,14 @@
       - name: Build Environment
         run: make build
       - name: Run Tests
-<<<<<<< HEAD
         run: poetry run pytest --cov=agenthub --cov=opendevin --cov-report=xml ./tests/unit
       - name: Upload coverage to Codecov
         uses: codecov/codecov-action@v4
         env:
           CODECOV_TOKEN: ${{ secrets.CODECOV_TOKEN }}
-=======
-        run: poetry run pytest ./tests/unit
-
   test_matrix_success:
     name: All Mac/Linux Tests Passed
     runs-on: ubuntu-latest
     needs: [test-on-macos, test-on-linux]
     steps:
-    - run: echo Done!
->>>>>>> d1f62bb6
+    - run: echo Done!