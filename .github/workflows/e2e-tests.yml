--- conflicted
+++ resolved
@@ -187,11 +187,8 @@
             test_settings.py::test_github_token_configuration \
             test_conversation.py::test_conversation_start \
             test_browsing_catchphrase.py::test_browsing_catchphrase \
-<<<<<<< HEAD
+            test_multi_conversation_resume.py::test_multi_conversation_resume \
             test_headless_readme_count.py::test_headless_mode_readme_line_count_no_browser \
-=======
-            test_multi_conversation_resume.py::test_multi_conversation_resume \
->>>>>>> e41f8f52
             -v --no-header --capture=no --timeout=900
 
       - name: Upload test results
