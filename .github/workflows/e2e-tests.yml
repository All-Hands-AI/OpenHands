--- conflicted
+++ resolved
@@ -184,15 +184,13 @@
 
           # Run the tests with detailed output
           cd tests/e2e
-<<<<<<< HEAD
-          poetry run python -m pytest test_settings.py::test_github_token_configuration test_conversation.py::test_conversation_start test_bitbucket_integration.py::test_bitbucket_token_configuration test_bitbucket_integration.py::test_bitbucket_repository_cloning -v --no-header --capture=no --timeout=600
-=======
           poetry run python -m pytest \
             test_settings.py::test_github_token_configuration \
             test_conversation.py::test_conversation_start \
             test_browsing_catchphrase.py::test_browsing_catchphrase \
+            test_bitbucket_integration.py::test_bitbucket_token_configuration \
+            test_bitbucket_integration.py::test_bitbucket_repository_cloning \
             -v --no-header --capture=no --timeout=900
->>>>>>> 74ba21ba
 
       - name: Upload test results
         if: always()
