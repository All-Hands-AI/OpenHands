# Workflow that builds and deploys the documentation website
name: Deploy Docs to GitHub Pages

# * Always run on "main"
# * Run on PRs that target the "main" branch and have changes in the "docs" folder or this workflow
on:
  push:
    branches:
      - main
  pull_request:
    paths:
      - 'docs/**'
      - '.github/workflows/deploy-docs.yml'
      - 'pydoc-markdown.yml'
    branches:
      - main

# If triggered by a PR, it will be in the same group. However, each commit on main will be in its own unique group
concurrency:
  group: ${{ github.workflow }}-${{ (github.head_ref && github.ref) || github.run_id }}
  cancel-in-progress: true

jobs:
  # Build the documentation website
  build:
    if: github.repository == 'All-Hands-AI/OpenHands'
    name: Build Docusaurus
    runs-on: ubuntu-latest
    steps:
      - uses: actions/checkout@v4
        with:
          fetch-depth: 0
      - uses: actions/setup-node@v4
        with:
          node-version: 18
          cache: npm
          cache-dependency-path: docs/package-lock.json
      - name: Set up Python
        uses: actions/setup-python@v5
        with:
          python-version: '3.12'
<<<<<<< HEAD
      - name: Generate Python Docs
        run: |
          rm -rf docs/modules/python
          pip install pydoc-markdown
          pydoc-markdown
=======
>>>>>>> f2c7f8a6
      - name: Install dependencies
        run: cd docs && npm ci
      - name: Build website
        run: cd docs && npm run build
      - name: Upload Build Artifact
        if: github.ref == 'refs/heads/main'
        uses: actions/upload-pages-artifact@v3
        with:
          path: docs/build

  # Deploy the documentation website
  deploy:
    if: github.ref == 'refs/heads/main' && github.repository == 'All-Hands-AI/OpenHands'
    name: Deploy to GitHub Pages
    runs-on: ubuntu-latest
    # This job only runs on "main" so only run one of these jobs at a time
    # otherwise it will fail if one is already running
    concurrency:
      group: ${{ github.workflow }}-${{ github.ref }}
    needs: build
    # Grant GITHUB_TOKEN the permissions required to make a Pages deployment
    permissions:
      pages: write # to deploy to Pages
      id-token: write # to verify the deployment originates from an appropriate source
    # Deploy to the github-pages environment
    environment:
      name: github-pages
      url: ${{ steps.deployment.outputs.page_url }}
    steps:
      - name: Deploy to GitHub Pages
        id: deployment
        uses: actions/deploy-pages@v4<|MERGE_RESOLUTION|>--- conflicted
+++ resolved
@@ -39,14 +39,7 @@
         uses: actions/setup-python@v5
         with:
           python-version: '3.12'
-<<<<<<< HEAD
-      - name: Generate Python Docs
-        run: |
-          rm -rf docs/modules/python
-          pip install pydoc-markdown
-          pydoc-markdown
-=======
->>>>>>> f2c7f8a6
+
       - name: Install dependencies
         run: cd docs && npm ci
       - name: Build website
