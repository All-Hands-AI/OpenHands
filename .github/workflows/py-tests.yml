# Workflow that runs python tests
name: Run Python Tests

# The jobs in this workflow are required, so they must run at all times
# * Always run on "main"
# * Always run on PRs
on:
  push:
    branches:
      - main
  pull_request:

# If triggered by a PR, it will be in the same group. However, each commit on main will be in its own unique group
concurrency:
  group: ${{ github.workflow }}-${{ (github.head_ref && github.ref) || github.run_id }}
  cancel-in-progress: true

jobs:
  # Run python tests on Linux
  test-on-linux:
    name: Python Tests on Linux
    runs-on: blacksmith-4vcpu-ubuntu-2404
    env:
      INSTALL_DOCKER: "0" # Set to '0' to skip Docker installation
    strategy:
      matrix:
        python-version: ["3.12"]
    permissions:
      # For coverage comment and python-coverage-comment-action branch
      pull-requests: write
      contents: write
    steps:
      - uses: actions/checkout@v4
      - name: Set up Docker Buildx
        id: buildx
        uses: docker/setup-buildx-action@v3
      - name: Install tmux
        run: sudo apt-get update && sudo apt-get install -y tmux
      - name: Setup Node.js
        uses: useblacksmith/setup-node@v5
        with:
          node-version: "22.x"
      - name: Install poetry via pipx
        run: pipx install poetry
      - name: Set up Python
        uses: useblacksmith/setup-python@v6
        with:
          python-version: ${{ matrix.python-version }}
          cache: "poetry"
      - name: Install Python dependencies using Poetry
        run: |
          poetry install --with dev,test,runtime
          poetry run pip install pytest-xdist
          poetry run pip install pytest-rerunfailures
      - name: Build Environment
        run: make build
      - name: Run Unit Tests
        run: PYTHONPATH=".:$PYTHONPATH" poetry run pytest --forked -n auto -s ./tests/unit --cov=openhands --cov-branch
        env:
          COVERAGE_FILE: ".coverage.${{ matrix.python_version }}"
      - name: Run Runtime Tests with CLIRuntime
        run: PYTHONPATH=".:$PYTHONPATH" TEST_RUNTIME=cli poetry run pytest -n 5 --reruns 2 --reruns-delay 3 -s tests/runtime/test_bash.py --cov=openhands --cov-branch
        env:
          COVERAGE_FILE: ".coverage.runtime.${{ matrix.python_version }}"
      - name: Store coverage file
        uses: actions/upload-artifact@v4
        with:
          name: coverage-openhands
          path: |
            .coverage.${{ matrix.python_version }}
            .coverage.runtime.${{ matrix.python_version }}
          include-hidden-files: true

  test-enterprise:
    name: Enterprise Python Unit Tests
    runs-on: blacksmith-4vcpu-ubuntu-2404
    strategy:
      matrix:
        python-version: ["3.12"]
    steps:
      - uses: actions/checkout@v4
      - name: Install poetry via pipx
        run: pipx install poetry
      - name: Set up Python
        uses: useblacksmith/setup-python@v6
        with:
          python-version: ${{ matrix.python-version }}
          cache: "poetry"
      - name: Install Python dependencies using Poetry
        working-directory: ./enterprise
        run: poetry install --with dev,test
      - name: Run Unit Tests
        # Use base working directory for coverage paths to line up.
        run: PYTHONPATH=".:$PYTHONPATH" poetry run --project=enterprise pytest --forked -n auto -s -p no:ddtrace -p no:ddtrace.pytest_bdd -p no:ddtrace.pytest_benchmark ./enterprise/tests/unit --cov=enterprise --cov-branch
        env:
          COVERAGE_FILE: ".coverage.enterprise.${{ matrix.python_version }}"
      - name: Store coverage file
        uses: actions/upload-artifact@v4
        with:
          name: coverage-enterprise
          path: ".coverage.enterprise.${{ matrix.python_version }}"
          include-hidden-files: true

  # Run CLI unit tests
  test-cli-python:
    name: CLI Unit Tests
    runs-on: blacksmith-4vcpu-ubuntu-2404
    strategy:
      matrix:
        python-version: ["3.12"]
    steps:
      - name: Checkout repository
        uses: actions/checkout@v4
        with:
          fetch-depth: 0

      - name: Set up Python
        uses: useblacksmith/setup-python@v6
        with:
          python-version: ${{ matrix.python-version }}
<<<<<<< HEAD
          cache: "poetry"
      - name: Install Python dependencies using Poetry
        working-directory: ./enterprise
        run: poetry install --with dev,test
      - name: Run Unit Tests
        working-directory: ./enterprise
        run: PYTHONPATH=".:$PYTHONPATH" poetry run pytest --forked -n auto -svv -p no:ddtrace -p no:ddtrace.pytest_bdd -p no:ddtrace.pytest_benchmark ./tests/unit

  # Run CLI unit tests
  test-cli-python:
    name: CLI Unit Tests
    runs-on: blacksmith-4vcpu-ubuntu-2204
    steps:
      - name: Checkout repository
        uses: actions/checkout@v4
        with:
          fetch-depth: 0

      - name: Set up Python
        uses: useblacksmith/setup-python@v6
        with:
          python-version: 3.12
=======
>>>>>>> bc86796a

      - name: Install uv
        uses: astral-sh/setup-uv@v3
        with:
          version: "latest"

      - name: Install dependencies
        working-directory: ./openhands-cli
        run: |
          uv sync --group dev

      - name: Run CLI unit tests
        working-directory: ./openhands-cli
<<<<<<< HEAD
        run: |
          uv run pytest -v
=======
        env:
          # write coverage to repo root so the merge step finds it
          COVERAGE_FILE: "${{ github.workspace }}/.coverage.openhands-cli.${{ matrix.python-version }}"
        run: |
          uv run pytest --forked -n auto -s \
            -p no:ddtrace -p no:ddtrace.pytest_bdd -p no:ddtrace.pytest_benchmark \
            tests --cov=openhands_cli --cov-branch

      - name: Store coverage file
        uses: actions/upload-artifact@v4
        with:
          name: coverage-openhands-cli
          path: ".coverage.openhands-cli.${{ matrix.python-version }}"
          include-hidden-files: true

  coverage-comment:
    name: Coverage Comment
    if: github.event_name == 'pull_request'
    runs-on: ubuntu-latest
    needs: [test-on-linux, test-enterprise, test-cli-python]

    permissions:
      pull-requests: write
      contents: write
    steps:
      - uses: actions/checkout@v4

      - uses: actions/download-artifact@v5
        id: download
        with:
          pattern: coverage-*
          merge-multiple: true

      - name: Create symlink for CLI source files
        run: ln -sf openhands-cli/openhands_cli openhands_cli

      - name: Coverage comment
        id: coverage_comment
        uses: py-cov-action/python-coverage-comment-action@v3
        with:
          GITHUB_TOKEN: ${{ github.token }}
          MERGE_COVERAGE_FILES: true
>>>>>>> bc86796a
<|MERGE_RESOLUTION|>--- conflicted
+++ resolved
@@ -118,31 +118,6 @@
         uses: useblacksmith/setup-python@v6
         with:
           python-version: ${{ matrix.python-version }}
-<<<<<<< HEAD
-          cache: "poetry"
-      - name: Install Python dependencies using Poetry
-        working-directory: ./enterprise
-        run: poetry install --with dev,test
-      - name: Run Unit Tests
-        working-directory: ./enterprise
-        run: PYTHONPATH=".:$PYTHONPATH" poetry run pytest --forked -n auto -svv -p no:ddtrace -p no:ddtrace.pytest_bdd -p no:ddtrace.pytest_benchmark ./tests/unit
-
-  # Run CLI unit tests
-  test-cli-python:
-    name: CLI Unit Tests
-    runs-on: blacksmith-4vcpu-ubuntu-2204
-    steps:
-      - name: Checkout repository
-        uses: actions/checkout@v4
-        with:
-          fetch-depth: 0
-
-      - name: Set up Python
-        uses: useblacksmith/setup-python@v6
-        with:
-          python-version: 3.12
-=======
->>>>>>> bc86796a
 
       - name: Install uv
         uses: astral-sh/setup-uv@v3
@@ -156,10 +131,6 @@
 
       - name: Run CLI unit tests
         working-directory: ./openhands-cli
-<<<<<<< HEAD
-        run: |
-          uv run pytest -v
-=======
         env:
           # write coverage to repo root so the merge step finds it
           COVERAGE_FILE: "${{ github.workspace }}/.coverage.openhands-cli.${{ matrix.python-version }}"
@@ -201,5 +172,4 @@
         uses: py-cov-action/python-coverage-comment-action@v3
         with:
           GITHUB_TOKEN: ${{ github.token }}
-          MERGE_COVERAGE_FILES: true
->>>>>>> bc86796a
+          MERGE_COVERAGE_FILES: true