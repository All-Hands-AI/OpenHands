--- conflicted
+++ resolved
@@ -219,12 +219,7 @@
             exit 1
           fi
 
-<<<<<<< HEAD
-
-  # Run unit tests with the EventStream runtime Docker images as root
-=======
   # Run unit tests with the Docker runtime Docker images as root
->>>>>>> eb8d1600
   test_runtime_root:
     name: RT Unit Tests (Root)
     needs: [ghcr_build_runtime]
