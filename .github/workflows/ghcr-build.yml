--- conflicted
+++ resolved
@@ -40,14 +40,10 @@
           # Only build nikolaik on PRs, otherwise build both nikolaik, nikolaik-full, ubuntu, and ubuntu-full.
           if [[ "$GITHUB_EVENT_NAME" == "pull_request" ]]; then
             json=$(jq -n -c '[
-<<<<<<< HEAD
                 { image: "nikolaik/python-nodejs:python3.12-nodejs22", tag: "nikolaik", include_languages: false },
-                { image: "nikolaik/python-nodejs:python3.12-nodejs22", tag: "nikolaik-full", include_languages: true }
-=======
-                { image: "nikolaik/python-nodejs:python3.12-nodejs22", tag: "nikolaik" },
-                { image: "ubuntu:24.04", tag: "ubuntu" }
-
->>>>>>> c36cbf65
+                { image: "nikolaik/python-nodejs:python3.12-nodejs22", tag: "nikolaik-full", include_languages: true },
+                { image: "ubuntu:24.04", tag: "ubuntu", include_languages: false },
+                { image: "ubuntu:24.04", tag: "ubuntu-full", include_languages: true }
               ]')
           else
             json=$(jq -n -c '[
