# Workflow that builds, tests and then pushes the runtime docker images to the ghcr.io repository
name: Build, Test and Publish RT Image

# Only run one workflow of the same group at a time.
# There can be at most one running and one pending job in a concurrency group at any time.
concurrency:
  group: ${{ github.workflow }}-${{ github.ref }}
  cancel-in-progress: ${{ github.ref != 'refs/heads/main' }}

# Always run on "main"
# Always run on tags
# Always run on PRs
# Can also be triggered manually
on:
  push:
    branches:
      - main
    tags:
      - '*'
  pull_request:
  workflow_dispatch:
    inputs:
      reason:
        description: 'Reason for manual trigger'
        required: true
        default: ''

jobs:
  # Builds the runtime Docker images
  ghcr_build_runtime:
    name: Build Image
    runs-on: ubuntu-latest
    permissions:
      contents: read
      packages: write
    strategy:
      matrix:
        base_image:
          - image: 'nikolaik/python-nodejs:python3.11-nodejs22'
            tag: nikolaik
    steps:
      - name: Checkout
        uses: actions/checkout@v4
      - name: Free Disk Space (Ubuntu)
        uses: jlumbroso/free-disk-space@main
        with:
          # this might remove tools that are actually needed,
          # if set to "true" but frees about 6 GB
          tool-cache: true
          # all of these default to true, but feel free to set to
          # "false" if necessary for your workflow
          android: true
          dotnet: true
          haskell: true
          large-packages: true
          docker-images: false
          swap-storage: true
      - name: Set up QEMU
        uses: docker/setup-qemu-action@v3
      - name: Login to GHCR
        uses: docker/login-action@v3
        with:
          registry: ghcr.io
          username: ${{ github.repository_owner }}
          password: ${{ secrets.GITHUB_TOKEN }}
      - name: Set up Docker Buildx
        id: buildx
        uses: docker/setup-buildx-action@v3
      - name: Set up Python
        uses: actions/setup-python@v5
        with:
          python-version: '3.11'
      - name: Cache Poetry dependencies
        uses: actions/cache@v4
        with:
          path: |
            ~/.cache/pypoetry
            ~/.virtualenvs
          key: ${{ runner.os }}-poetry-${{ hashFiles('**/poetry.lock') }}
          restore-keys: |
            ${{ runner.os }}-poetry-
      - name: Install poetry via pipx
        run: pipx install poetry
      - name: Install Python dependencies using Poetry
        run: make install-python-dependencies
      - name: Create source distribution and Dockerfile
        run: poetry run python3 openhands/runtime/utils/runtime_build.py --base_image ${{ matrix.base_image.image }} --build_folder containers/runtime --force_rebuild
      - name: Build and push runtime image ${{ matrix.base_image.image }}
        if: github.event.pull_request.head.repo.fork != true
        run: |
          ./containers/build.sh runtime ${{ github.repository_owner }} --push ${{ matrix.base_image.tag }}
      # Forked repos can't push to GHCR, so we need to upload the image as an artifact
      - name: Build runtime image ${{ matrix.base_image.image }} for fork
        if: github.event.pull_request.head.repo.fork
        uses: docker/build-push-action@v6
        with:
          tags: ghcr.io/all-hands-ai/runtime:${{ github.sha }}-${{ matrix.base_image.tag }}
          outputs: type=docker,dest=/tmp/runtime-${{ matrix.base_image.tag }}.tar
          context: containers/runtime
      - name: Upload runtime image for fork
        if: github.event.pull_request.head.repo.fork
        uses: actions/upload-artifact@v4
        with:
          name: runtime-${{ matrix.base_image.tag }}
          path: /tmp/runtime-${{ matrix.base_image.tag }}.tar

<<<<<<< HEAD
  # Run unit tests with the EventStream runtime Docker images as root
  test_runtime_root:
    name: RT Unit Tests (Root)
    runs-on: ubuntu-latest
=======
  # Run unit tests with the EventStream runtime Docker images
  test_runtime:
    name: Test Runtime
>>>>>>> f3b2085f
    needs: [ghcr_build_runtime]
    runs-on: ubuntu-latest
    strategy:
      fail-fast: false
      matrix:
        base_image: ['nikolaik']
    steps:
      - uses: actions/checkout@v4
      - name: Free Disk Space (Ubuntu)
        uses: jlumbroso/free-disk-space@main
        with:
          tool-cache: true
          android: true
          dotnet: true
          haskell: true
          large-packages: true
          swap-storage: true
      # Forked repos can't push to GHCR, so we need to download the image as an artifact
      - name: Download runtime image for fork
        if: github.event.pull_request.head.repo.fork
        uses: actions/download-artifact@v4
        with:
          name: runtime-${{ matrix.base_image }}
          path: /tmp
      - name: Load runtime image for fork
        if: github.event.pull_request.head.repo.fork
        run: |
          docker load --input /tmp/runtime-${{ matrix.base_image }}.tar
      - name: Cache Poetry dependencies
        uses: actions/cache@v4
        with:
          path: |
            ~/.cache/pypoetry
            ~/.virtualenvs
          key: ${{ runner.os }}-poetry-${{ hashFiles('**/poetry.lock') }}
          restore-keys: |
            ${{ runner.os }}-poetry-
      - name: Set up Python
        uses: actions/setup-python@v5
        with:
          python-version: '3.11'
      - name: Install poetry via pipx
        run: pipx install poetry
      - name: Install Python dependencies using Poetry
        run: make install-python-dependencies
      - name: Run runtime tests
        run: |
          # We install pytest-xdist in order to run tests across CPUs. However, tests start to fail when we run
          # then across more than 2 CPUs for some reason
          poetry run pip install pytest-xdist

          # Install to be able to retry on failures for flaky tests
          poetry run pip install pytest-rerunfailures

          image_name=ghcr.io/${{ github.repository_owner }}/runtime:${{ github.sha }}-${{ matrix.base_image }}
          image_name=$(echo $image_name | tr '[:upper:]' '[:lower:]')

          TEST_RUNTIME=eventstream \
          SANDBOX_USER_ID=$(id -u) \
          SANDBOX_BASE_CONTAINER_IMAGE=$image_name \
          TEST_IN_CI=true \
<<<<<<< HEAD
          RUN_AS_OPENHANDS=false \
          poetry run pytest --cov=agenthub --cov=openhands --cov-report=xml -s ./tests/runtime
      - name: Upload coverage to Codecov
        uses: codecov/codecov-action@v4
        env:
          CODECOV_TOKEN: ${{ secrets.CODECOV_TOKEN }}


  # Run unit tests with the EventStream runtime Docker images as openhands user
  test_runtime_oh:
    name: RT Unit Tests (openhands)
    runs-on: ubuntu-latest
    needs: [ghcr_build_runtime]
    strategy:
      matrix:
        base_image: ['nikolaik']
    steps:
      - uses: actions/checkout@v4
      - name: Free Disk Space (Ubuntu)
        uses: jlumbroso/free-disk-space@main
        with:
          tool-cache: true
          android: true
          dotnet: true
          haskell: true
          large-packages: true
          swap-storage: true
      # Forked repos can't push to GHCR, so we need to download the image as an artifact
      - name: Download runtime image for fork
        if: github.event.pull_request.head.repo.fork
        uses: actions/download-artifact@v4
        with:
          name: runtime-${{ matrix.base_image }}
          path: /tmp
      - name: Load runtime image for fork
        if: github.event.pull_request.head.repo.fork
        run: |
          docker load --input /tmp/runtime-${{ matrix.base_image }}.tar
      - name: Cache Poetry dependencies
        uses: actions/cache@v4
        with:
          path: |
            ~/.cache/pypoetry
            ~/.virtualenvs
          key: ${{ runner.os }}-poetry-${{ hashFiles('**/poetry.lock') }}
          restore-keys: |
            ${{ runner.os }}-poetry-
      - name: Set up Python
        uses: actions/setup-python@v5
        with:
          python-version: '3.11'
      - name: Install poetry via pipx
        run: pipx install poetry
      - name: Install Python dependencies using Poetry
        run: make install-python-dependencies
      - name: Run runtime tests
        run: |
          image_name=ghcr.io/${{ github.repository_owner }}/runtime:${{ github.sha }}-${{ matrix.base_image }}
          image_name=$(echo $image_name | tr '[:upper:]' '[:lower:]')

          TEST_RUNTIME=eventstream \
          SANDBOX_USER_ID=$(id -u) \
          SANDBOX_BASE_CONTAINER_IMAGE=$image_name \
          TEST_IN_CI=true \
          RUN_AS_OPENHANDS=true \
          poetry run pytest --cov=agenthub --cov=openhands --cov-report=xml -s ./tests/runtime
=======
          poetry run pytest -n 2 --reruns 2 --cov=agenthub --cov=openhands --cov-report=xml -s ./tests/runtime
>>>>>>> f3b2085f
      - name: Upload coverage to Codecov
        uses: codecov/codecov-action@v4
        env:
          CODECOV_TOKEN: ${{ secrets.CODECOV_TOKEN }}

  # Run integration tests with the eventstream runtime Docker image
  runtime_integration_tests_on_linux:
    name: RT Integration Tests (Linux)
    runs-on: ubuntu-latest
    needs: [ghcr_build_runtime]
    strategy:
      fail-fast: false
      matrix:
        base_image: ['nikolaik']
    steps:
      - uses: actions/checkout@v4
      # Forked repos can't push to GHCR, so we need to download the image as an artifact
      - name: Download runtime image for fork
        if: github.event.pull_request.head.repo.fork
        uses: actions/download-artifact@v4
        with:
          name: runtime-${{ matrix.base_image }}
          path: /tmp
      - name: Load runtime image for fork
        if: github.event.pull_request.head.repo.fork
        run: |
          docker load --input /tmp/runtime-${{ matrix.base_image }}.tar
      - name: Cache Poetry dependencies
        uses: actions/cache@v4
        with:
          path: |
            ~/.cache/pypoetry
            ~/.virtualenvs
          key: ${{ runner.os }}-poetry-${{ hashFiles('**/poetry.lock') }}
          restore-keys: |
            ${{ runner.os }}-poetry-
      - name: Set up Python
        uses: actions/setup-python@v5
        with:
          python-version: '3.11'
      - name: Install poetry via pipx
        run: pipx install poetry
      - name: Install Python dependencies using Poetry
        run: make install-python-dependencies
      - name: Run integration tests
        run: |
          image_name=ghcr.io/${{ github.repository_owner }}/runtime:${{ github.sha }}-${{ matrix.base_image }}
          image_name=$(echo $image_name | tr '[:upper:]' '[:lower:]')

          TEST_RUNTIME=eventstream \
          SANDBOX_USER_ID=$(id -u) \
          SANDBOX_BASE_CONTAINER_IMAGE=$image_name \
          TEST_IN_CI=true \
          TEST_ONLY=true \
          ./tests/integration/regenerate.sh
      - name: Upload coverage to Codecov
        uses: codecov/codecov-action@v4
        env:
          CODECOV_TOKEN: ${{ secrets.CODECOV_TOKEN }}

  # Checks that all runtime tests have passed
  all_runtime_tests_passed:
    name: All Runtime Tests Passed
    runs-on: ubuntu-latest
    needs: [test_runtime_root, test_runtime_oh, runtime_integration_tests_on_linux]
    steps:
      - name: All tests passed
        run: echo "All runtime tests have passed successfully!"<|MERGE_RESOLUTION|>--- conflicted
+++ resolved
@@ -104,16 +104,9 @@
           name: runtime-${{ matrix.base_image.tag }}
           path: /tmp/runtime-${{ matrix.base_image.tag }}.tar
 
-<<<<<<< HEAD
   # Run unit tests with the EventStream runtime Docker images as root
   test_runtime_root:
     name: RT Unit Tests (Root)
-    runs-on: ubuntu-latest
-=======
-  # Run unit tests with the EventStream runtime Docker images
-  test_runtime:
-    name: Test Runtime
->>>>>>> f3b2085f
     needs: [ghcr_build_runtime]
     runs-on: ubuntu-latest
     strategy:
@@ -175,9 +168,8 @@
           SANDBOX_USER_ID=$(id -u) \
           SANDBOX_BASE_CONTAINER_IMAGE=$image_name \
           TEST_IN_CI=true \
-<<<<<<< HEAD
           RUN_AS_OPENHANDS=false \
-          poetry run pytest --cov=agenthub --cov=openhands --cov-report=xml -s ./tests/runtime
+          poetry run pytest -n 2 --reruns 2 --cov=agenthub --cov=openhands --cov-report=xml -s ./tests/runtime
       - name: Upload coverage to Codecov
         uses: codecov/codecov-action@v4
         env:
@@ -241,10 +233,7 @@
           SANDBOX_BASE_CONTAINER_IMAGE=$image_name \
           TEST_IN_CI=true \
           RUN_AS_OPENHANDS=true \
-          poetry run pytest --cov=agenthub --cov=openhands --cov-report=xml -s ./tests/runtime
-=======
           poetry run pytest -n 2 --reruns 2 --cov=agenthub --cov=openhands --cov-report=xml -s ./tests/runtime
->>>>>>> f3b2085f
       - name: Upload coverage to Codecov
         uses: codecov/codecov-action@v4
         env:
