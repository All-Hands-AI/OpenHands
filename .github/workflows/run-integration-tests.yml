--- conflicted
+++ resolved
@@ -45,7 +45,6 @@
         env:
           SANDBOX_TYPE: ${{ matrix.sandbox }}
         run: |
-<<<<<<< HEAD
           TEST_IN_CI=true TEST_ONLY=true ./tests/integration/regenerate.sh
 
       - name: Upload coverage to Codecov
@@ -93,14 +92,6 @@
           SANDBOX_TYPE: ${{ matrix.sandbox }}
         run: |
           TEST_IN_CI=true TEST_ONLY=true ./tests/integration/regenerate.sh
-=======
-          rm -rf workspace
-          mkdir workspace
-          WORKSPACE_BASE="$GITHUB_WORKSPACE/workspace" \
-            WORKSPACE_MOUNT_PATH="$GITHUB_WORKSPACE/workspace" \
-            poetry run pytest --cov=agenthub --cov=opendevin --cov-report=xml \
-            -s ./tests/integration
->>>>>>> 9a2591d0
 
       - name: Upload coverage to Codecov
         uses: codecov/codecov-action@v4
