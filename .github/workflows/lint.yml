--- conflicted
+++ resolved
@@ -75,28 +75,6 @@
 
   lint-cli-python:
     name: Lint CLI python
-<<<<<<< HEAD
-    runs-on: blacksmith-4vcpu-ubuntu-2204
-    steps:
-      - uses: actions/checkout@v4
-        with:
-          fetch-depth: 0
-      - name: Set up python
-        uses: useblacksmith/setup-python@v6
-        with:
-          python-version: 3.12
-          cache: "pip"
-      - name: Install pre-commit
-        run: pip install pre-commit==3.7.0
-      - name: Run pre-commit hooks
-        working-directory: ./openhands-cli
-        run: pre-commit run --all-files --config ../dev_config/python/.pre-commit-config.yaml
-
-  # Check version consistency across documentation
-  check-version-consistency:
-    name: Check version consistency
-=======
->>>>>>> bc86796a
     runs-on: blacksmith-4vcpu-ubuntu-2204
     steps:
       - uses: actions/checkout@v4
