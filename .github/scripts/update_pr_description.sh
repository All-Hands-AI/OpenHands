#!/bin/bash

set -euxo pipefail
<<<<<<< HEAD
=======

>>>>>>> 116ba199
# This script updates the PR description with commands to run the PR locally
# It adds both Docker and uvx commands

# Get the branch name for the PR
BRANCH_NAME=$(gh pr view "$PR_NUMBER" --json headRefName --jq .headRefName)

# Define the Docker command
DOCKER_RUN_COMMAND="docker run -it --rm \
  -p 3000:3000 \
  -v /var/run/docker.sock:/var/run/docker.sock \
  --add-host host.docker.internal:host-gateway \
  -e SANDBOX_RUNTIME_CONTAINER_IMAGE=docker.all-hands.dev/all-hands-ai/runtime:${SHORT_SHA}-nikolaik \
  --name openhands-app-${SHORT_SHA} \
  docker.all-hands.dev/all-hands-ai/openhands:${SHORT_SHA}"

# Define the uvx command
UVX_RUN_COMMAND="uvx --python 3.12 --from git+https://github.com/All-Hands-AI/OpenHands@${BRANCH_NAME} openhands"

# Get the current PR body
PR_BODY=$(gh pr view "$PR_NUMBER" --json body --jq .body)

# Prepare the new PR body with both commands
if echo "$PR_BODY" | grep -q "To run this PR locally, use the following command:"; then
<<<<<<< HEAD
  # For existing PR descriptions, replace the command section
  NEW_PR_BODY=$(echo "$PR_BODY" | sed "s|To run this PR locally, use the following command:.*```|To run this PR locally, use the following command:\n\nGUI with Docker:\n```\n$DOCKER_RUN_COMMAND\n```\n\nCLI with uvx:\n```\n$UVX_RUN_COMMAND\n```|s")
=======
  # For existing PR descriptions, use a more robust approach
  # Split the PR body at the "To run this PR locally" section and replace everything after it
  BEFORE_SECTION=$(echo "$PR_BODY" | sed '/To run this PR locally, use the following command:/,$d')
  NEW_PR_BODY=$(cat <<EOF
${BEFORE_SECTION}

To run this PR locally, use the following command:

GUI with Docker:
\`\`\`
${DOCKER_RUN_COMMAND}
\`\`\`

CLI with uvx:
\`\`\`
${UVX_RUN_COMMAND}
\`\`\`
EOF
)
>>>>>>> 116ba199
else
  # For new PR descriptions: use heredoc safely without indentation
  NEW_PR_BODY=$(cat <<EOF
$PR_BODY

---

To run this PR locally, use the following command:

GUI with Docker:
\`\`\`
${DOCKER_RUN_COMMAND}
\`\`\`

CLI with uvx:
\`\`\`
${UVX_RUN_COMMAND}
\`\`\`
EOF
)
fi

# Update the PR description
echo "Updating PR description with Docker and uvx commands"
gh pr edit "$PR_NUMBER" --body "$NEW_PR_BODY"<|MERGE_RESOLUTION|>--- conflicted
+++ resolved
@@ -1,10 +1,6 @@
 #!/bin/bash
 
 set -euxo pipefail
-<<<<<<< HEAD
-=======
-
->>>>>>> 116ba199
 # This script updates the PR description with commands to run the PR locally
 # It adds both Docker and uvx commands
 
@@ -28,10 +24,6 @@
 
 # Prepare the new PR body with both commands
 if echo "$PR_BODY" | grep -q "To run this PR locally, use the following command:"; then
-<<<<<<< HEAD
-  # For existing PR descriptions, replace the command section
-  NEW_PR_BODY=$(echo "$PR_BODY" | sed "s|To run this PR locally, use the following command:.*```|To run this PR locally, use the following command:\n\nGUI with Docker:\n```\n$DOCKER_RUN_COMMAND\n```\n\nCLI with uvx:\n```\n$UVX_RUN_COMMAND\n```|s")
-=======
   # For existing PR descriptions, use a more robust approach
   # Split the PR body at the "To run this PR locally" section and replace everything after it
   BEFORE_SECTION=$(echo "$PR_BODY" | sed '/To run this PR locally, use the following command:/,$d')
@@ -51,7 +43,6 @@
 \`\`\`
 EOF
 )
->>>>>>> 116ba199
 else
   # For new PR descriptions: use heredoc safely without indentation
   NEW_PR_BODY=$(cat <<EOF
