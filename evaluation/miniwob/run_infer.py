--- conflicted
+++ resolved
@@ -10,11 +10,8 @@
 from evaluation.utils.shared import (
     EvalMetadata,
     EvalOutput,
-<<<<<<< HEAD
+    codeact_user_response,
     compatibility_for_eval_history_pairs,
-=======
-    codeact_user_response,
->>>>>>> 98751a3e
     make_metadata,
     prepare_dataset,
     reset_logger_for_multiprocessing,
