import asyncio
import json
import os
from typing import Any

import browsergym.miniwob  # noqa F401 register miniwob tasks as gym environments
import gymnasium as gym
import pandas as pd

from evaluation.utils.shared import (
    EvalMetadata,
    EvalOutput,
    codeact_user_response,
    compatibility_for_eval_history_pairs,
    make_metadata,
    prepare_dataset,
    reset_logger_for_multiprocessing,
    run_evaluation,
    update_llm_config_for_completions_logging,
)
from openhands.controller.state.state import State
from openhands.core.config import (
    AppConfig,
    SandboxConfig,
    get_llm_config_arg,
    parse_arguments,
)
from openhands.core.logger import openhands_logger as logger
from openhands.core.main import create_runtime, run_controller
from openhands.events.action import (
    BrowseInteractiveAction,
    CmdRunAction,
    MessageAction,
)
from openhands.events.observation import (
    BrowserOutputObservation,
    CmdOutputObservation,
)
from openhands.runtime.base import Runtime
from openhands.runtime.browser.browser_env import (
    BROWSER_EVAL_GET_GOAL_ACTION,
    BROWSER_EVAL_GET_REWARDS_ACTION,
)
from openhands.utils.async_utils import call_async_from_sync

SUPPORTED_AGENT_CLS = {'BrowsingAgent', 'CodeActAgent'}

AGENT_CLS_TO_FAKE_USER_RESPONSE_FN = {
    'CodeActAgent': codeact_user_response,
    'BrowsingAgent': "Continue the task. IMPORTANT: do not talk to the user until you have finished the task",
}


def get_config(
    metadata: EvalMetadata,
    env_id: str,
) -> AppConfig:
    config = AppConfig(
        default_agent=metadata.agent_class,
        run_as_openhands=False,
        runtime=os.environ.get('RUNTIME', 'eventstream'),
        max_iterations=metadata.max_iterations,
        sandbox=SandboxConfig(
            base_container_image='xingyaoww/od-eval-miniwob:v1.0',
            enable_auto_lint=True,
            use_host_network=False,
            browsergym_eval_env=env_id,
            api_key=os.environ.get('ALLHANDS_API_KEY', None),
            remote_runtime_api_url=os.environ.get('SANDBOX_REMOTE_RUNTIME_API_URL'),
<<<<<<< HEAD
            keep_remote_runtime_alive=False,
            remote_runtime_init_timeout=1800,
=======
            keep_runtime_alive=False,
>>>>>>> 27cd507c
        ),
        # do not mount workspace
        workspace_base=None,
        workspace_mount_path=None,
    )
    config.set_llm_config(
        update_llm_config_for_completions_logging(
            metadata.llm_config, metadata.eval_output_dir, env_id
        )
    )
    return config


def initialize_runtime(
    runtime: Runtime,
) -> tuple[str, BrowserOutputObservation]:
    """Initialize the runtime for the agent.

    This function is called before the runtime is used to run the agent.
    """
    logger.info(f"{'-' * 50} BEGIN Runtime Initialization Fn {'-' * 50}")
    obs: CmdOutputObservation

    # Set instance id
    action = CmdRunAction(command='mkdir -p /workspace')
    logger.info(action, extra={'msg_type': 'ACTION'})
    obs = runtime.run_action(action)
    assert obs.exit_code == 0

    action = BrowseInteractiveAction(browser_actions=BROWSER_EVAL_GET_GOAL_ACTION)
    logger.info(action, extra={'msg_type': 'ACTION'})
    obs = runtime.run_action(action)
    logger.info(obs, extra={'msg_type': 'OBSERVATION'})
    goal = obs.content

    # Run noop to get the initial browser observation (e.g., the page URL & content)
    action = BrowseInteractiveAction(browser_actions='noop(1000)')
    logger.info(action, extra={'msg_type': 'ACTION'})
    obs = runtime.run_action(action)
    logger.info(obs, extra={'msg_type': 'OBSERVATION'})

    logger.info(f"{'-' * 50} END Runtime Initialization Fn {'-' * 50}")
    return goal, obs


def complete_runtime(
    runtime: Runtime,
) -> dict[str, Any]:
    """Complete the runtime for the agent.

    This function is called before the runtime is used to run the agent.
    If you need to do something in the sandbox to get the correctness metric after
    the agent has run, modify this function.
    """
    logger.info(f"{'-' * 50} BEGIN Runtime Completion Fn {'-' * 50}")
    obs: CmdOutputObservation

    action = BrowseInteractiveAction(browser_actions=BROWSER_EVAL_GET_REWARDS_ACTION)
    logger.info(action, extra={'msg_type': 'ACTION'})
    obs = runtime.run_action(action)
    logger.info(obs, extra={'msg_type': 'OBSERVATION'})

    logger.info(f"{'-' * 50} END Runtime Completion Fn {'-' * 50}")
    return {
        'rewards': json.loads(obs.content),
    }


def process_instance(
    instance: pd.Series,
    metadata: EvalMetadata,
    reset_logger: bool = True,
) -> EvalOutput:
    env_id = instance.instance_id
    config = get_config(metadata, env_id)

    # Setup the logger properly, so you can run multi-processing to parallelize the evaluation
    if reset_logger:
        log_dir = os.path.join(metadata.eval_output_dir, 'infer_logs')
        reset_logger_for_multiprocessing(logger, env_id, log_dir)
    else:
        logger.info(f'Starting evaluation for instance {env_id}.')

    runtime = create_runtime(config)
    call_async_from_sync(runtime.connect)
    task_str, obs = initialize_runtime(runtime)

    task_str += (
        f'\nInitial browser state (output of `noop(1000)`):\n{obs.get_agent_obs_text()}'
    )

    state: State | None = asyncio.run(
        run_controller(
            config=config,
            initial_user_action=MessageAction(
                content=task_str
            ),  # take output from initialize_runtime
            runtime=runtime,
            fake_user_response_fn=AGENT_CLS_TO_FAKE_USER_RESPONSE_FN[
                metadata.agent_class
            ],
        )
    )

    # ======= Attempt to evaluate the agent's environment impact =======

    # If you are working on some simpler benchmark that only evaluates the final model output (e.g., in a MessageAction)
    # You can simply get the LAST `MessageAction` from the returned `state.history` and parse it for evaluation.

    if state is None:
        raise ValueError('State should not be None.')

    metrics = state.metrics.get() if state.metrics else None

    # Instruction is the first message from the USER
    instruction = ''
    for event in state.history:
        if isinstance(event, MessageAction):
            instruction = event.content
            break

    return_val = complete_runtime(runtime)
    logger.info(f'Return value from complete_runtime: {return_val}')
    reward = max(return_val['rewards'], default=0)

    # history is now available as a stream of events, rather than list of pairs of (Action, Observation)
    # for compatibility with the existing output format, we can remake the pairs here
    # remove when it becomes unnecessary
    histories = compatibility_for_eval_history_pairs(state.history)

    # Save the output
    output = EvalOutput(
        instance_id=env_id,
        instruction=instruction,
        metadata=metadata,
        history=histories,
        metrics=metrics,
        error=state.last_error if state and state.last_error else None,
        test_result={
            'reward': reward,
        },
    )
    return output


if __name__ == '__main__':
    args = parse_arguments()

    dataset = pd.DataFrame(
        {
            'instance_id': [
                id
                for id in gym.envs.registry.keys()
                if id.startswith('browsergym/miniwob')
            ]
        }
    )

    llm_config = None
    if args.llm_config:
        llm_config = get_llm_config_arg(args.llm_config)
    if llm_config is None:
        raise ValueError(f'Could not find LLM config: --llm_config {args.llm_config}')

    metadata = make_metadata(
        llm_config,
        'miniwob',
        args.agent_cls,
        args.max_iterations,
        args.eval_note,
        args.eval_output_dir,
    )
    output_file = os.path.join(metadata.eval_output_dir, 'output.jsonl')
    instances = prepare_dataset(dataset, output_file, args.eval_n_limit)

    run_evaluation(
        instances, metadata, output_file, args.eval_num_workers, process_instance
    )<|MERGE_RESOLUTION|>--- conflicted
+++ resolved
@@ -67,12 +67,8 @@
             browsergym_eval_env=env_id,
             api_key=os.environ.get('ALLHANDS_API_KEY', None),
             remote_runtime_api_url=os.environ.get('SANDBOX_REMOTE_RUNTIME_API_URL'),
-<<<<<<< HEAD
-            keep_remote_runtime_alive=False,
             remote_runtime_init_timeout=1800,
-=======
             keep_runtime_alive=False,
->>>>>>> 27cd507c
         ),
         # do not mount workspace
         workspace_base=None,
