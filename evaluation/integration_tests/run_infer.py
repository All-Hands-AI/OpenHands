--- conflicted
+++ resolved
@@ -130,11 +130,7 @@
     # # result evaluation
     # # =============================================
 
-<<<<<<< HEAD
-    histories = state.history
-=======
-    histories = [event_to_dict(event) for event in state.history.get_events()]
->>>>>>> ae131711
+    histories = [event_to_dict(event) for event in state.history]
     test_result: TestResult = test_class.verify_result(runtime, histories)
     metrics = state.metrics.get() if state.metrics else None
 
