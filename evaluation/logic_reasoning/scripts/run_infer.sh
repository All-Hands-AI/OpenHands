--- conflicted
+++ resolved
@@ -5,17 +5,10 @@
 
 DATASET=$1
 MODEL_CONFIG=$2
-<<<<<<< HEAD
-EVAL_LIMIT=$3
-# AGENT=$4
-NWORKER=$4
-LOGNAME=$5
-=======
 COMMIT_HASH=$3
 EVAL_LIMIT=$4
 AGENT=$5
 NUM_WORKERS=$6
->>>>>>> fb9ad043
 
 if [ -z "$NUM_WORKERS" ]; then
   NUM_WORKERS=1
@@ -23,28 +16,11 @@
 fi
 # ################################################################################
 
-<<<<<<< HEAD
-# if [ -z "$AGENT" ]; then
-#   echo "Agent not specified, use default CodeActAgent"
-#   AGENT="CodeActAgent"
-AGENT="CodeActAgent"
-# fi
-
-if [ -z "$NWORKER" ]; then
-  echo "NWORKER not specified, use default 1"
-  NWORKER="1"
-fi
-
-if [ -z "$LOGNAME" ]; then
-  echo "LOGNAME not specified, use default"
-  LOGNAME="default"
-=======
 checkout_eval_branch
 
 if [ -z "$AGENT" ]; then
   echo "Agent not specified, use default CodeActAgent"
   AGENT="CodeActAgent"
->>>>>>> fb9ad043
 fi
 
 get_agent_version
@@ -59,12 +35,7 @@
   --dataset $DATASET \
   --max-iterations 10 \
   --max-chars 10000000 \
-<<<<<<< HEAD
-  --eval-num-workers $NWORKER \
-  --log_name $LOGNAME \
-=======
   --eval-num-workers $NUM_WORKERS \
->>>>>>> fb9ad043
   --eval-note $AGENT_VERSION"
 
 if [ -n "$EVAL_LIMIT" ]; then
