--- conflicted
+++ resolved
@@ -190,11 +190,6 @@
             run_controller(
                 config=config,
                 task_str=instruction,
-<<<<<<< HEAD
-                max_iterations=metadata.max_iterations,
-                max_budget_per_task=config.max_budget_per_task,
-=======
->>>>>>> 105f0ffe
                 fake_user_response_fn=AGENT_CLS_TO_FAKE_USER_RESPONSE_FN.get(
                     agent.__class__.__name__
                 ),
