--- conflicted
+++ resolved
@@ -192,15 +192,8 @@
         problem_statement = (
             instance.declaration + instance.buggy_solution + '\n' + instance.test
         )
-<<<<<<< HEAD
-        path = os.path.join(
-            workspace_mount_path, f'{instance.task_id.replace("/", "__")}.py'
-        )
+        path = os.path.join(workspace_mount_path, f'{sid}.py')
         with open(path, 'w', encoding='utf-8') as f:
-=======
-        path = os.path.join(workspace_mount_path, f'{sid}.py')
-        with open(path, 'w') as f:
->>>>>>> e24c52d0
             f.write(problem_statement)
 
         # Prepare instruction
