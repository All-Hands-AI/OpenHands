import json
import logging
import multiprocessing as mp
import os
import pathlib
import signal
import subprocess
import time
import traceback
from contextlib import contextmanager
from inspect import signature
from typing import Any, Awaitable, Callable, TextIO

import pandas as pd
from pydantic import BaseModel
from tqdm import tqdm

from openhands.controller.state.state import State
from openhands.core.config import LLMConfig
<<<<<<< HEAD
from openhands.core.config.condenser_config import (
    CondenserConfig,
    LLMCondenserConfig,
    NoOpCondenserConfig,
=======
from openhands.core.exceptions import (
    AgentRuntimeBuildError,
    AgentRuntimeDisconnectedError,
    AgentRuntimeError,
    AgentRuntimeNotFoundError,
    AgentRuntimeNotReadyError,
    AgentRuntimeTimeoutError,
    AgentRuntimeUnavailableError,
>>>>>>> 7a0488c0
)
from openhands.core.logger import get_console_handler
from openhands.core.logger import openhands_logger as logger
from openhands.events.action import Action
from openhands.events.action.message import MessageAction
from openhands.events.event import Event
from openhands.events.serialization.event import event_to_dict
from openhands.events.utils import get_pairs_from_events


class EvalMetadata(BaseModel):
    agent_class: str
    llm_config: LLMConfig
    max_iterations: int
    eval_output_dir: str
    start_time: str
    git_commit: str
    dataset: str | None = None
    data_split: str | None = None
    details: dict[str, Any] | None = None
    condenser_config: CondenserConfig | None = None

    def model_dump(self, *args, **kwargs):
        dumped_dict = super().model_dump(*args, **kwargs)
        # avoid leaking sensitive information
        dumped_dict['llm_config'] = self.llm_config.to_safe_dict()
        if isinstance(self.condenser_config, LLMCondenserConfig):
            dumped_dict['condenser_config']['llm_config'] = (
                self.condenser_config.llm_config.to_safe_dict()
            )

        return dumped_dict

    def model_dump_json(self, *args, **kwargs):
        dumped = super().model_dump_json(*args, **kwargs)
        dumped_dict = json.loads(dumped)
        # avoid leaking sensitive information
        dumped_dict['llm_config'] = self.llm_config.to_safe_dict()
        if isinstance(self.condenser_config, LLMCondenserConfig):
            dumped_dict['condenser_config']['llm_config'] = (
                self.condenser_config.llm_config.to_safe_dict()
            )
        logger.debug(f'Dumped metadata: {dumped_dict}')
        return json.dumps(dumped_dict)


class EvalOutput(BaseModel):
    # NOTE: User-specified
    instance_id: str
    # output of the evaluation
    # store anything that is needed for the score calculation
    test_result: dict[str, Any]

    instruction: str | None = None

    # Interaction info
    metadata: EvalMetadata | None = None
    # list[tuple[dict[str, Any], dict[str, Any]]] - for compatibility with the old format
    history: (
        list[dict[str, Any]] | list[tuple[dict[str, Any], dict[str, Any]]] | None
    ) = None
    metrics: dict[str, Any] | None = None
    error: str | None = None

    # Optionally save the input test instance
    instance: dict[str, Any] | None = None

    def model_dump(self, *args, **kwargs):
        dumped_dict = super().model_dump(*args, **kwargs)
        # Remove None values
        dumped_dict = {k: v for k, v in dumped_dict.items() if v is not None}
        # Apply custom serialization for metadata (to avoid leaking sensitive information)
        if self.metadata is not None:
            dumped_dict['metadata'] = self.metadata.model_dump()
        return dumped_dict

    def model_dump_json(self, *args, **kwargs):
        dumped = super().model_dump_json(*args, **kwargs)
        dumped_dict = json.loads(dumped)
        # Apply custom serialization for metadata (to avoid leaking sensitive information)
        if 'metadata' in dumped_dict:
            dumped_dict['metadata'] = json.loads(self.metadata.model_dump_json())
        return json.dumps(dumped_dict)


class EvalException(Exception):
    pass


class EvalTimeoutException(Exception):
    pass


@contextmanager
def timeout(seconds: int):
    def timeout_handler(signum, frame):
        raise EvalTimeoutException(f'Function timed out after {seconds} seconds')

    # Set up the signal handler
    original_handler = signal.signal(signal.SIGALRM, timeout_handler)
    signal.alarm(seconds)

    try:
        yield
    finally:
        # Restore the original handler and disable the alarm
        signal.alarm(0)
        signal.signal(signal.SIGALRM, original_handler)


def codeact_user_response(
    state: State,
    encapsulate_solution: bool = False,
    try_parse: Callable[[Action], str] | None = None,
) -> str:
    encaps_str = (
        (
            'Please encapsulate your final answer (answer ONLY) within <solution> and </solution>.\n'
            'For example: The answer to the question is <solution> 42 </solution>.\n'
        )
        if encapsulate_solution
        else ''
    )
    msg = (
        'Please continue working on the task on whatever approach you think is suitable.\n'
        'If you think you have solved the task, please first send your answer to user through message and then finish the interaction.\n'
        f'{encaps_str}'
        'IMPORTANT: YOU SHOULD NEVER ASK FOR HUMAN HELP.\n'
    )

    if state.history:
        # check if the last action has an answer, if so, early exit
        if try_parse is not None:
            last_action = next(
                (
                    event
                    for event in reversed(state.history)
                    if isinstance(event, Action)
                ),
                None,
            )
            ans = try_parse(last_action)
            if ans is not None:
                return '/exit'

        # check if the agent has tried to talk to the user 3 times, if so, let the agent know it can give up
        user_msgs = [
            event
            for event in state.history
            if isinstance(event, MessageAction) and event.source == 'user'
        ]
        if len(user_msgs) >= 2:
            # let the agent know that it can give up when it has tried 3 times
            return (
                msg
                + 'If you want to give up, use the "finish" tool to finish the interaction.\n'
            )
    return msg


def cleanup():
    print('Cleaning up child processes...')
    for process in mp.active_children():
        print(f'Terminating child process: {process.name}')
        process.terminate()
        process.join()


def make_metadata(
    llm_config: LLMConfig,
    dataset_name: str,
    agent_class: str,
    max_iterations: int,
    eval_note: str | None,
    eval_output_dir: str,
    data_split: str | None = None,
    details: dict[str, Any] | None = None,
    condenser_config: CondenserConfig | None = None,
) -> EvalMetadata:
    model_name = llm_config.model.split('/')[-1]
    model_path = model_name.replace(':', '_').replace('@', '-')
    eval_note = f'_N_{eval_note}' if eval_note else ''

    eval_output_path = os.path.join(
        eval_output_dir,
        dataset_name,
        agent_class,
        f'{model_path}_maxiter_{max_iterations}{eval_note}',
    )

    pathlib.Path(eval_output_path).mkdir(parents=True, exist_ok=True)
    pathlib.Path(os.path.join(eval_output_path, 'logs')).mkdir(
        parents=True, exist_ok=True
    )
    logger.info(f'Using evaluation output directory: {eval_output_path}')

    metadata = EvalMetadata(
        agent_class=agent_class,
        llm_config=llm_config,
        max_iterations=max_iterations,
        eval_output_dir=eval_output_path,
        start_time=time.strftime('%Y-%m-%d %H:%M:%S'),
        git_commit=subprocess.check_output(['git', 'rev-parse', 'HEAD'])
        .decode('utf-8')
        .strip(),
        dataset=dataset_name,
        data_split=data_split,
        details=details,
        condenser_config=condenser_config
        if condenser_config
        else NoOpCondenserConfig(),
    )
    metadata_json = metadata.model_dump_json()
    logger.info(f'Metadata: {metadata_json}')
    with open(os.path.join(eval_output_path, 'metadata.json'), 'w') as f:
        f.write(metadata_json)

    return metadata


def prepare_dataset(
    dataset: pd.DataFrame,
    output_file: str,
    eval_n_limit: int,
    eval_ids: list[str] | None = None,
    skip_num: int | None = None,
):
    assert (
        'instance_id' in dataset.columns
    ), "Expected 'instance_id' column in the dataset. You should define your own unique identifier for each instance and use it as the 'instance_id' column."
    id_column = 'instance_id'
    logger.info(f'Writing evaluation output to {output_file}')
    finished_ids: set[str] = set()
    if os.path.exists(output_file):
        with open(output_file, 'r') as f:
            for line in f:
                data = json.loads(line)
                finished_ids.add(str(data[id_column]))
        logger.warning(
            f'\nOutput file {output_file} already exists. Loaded {len(finished_ids)} finished instances.'
        )

    if eval_ids:
        eval_ids_converted = [dataset[id_column].dtype.type(id) for id in eval_ids]
        dataset = dataset[dataset[id_column].isin(eval_ids_converted)]
        logger.info(f'Limiting evaluation to {len(eval_ids)} specific instances.')
    elif skip_num and skip_num >= 0:
        skip_num = min(skip_num, len(dataset))
        dataset = dataset.iloc[skip_num:]
        logger.info(
            f'Starting evaluation with skipping first {skip_num} instances ({len(dataset)} instances to run).'
        )
        if eval_n_limit and eval_n_limit > 0:
            dataset = dataset.head(eval_n_limit)
            logger.info(f'Limiting evaluation to {eval_n_limit} instances.')
    elif eval_n_limit and eval_n_limit > 0:
        dataset = dataset.head(eval_n_limit)
        logger.info(f'Limiting evaluation to first {eval_n_limit} instances.')

    new_dataset = [
        instance
        for _, instance in dataset.iterrows()
        if str(instance[id_column]) not in finished_ids
    ]
    logger.info(
        f'Finished instances: {len(finished_ids)}, Remaining instances: {len(new_dataset)}'
    )

    return pd.DataFrame(new_dataset)


def update_progress(
    result: EvalOutput,
    pbar: tqdm,
    output_fp: TextIO,
):
    """Update the progress bar and write the result to the output file."""
    pbar.update(1)
    pbar.set_description(f'Instance {result.instance_id}')
    pbar.set_postfix_str(f'Test Result: {str(result.test_result)[:300]}...')
    logger.info(
        f'Finished evaluation for instance {result.instance_id}: {str(result.test_result)[:300]}...\n'
    )
    output_fp.write(json.dumps(result.model_dump()) + '\n')
    output_fp.flush()


def assert_and_raise(condition: bool, msg: str):
    """Raise an EvalException if the condition is not met.

    This will be used in conjunction with _process_instance_wrapper to handle retries. An EvalException should trigger a retry.
    """
    if not condition:
        raise EvalException(msg)


def _process_instance_wrapper(
    process_instance_func: Callable[[pd.Series, EvalMetadata, bool], EvalOutput],
    instance: pd.Series,
    metadata: EvalMetadata,
    use_mp: bool,
    max_retries: int = 5,
    timeout_seconds: int | None = None,
) -> EvalOutput:
    """Wrap the process_instance_func to handle retries and errors."""
    runtime_failure_count = 0
    for attempt in range(max_retries + 1):
        try:
            kwargs = {}
            # check if process_instance_func accepts timeout_seconds parameter
            sig = signature(process_instance_func)
            if 'runtime_failure_count' in sig.parameters:
                kwargs['runtime_failure_count'] = runtime_failure_count

            if timeout_seconds is not None:
                with timeout(timeout_seconds):
                    result = process_instance_func(instance, metadata, use_mp, **kwargs)
            else:
                result = process_instance_func(instance, metadata, use_mp, **kwargs)
            return result
        except EvalTimeoutException as e:
            error = f'Timeout after {timeout_seconds} seconds'
            stacktrace = traceback.format_exc()
            msg = (
                '-' * 10
                + '\n'
                + f'Timeout ({timeout_seconds} seconds) in instance [{instance.instance_id}], Stopped evaluation for this instance.'
                + '\n'
                + '-' * 10
            )
            logger.exception(e)
            return EvalOutput(
                instance_id=instance.instance_id,
                test_result={},
                error=error,
            )
        except Exception as e:
            error = str(e)
            stacktrace = traceback.format_exc()
            if attempt == max_retries:
                logger.exception(e)
                msg = (
                    '-' * 10
                    + '\n'
                    + f'Error in instance [{instance.instance_id}]: {error}. Stacktrace:\n{stacktrace}'
                    + '\n'
                    + f'[Encountered after {max_retries} retries. Please check the logs and report the issue.]'
                    + '-' * 10
                )
                # Raise an error after all retries & stop the evaluation
                logger.exception(e)
                raise RuntimeError(
                    f'Maximum error retries reached for instance {instance.instance_id}'
                ) from e
            msg = (
                '-' * 10
                + '\n'
                + f'Error in instance [{instance.instance_id}]: {error}. Stacktrace:\n{stacktrace}'
                + '\n'
                + '-' * 10
                + f'[The above error occurred. Retrying... (attempt {attempt + 1} of {max_retries})]'
                + '-' * 10
                + '\n'
            )
            if isinstance(
                e, (AgentRuntimeDisconnectedError, AgentRuntimeUnavailableError)
            ):
                runtime_failure_count += 1
                msg += f'Runtime disconnected error detected for instance {instance.instance_id}, runtime failure count: {runtime_failure_count}'
            logger.error(msg)
            if use_mp:
                print(msg)  # use print to directly print to console
            time.sleep(5)


def _process_instance_wrapper_mp(args):
    """Wrapper for multiprocessing, especially for imap_unordered."""
    return _process_instance_wrapper(*args)


def run_evaluation(
    dataset: pd.DataFrame,
    metadata: EvalMetadata | None,
    output_file: str,
    num_workers: int,
    process_instance_func: Callable[
        [pd.Series, EvalMetadata, bool], Awaitable[EvalOutput]
    ],
    max_retries: int = 5,  # number of retries for each instance
    timeout_seconds: int | None = None,
):
    use_multiprocessing = num_workers > 1

    if metadata is not None:
        logger.info(
            f'Evaluation started with Agent {metadata.agent_class}:\n'
            f'model {metadata.llm_config.model}, max iterations {metadata.max_iterations}.\n'
        )
    else:
        logger.warning('Running evaluation without metadata.')
        logger.info(f'Evaluation started with {num_workers} workers.')

    total_instances = len(dataset)
    pbar = tqdm(total=total_instances, desc='Instances processed')
    output_fp = open(output_file, 'a')

    try:
        if use_multiprocessing:
            with mp.Pool(num_workers) as pool:
                args_iter = (
                    (
                        process_instance_func,
                        instance,
                        metadata,
                        True,
                        max_retries,
                        timeout_seconds,
                    )
                    for _, instance in dataset.iterrows()
                )
                results = pool.imap_unordered(_process_instance_wrapper_mp, args_iter)
                for result in results:
                    update_progress(result, pbar, output_fp)
        else:
            for _, instance in dataset.iterrows():
                result = _process_instance_wrapper(
                    process_instance_func=process_instance_func,
                    instance=instance,
                    metadata=metadata,
                    use_mp=False,
                    max_retries=max_retries,
                )
                update_progress(result, pbar, output_fp)

    except KeyboardInterrupt:
        print('\nKeyboardInterrupt received. Cleaning up...\n')
        cleanup()

    output_fp.close()
    logger.info('\nEvaluation finished.\n')


def reset_logger_for_multiprocessing(
    logger: logging.Logger, instance_id: str, log_dir: str
):
    """Reset the logger for multiprocessing.

    Save logs to a separate file for each process, instead of trying to write to the
    same file/console from multiple processes.
    """
    # Set up logger
    log_file = os.path.join(
        log_dir,
        f'instance_{instance_id}.log',
    )
    # Remove all existing handlers from logger
    for handler in logger.handlers[:]:
        logger.removeHandler(handler)

    # add console handler to print ONE line
    console_handler = get_console_handler(log_level=logging.INFO)
    console_handler.setFormatter(
        logging.Formatter(
            f'Instance {instance_id} - ' + '%(asctime)s - %(levelname)s - %(message)s'
        )
    )
    logger.addHandler(console_handler)
    logger.info(
        f'Starting evaluation for instance {instance_id}.\n'
        f'Hint: run "tail -f {log_file}" to see live logs in a separate shell'
    )
    # Only log WARNING or higher to console
    console_handler.setLevel(logging.WARNING)

    # Log INFO and above to file
    os.makedirs(os.path.dirname(log_file), exist_ok=True)
    file_handler = logging.FileHandler(log_file)
    file_handler.setFormatter(
        logging.Formatter('%(asctime)s - %(levelname)s - %(message)s')
    )
    file_handler.setLevel(logging.INFO)
    logger.addHandler(file_handler)


def update_llm_config_for_completions_logging(
    llm_config: LLMConfig,
    eval_output_dir: str,
    instance_id: str,
) -> LLMConfig:
    """Update the LLM config for logging completions."""
    if llm_config.log_completions:
        llm_config.log_completions_folder = os.path.join(
            eval_output_dir, 'llm_completions', instance_id
        )
        logger.info(
            f'Logging LLM completions for instance {instance_id} to '
            f'{llm_config.log_completions_folder}'
        )
    return llm_config


# history is now available as a filtered stream of events, rather than list of pairs of (Action, Observation)
# we rebuild the pairs here
# for compatibility with the existing output format in evaluations
# remove this when it's no longer necessary
def compatibility_for_eval_history_pairs(
    history: list[Event],
) -> list[tuple[dict, dict]]:
    history_pairs = []

    for action, observation in get_pairs_from_events(history):
        history_pairs.append((event_to_dict(action), event_to_dict(observation)))

    return history_pairs


def is_fatal_evaluation_error(error: str | None) -> bool:
    if not error:
        return False

    FATAL_EXCEPTIONS = [
        AgentRuntimeError,
        AgentRuntimeBuildError,
        AgentRuntimeTimeoutError,
        AgentRuntimeUnavailableError,
        AgentRuntimeNotReadyError,
        AgentRuntimeDisconnectedError,
        AgentRuntimeNotFoundError,
    ]

    if any(exception.__name__ in error for exception in FATAL_EXCEPTIONS):
        logger.error(f'Fatal evaluation error detected: {error}')
        return True

    return False<|MERGE_RESOLUTION|>--- conflicted
+++ resolved
@@ -17,12 +17,10 @@
 
 from openhands.controller.state.state import State
 from openhands.core.config import LLMConfig
-<<<<<<< HEAD
 from openhands.core.config.condenser_config import (
     CondenserConfig,
     LLMCondenserConfig,
     NoOpCondenserConfig,
-=======
 from openhands.core.exceptions import (
     AgentRuntimeBuildError,
     AgentRuntimeDisconnectedError,
@@ -31,7 +29,6 @@
     AgentRuntimeNotReadyError,
     AgentRuntimeTimeoutError,
     AgentRuntimeUnavailableError,
->>>>>>> 7a0488c0
 )
 from openhands.core.logger import get_console_handler
 from openhands.core.logger import openhands_logger as logger
