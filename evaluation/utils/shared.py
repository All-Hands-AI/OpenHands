import json
import logging
import multiprocessing as mp
import os
import pathlib
import subprocess
import time
import traceback
from concurrent.futures import ProcessPoolExecutor, as_completed
from typing import Any, Awaitable, Callable, TextIO

import pandas as pd
from pydantic import BaseModel
from tqdm import tqdm

from openhands.controller.state.state import State
from openhands.core.config import LLMConfig
from openhands.core.logger import get_console_handler
from openhands.core.logger import openhands_logger as logger
from openhands.events.action import Action
from openhands.events.action.message import MessageAction


class EvalMetadata(BaseModel):
    agent_class: str
    llm_config: LLMConfig
    max_iterations: int
    eval_output_dir: str
    start_time: str
    git_commit: str
    dataset: str | None = None
    data_split: str | None = None
    details: dict[str, Any] | None = None

    def model_dump(self, *args, **kwargs):
        dumped_dict = super().model_dump(*args, **kwargs)
        # avoid leaking sensitive information
        dumped_dict['llm_config'] = self.llm_config.to_safe_dict()
        return dumped_dict

    def model_dump_json(self, *args, **kwargs):
        dumped = super().model_dump_json(*args, **kwargs)
        dumped_dict = json.loads(dumped)
        logger.debug(f'Dumped metadata: {dumped_dict}')
        # avoid leaking sensitive information
        dumped_dict['llm_config'] = self.llm_config.to_safe_dict()
        return json.dumps(dumped_dict)


class EvalOutput(BaseModel):
    # NOTE: User-specified
    instance_id: str
    # output of the evaluation
    # store anything that is needed for the score calculation
    test_result: dict[str, Any]

    instruction: str | None = None

    # Interaction info
<<<<<<< HEAD
    metadata: EvalMetadata
    # list[tuple[dict[str, Any], dict[str, Any]]] - for compatibility with the old format
    history: list[dict[str, Any]] | list[tuple[dict[str, Any], dict[str, Any]]]
    llm_completions: list[dict[str, Any]]
    metrics: dict[str, Any]
=======
    metadata: EvalMetadata | None = None
    history: list[tuple[dict[str, Any], dict[str, Any]]] | None = None
    metrics: dict[str, Any] | None = None
>>>>>>> 47f60b82
    error: str | None = None

    # Optionally save the input test instance
    instance: dict[str, Any] | None = None

    def model_dump(self, *args, **kwargs):
        dumped_dict = super().model_dump(*args, **kwargs)
        # Remove None values
        dumped_dict = {k: v for k, v in dumped_dict.items() if v is not None}
        # Apply custom serialization for metadata (to avoid leaking sensitive information)
        if self.metadata is not None:
            dumped_dict['metadata'] = self.metadata.model_dump()
        return dumped_dict

    def model_dump_json(self, *args, **kwargs):
        dumped = super().model_dump_json(*args, **kwargs)
        dumped_dict = json.loads(dumped)
        # Apply custom serialization for metadata (to avoid leaking sensitive information)
        if 'metadata' in dumped_dict:
            dumped_dict['metadata'] = json.loads(self.metadata.model_dump_json())
        return json.dumps(dumped_dict)


def codeact_user_response(
    state: State,
    encapsulate_solution: bool = False,
    try_parse: Callable[[Action], str] | None = None,
) -> str:
    encaps_str = (
        (
            'Please encapsulate your final answer (answer ONLY) within <solution> and </solution>.\n'
            'For example: The answer to the question is <solution> 42 </solution>.\n'
        )
        if encapsulate_solution
        else ''
    )
    msg = (
        'Please continue working on the task on whatever approach you think is suitable.\n'
        'If you think you have solved the task, please first send your answer to user through message and then <execute_bash> exit </execute_bash>.\n'
        f'{encaps_str}'
        'IMPORTANT: YOU SHOULD NEVER ASK FOR HUMAN HELP.\n'
    )

    if state.history:
        # check if the last action has an answer, if so, early exit
        if try_parse is not None:
            last_action = state.history.get_last_action()
            ans = try_parse(last_action)
            if ans is not None:
                return '/exit'

        # check if the agent has tried to talk to the user 3 times, if so, let the agent know it can give up
        user_msgs = [
            event
            for event in state.history.get_events()
            if isinstance(event, MessageAction) and event.source == 'user'
        ]
        if len(user_msgs) >= 2:
            # let the agent know that it can give up when it has tried 3 times
            return (
                msg
                + 'If you want to give up, run: <execute_bash> exit </execute_bash>.\n'
            )
    return msg


def cleanup():
    print('Cleaning up child processes...')
    for process in mp.active_children():
        print(f'Terminating child process: {process.name}')
        process.terminate()
        process.join()


def make_metadata(
    llm_config: LLMConfig,
    dataset_name: str,
    agent_class: str,
    max_iterations: int,
    eval_note: str | None,
    eval_output_dir: str,
    data_split: str | None = None,
    details: dict[str, Any] | None = None,
) -> EvalMetadata:
    model_name = llm_config.model.split('/')[-1]
    model_path = model_name.replace(':', '_')
    eval_note = f'_N_{eval_note}' if eval_note else ''

    eval_output_path = os.path.join(
        eval_output_dir,
        dataset_name,
        agent_class,
        f'{model_path}_maxiter_{max_iterations}{eval_note}',
    )

    pathlib.Path(eval_output_path).mkdir(parents=True, exist_ok=True)
    pathlib.Path(os.path.join(eval_output_path, 'logs')).mkdir(
        parents=True, exist_ok=True
    )
    logger.info(f'Using evaluation output directory: {eval_output_path}')

    metadata = EvalMetadata(
        agent_class=agent_class,
        llm_config=llm_config,
        max_iterations=max_iterations,
        eval_output_dir=eval_output_path,
        start_time=time.strftime('%Y-%m-%d %H:%M:%S'),
        git_commit=subprocess.check_output(['git', 'rev-parse', 'HEAD'])
        .decode('utf-8')
        .strip(),
        dataset=dataset_name,
        data_split=data_split,
        details=details,
    )
    metadata_json = metadata.model_dump_json()
    logger.info(f'Metadata: {metadata_json}')
    with open(os.path.join(eval_output_path, 'metadata.json'), 'w') as f:
        f.write(metadata_json)

    return metadata


def prepare_dataset(
    dataset: pd.DataFrame,
    output_file: str,
    eval_n_limit: int,
    eval_ids: list[str] | None = None,
    skip_num: int | None = None,
):
    assert (
        'instance_id' in dataset.columns
    ), "Expected 'instance_id' column in the dataset. You should define your own unique identifier for each instance and use it as the 'instance_id' column."
    id_column = 'instance_id'
    logger.info(f'Writing evaluation output to {output_file}')
    finished_ids: set[str] = set()
    if os.path.exists(output_file):
        with open(output_file, 'r') as f:
            for line in f:
                data = json.loads(line)
                finished_ids.add(str(data[id_column]))
        logger.warning(
            f'\nOutput file {output_file} already exists. Loaded {len(finished_ids)} finished instances.'
        )

    if eval_ids:
        eval_ids_converted = [dataset[id_column].dtype.type(id) for id in eval_ids]
        dataset = dataset[dataset[id_column].isin(eval_ids_converted)]
        logger.info(f'Limiting evaluation to {len(eval_ids)} specific instances.')
    elif skip_num and skip_num >= 0:
        skip_num = min(skip_num, len(dataset))
        dataset = dataset.iloc[skip_num:]
        logger.info(
            f'Starting evaluation with skipping first {skip_num} instances ({len(dataset)} instances to run).'
        )
        if eval_n_limit and eval_n_limit > 0:
            dataset = dataset.head(eval_n_limit)
            logger.info(f'Limiting evaluation to {eval_n_limit} instances.')
    elif eval_n_limit and eval_n_limit > 0:
        dataset = dataset.head(eval_n_limit)
        logger.info(f'Limiting evaluation to first {eval_n_limit} instances.')

    new_dataset = [
        instance
        for _, instance in dataset.iterrows()
        if str(instance[id_column]) not in finished_ids
    ]
    logger.info(
        f'Finished instances: {len(finished_ids)}, Remaining instances: {len(new_dataset)}'
    )

    return pd.DataFrame(new_dataset)


def update_progress(
    result: EvalOutput,
    pbar: tqdm,
    output_fp: TextIO,
):
    """Update the progress bar and write the result to the output file."""
    pbar.update(1)
    pbar.set_description(f'Instance {result.instance_id}')
    pbar.set_postfix_str(f'Test Result: {result.test_result}')
    logger.info(
        f'Finished evaluation for instance {result.instance_id}: {str(result.test_result)[:300]}...\n'
    )
    output_fp.write(json.dumps(result.model_dump()) + '\n')
    output_fp.flush()


def _process_instance_wrapper(
    process_instance_func: Callable[[pd.Series, EvalMetadata, bool], EvalOutput],
    instance: pd.Series,
    metadata: EvalMetadata,
    use_mp: bool,
    max_retries: int = 5,
) -> EvalOutput:
    """Wrap the process_instance_func to handle retries and errors.

    Retry an instance up to max_retries times if it fails (e.g., due to transient network/runtime issues).
    """
    for attempt in range(max_retries + 1):
        try:
            result = process_instance_func(instance, metadata, use_mp)
            return result
        except Exception as e:
            error = str(e)
            stacktrace = traceback.format_exc()
            if attempt == max_retries:
                logger.exception(e)
                msg = (
                    '-' * 10
                    + '\n'
                    + f'Error in instance [{instance.instance_id}]: {error}. Stacktrace:\n{stacktrace}'
                    + '\n'
                    + f'[Encountered after {max_retries} retries. Please check the logs and report the issue.]'
                    + '-' * 10
                )
                # Raise an error after all retries & stop the evaluation
                logger.exception(e)
                raise RuntimeError(
                    f'Maximum error retries reached for instance {instance.instance_id}'
                ) from e
            msg = (
                '-' * 10
                + '\n'
                + f'Error in instance [{instance.instance_id}]: {error}. Stacktrace:\n{stacktrace}'
                + '\n'
                + '-' * 10
                + f'[The above error occurred. Retrying... (attempt {attempt + 1} of {max_retries})]'
                + '-' * 10
                + '\n'
            )
            logger.error(msg)
            if use_mp:
                print(msg)  # use print to directly print to console
            time.sleep(5)


def run_evaluation(
    dataset: pd.DataFrame,
    metadata: EvalMetadata | None,
    output_file: str,
    num_workers: int,
    process_instance_func: Callable[
        [pd.Series, EvalMetadata, bool], Awaitable[EvalOutput]
    ],
    max_retries: int = 5,  # number of retries for each instance
):
    use_multiprocessing = num_workers > 1

    if metadata is not None:
        logger.info(
            f'Evaluation started with Agent {metadata.agent_class}:\n'
            f'model {metadata.llm_config.model}, max iterations {metadata.max_iterations}.\n'
        )
    else:
        logger.info(f'Evaluation started with {num_workers} workers.')

    total_instances = len(dataset)
    pbar = tqdm(total=total_instances, desc='Instances processed')
    output_fp = open(output_file, 'a')

    try:
        if use_multiprocessing:
            with ProcessPoolExecutor(num_workers) as executor:
                futures = [
                    executor.submit(
                        _process_instance_wrapper,
                        process_instance_func=process_instance_func,
                        instance=instance,
                        metadata=metadata,
                        use_mp=True,
                        max_retries=max_retries,
                    )
                    for _, instance in dataset.iterrows()
                ]
                for future in as_completed(futures):
                    result = future.result()
                    update_progress(result, pbar, output_fp)
        else:
            for _, instance in dataset.iterrows():
                result = _process_instance_wrapper(
                    process_instance_func=process_instance_func,
                    instance=instance,
                    metadata=metadata,
                    use_mp=False,
                    max_retries=max_retries,
                )
                update_progress(result, pbar, output_fp)

    except KeyboardInterrupt:
        print('\nKeyboardInterrupt received. Cleaning up...\n')
        cleanup()

    output_fp.close()
    logger.info('\nEvaluation finished.\n')


def reset_logger_for_multiprocessing(
    logger: logging.Logger, instance_id: str, log_dir: str
):
    """Reset the logger for multiprocessing.

    Save logs to a separate file for each process, instead of trying to write to the
    same file/console from multiple processes.
    """
    # Set up logger
    log_file = os.path.join(
        log_dir,
        f'instance_{instance_id}.log',
    )
    # Remove all existing handlers from logger
    for handler in logger.handlers[:]:
        logger.removeHandler(handler)
    # add back the console handler to print ONE line
    logger.addHandler(get_console_handler())
    logger.info(
        f'Starting evaluation for instance {instance_id}.\n'
        f'Hint: run "tail -f {log_file}" to see live logs in a separate shell'
    )
    # Remove all existing handlers from logger
    for handler in logger.handlers[:]:
        logger.removeHandler(handler)
    os.makedirs(os.path.dirname(log_file), exist_ok=True)
    file_handler = logging.FileHandler(log_file)
    file_handler.setFormatter(
        logging.Formatter('%(asctime)s - %(levelname)s - %(message)s')
    )
    logger.addHandler(file_handler)<|MERGE_RESOLUTION|>--- conflicted
+++ resolved
@@ -57,17 +57,11 @@
     instruction: str | None = None
 
     # Interaction info
-<<<<<<< HEAD
-    metadata: EvalMetadata
+    metadata: EvalMetadata | None = None
     # list[tuple[dict[str, Any], dict[str, Any]]] - for compatibility with the old format
-    history: list[dict[str, Any]] | list[tuple[dict[str, Any], dict[str, Any]]]
+    history: list[dict[str, Any]] | list[tuple[dict[str, Any], dict[str, Any]]] | None = None
     llm_completions: list[dict[str, Any]]
-    metrics: dict[str, Any]
-=======
-    metadata: EvalMetadata | None = None
-    history: list[tuple[dict[str, Any], dict[str, Any]]] | None = None
     metrics: dict[str, Any] | None = None
->>>>>>> 47f60b82
     error: str | None = None
 
     # Optionally save the input test instance
