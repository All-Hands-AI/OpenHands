import json
import logging
import multiprocessing as mp
import os
import pathlib
import signal
import subprocess
import time
import traceback
from contextlib import contextmanager
from inspect import signature
from typing import Any, Awaitable, Callable, TextIO

import pandas as pd
from pydantic import BaseModel
from tqdm import tqdm

from openhands.controller.state.state import State
from openhands.core.config import LLMConfig
from openhands.core.config.condenser_config import (
    CondenserConfig,
    NoOpCondenserConfig,
)
from openhands.core.exceptions import (
    AgentRuntimeBuildError,
    AgentRuntimeDisconnectedError,
    AgentRuntimeError,
    AgentRuntimeNotFoundError,
    AgentRuntimeNotReadyError,
    AgentRuntimeTimeoutError,
    AgentRuntimeUnavailableError,
)
from openhands.core.logger import get_console_handler
from openhands.core.logger import openhands_logger as logger
from openhands.events.action import Action
from openhands.events.action.message import MessageAction
from openhands.events.event import Event
from openhands.events.serialization.event import event_to_dict
from openhands.events.utils import get_pairs_from_events
from openhands.memory.condenser import get_condensation_metadata


class EvalMetadata(BaseModel):
    agent_class: str
    llm_config: LLMConfig
    max_iterations: int
    eval_output_dir: str
    start_time: str
    git_commit: str
    dataset: str | None = None
    data_split: str | None = None
    details: dict[str, Any] | None = None
    condenser_config: CondenserConfig | None = None


class EvalOutput(BaseModel):
    # NOTE: User-specified
    instance_id: str
    # output of the evaluation
    # store anything that is needed for the score calculation
    test_result: dict[str, Any]

    instruction: str | None = None

    # Interaction info
    metadata: EvalMetadata | None = None
    # list[tuple[dict[str, Any], dict[str, Any]]] - for compatibility with the old format
    history: (
        list[dict[str, Any]] | list[tuple[dict[str, Any], dict[str, Any]]] | None
    ) = None
    metrics: dict[str, Any] | None = None
    error: str | None = None

    # Optionally save the input test instance
    instance: dict[str, Any] | None = None


class EvalException(Exception):
    pass


class EvalTimeoutException(Exception):
    pass


@contextmanager
def timeout(seconds: int):
    def timeout_handler(signum, frame):
        raise EvalTimeoutException(f'Function timed out after {seconds} seconds')

    # Set up the signal handler
    original_handler = signal.signal(signal.SIGALRM, timeout_handler)
    signal.alarm(seconds)

    try:
        yield
    finally:
        # Restore the original handler and disable the alarm
        signal.alarm(0)
        signal.signal(signal.SIGALRM, original_handler)


def codeact_user_response(
    state: State,
    encapsulate_solution: bool = False,
    try_parse: Callable[[Action], str] | None = None,
) -> str:
    encaps_str = (
        (
            'Please encapsulate your final answer (answer ONLY) within <solution> and </solution>.\n'
            'For example: The answer to the question is <solution> 42 </solution>.\n'
        )
        if encapsulate_solution
        else ''
    )
    msg = (
        'Please continue working on the task on whatever approach you think is suitable.\n'
        'If you think you have solved the task, please first send your answer to user through message and then finish the interaction.\n'
        f'{encaps_str}'
        'IMPORTANT: YOU SHOULD NEVER ASK FOR HUMAN HELP.\n'
    )

    if state.history:
        # check if the last action has an answer, if so, early exit
        if try_parse is not None:
            last_action = next(
                (
                    event
                    for event in reversed(state.history)
                    if isinstance(event, Action)
                ),
                None,
            )
            ans = try_parse(last_action)
            if ans is not None:
                return '/exit'

        # check if the agent has tried to talk to the user 3 times, if so, let the agent know it can give up
        user_msgs = [
            event
            for event in state.history
            if isinstance(event, MessageAction) and event.source == 'user'
        ]
        if len(user_msgs) >= 2:
            # let the agent know that it can give up when it has tried 3 times
            return (
                msg
                + 'If you want to give up, use the "finish" tool to finish the interaction.\n'
            )
    return msg


def cleanup():
    print('Cleaning up child processes...')
    for process in mp.active_children():
        print(f'Terminating child process: {process.name}')
        process.terminate()
        process.join()


def make_metadata(
    llm_config: LLMConfig,
    dataset_name: str,
    agent_class: str,
    max_iterations: int,
    eval_note: str | None,
    eval_output_dir: str,
    data_split: str | None = None,
    details: dict[str, Any] | None = None,
    condenser_config: CondenserConfig | None = None,
) -> EvalMetadata:
    model_name = llm_config.model.split('/')[-1]
    model_path = model_name.replace(':', '_').replace('@', '-')
    eval_note = f'_N_{eval_note}' if eval_note else ''

    eval_output_path = os.path.join(
        eval_output_dir,
        dataset_name,
        agent_class,
        f'{model_path}_maxiter_{max_iterations}{eval_note}',
    )

    pathlib.Path(eval_output_path).mkdir(parents=True, exist_ok=True)
    pathlib.Path(os.path.join(eval_output_path, 'logs')).mkdir(
        parents=True, exist_ok=True
    )
    logger.info(f'Using evaluation output directory: {eval_output_path}')

    metadata = EvalMetadata(
        agent_class=agent_class,
        llm_config=llm_config,
        max_iterations=max_iterations,
        eval_output_dir=eval_output_path,
        start_time=time.strftime('%Y-%m-%d %H:%M:%S'),
        git_commit=subprocess.check_output(['git', 'rev-parse', 'HEAD'])
        .decode('utf-8')
        .strip(),
        dataset=dataset_name,
        data_split=data_split,
        details=details,
        condenser_config=condenser_config
        if condenser_config
        else NoOpCondenserConfig(),
    )
    metadata_json = metadata.model_dump_json()
    logger.info(f'Metadata: {metadata_json}')
    with open(os.path.join(eval_output_path, 'metadata.json'), 'w') as f:
        f.write(metadata_json)

    return metadata


def prepare_dataset(
    dataset: pd.DataFrame,
    output_file: str,
    eval_n_limit: int,
    eval_ids: list[str] | None = None,
    skip_num: int | None = None,
):
    assert (
        'instance_id' in dataset.columns
    ), "Expected 'instance_id' column in the dataset. You should define your own unique identifier for each instance and use it as the 'instance_id' column."
    id_column = 'instance_id'
    logger.info(f'Writing evaluation output to {output_file}')
    finished_ids: set[str] = set()
    if os.path.exists(output_file):
        with open(output_file, 'r') as f:
            for line in f:
                data = json.loads(line)
                finished_ids.add(str(data[id_column]))
        logger.warning(
            f'\nOutput file {output_file} already exists. Loaded {len(finished_ids)} finished instances.'
        )

    if eval_ids:
        eval_ids_converted = [dataset[id_column].dtype.type(id) for id in eval_ids]
        dataset = dataset[dataset[id_column].isin(eval_ids_converted)]
        logger.info(f'Limiting evaluation to {len(eval_ids)} specific instances.')
    elif skip_num and skip_num >= 0:
        skip_num = min(skip_num, len(dataset))
        dataset = dataset.iloc[skip_num:]
        logger.info(
            f'Starting evaluation with skipping first {skip_num} instances ({len(dataset)} instances to run).'
        )
        if eval_n_limit and eval_n_limit > 0:
            dataset = dataset.head(eval_n_limit)
            logger.info(f'Limiting evaluation to {eval_n_limit} instances.')
    elif eval_n_limit and eval_n_limit > 0:
        dataset = dataset.head(eval_n_limit)
        logger.info(f'Limiting evaluation to first {eval_n_limit} instances.')

    new_dataset = [
        instance
        for _, instance in dataset.iterrows()
        if str(instance[id_column]) not in finished_ids
    ]
    logger.info(
        f'Finished instances: {len(finished_ids)}, Remaining instances: {len(new_dataset)}'
    )

    return pd.DataFrame(new_dataset)


def update_progress(
    result: EvalOutput,
    pbar: tqdm,
    output_fp: TextIO,
):
    """Update the progress bar and write the result to the output file."""
    pbar.update(1)
    pbar.set_description(f'Instance {result.instance_id}')
    pbar.set_postfix_str(f'Test Result: {str(result.test_result)[:300]}...')
    logger.info(
        f'Finished evaluation for instance {result.instance_id}: {str(result.test_result)[:300]}...\n'
    )
    output_fp.write(result.model_dump_json() + '\n')
    output_fp.flush()


def assert_and_raise(condition: bool, msg: str):
    """Raise an EvalException if the condition is not met.

    This will be used in conjunction with _process_instance_wrapper to handle retries. An EvalException should trigger a retry.
    """
    if not condition:
        raise EvalException(msg)


def _process_instance_wrapper(
    process_instance_func: Callable[[pd.Series, EvalMetadata, bool], EvalOutput],
    instance: pd.Series,
    metadata: EvalMetadata,
    use_mp: bool,
    max_retries: int = 5,
    timeout_seconds: int | None = None,
) -> EvalOutput:
    """Wrap the process_instance_func to handle retries and errors."""
    runtime_failure_count = 0
    for attempt in range(max_retries + 1):
        try:
            kwargs = {}
            # check if process_instance_func accepts timeout_seconds parameter
            sig = signature(process_instance_func)
            if 'runtime_failure_count' in sig.parameters:
                kwargs['runtime_failure_count'] = runtime_failure_count

            if timeout_seconds is not None:
                with timeout(timeout_seconds):
                    result = process_instance_func(instance, metadata, use_mp, **kwargs)
            else:
                result = process_instance_func(instance, metadata, use_mp, **kwargs)
            return result
        except EvalTimeoutException as e:
            error = f'Timeout after {timeout_seconds} seconds'
            stacktrace = traceback.format_exc()
            msg = (
                '-' * 10
                + '\n'
                + f'Timeout ({timeout_seconds} seconds) in instance [{instance.instance_id}], Stopped evaluation for this instance.'
                + '\n'
                + '-' * 10
            )
            logger.exception(e)
            return EvalOutput(
                instance_id=instance.instance_id,
                test_result={},
                error=error,
            )
        except Exception as e:
            error = str(e)
            stacktrace = traceback.format_exc()
            if attempt == max_retries:
                msg = (
                    '-' * 10
                    + '\n'
                    + f'Error in instance [{instance.instance_id}]: {error}. Stacktrace:\n{stacktrace}'
                    + '\n'
                    + f'[Encountered after {max_retries} retries. Please check the logs and report the issue.]'
                    + '-' * 10
                )
                # Raise an error after all retries & stop the evaluation
                logger.exception(e)
                raise RuntimeError(
                    f'Maximum error retries reached for instance {instance.instance_id}'
                ) from e
            msg = (
                '-' * 10
                + '\n'
                + f'Error in instance [{instance.instance_id}]: {error}. Stacktrace:\n{stacktrace}'
                + '\n'
                + '-' * 10
                + f'[The above error occurred. Retrying... (attempt {attempt + 1} of {max_retries})]'
                + '-' * 10
                + '\n'
            )
            # e is likely an EvalException, so we can't directly infer it from type
            # but rather check if it's a fatal error
<<<<<<< HEAD
            if is_fatal_runtime_error(str(e)):
=======
            # But it can also be AgentRuntime**Error (e.g., swe_bench/eval_infer.py)
            _error_str = type(e).__name__ + ': ' + str(e)
            if is_fatal_runtime_error(_error_str):
>>>>>>> 2b04ee2e
                runtime_failure_count += 1
                msg += f'Runtime disconnected error detected for instance {instance.instance_id}, runtime failure count: {runtime_failure_count}'
                msg += '\n' + '-' * 10 + '\n'
            logger.error(msg)
            time.sleep(5)


def _process_instance_wrapper_mp(args):
    """Wrapper for multiprocessing, especially for imap_unordered."""
    return _process_instance_wrapper(*args)


def run_evaluation(
    dataset: pd.DataFrame,
    metadata: EvalMetadata | None,
    output_file: str,
    num_workers: int,
    process_instance_func: Callable[
        [pd.Series, EvalMetadata, bool], Awaitable[EvalOutput]
    ],
    max_retries: int = 5,  # number of retries for each instance
    timeout_seconds: int | None = None,
):
    use_multiprocessing = num_workers > 1

    if metadata is not None:
        logger.info(
            f'Evaluation started with Agent {metadata.agent_class}:\n'
            f'model {metadata.llm_config.model}, max iterations {metadata.max_iterations}.\n'
        )
    else:
        logger.warning('Running evaluation without metadata.')
        logger.info(f'Evaluation started with {num_workers} workers.')

    total_instances = len(dataset)
    pbar = tqdm(total=total_instances, desc='Instances processed')
    output_fp = open(output_file, 'a')

    try:
        if use_multiprocessing:
            with mp.Pool(num_workers) as pool:
                args_iter = (
                    (
                        process_instance_func,
                        instance,
                        metadata,
                        True,
                        max_retries,
                        timeout_seconds,
                    )
                    for _, instance in dataset.iterrows()
                )
                results = pool.imap_unordered(_process_instance_wrapper_mp, args_iter)
                for result in results:
                    update_progress(result, pbar, output_fp)
        else:
            for _, instance in dataset.iterrows():
                result = _process_instance_wrapper(
                    process_instance_func=process_instance_func,
                    instance=instance,
                    metadata=metadata,
                    use_mp=False,
                    max_retries=max_retries,
                )
                update_progress(result, pbar, output_fp)

    except KeyboardInterrupt:
        print('\nKeyboardInterrupt received. Cleaning up...\n')
        cleanup()

    output_fp.close()
    logger.info('\nEvaluation finished.\n')


def reset_logger_for_multiprocessing(
    logger: logging.Logger, instance_id: str, log_dir: str
):
    """Reset the logger for multiprocessing.

    Save logs to a separate file for each process, instead of trying to write to the
    same file/console from multiple processes.
    """
    # Set up logger
    log_file = os.path.join(
        log_dir,
        f'instance_{instance_id}.log',
    )
    # Remove all existing handlers from logger
    for handler in logger.handlers[:]:
        logger.removeHandler(handler)

    # add console handler to print ONE line
    console_handler = get_console_handler(log_level=logging.INFO)
    console_handler.setFormatter(
        logging.Formatter(
            f'Instance {instance_id} - ' + '%(asctime)s - %(levelname)s - %(message)s'
        )
    )
    logger.addHandler(console_handler)
    logger.info(
        f'Starting evaluation for instance {instance_id}.\n'
        f'Hint: run "tail -f {log_file}" to see live logs in a separate shell'
    )
    # Only log WARNING or higher to console
    console_handler.setLevel(logging.WARNING)

    # Log INFO and above to file
    os.makedirs(os.path.dirname(log_file), exist_ok=True)
    file_handler = logging.FileHandler(log_file)
    file_handler.setFormatter(
        logging.Formatter('%(asctime)s - %(levelname)s - %(message)s')
    )
    file_handler.setLevel(logging.INFO)
    logger.addHandler(file_handler)


def update_llm_config_for_completions_logging(
    llm_config: LLMConfig,
    eval_output_dir: str,
    instance_id: str,
) -> LLMConfig:
    """Update the LLM config for logging completions."""
    if llm_config.log_completions:
        llm_config.log_completions_folder = os.path.join(
            eval_output_dir, 'llm_completions', instance_id
        )
        logger.info(
            f'Logging LLM completions for instance {instance_id} to '
            f'{llm_config.log_completions_folder}'
        )
    return llm_config


# history is now available as a filtered stream of events, rather than list of pairs of (Action, Observation)
# we rebuild the pairs here
# for compatibility with the existing output format in evaluations
# remove this when it's no longer necessary
def compatibility_for_eval_history_pairs(
    history: list[Event],
) -> list[tuple[dict, dict]]:
    history_pairs = []

    for action, observation in get_pairs_from_events(history):
        history_pairs.append((event_to_dict(action), event_to_dict(observation)))

    return history_pairs


def is_fatal_evaluation_error(error: str | None) -> bool:
    if not error:
        return False

    FATAL_EXCEPTIONS = [
        AgentRuntimeError,
        AgentRuntimeBuildError,
        AgentRuntimeTimeoutError,
        AgentRuntimeUnavailableError,
        AgentRuntimeNotReadyError,
        AgentRuntimeDisconnectedError,
        AgentRuntimeNotFoundError,
        ConnectionError,
    ]

    if any(exception.__name__ in error for exception in FATAL_EXCEPTIONS):
        logger.error(f'Fatal evaluation error detected: {error}')
        return True

    return False


def is_fatal_runtime_error(error: str | None) -> bool:
    if not error:
        return False

    FATAL_RUNTIME_ERRORS = [
<<<<<<< HEAD
=======
        AgentRuntimeTimeoutError,
>>>>>>> 2b04ee2e
        AgentRuntimeUnavailableError,
        AgentRuntimeDisconnectedError,
        AgentRuntimeNotFoundError,
    ]

    if any(exception.__name__ in error for exception in FATAL_RUNTIME_ERRORS):
        logger.error(f'Fatal runtime error detected: {error}')
        return True

    return False


def get_metrics(state: State) -> dict[str, Any]:
    """Extract metrics from the state."""
    metrics = state.metrics.get() if state.metrics else {}
    metrics['condenser'] = get_condensation_metadata(state)
    return metrics<|MERGE_RESOLUTION|>--- conflicted
+++ resolved
@@ -355,13 +355,9 @@
             )
             # e is likely an EvalException, so we can't directly infer it from type
             # but rather check if it's a fatal error
-<<<<<<< HEAD
-            if is_fatal_runtime_error(str(e)):
-=======
             # But it can also be AgentRuntime**Error (e.g., swe_bench/eval_infer.py)
             _error_str = type(e).__name__ + ': ' + str(e)
             if is_fatal_runtime_error(_error_str):
->>>>>>> 2b04ee2e
                 runtime_failure_count += 1
                 msg += f'Runtime disconnected error detected for instance {instance.instance_id}, runtime failure count: {runtime_failure_count}'
                 msg += '\n' + '-' * 10 + '\n'
@@ -537,10 +533,7 @@
         return False
 
     FATAL_RUNTIME_ERRORS = [
-<<<<<<< HEAD
-=======
         AgentRuntimeTimeoutError,
->>>>>>> 2b04ee2e
         AgentRuntimeUnavailableError,
         AgentRuntimeDisconnectedError,
         AgentRuntimeNotFoundError,
