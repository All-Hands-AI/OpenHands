import asyncio
import json
import os
import tempfile
from typing import Any

import pandas as pd
import toml
from datasets import load_dataset

import agenthub
from evaluation.swe_bench.prompt import CODEACT_SWE_PROMPT
from evaluation.utils.shared import (
    EvalMetadata,
    EvalOutput,
    codeact_user_response,
    make_metadata,
    prepare_dataset,
    reset_logger_for_multiprocessing,
    run_evaluation,
)
from opendevin.controller.state.state import State
from opendevin.core.config import (
    AppConfig,
    SandboxConfig,
    get_llm_config_arg,
    parse_arguments,
)
from opendevin.core.logger import opendevin_logger as logger
from opendevin.core.main import create_runtime, run_controller
from opendevin.events.action import CmdRunAction
from opendevin.events.observation import CmdOutputObservation, ErrorObservation
from opendevin.runtime.runtime import Runtime

USE_HINT_TEXT = os.environ.get('USE_HINT_TEXT', 'false').lower() == 'true'
USE_INSTANCE_IMAGE = os.environ.get('USE_INSTANCE_IMAGE', 'false').lower() == 'true'

AGENT_CLS_TO_FAKE_USER_RESPONSE_FN = {
    'CodeActAgent': codeact_user_response,
    'CodeActSWEAgent': codeact_user_response,
<<<<<<< HEAD
    'MonologueAgent': monologue_user_response,
    'AgentlessAgent': codeact_user_response,
=======
>>>>>>> 5d920489
}

AGENT_CLS_TO_INST_SUFFIX = {
    'CodeActAgent': 'When you think you have fixed the issue through code changes, please run the following command: <execute_bash> exit </execute_bash>.\n',
    'CodeActSWEAgent': 'When you think you have fixed the issue through code changes, please run the following command: <execute_bash> exit </execute_bash>.\n',
    'AgentlessAgent': '',
}


<<<<<<< HEAD
def get_test_result(instance, sandbox, workspace_dir_name):
    test_result = {'result': {}, 'metadata': {}}
    # NOTE: if you need to do something in the sandbox to get the correctness metric, modify this function
    try:
        test_patch_parsed = whatthepatch.parse_patch(instance.test_patch)
        # get a list of filepaths that are involved in the patch
        involved_filepaths = set()
        for patch in test_patch_parsed:
            involved_filepaths.add(patch.header.old_path.removeprefix('a/'))
            involved_filepaths.add(patch.header.new_path.removeprefix('b/'))
        involved_filepaths = list(involved_filepaths)
        test_result['metadata']['1_test_patch_parse_success'] = True
        test_result['metadata']['1_test_involved_filepaths'] = involved_filepaths
    except Exception as e:
        logger.error(
            f'Error parsing test patch for instance {instance.instance_id}: {e}'
        )
        test_result['metadata']['1_test_patch_parse_success'] = False
        test_result['metadata']['1_test_patch_parse_error'] = str(e)
        test_result['metadata']['1_test_involved_filepaths'] = None
        involved_filepaths = []

    # Try to revert the changes for involved filepaths
    err_code, output = sandbox.execute(f'cd /workspace/{workspace_dir_name}')
    test_result['metadata']['2_revert_test_involved_filepaths_success'] = []
    for filepath in involved_filepaths:
        err_code, output = sandbox.execute(
            f'git checkout {instance["base_commit"]} -- {filepath}'
        )
        if err_code != 0:
            logger.error(f'Error reverting changes for {filepath}: {output}')
            test_result['metadata']['2_revert_test_involved_filepaths_success'].append(
                False
            )
        else:
            test_result['metadata']['2_revert_test_involved_filepaths_success'].append(
                True
            )

    # Apply the testcase
    err_code, output = sandbox.execute('git apply $SWE_TASK_DIR/test.patch')
    if err_code != 0:
        logger.error(f'Error applying test patch: {output}')
        test_result['metadata']['3_apply_test_patch_success'] = False
        test_result['metadata']['3_apply_test_patch_error'] = output
    else:
        test_result['metadata']['3_apply_test_patch_success'] = True

    # Run the test command
    err_code, output = sandbox.execute(
        '$TEST_CMD > /workspace/$SWE_INSTANCE_ID.log 2>&1'
    )
    if err_code != 0:
        logger.error(f'Error running test command: {output}')
        test_result['metadata']['4_run_test_command_success'] = False
        test_result['metadata']['4_run_test_command_error'] = output
    else:
        test_result['metadata']['4_run_test_command_success'] = True

    # Get the test output
    err_code, output = sandbox.execute('cat /workspace/$SWE_INSTANCE_ID.log')
    if err_code != 0:
        logger.error(f'Error getting test output: {output}')
        test_result['metadata']['4_get_test_output_success'] = False
        test_result['metadata']['4_get_test_output_error'] = output
    else:
        test_result['metadata']['4_get_test_output_success'] = True
        test_result['test_output'] = output

    # Reformat instance.json
    # $SWE_TASK_DIR/instance.json is a dict {"XXX": "YYY"}, add a [ before and a ] after
    err_code, output = sandbox.execute(
        (
            'cat $SWE_TASK_DIR/instance.json | sed "s/^{/[{/" | sed "s/}$/}]/" > /workspace/instance.json'
        )
    )
    if err_code != 0:
        logger.error(f'Error creating instance.json: {output}')
        test_result['metadata']['5_reformat_instance_json_success'] = False
        test_result['metadata']['5_reformat_instance_json_error'] = output
    else:
        test_result['metadata']['5_reformat_instance_json_success'] = True

    # Get the instance report
    err_code, output = sandbox.execute(
        (
            'cd /swe_util/OD-SWE-bench '
            '&& export PYTHONPATH=$(pwd):$PYTHONPATH '
            '&& conda run -n swe-bench-eval python swebench/metrics/get_instance_report.py --swe_bench_task /workspace/instance.json --log_path /workspace/$SWE_INSTANCE_ID.log'
        )
    )
    if err_code != 0:
        logger.error(f'Error getting instance report: {output}')
        test_result['metadata']['6_get_instance_report_success'] = False
        test_result['metadata']['6_get_instance_report_error'] = output
    else:
        test_result['metadata']['6_get_instance_report_success'] = True
        test_result['result_raw'] = output

        # try to parse output
        for line in output.strip().split('\n'):
            line = line.strip('-')
            try:
                key, value = line.split(':')
            except ValueError:
                # skip this line
                print(f'Error parsing result line: {line}')
                continue
            value = value.strip()
            try:
                value = int(value)
            except ValueError:
                pass
            test_result['result'][key.strip()] = value
    return test_result


def process_instance(
    instance: pd.Series,
    metadata: EvalMetadata,
    reset_logger: bool = True,
):
    # Create the agent
    agent = Agent.get_cls(metadata.agent_class)(llm=LLM(llm_config=metadata.llm_config))

    workspace_mount_path = os.path.join(config.workspace_mount_path, '_eval_workspace')
    # create process-specific workspace dir
    workspace_mount_path = os.path.join(workspace_mount_path, str(os.getpid()))
    pathlib.Path(workspace_mount_path).mkdir(parents=True, exist_ok=True)

    # Setup the logger properly, so you can run multi-processing to parallelize the evaluation
    if reset_logger:
        # Set up logger
        log_file = os.path.join(
            metadata.eval_output_dir,
            'logs',
            f'instance_{instance.instance_id}.log',
        )
        # Remove all existing handlers from logger
        for handler in logger.handlers[:]:
            logger.removeHandler(handler)
        # add back the console handler to print ONE line
        logger.addHandler(get_console_handler())
        logger.info(
            f'Starting evaluation for instance {instance.instance_id}.\nHint: run "tail -f {log_file}" to see live logs in a separate shell'
        )
        # Remove all existing handlers from logger
        for handler in logger.handlers[:]:
            logger.removeHandler(handler)
        file_handler = logging.FileHandler(log_file)
        file_handler.setFormatter(
            logging.Formatter('%(asctime)s - %(levelname)s - %(message)s')
        )
        logger.addHandler(file_handler)
    else:
        logger.info(f'Starting evaluation for instance {instance.instance_id}.')
=======
def _get_swebench_workspace_dir_name(instance: pd.Series) -> str:
    return f'{instance.repo}__{instance.version}'.replace('/', '__')
>>>>>>> 5d920489


def get_instruction(instance: pd.Series, metadata: EvalMetadata):
    workspace_dir_name = _get_swebench_workspace_dir_name(instance)
    # Prepare instruction
    if metadata.agent_class == 'CodeActSWEAgent':
        instruction = (
            'We are currently solving the following issue within our repository. Here is the issue text:\n'
            '--- BEGIN ISSUE ---\n'
            f'{instance.problem_statement}\n'
            '--- END ISSUE ---\n\n'
        )
        if USE_HINT_TEXT and instance.hints_text:
            instruction += (
                f'--- BEGIN HINTS ---\n{instance.hints_text}\n--- END HINTS ---\n'
            )
<<<<<<< HEAD
        instruction += f"""Now, you're going to solve this issue on your own. Your terminal session has started and you're in the repository's root directory. You can use any bash commands or the special interface to help you. Edit all the files you need to and run any checks or tests that you want.
Remember, YOU CAN ONLY ENTER ONE COMMAND AT A TIME. You should always wait for feedback after every command.
When you're satisfied with all of the changes you've made, you can run the following command: <execute_bash> exit </execute_bash>.
Note however that you cannot use any interactive session commands (e.g. vim) in this environment, but you can write scripts and run them. E.g. you can write a python script and then run it with `python <script_name>.py`.

NOTE ABOUT THE EDIT COMMAND: Indentation really matters! When editing a file, make sure to insert appropriate indentation before each line!

IMPORTANT TIPS:
1. Always start by trying to replicate the bug that the issues discusses.
    If the issue includes code for reproducing the bug, we recommend that you re-implement that in your environment, and run it to make sure you can reproduce the bug.
    Then start trying to fix it.
    When you think you've fixed the bug, re-run the bug reproduction script to make sure that the bug has indeed been fixed.

    If the bug reproduction script does not print anything when it successfully runs, we recommend adding a print("Script completed successfully, no errors.") command at the end of the file,
    so that you can be sure that the script indeed ran fine all the way through.

2. If you run a command and it doesn't work, try running a different command. A command that did not work once will not work the second time unless you modify it!

3. If you open a file and need to get to an area around a specific line that is not in the first 100 lines, say line 583, don't just use the scroll_down command multiple times. Instead, use the goto 583 command. It's much quicker.

4. If the bug reproduction script requires inputting/reading a specific file, such as buggy-input.png, and you'd like to understand how to input that file, conduct a search in the existing repo code, to see whether someone else has already done that. Do this by running the command: find_file("buggy-input.png") If that doesn't work, use the linux 'find' command.

5. Always make sure to look at the currently open file and the current working directory (which appears right after the currently open file). The currently open file might be in a different directory than the working directory! Note that some commands, such as 'create', open files, so they might change the current  open file.

6. When editing files, it is easy to accidentally specify a wrong line number or to write code with incorrect indentation. Always check the code after you issue an edit to make sure that it reflects what you wanted to accomplish. If it didn't, issue another command to fix it.

[Current directory: /workspace/{workspace_dir_name}]
"""
    elif metadata.agent_class == 'AgentlessAgent':
        instruction = f'{instance.problem_statement}\n'
=======
        instruction += CODEACT_SWE_PROMPT.format(workspace_dir_name=workspace_dir_name)
>>>>>>> 5d920489
    else:
        # Testing general agents
        instruction = (
            f'Please fix the following issue for the repository in /workspace/{workspace_dir_name}.\n'
            'Environment has been set up for you to start working. You may assume all necessary tools are installed.\n\n'
            '# Problem Statement\n'
            f'{instance.problem_statement}\n\n'
        )
        if USE_HINT_TEXT and instance.hints_text:
            instruction += f'# Hints\n{instance.hints_text}\n\n'
        instruction += (
            'IMPORTANT: You should ONLY interact with the environment provided to you AND NEVER ASK FOR HUMAN HELP.\n'
            'You should NOT modify any existing test case files. If needed, you can add new test cases in a NEW file to reproduce the issue.\n'
            'You SHOULD INCLUDE PROPER INDENTATION in your edit commands.\n'
        )

    # NOTE: You can actually set slightly different instruction for different agents
    instruction += AGENT_CLS_TO_INST_SUFFIX[metadata.agent_class]
    return instruction


def get_config(
    instance: pd.Series,
    metadata: EvalMetadata,
) -> AppConfig:
    SWE_BENCH_CONTAINER_IMAGE = 'ghcr.io/opendevin/eval-swe-bench:full-v1.2.1'
    if USE_INSTANCE_IMAGE:
        # We use a different instance image for the each instance of swe-bench eval
        container_image = 'sweb.eval.x86_64.' + instance['instance_id']
    else:
        container_image = SWE_BENCH_CONTAINER_IMAGE

    config = AppConfig(
        default_agent=metadata.agent_class,
        run_as_devin=False,
        runtime='eventstream',
        max_budget_per_task=4,
        max_iterations=metadata.max_iterations,
        sandbox=SandboxConfig(
            container_image=container_image,
            enable_auto_lint=True,
            use_host_network=False,
            # large enough timeout, since some testcases take very long to run
            timeout=300,
        ),
        # do not mount workspace
        workspace_base=None,
        workspace_mount_path=None,
    )
    config.set_llm_config(metadata.llm_config)
    return config


async def initialize_runtime(
    runtime: Runtime,
    instance: pd.Series,  # this argument is not required
):
    """Initialize the runtime for the agent.

    This function is called before the runtime is used to run the agent.
    """
    logger.info('-' * 30)
    logger.info('BEGIN Runtime Initialization Fn')
    logger.info('-' * 30)
    workspace_dir_name = _get_swebench_workspace_dir_name(instance)
    obs: CmdOutputObservation

    # Set instance id
    action = CmdRunAction(
        command=f"""echo 'export SWE_INSTANCE_ID={instance['instance_id']}' >> ~/.bashrc && echo 'export PIP_CACHE_DIR=~/.cache/pip' >> ~/.bashrc && echo "alias git='git --no-pager'" >> ~/.bashrc"""
    )
    logger.info(action, extra={'msg_type': 'ACTION'})
    obs = await runtime.run_action(action)
    logger.info(obs, extra={'msg_type': 'OBSERVATION'})
    assert obs.exit_code == 0

    if USE_INSTANCE_IMAGE:
        # inject the init script
        script_dir = os.path.dirname(__file__)

        # inject the instance info
        action = CmdRunAction(command='mkdir -p /swe_util/eval_data/instances')
        logger.info(action, extra={'msg_type': 'ACTION'})
        obs = await runtime.run_action(action)
        logger.info(obs, extra={'msg_type': 'OBSERVATION'})
        assert (
            obs.exit_code == 0
        ), f'Failed to create /swe_util/eval_data/instances: {obs.content}'

        swe_instance_json_name = 'swe-bench-instance.json'
        with tempfile.TemporaryDirectory() as temp_dir:
            # Construct the full path for the desired file name within the temporary directory
            temp_file_path = os.path.join(temp_dir, swe_instance_json_name)
            # Write to the file with the desired name within the temporary directory
            with open(temp_file_path, 'w') as f:
                if not isinstance(instance, dict):
                    json.dump([instance.to_dict()], f)
                else:
                    json.dump([instance], f)

            # Copy the file to the desired location
            await runtime.copy_to(temp_file_path, '/swe_util/eval_data/instances/')

        # inject the instance swe entry
        await runtime.copy_to(
            str(os.path.join(script_dir, 'scripts/setup/instance_swe_entry.sh')),
            '/swe_util/',
        )
        action = CmdRunAction(command='cat ~/.bashrc')
        logger.info(action, extra={'msg_type': 'ACTION'})
        obs = await runtime.run_action(action)
        logger.info(obs, extra={'msg_type': 'OBSERVATION'})
        assert obs.exit_code == 0

        action = CmdRunAction(command='source ~/.bashrc')
        logger.info(action, extra={'msg_type': 'ACTION'})
        obs = await runtime.run_action(action)
        logger.info(obs, extra={'msg_type': 'OBSERVATION'})
        assert obs.exit_code == 0

        action = CmdRunAction(command='source /swe_util/instance_swe_entry.sh')
        logger.info(action, extra={'msg_type': 'ACTION'})
        obs = await runtime.run_action(action)
        logger.info(obs, extra={'msg_type': 'OBSERVATION'})
        assert obs.exit_code == 0
    else:
        action = CmdRunAction(command='source /swe_util/swe_entry.sh')
        logger.info(action, extra={'msg_type': 'ACTION'})
        obs = await runtime.run_action(action)
        logger.info(obs, extra={'msg_type': 'OBSERVATION'})
        assert (
            obs.exit_code == 0
        ), f'Failed to source /swe_util/swe_entry.sh: {obs.content}'

    action = CmdRunAction(command=f'cd /workspace/{workspace_dir_name}')
    logger.info(action, extra={'msg_type': 'ACTION'})
    obs = await runtime.run_action(action)
    logger.info(obs, extra={'msg_type': 'OBSERVATION'})
    assert obs.exit_code == 0

    action = CmdRunAction(command='git reset --hard')
    logger.info(action, extra={'msg_type': 'ACTION'})
    obs = await runtime.run_action(action)
    logger.info(obs, extra={'msg_type': 'OBSERVATION'})
    assert obs.exit_code == 0

    action = CmdRunAction(
        command='for remote_name in $(git remote); do git remote remove "${remote_name}"; done'
    )
    logger.info(action, extra={'msg_type': 'ACTION'})
    obs = await runtime.run_action(action)
    logger.info(obs, extra={'msg_type': 'OBSERVATION'})
    assert obs.exit_code == 0

    logger.info('-' * 30)
    logger.info('END Runtime Initialization Fn')
    logger.info('-' * 30)


async def complete_runtime(
    runtime: Runtime,
    instance: pd.Series,  # this argument is not required, but it is used to get the workspace_dir_name
) -> dict[str, Any]:
    """Complete the runtime for the agent.

    This function is called before the runtime is used to run the agent.
    If you need to do something in the sandbox to get the correctness metric after
    the agent has run, modify this function.
    """
    logger.info('-' * 30)
    logger.info('BEGIN Runtime Completion Fn')
    logger.info('-' * 30)
    obs: CmdOutputObservation
    workspace_dir_name = _get_swebench_workspace_dir_name(instance)

    action = CmdRunAction(command=f'cd /workspace/{workspace_dir_name}')
    logger.info(action, extra={'msg_type': 'ACTION'})
    obs = await runtime.run_action(action)
    logger.info(obs, extra={'msg_type': 'OBSERVATION'})
    assert obs.exit_code == 0

    action = CmdRunAction(command='git config --global core.pager ""')
    logger.info(action, extra={'msg_type': 'ACTION'})
    obs = await runtime.run_action(action)
    logger.info(obs, extra={'msg_type': 'OBSERVATION'})
    assert obs.exit_code == 0

    action = CmdRunAction(command='git add -A')
    logger.info(action, extra={'msg_type': 'ACTION'})
    obs = await runtime.run_action(action)
    logger.info(obs, extra={'msg_type': 'OBSERVATION'})
    assert obs.exit_code == 0

    n_retries = 0
    git_patch = None
    while n_retries < 5:
        action = CmdRunAction(
            command=f'git diff --no-color --cached {instance["base_commit"]}',
            keep_prompt=False,
        )
        action.timeout = 600 + 100 * n_retries
        logger.info(action, extra={'msg_type': 'ACTION'})
        obs = await runtime.run_action(action)
        logger.info(obs, extra={'msg_type': 'OBSERVATION'})
        n_retries += 1
        if isinstance(obs, CmdOutputObservation):
            if obs.exit_code == 0:
                git_patch = obs.content.strip()
                break
            else:
                logger.info('Failed to get git diff, retrying...')
                await asyncio.sleep(10)
        elif isinstance(obs, ErrorObservation):
            logger.error(f'Error occurred: {obs.content}. Retrying...')
            await asyncio.sleep(10)
        else:
            raise ValueError(f'Unexpected observation type: {type(obs)}')

    logger.info('-' * 30)
    logger.info('END Runtime Completion Fn')
    logger.info('-' * 30)
    return {'git_patch': git_patch}


async def process_instance(
    instance: pd.Series,
    metadata: EvalMetadata,
    reset_logger: bool = True,
) -> EvalOutput:
    config = get_config(instance, metadata)

    # Setup the logger properly, so you can run multi-processing to parallelize the evaluation
    if reset_logger:
        log_dir = os.path.join(metadata.eval_output_dir, 'infer_logs')
        reset_logger_for_multiprocessing(logger, instance.instance_id, log_dir)
    else:
        logger.info(f'Starting evaluation for instance {instance.instance_id}.')

    runtime = await create_runtime(config, sid=instance.instance_id)
    await initialize_runtime(runtime, instance)

    instruction = get_instruction(instance, metadata)

    # Here's how you can run the agent (similar to the `main` function) and get the final task state
    state: State | None = await run_controller(
        config=config,
        task_str=instruction,
        runtime=runtime,
        fake_user_response_fn=AGENT_CLS_TO_FAKE_USER_RESPONSE_FN[metadata.agent_class],
    )

    # ======= THIS IS SWE-Bench specific =======
    # Get git patch
    return_val = await complete_runtime(runtime, instance)
    git_patch = return_val['git_patch']
    logger.info(
        f'Got git diff for instance {instance.instance_id}:\n--------\n{git_patch}\n--------'
    )
    # ==========================================

    # ======= Attempt to evaluate the agent's edits =======
    # we use eval_infer.sh to evaluate the agent's edits, not here
    # because the agent may alter the environment / testcases
    test_result = {
        'git_patch': git_patch,
    }

    # If you are working on some simpler benchmark that only evaluates the final model output (e.g., in a MessageAction)
    # You can simply get the LAST `MessageAction` from the returned `state.history` and parse it for evaluation.
    if state is None:
        raise ValueError('State should not be None.')

    # history is now available as a stream of events, rather than list of pairs of (Action, Observation)
    # for compatibility with the existing output format, we can remake the pairs here
    # remove when it becomes unnecessary
    histories = state.history.compatibility_for_eval_history_pairs()
    metrics = state.metrics.get() if state.metrics else None

    # Save the output
    output = EvalOutput(
        instance_id=instance.instance_id,
        instruction=instruction,
        instance=instance.to_dict(),  # SWE Bench specific
        test_result=test_result,
        metadata=metadata,
        history=histories,
        metrics=metrics,
        error=state.last_error if state and state.last_error else None,
    )
    return output


def filter_dataset(dataset: pd.DataFrame, filter_column: str) -> pd.DataFrame:
    file_path = os.path.join(os.path.dirname(os.path.abspath(__file__)), 'config.toml')
    if os.path.exists(file_path):
        with open(file_path, 'r') as file:
            data = toml.load(file)
            if 'selected_ids' in data:
                selected_ids = data['selected_ids']
                logger.info(
                    f'Filtering {len(selected_ids)} tasks from "selected_ids"...'
                )
                subset = dataset[dataset[filter_column].isin(selected_ids)]
                logger.info(f'Retained {subset.shape[0]} tasks after filtering')
                return subset
    return dataset


if __name__ == '__main__':
    args = parse_arguments()

    # NOTE: It is preferable to load datasets from huggingface datasets and perform post-processing
    # so we don't need to manage file uploading to OpenDevin's repo
    dataset = load_dataset('princeton-nlp/SWE-bench_Lite')
    swe_bench_tests = filter_dataset(dataset['test'].to_pandas(), 'instance_id')

    llm_config = None
    if args.llm_config:
        llm_config = get_llm_config_arg(args.llm_config)

    if llm_config is None:
        raise ValueError(f'Could not find LLM config: --llm_config {args.llm_config}')

    details = {}
    _agent_cls = agenthub.Agent.get_cls(args.agent_cls)
    if hasattr(_agent_cls, 'system_message'):
        details['system_message'] = _agent_cls.system_message
    if hasattr(_agent_cls, 'in_context_example'):
        details['in_context_example'] = _agent_cls.in_context_example

    metadata = make_metadata(
        llm_config,
        'swe-bench-lite',
        args.agent_cls,
        args.max_iterations,
        args.eval_note,
        args.eval_output_dir,
        details=details,
    )

    output_file = os.path.join(metadata.eval_output_dir, 'output.jsonl')
    instances = prepare_dataset(swe_bench_tests, output_file, args.eval_n_limit)

    asyncio.run(
        run_evaluation(
            instances, metadata, output_file, args.eval_num_workers, process_instance
        )
    )<|MERGE_RESOLUTION|>--- conflicted
+++ resolved
@@ -38,11 +38,7 @@
 AGENT_CLS_TO_FAKE_USER_RESPONSE_FN = {
     'CodeActAgent': codeact_user_response,
     'CodeActSWEAgent': codeact_user_response,
-<<<<<<< HEAD
-    'MonologueAgent': monologue_user_response,
     'AgentlessAgent': codeact_user_response,
-=======
->>>>>>> 5d920489
 }
 
 AGENT_CLS_TO_INST_SUFFIX = {
@@ -52,167 +48,8 @@
 }
 
 
-<<<<<<< HEAD
-def get_test_result(instance, sandbox, workspace_dir_name):
-    test_result = {'result': {}, 'metadata': {}}
-    # NOTE: if you need to do something in the sandbox to get the correctness metric, modify this function
-    try:
-        test_patch_parsed = whatthepatch.parse_patch(instance.test_patch)
-        # get a list of filepaths that are involved in the patch
-        involved_filepaths = set()
-        for patch in test_patch_parsed:
-            involved_filepaths.add(patch.header.old_path.removeprefix('a/'))
-            involved_filepaths.add(patch.header.new_path.removeprefix('b/'))
-        involved_filepaths = list(involved_filepaths)
-        test_result['metadata']['1_test_patch_parse_success'] = True
-        test_result['metadata']['1_test_involved_filepaths'] = involved_filepaths
-    except Exception as e:
-        logger.error(
-            f'Error parsing test patch for instance {instance.instance_id}: {e}'
-        )
-        test_result['metadata']['1_test_patch_parse_success'] = False
-        test_result['metadata']['1_test_patch_parse_error'] = str(e)
-        test_result['metadata']['1_test_involved_filepaths'] = None
-        involved_filepaths = []
-
-    # Try to revert the changes for involved filepaths
-    err_code, output = sandbox.execute(f'cd /workspace/{workspace_dir_name}')
-    test_result['metadata']['2_revert_test_involved_filepaths_success'] = []
-    for filepath in involved_filepaths:
-        err_code, output = sandbox.execute(
-            f'git checkout {instance["base_commit"]} -- {filepath}'
-        )
-        if err_code != 0:
-            logger.error(f'Error reverting changes for {filepath}: {output}')
-            test_result['metadata']['2_revert_test_involved_filepaths_success'].append(
-                False
-            )
-        else:
-            test_result['metadata']['2_revert_test_involved_filepaths_success'].append(
-                True
-            )
-
-    # Apply the testcase
-    err_code, output = sandbox.execute('git apply $SWE_TASK_DIR/test.patch')
-    if err_code != 0:
-        logger.error(f'Error applying test patch: {output}')
-        test_result['metadata']['3_apply_test_patch_success'] = False
-        test_result['metadata']['3_apply_test_patch_error'] = output
-    else:
-        test_result['metadata']['3_apply_test_patch_success'] = True
-
-    # Run the test command
-    err_code, output = sandbox.execute(
-        '$TEST_CMD > /workspace/$SWE_INSTANCE_ID.log 2>&1'
-    )
-    if err_code != 0:
-        logger.error(f'Error running test command: {output}')
-        test_result['metadata']['4_run_test_command_success'] = False
-        test_result['metadata']['4_run_test_command_error'] = output
-    else:
-        test_result['metadata']['4_run_test_command_success'] = True
-
-    # Get the test output
-    err_code, output = sandbox.execute('cat /workspace/$SWE_INSTANCE_ID.log')
-    if err_code != 0:
-        logger.error(f'Error getting test output: {output}')
-        test_result['metadata']['4_get_test_output_success'] = False
-        test_result['metadata']['4_get_test_output_error'] = output
-    else:
-        test_result['metadata']['4_get_test_output_success'] = True
-        test_result['test_output'] = output
-
-    # Reformat instance.json
-    # $SWE_TASK_DIR/instance.json is a dict {"XXX": "YYY"}, add a [ before and a ] after
-    err_code, output = sandbox.execute(
-        (
-            'cat $SWE_TASK_DIR/instance.json | sed "s/^{/[{/" | sed "s/}$/}]/" > /workspace/instance.json'
-        )
-    )
-    if err_code != 0:
-        logger.error(f'Error creating instance.json: {output}')
-        test_result['metadata']['5_reformat_instance_json_success'] = False
-        test_result['metadata']['5_reformat_instance_json_error'] = output
-    else:
-        test_result['metadata']['5_reformat_instance_json_success'] = True
-
-    # Get the instance report
-    err_code, output = sandbox.execute(
-        (
-            'cd /swe_util/OD-SWE-bench '
-            '&& export PYTHONPATH=$(pwd):$PYTHONPATH '
-            '&& conda run -n swe-bench-eval python swebench/metrics/get_instance_report.py --swe_bench_task /workspace/instance.json --log_path /workspace/$SWE_INSTANCE_ID.log'
-        )
-    )
-    if err_code != 0:
-        logger.error(f'Error getting instance report: {output}')
-        test_result['metadata']['6_get_instance_report_success'] = False
-        test_result['metadata']['6_get_instance_report_error'] = output
-    else:
-        test_result['metadata']['6_get_instance_report_success'] = True
-        test_result['result_raw'] = output
-
-        # try to parse output
-        for line in output.strip().split('\n'):
-            line = line.strip('-')
-            try:
-                key, value = line.split(':')
-            except ValueError:
-                # skip this line
-                print(f'Error parsing result line: {line}')
-                continue
-            value = value.strip()
-            try:
-                value = int(value)
-            except ValueError:
-                pass
-            test_result['result'][key.strip()] = value
-    return test_result
-
-
-def process_instance(
-    instance: pd.Series,
-    metadata: EvalMetadata,
-    reset_logger: bool = True,
-):
-    # Create the agent
-    agent = Agent.get_cls(metadata.agent_class)(llm=LLM(llm_config=metadata.llm_config))
-
-    workspace_mount_path = os.path.join(config.workspace_mount_path, '_eval_workspace')
-    # create process-specific workspace dir
-    workspace_mount_path = os.path.join(workspace_mount_path, str(os.getpid()))
-    pathlib.Path(workspace_mount_path).mkdir(parents=True, exist_ok=True)
-
-    # Setup the logger properly, so you can run multi-processing to parallelize the evaluation
-    if reset_logger:
-        # Set up logger
-        log_file = os.path.join(
-            metadata.eval_output_dir,
-            'logs',
-            f'instance_{instance.instance_id}.log',
-        )
-        # Remove all existing handlers from logger
-        for handler in logger.handlers[:]:
-            logger.removeHandler(handler)
-        # add back the console handler to print ONE line
-        logger.addHandler(get_console_handler())
-        logger.info(
-            f'Starting evaluation for instance {instance.instance_id}.\nHint: run "tail -f {log_file}" to see live logs in a separate shell'
-        )
-        # Remove all existing handlers from logger
-        for handler in logger.handlers[:]:
-            logger.removeHandler(handler)
-        file_handler = logging.FileHandler(log_file)
-        file_handler.setFormatter(
-            logging.Formatter('%(asctime)s - %(levelname)s - %(message)s')
-        )
-        logger.addHandler(file_handler)
-    else:
-        logger.info(f'Starting evaluation for instance {instance.instance_id}.')
-=======
 def _get_swebench_workspace_dir_name(instance: pd.Series) -> str:
     return f'{instance.repo}__{instance.version}'.replace('/', '__')
->>>>>>> 5d920489
 
 
 def get_instruction(instance: pd.Series, metadata: EvalMetadata):
@@ -229,40 +66,9 @@
             instruction += (
                 f'--- BEGIN HINTS ---\n{instance.hints_text}\n--- END HINTS ---\n'
             )
-<<<<<<< HEAD
-        instruction += f"""Now, you're going to solve this issue on your own. Your terminal session has started and you're in the repository's root directory. You can use any bash commands or the special interface to help you. Edit all the files you need to and run any checks or tests that you want.
-Remember, YOU CAN ONLY ENTER ONE COMMAND AT A TIME. You should always wait for feedback after every command.
-When you're satisfied with all of the changes you've made, you can run the following command: <execute_bash> exit </execute_bash>.
-Note however that you cannot use any interactive session commands (e.g. vim) in this environment, but you can write scripts and run them. E.g. you can write a python script and then run it with `python <script_name>.py`.
-
-NOTE ABOUT THE EDIT COMMAND: Indentation really matters! When editing a file, make sure to insert appropriate indentation before each line!
-
-IMPORTANT TIPS:
-1. Always start by trying to replicate the bug that the issues discusses.
-    If the issue includes code for reproducing the bug, we recommend that you re-implement that in your environment, and run it to make sure you can reproduce the bug.
-    Then start trying to fix it.
-    When you think you've fixed the bug, re-run the bug reproduction script to make sure that the bug has indeed been fixed.
-
-    If the bug reproduction script does not print anything when it successfully runs, we recommend adding a print("Script completed successfully, no errors.") command at the end of the file,
-    so that you can be sure that the script indeed ran fine all the way through.
-
-2. If you run a command and it doesn't work, try running a different command. A command that did not work once will not work the second time unless you modify it!
-
-3. If you open a file and need to get to an area around a specific line that is not in the first 100 lines, say line 583, don't just use the scroll_down command multiple times. Instead, use the goto 583 command. It's much quicker.
-
-4. If the bug reproduction script requires inputting/reading a specific file, such as buggy-input.png, and you'd like to understand how to input that file, conduct a search in the existing repo code, to see whether someone else has already done that. Do this by running the command: find_file("buggy-input.png") If that doesn't work, use the linux 'find' command.
-
-5. Always make sure to look at the currently open file and the current working directory (which appears right after the currently open file). The currently open file might be in a different directory than the working directory! Note that some commands, such as 'create', open files, so they might change the current  open file.
-
-6. When editing files, it is easy to accidentally specify a wrong line number or to write code with incorrect indentation. Always check the code after you issue an edit to make sure that it reflects what you wanted to accomplish. If it didn't, issue another command to fix it.
-
-[Current directory: /workspace/{workspace_dir_name}]
-"""
+        instruction += CODEACT_SWE_PROMPT.format(workspace_dir_name=workspace_dir_name)
     elif metadata.agent_class == 'AgentlessAgent':
         instruction = f'{instance.problem_statement}\n'
-=======
-        instruction += CODEACT_SWE_PROMPT.format(workspace_dir_name=workspace_dir_name)
->>>>>>> 5d920489
     else:
         # Testing general agents
         instruction = (
