--- conflicted
+++ resolved
@@ -17,12 +17,8 @@
     EvalMetadata,
     EvalOutput,
     compatibility_for_eval_history_pairs,
-<<<<<<< HEAD
+    get_metrics,
     get_openhands_config_for_eval,
-=======
-    get_default_sandbox_config_for_eval,
-    get_metrics,
->>>>>>> 2a86e322
     make_metadata,
     prepare_dataset,
     reset_logger_for_multiprocessing,
