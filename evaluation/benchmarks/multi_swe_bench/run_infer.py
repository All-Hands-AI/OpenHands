--- conflicted
+++ resolved
@@ -833,12 +833,7 @@
         args.eval_num_workers,
         process_instance,
         timeout_seconds=120 * 60,  # 2 hour PER instance should be more than enough
-<<<<<<< HEAD
         max_retries=3,
     )
-=======
-        max_retries=5,
-    )
     # Check if any instances reached maximum retries
-    check_maximum_retries_exceeded(metadata.eval_output_dir)
->>>>>>> bb0e24d2
+    check_maximum_retries_exceeded(metadata.eval_output_dir)