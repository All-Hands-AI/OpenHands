import argparse
import json
import os
from collections import defaultdict

from tqdm import tqdm

parser = argparse.ArgumentParser()
parser.add_argument('input_file', type=str)
args = parser.parse_args()

dirname = os.path.dirname(args.input_file)

# Initialize counters and data structures
instance_id_to_status = defaultdict(
    lambda: {
        'empty_generation': False,
        'resolved': False,
        'failed_apply_patch': False,
        'error_eval': False,
        'test_timeout': False,
    }
)

# Process official report if it exists
swebench_official_report_json = os.path.join(dirname, 'report.json')
openhands_remote_report_jsonl = args.input_file.replace(
    '.jsonl', '.swebench_eval.jsonl'
)

if os.path.exists(swebench_official_report_json):
    output_md_filepath = os.path.join(dirname, 'README.md')
    with open(swebench_official_report_json, 'r') as f:
        report = json.load(f)

    output_md = (
        "# SWE-bench Report\n"
        "This folder contains the evaluation results of the SWE-bench using the [official evaluation docker containerization](https://github.com/princeton-nlp/SWE-bench/blob/main/docs/20240627_docker/README.md#choosing-the-right-cache_level).\n\n"
        "## Summary\n"
        f"- total instances: {report['total_instances']}\n"
        f"- submitted instances: {report['submitted_instances']}\n"
        f"- completed instances: {report['completed_instances']}\n"
        f"- empty patch instances: {report['empty_patch_instances']}\n"
        f"- resolved instances: {report['resolved_instances']}\n"
        f"- unresolved instances: {report['unresolved_instances']}\n"
        f"- error instances: {report['error_instances']}\n"
        f"- unstopped instances: {report['unstopped_instances']}\n"
    )

    output_md += '\n## Resolved Instances\n'
    # instance_id to status
    for instance_id in report['resolved_ids']:
        instance_id_to_status[instance_id]['resolved'] = True
        output_md += (
            f'- [{instance_id}](./eval_outputs/{instance_id}/run_instance.log)\n'
        )

    output_md += '\n## Unresolved Instances\n'
    for instance_id in report['unresolved_ids']:
        output_md += (
            f'- [{instance_id}](./eval_outputs/{instance_id}/run_instance.log)\n'
        )

    output_md += '\n## Error Instances\n'
    for instance_id in report['error_ids']:
        instance_id_to_status[instance_id]['error_eval'] = True
        output_md += (
            f'- [{instance_id}](./eval_outputs/{instance_id}/run_instance.log)\n'
        )

    output_md += '\n## Empty Patch Instances\n'
    for instance_id in report['empty_patch_ids']:
        instance_id_to_status[instance_id]['empty_generation'] = True
        output_md += (
            f'- [{instance_id}](./eval_outputs/{instance_id}/run_instance.log)\n'
        )

    output_md += '\n## Incomplete Instances\n'
    for instance_id in report['incomplete_ids']:
        output_md += (
            f'- [{instance_id}](./eval_outputs/{instance_id}/run_instance.log)\n'
        )

    with open(output_md_filepath, 'w') as f:
        f.write(output_md)

elif os.path.exists(openhands_remote_report_jsonl):
    output_md_filepath = args.input_file.replace('.jsonl', '.swebench_eval.md')

    # First pass: Read eval report and count instances
    instance_ids = set()
    eval_instance_ids = set()

    # Count instances in original file
    n_instances = 0
    with open(args.input_file, 'r') as f:
        for line in tqdm(f, desc='Counting instances in original file'):
            data = json.loads(line)
            instance_ids.add(data['instance_id'])
            n_instances += 1
    print(f'Total instances in original file: {n_instances}')

    # Process eval report
    n_eval_instances = 0
    with open(openhands_remote_report_jsonl, 'r') as f:
        for line in tqdm(f, desc='Processing eval report'):
            data = json.loads(line)
            instance_id = data['instance_id']
            eval_instance_ids.add(instance_id)
            n_eval_instances += 1
            instance_id_to_status[instance_id] = data['test_result']['report']
    print(f'Total instances in eval report: {n_eval_instances}')

    # Verify no duplicates
    assert (
        len(instance_ids) == n_instances
    ), 'Duplicate instance ids found in original output'
    assert (
        len(eval_instance_ids) == n_eval_instances
    ), 'Duplicate instance ids found in eval report'

    # Initialize counters
    stats = {'total': len(instance_ids), 'resolved': 0, 'empty_patch': 0, 'error': 0}

    # Collect instance IDs by category
    resolved_ids = []
    unresolved_ids = []
    error_ids = []
    empty_patch_ids = []
    timeout_ids = []

    # Process original file and categorize instances
    with open(args.input_file, 'r') as f:
        for line in f:
            data = json.loads(line)
            instance_id = data['instance_id']
            report = instance_id_to_status[instance_id]

            if report.get('resolved', False):
                stats['resolved'] += 1
                resolved_ids.append(instance_id)
            else:
                unresolved_ids.append(instance_id)

            if report.get('empty_generation', False):
                stats['empty_patch'] += 1
                empty_patch_ids.append(instance_id)
            if report.get('error_eval', False):
                stats['error'] += 1
                error_ids.append(instance_id)
            if report.get('test_timeout', False):
                timeout_ids.append(instance_id)

    # Generate markdown report
    def _instance_id_to_log_path(instance_id):
        path = f"{args.input_file.replace('.jsonl', '.swebench_eval.logs')}/instance_{instance_id}.log"
        return os.path.relpath(path, start=dirname)

    # ... rest of markdown generation code remains the same ...
    output_md = (
        '# SWE-bench Report\n'
        'This folder contains the evaluation results of the SWE-bench using the [official evaluation docker containerization](https://github.com/princeton-nlp/SWE-bench/blob/main/docs/20240627_docker/README.md#choosing-the-right-cache_level).\n\n'
        '## Summary\n'
        f'- submitted instances: {stats["total"]}\n'
        f'- empty patch instances: {stats["empty_patch"]}\n'
        f'- resolved instances: {stats["resolved"]}\n'
        f'- unresolved instances: {len(unresolved_ids)}\n'
        f'- error instances: {stats["error"]}\n'
    )

    output_md += '\n## Resolved Instances\n'
    # instance_id to status
    for instance_id in resolved_ids:
        instance_id_to_status[instance_id]['resolved'] = True
        output_md += f'- [{instance_id}]({_instance_id_to_log_path(instance_id)})\n'

    output_md += '\n## Unresolved Instances\n'
    for instance_id in unresolved_ids:
        output_md += f'- [{instance_id}]({_instance_id_to_log_path(instance_id)})\n'

    output_md += '\n## Error Instances\n'
    for instance_id in error_ids:
        instance_id_to_status[instance_id]['error_eval'] = True
        output_md += f'- [{instance_id}]({_instance_id_to_log_path(instance_id)})\n'

    output_md += '\n## Empty Patch Instances\n'
    for instance_id in empty_patch_ids:
        instance_id_to_status[instance_id]['empty_generation'] = True
        output_md += f'- [{instance_id}]({_instance_id_to_log_path(instance_id)})\n'

    output_md += '\n## Incomplete Instances\n'
    for instance_id in timeout_ids:
        output_md += f'- [{instance_id}]({_instance_id_to_log_path(instance_id)})\n'

    with open(output_md_filepath, 'w') as f:
        f.write(output_md)

else:
    print(
        f'No report file found: Both {swebench_official_report_json} and {openhands_remote_report_jsonl} do not exist.'
    )
    exit()

<<<<<<< HEAD
=======
# Before backup and update, check if any changes would be made
needs_update = False
with open(args.input_file, 'r') as infile:
    for line in tqdm(infile, desc='Checking for changes'):
        data = json.loads(line)
        instance_id = data['instance_id']
        if instance_id in instance_id_to_status:
            current_report = data.get('report', {})
            new_report = instance_id_to_status[instance_id]
            if current_report != new_report:
                needs_update = True
                break

if not needs_update:
    print('No updates detected. Skipping file update.')
    exit()

>>>>>>> 85a760e5
# Backup and update the original file row by row
if os.path.exists(args.input_file + '.bak'):
    conf = input('Existing backup file found. Do you want to overwrite it? (y/n)')
    if conf != 'y':
        exit()
    os.remove(args.input_file + '.bak')

os.rename(args.input_file, args.input_file + '.bak')

# Process and write file row by row
with open(args.input_file + '.bak', 'r') as infile, open(
    args.input_file, 'w'
) as outfile:
    for line in tqdm(infile, desc='Updating output file'):
        data = json.loads(line)
        instance_id = data['instance_id']
        if instance_id in instance_id_to_status:
            data['report'] = instance_id_to_status[instance_id]
        outfile.write(json.dumps(data) + '\n')<|MERGE_RESOLUTION|>--- conflicted
+++ resolved
@@ -201,8 +201,6 @@
     )
     exit()
 
-<<<<<<< HEAD
-=======
 # Before backup and update, check if any changes would be made
 needs_update = False
 with open(args.input_file, 'r') as infile:
@@ -220,7 +218,6 @@
     print('No updates detected. Skipping file update.')
     exit()
 
->>>>>>> 85a760e5
 # Backup and update the original file row by row
 if os.path.exists(args.input_file + '.bak'):
     conf = input('Existing backup file found. Do you want to overwrite it? (y/n)')
