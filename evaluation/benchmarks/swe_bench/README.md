--- conflicted
+++ resolved
@@ -2,11 +2,9 @@
 
 This folder contains the evaluation harness that we built on top of the original [SWE-Bench benchmark](https://www.swebench.com/) ([paper](https://arxiv.org/abs/2310.06770)).
 
-<<<<<<< HEAD
 **UPDATE (4/8/2025): We now support running SWT-Bench using the same evaluation harness here. For more details, checkout [this README](./SWT-Bench.md).**
-=======
+
 **UPDATE (03/27/2025): We now support SWE-Bench multimodal evaluation! Simply use "princeton-nlp/SWE-bench_Multimodal" as the dataset name in the `run_infer.sh` script to evaluate on multimodal instances.**
->>>>>>> 22cf5144
 
 **UPDATE (2/18/2025): We now support running SWE-Gym using the same evaluation harness here. For more details, checkout [this README](./SWE-Gym.md).**
 
