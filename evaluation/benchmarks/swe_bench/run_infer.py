--- conflicted
+++ resolved
@@ -141,31 +141,7 @@
         run_as_openhands=False,
         max_iterations=metadata.max_iterations,
         runtime=os.environ.get('RUNTIME', 'docker'),
-<<<<<<< HEAD
-        modal_api_token_id=os.environ.get('MODAL_API_TOKEN_ID', None),
-        modal_api_token_secret=os.environ.get('MODAL_API_TOKEN_SECRET', None),
-        sandbox=SandboxConfig(
-            base_container_image=base_container_image,
-            enable_auto_lint=True,
-            use_host_network=False,
-            # large enough timeout, since some testcases take very long to run
-            timeout=300,
-            # Add platform to the sandbox config to solve issue 4401
-            platform='linux/amd64',
-            api_key=os.environ.get('ALLHANDS_API_KEY', None),
-            remote_runtime_api_url=os.environ.get('SANDBOX_REMOTE_RUNTIME_API_URL'),
-            keep_runtime_alive=False,
-            remote_runtime_init_timeout=3600,
-            remote_runtime_api_timeout=120,
-            remote_runtime_resource_factor=get_instance_resource_factor(
-                dataset_name=metadata.dataset,
-                instance_id=instance['instance_id'],
-            ),
-            remote_runtime_enable_retries=True,
-        ),
-=======
         sandbox=sandbox_config,
->>>>>>> df8bbc2b
         # do not mount workspace
         workspace_base=None,
         workspace_mount_path=None,
