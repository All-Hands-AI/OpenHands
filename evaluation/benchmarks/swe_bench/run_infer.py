--- conflicted
+++ resolved
@@ -243,11 +243,7 @@
         assert_and_raise(obs.exit_code == 0, f'Failed to source ~/.bashrc: {str(obs)}')
 
         action = CmdRunAction(command='source /swe_util/instance_swe_entry.sh')
-<<<<<<< HEAD
-        action.timeout = 600
-=======
         action.set_hard_timeout(3600)
->>>>>>> 0bed1775
         logger.info(action, extra={'msg_type': 'ACTION'})
         obs = runtime.run_action(action)
         logger.info(obs, extra={'msg_type': 'OBSERVATION'})
@@ -359,11 +355,7 @@
         action = CmdRunAction(
             command=f'git diff --no-color --cached {instance["base_commit"]}'
         )
-<<<<<<< HEAD
-        action.timeout = max(300 + 100 * n_retries, 600)
-=======
-        action.set_hard_timeout(600 + 100 * n_retries)
->>>>>>> 0bed1775
+        action.set_hard_timeout(max(300 + 100 * n_retries, 600))
         logger.info(action, extra={'msg_type': 'ACTION'})
         obs = runtime.run_action(action)
         logger.info(obs, extra={'msg_type': 'OBSERVATION'})
