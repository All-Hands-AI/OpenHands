--- conflicted
+++ resolved
@@ -74,9 +74,6 @@
 
 def get_instruction(instance: pd.Series, metadata: EvalMetadata) -> MessageAction:
     workspace_dir_name = _get_swebench_workspace_dir_name(instance)
-<<<<<<< HEAD
-    if ('claude') in metadata.llm_config.model:
-=======
     mode = metadata.details['mode']
     if mode.startswith('swt'):
         test_instructions = (
@@ -106,8 +103,8 @@
 {test_instructions}Your thinking should be thorough and so it's fine if it's very long.
 """
     else:
->>>>>>> b5d7e428
-        instruction = f"""
+        if ('claude') in metadata.llm_config.model:
+            instruction = f"""
 <uploaded_files>
 /workspace/{workspace_dir_name}
 </uploaded_files>
@@ -174,8 +171,8 @@
 
 Be thorough in your exploration, testing, and reasoning. It's fine if your thinking process is lengthy - quality and completeness are more important than brevity.
 """
-    else:
-        instruction = f"""
+        else:
+            instruction = f"""
 # Task: Fix Issue in Python Repository
 
 ## Repository Context
