import asyncio
import json
import os
import tempfile
from typing import Any

import pandas as pd
import toml
from datasets import load_dataset

import openhands.agenthub
from evaluation.benchmarks.swe_bench.resource.mapping import (
    get_instance_resource_factor,
)
from evaluation.utils.shared import (
    EvalException,
    EvalMetadata,
    EvalOutput,
    assert_and_raise,
    codeact_user_response,
    get_metrics,
    is_fatal_evaluation_error,
    make_metadata,
    prepare_dataset,
    reset_logger_for_multiprocessing,
    run_evaluation,
    update_llm_config_for_completions_logging,
)
from openhands.controller.state.state import State
from openhands.core.config import (
    AgentConfig,
    AppConfig,
    SandboxConfig,
    get_llm_config_arg,
    get_parser,
)
from openhands.core.logger import openhands_logger as logger
from openhands.core.main import create_runtime, run_controller
from openhands.events.action import CmdRunAction, MessageAction
from openhands.events.observation import CmdOutputObservation, ErrorObservation
from openhands.events.serialization.event import event_to_dict
from openhands.runtime.base import Runtime
from openhands.utils.async_utils import call_async_from_sync
from openhands.utils.shutdown_listener import sleep_if_should_continue

USE_HINT_TEXT = os.environ.get('USE_HINT_TEXT', 'false').lower() == 'true'
USE_INSTANCE_IMAGE = os.environ.get('USE_INSTANCE_IMAGE', 'true').lower() == 'true'
RUN_WITH_BROWSING = os.environ.get('RUN_WITH_BROWSING', 'false').lower() == 'true'


AGENT_CLS_TO_FAKE_USER_RESPONSE_FN = {
    'CodeActAgent': codeact_user_response,
}


def _get_swebench_workspace_dir_name(instance: pd.Series) -> str:
    return f'{instance.repo}__{instance.version}'.replace('/', '__')


def get_instruction(instance: pd.Series, metadata: EvalMetadata):
    workspace_dir_name = _get_swebench_workspace_dir_name(instance)
    # Prepare instruction

    # Instruction based on Anthropic's official trajectory
    # https://github.com/eschluntz/swe-bench-experiments/tree/main/evaluation/verified/20241022_tools_claude-3-5-sonnet-updated/trajs
    instruction = (
        '<uploaded_files>\n'
        f'/workspace/{workspace_dir_name}\n'
        '</uploaded_files>\n'
        f"I've uploaded a python code repository in the directory {workspace_dir_name}. Consider the following issue description:\n\n"
        f'<issue_description>\n'
        f'{instance.problem_statement}\n'
        '</issue_description>\n\n'
        'Can you help me implement the necessary changes to the repository so that the requirements specified in the <issue_description> are met?\n'
        "I've already taken care of all changes to any of the test files described in the <pr_description>. This means you DON'T have to modify the testing logic or any of the tests in any way!\n"
        'Your task is to make the minimal changes to non-tests files in the /workspace directory to ensure the <pr_description> is satisfied.\n'
        'Follow these steps to resolve the issue:\n'
        '1. As a first step, it might be a good idea to explore the repo to familiarize yourself with its structure.\n'
        '2. Create a script to reproduce the error and execute it with `python <filename.py>` using the BashTool, to confirm the error\n'
        '3. Edit the sourcecode of the repo to resolve the issue\n'
        '4. Rerun your reproduce script and confirm that the error is fixed!\n'
        '5. Think about edgecases and make sure your fix handles them as well\n'
        "Your thinking should be thorough and so it's fine if it's very long.\n"
    )

    if RUN_WITH_BROWSING:
        instruction += (
            '<IMPORTANT!>\n'
            'You SHOULD NEVER attempt to browse the web. '
            '</IMPORTANT!>\n'
        )
    return instruction


# TODO: migrate all swe-bench docker to ghcr.io/openhands
DOCKER_IMAGE_PREFIX = os.environ.get('EVAL_DOCKER_IMAGE_PREFIX', 'docker.io/xingyaoww/')
logger.info(f'Using docker image prefix: {DOCKER_IMAGE_PREFIX}')


def get_instance_docker_image(instance_id: str) -> str:
    image_name = 'sweb.eval.x86_64.' + instance_id
    image_name = image_name.replace(
        '__', '_s_'
    )  # to comply with docker image naming convention
    return (DOCKER_IMAGE_PREFIX.rstrip('/') + '/' + image_name).lower()


def get_config(
    instance: pd.Series,
    metadata: EvalMetadata,
) -> AppConfig:
    SWE_BENCH_CONTAINER_IMAGE = 'ghcr.io/opendevin/eval-swe-bench:full-v1.2.1'
    if USE_INSTANCE_IMAGE:
        # We use a different instance image for the each instance of swe-bench eval
        base_container_image = get_instance_docker_image(instance['instance_id'])
        logger.info(
            f'Using instance container image: {base_container_image}. '
            f'Please make sure this image exists. '
            f'Submit an issue on https://github.com/All-Hands-AI/OpenHands if you run into any issues.'
        )
    else:
        base_container_image = SWE_BENCH_CONTAINER_IMAGE
        logger.info(f'Using swe-bench container image: {base_container_image}')

    config = AppConfig(
        default_agent=metadata.agent_class,
        run_as_openhands=False,
        max_iterations=metadata.max_iterations,
        runtime=os.environ.get('RUNTIME', 'docker'),
        sandbox=SandboxConfig(
            base_container_image=base_container_image,
            enable_auto_lint=True,
            use_host_network=False,
            # large enough timeout, since some testcases take very long to run
            timeout=300,
            # Add platform to the sandbox config to solve issue 4401
            platform='linux/amd64',
            api_key=os.environ.get('ALLHANDS_API_KEY', None),
            remote_runtime_api_url=os.environ.get('SANDBOX_REMOTE_RUNTIME_API_URL'),
            keep_runtime_alive=False,
            remote_runtime_init_timeout=3600,
            remote_runtime_api_timeout=120,
            remote_runtime_resource_factor=get_instance_resource_factor(
                dataset_name=metadata.dataset,
                instance_id=instance['instance_id'],
            ),
            remote_runtime_enable_retries=True,
        ),
        # do not mount workspace
        workspace_base=None,
        workspace_mount_path=None,
    )
    config.set_llm_config(
        update_llm_config_for_completions_logging(
            metadata.llm_config, metadata.eval_output_dir, instance['instance_id']
        )
    )
    agent_config = AgentConfig(
        codeact_enable_jupyter=False,
        codeact_enable_browsing=RUN_WITH_BROWSING,
        codeact_enable_llm_editor=False,
        condenser=metadata.condenser_config,
<<<<<<< HEAD
        # enable_plan_routing=True,
=======
        enable_prompt_extensions=False,
>>>>>>> 7151f753
    )
    config.set_agent_config(agent_config)
    return config


def initialize_runtime(
    runtime: Runtime,
    instance: pd.Series,  # this argument is not required
):
    """Initialize the runtime for the agent.

    This function is called before the runtime is used to run the agent.
    """
    logger.info('-' * 30)
    logger.info('BEGIN Runtime Initialization Fn')
    logger.info('-' * 30)
    workspace_dir_name = _get_swebench_workspace_dir_name(instance)
    obs: CmdOutputObservation

    # Set instance id
    action = CmdRunAction(
        command=f"""echo 'export SWE_INSTANCE_ID={instance['instance_id']}' >> ~/.bashrc && echo 'export PIP_CACHE_DIR=~/.cache/pip' >> ~/.bashrc && echo "alias git='git --no-pager'" >> ~/.bashrc"""
    )
    action.set_hard_timeout(600)
    logger.info(action, extra={'msg_type': 'ACTION'})
    obs = runtime.run_action(action)
    logger.info(obs, extra={'msg_type': 'OBSERVATION'})
    assert_and_raise(
        obs.exit_code == 0, f'Failed to export SWE_INSTANCE_ID: {str(obs)}'
    )

    action = CmdRunAction(command="""export USER=$(whoami); echo USER=${USER} """)
    action.set_hard_timeout(600)
    logger.info(action, extra={'msg_type': 'ACTION'})
    obs = runtime.run_action(action)
    logger.info(obs, extra={'msg_type': 'OBSERVATION'})
    assert_and_raise(obs.exit_code == 0, f'Failed to export USER: {str(obs)}')

    if USE_INSTANCE_IMAGE:
        # inject the init script
        script_dir = os.path.dirname(__file__)

        # inject the instance info
        action = CmdRunAction(command='mkdir -p /swe_util/eval_data/instances')
        action.set_hard_timeout(600)
        logger.info(action, extra={'msg_type': 'ACTION'})
        obs = runtime.run_action(action)
        logger.info(obs, extra={'msg_type': 'OBSERVATION'})
        assert_and_raise(
            obs.exit_code == 0,
            f'Failed to create /swe_util/eval_data/instances: {str(obs)}',
        )

        swe_instance_json_name = 'swe-bench-instance.json'
        with tempfile.TemporaryDirectory() as temp_dir:
            # Construct the full path for the desired file name within the temporary directory
            temp_file_path = os.path.join(temp_dir, swe_instance_json_name)
            # Write to the file with the desired name within the temporary directory
            with open(temp_file_path, 'w') as f:
                if not isinstance(instance, dict):
                    json.dump([instance.to_dict()], f)
                else:
                    json.dump([instance], f)

            # Copy the file to the desired location
            runtime.copy_to(temp_file_path, '/swe_util/eval_data/instances/')

        # inject the instance swe entry
        runtime.copy_to(
            str(os.path.join(script_dir, 'scripts/setup/instance_swe_entry.sh')),
            '/swe_util/',
        )
        action = CmdRunAction(command='cat ~/.bashrc')
        action.set_hard_timeout(600)
        logger.info(action, extra={'msg_type': 'ACTION'})
        obs = runtime.run_action(action)
        logger.info(obs, extra={'msg_type': 'OBSERVATION'})
        assert_and_raise(obs.exit_code == 0, f'Failed to cat ~/.bashrc: {str(obs)}')

        action = CmdRunAction(command='source ~/.bashrc')
        action.set_hard_timeout(600)
        logger.info(action, extra={'msg_type': 'ACTION'})
        obs = runtime.run_action(action)
        logger.info(obs, extra={'msg_type': 'OBSERVATION'})
        if isinstance(obs, ErrorObservation):
            logger.error(f'Failed to source ~/.bashrc: {str(obs)}')
        assert_and_raise(obs.exit_code == 0, f'Failed to source ~/.bashrc: {str(obs)}')

        action = CmdRunAction(command='source /swe_util/instance_swe_entry.sh')
        action.set_hard_timeout(600)
        logger.info(action, extra={'msg_type': 'ACTION'})
        obs = runtime.run_action(action)
        logger.info(obs, extra={'msg_type': 'OBSERVATION'})
        assert_and_raise(
            obs.exit_code == 0,
            f'Failed to source /swe_util/instance_swe_entry.sh: {str(obs)}',
        )
    else:
        action = CmdRunAction(command='source /swe_util/swe_entry.sh')
        action.set_hard_timeout(1800)
        logger.info(action, extra={'msg_type': 'ACTION'})
        obs = runtime.run_action(action)
        logger.info(obs, extra={'msg_type': 'OBSERVATION'})
        assert_and_raise(
            obs.exit_code == 0,
            f'Failed to source /swe_util/swe_entry.sh: {str(obs)}',
        )

    action = CmdRunAction(command=f'cd /workspace/{workspace_dir_name}')
    action.set_hard_timeout(600)
    logger.info(action, extra={'msg_type': 'ACTION'})
    obs = runtime.run_action(action)
    logger.info(obs, extra={'msg_type': 'OBSERVATION'})
    assert_and_raise(
        obs.exit_code == 0,
        f'Failed to cd to /workspace/{workspace_dir_name}: {str(obs)}',
    )

    action = CmdRunAction(command='git reset --hard')
    action.set_hard_timeout(600)
    logger.info(action, extra={'msg_type': 'ACTION'})
    obs = runtime.run_action(action)
    logger.info(obs, extra={'msg_type': 'OBSERVATION'})
    assert_and_raise(obs.exit_code == 0, f'Failed to git reset --hard: {str(obs)}')

    action = CmdRunAction(
        command='for remote_name in $(git remote); do git remote remove "${remote_name}"; done'
    )
    action.set_hard_timeout(600)
    logger.info(action, extra={'msg_type': 'ACTION'})
    obs = runtime.run_action(action)
    logger.info(obs, extra={'msg_type': 'OBSERVATION'})
    assert_and_raise(obs.exit_code == 0, f'Failed to remove git remotes: {str(obs)}')

    action = CmdRunAction(command='which python')
    action.set_hard_timeout(600)
    logger.info(action, extra={'msg_type': 'ACTION'})
    obs = runtime.run_action(action)
    logger.info(obs, extra={'msg_type': 'OBSERVATION'})
    assert_and_raise(
        obs.exit_code == 0 and 'testbed' in obs.content,
        f'Expected to find python interpreter from testbed, but got: {str(obs)}',
    )

    logger.info('-' * 30)
    logger.info('END Runtime Initialization Fn')
    logger.info('-' * 30)


def complete_runtime(
    runtime: Runtime,
    instance: pd.Series,  # this argument is not required, but it is used to get the workspace_dir_name
) -> dict[str, Any]:
    """Complete the runtime for the agent.

    This function is called before the runtime is used to run the agent.
    If you need to do something in the sandbox to get the correctness metric after
    the agent has run, modify this function.
    """
    logger.info('-' * 30)
    logger.info('BEGIN Runtime Completion Fn')
    logger.info('-' * 30)
    obs: CmdOutputObservation
    workspace_dir_name = _get_swebench_workspace_dir_name(instance)

    action = CmdRunAction(command=f'cd /workspace/{workspace_dir_name}')
    action.set_hard_timeout(600)
    logger.info(action, extra={'msg_type': 'ACTION'})
    obs = runtime.run_action(action)
    logger.info(obs, extra={'msg_type': 'OBSERVATION'})
    assert_and_raise(
        isinstance(obs, CmdOutputObservation) and obs.exit_code == 0,
        f'Failed to cd to /workspace/{workspace_dir_name}: {str(obs)}',
    )

    action = CmdRunAction(command='git config --global core.pager ""')
    action.set_hard_timeout(600)
    logger.info(action, extra={'msg_type': 'ACTION'})
    obs = runtime.run_action(action)
    logger.info(obs, extra={'msg_type': 'OBSERVATION'})
    assert_and_raise(
        isinstance(obs, CmdOutputObservation) and obs.exit_code == 0,
        f'Failed to git config --global core.pager "": {str(obs)}',
    )

    action = CmdRunAction(command='git add -A')
    action.set_hard_timeout(600)
    logger.info(action, extra={'msg_type': 'ACTION'})
    obs = runtime.run_action(action)
    logger.info(obs, extra={'msg_type': 'OBSERVATION'})
    assert_and_raise(
        isinstance(obs, CmdOutputObservation) and obs.exit_code == 0,
        f'Failed to git add -A: {str(obs)}',
    )

    n_retries = 0
    git_patch = None
    while n_retries < 5:
        action = CmdRunAction(
            command=f'git diff --no-color --cached {instance["base_commit"]}'
        )
        action.set_hard_timeout(max(300 + 100 * n_retries, 600))
        logger.info(action, extra={'msg_type': 'ACTION'})
        obs = runtime.run_action(action)
        logger.info(obs, extra={'msg_type': 'OBSERVATION'})
        n_retries += 1
        if isinstance(obs, CmdOutputObservation):
            if obs.exit_code == 0:
                git_patch = obs.content.strip()
                break
            else:
                logger.info('Failed to get git diff, retrying...')
                sleep_if_should_continue(10)
        elif isinstance(obs, ErrorObservation):
            logger.error(f'Error occurred: {obs.content}. Retrying...')
            sleep_if_should_continue(10)
        else:
            assert_and_raise(False, f'Unexpected observation type: {str(obs)}')

    assert_and_raise(git_patch is not None, 'Failed to get git diff (None)')

    logger.info('-' * 30)
    logger.info('END Runtime Completion Fn')
    logger.info('-' * 30)
    return {'git_patch': git_patch}


def process_instance(
    instance: pd.Series,
    metadata: EvalMetadata,
    reset_logger: bool = True,
    runtime_failure_count: int = 0,
) -> EvalOutput:
    config = get_config(instance, metadata)

    # Setup the logger properly, so you can run multi-processing to parallelize the evaluation
    if reset_logger:
        log_dir = os.path.join(metadata.eval_output_dir, 'infer_logs')
        reset_logger_for_multiprocessing(logger, instance.instance_id, log_dir)
    else:
        logger.info(f'Starting evaluation for instance {instance.instance_id}.')

    # Increase resource_factor with increasing attempt_id
    if runtime_failure_count > 0:
        config.sandbox.remote_runtime_resource_factor = min(
            config.sandbox.remote_runtime_resource_factor * (2**runtime_failure_count),
            8,
        )
        logger.warning(
            f'This is the {runtime_failure_count + 1}th attempt for instance {instance.instance_id}, setting resource factor to {config.sandbox.remote_runtime_resource_factor}'
        )
    runtime = create_runtime(config)
    call_async_from_sync(runtime.connect)

    try:
        initialize_runtime(runtime, instance)

        instruction = get_instruction(instance, metadata)

        # Here's how you can run the agent (similar to the `main` function) and get the final task state
        state: State | None = asyncio.run(
            run_controller(
                config=config,
                initial_user_action=MessageAction(content=instruction),
                runtime=runtime,
                fake_user_response_fn=AGENT_CLS_TO_FAKE_USER_RESPONSE_FN[
                    metadata.agent_class
                ],
            )
        )

        # if fatal error, throw EvalError to trigger re-run
        if is_fatal_evaluation_error(state.last_error):
            raise EvalException('Fatal error detected: ' + state.last_error)

        # ======= THIS IS SWE-Bench specific =======
        # Get git patch
        return_val = complete_runtime(runtime, instance)
        git_patch = return_val['git_patch']
        logger.info(
            f'Got git diff for instance {instance.instance_id}:\n--------\n{git_patch}\n--------'
        )
    finally:
        runtime.close()
    # ==========================================

    # ======= Attempt to evaluate the agent's edits =======
    # we use eval_infer.sh to evaluate the agent's edits, not here
    # because the agent may alter the environment / testcases
    test_result = {
        'git_patch': git_patch,
    }

    # If you are working on some simpler benchmark that only evaluates the final model output (e.g., in a MessageAction)
    # You can simply get the LAST `MessageAction` from the returned `state.history` and parse it for evaluation.
    if state is None:
        raise ValueError('State should not be None.')

    # NOTE: this is NO LONGER the event stream, but an agent history that includes delegate agent's events
    histories = [event_to_dict(event) for event in state.history]
    metrics = get_metrics(state)

    # Save the output
    output = EvalOutput(
        instance_id=instance.instance_id,
        instruction=instruction,
        instance=instance.to_dict(),  # SWE Bench specific
        test_result=test_result,
        metadata=metadata,
        history=histories,
        metrics=metrics,
        error=state.last_error if state and state.last_error else None,
    )
    return output


def filter_dataset(dataset: pd.DataFrame, filter_column: str) -> pd.DataFrame:
    file_path = os.path.join(os.path.dirname(os.path.abspath(__file__)), 'config.toml')
    if os.path.exists(file_path):
        with open(file_path, 'r') as file:
            data = toml.load(file)
            if 'selected_ids' in data:
                selected_ids = data['selected_ids']
                logger.info(
                    f'Filtering {len(selected_ids)} tasks from "selected_ids"...'
                )
                subset = dataset[dataset[filter_column].isin(selected_ids)]
                logger.info(f'Retained {subset.shape[0]} tasks after filtering')
                return subset
    skip_ids = os.environ.get('SKIP_IDS', '').split(',')
    if len(skip_ids) > 0:
        logger.info(f'Filtering {len(skip_ids)} tasks from "SKIP_IDS"...')
        return dataset[~dataset[filter_column].isin(skip_ids)]
    return dataset


if __name__ == '__main__':
    parser = get_parser()
    parser.add_argument(
        '--dataset',
        type=str,
        default='princeton-nlp/SWE-bench',
        help='data set to evaluate on, either full-test or lite-test',
    )
    parser.add_argument(
        '--split',
        type=str,
        default='test',
        help='split to evaluate on',
    )
    args, _ = parser.parse_known_args()

    # NOTE: It is preferable to load datasets from huggingface datasets and perform post-processing
    # so we don't need to manage file uploading to OpenHands's repo
    dataset = load_dataset(args.dataset, split=args.split)
    swe_bench_tests = filter_dataset(dataset.to_pandas(), 'instance_id')
    logger.info(
        f'Loaded dataset {args.dataset} with split {args.split}: {len(swe_bench_tests)} tasks'
    )

    llm_config = None
    if args.llm_config:
        llm_config = get_llm_config_arg(args.llm_config)
        llm_config.log_completions = True
        # modify_params must be False for evaluation purpose, for reproducibility and accurancy of results
        llm_config.modify_params = False

    if llm_config is None:
        raise ValueError(f'Could not find LLM config: --llm_config {args.llm_config}')

    details = {}
    _agent_cls = openhands.agenthub.Agent.get_cls(args.agent_cls)

    dataset_descrption = (
        args.dataset.replace('/', '__') + '-' + args.split.replace('/', '__')
    )
    metadata = make_metadata(
        llm_config,
        dataset_descrption,
        args.agent_cls,
        args.max_iterations,
        args.eval_note,
        args.eval_output_dir,
        details=details,
    )

    output_file = os.path.join(metadata.eval_output_dir, 'output.jsonl')
    print(f'### OUTPUT FILE: {output_file} ###')
    instances = prepare_dataset(swe_bench_tests, output_file, args.eval_n_limit)

    if len(instances) > 0 and not isinstance(
        instances['PASS_TO_PASS'][instances['PASS_TO_PASS'].index[0]], str
    ):
        for col in ['PASS_TO_PASS', 'FAIL_TO_PASS']:
            instances[col] = instances[col].apply(lambda x: str(x))

    run_evaluation(
        instances,
        metadata,
        output_file,
        args.eval_num_workers,
        process_instance,
        timeout_seconds=120 * 60,  # 2 hour PER instance should be more than enough
        max_retries=5,
    )<|MERGE_RESOLUTION|>--- conflicted
+++ resolved
@@ -160,11 +160,8 @@
         codeact_enable_browsing=RUN_WITH_BROWSING,
         codeact_enable_llm_editor=False,
         condenser=metadata.condenser_config,
-<<<<<<< HEAD
+        enable_prompt_extensions=False,
         # enable_plan_routing=True,
-=======
-        enable_prompt_extensions=False,
->>>>>>> 7151f753
     )
     config.set_agent_config(agent_config)
     return config
