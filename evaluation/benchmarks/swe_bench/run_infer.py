--- conflicted
+++ resolved
@@ -60,11 +60,7 @@
     return f'{instance.repo}__{instance.version}'.replace('/', '__')
 
 
-<<<<<<< HEAD
-def get_instruction(instance: pd.Series, metadata: EvalMetadata, mode: Literal["swt", "swe", "swt-ci"]):
-=======
-def get_instruction(instance: pd.Series, metadata: EvalMetadata) -> MessageAction:
->>>>>>> 22cf5144
+def get_instruction(instance: pd.Series, metadata: EvalMetadata, mode: Literal["swt", "swe", "swt-ci"]) -> MessageAction:
     workspace_dir_name = _get_swebench_workspace_dir_name(instance)
     if mode.startswith('swt'):
         test_instructions = f"The following command can be used to run the tests: `{list(MAP_REPO_TO_TEST_FRAMEWORK_VERBOSE[instance.repo].values())[0]}`. Make sure they fail in the expected way.\n"
@@ -576,11 +572,7 @@
     try:
         initialize_runtime(runtime, instance, mode)
 
-<<<<<<< HEAD
-        instruction = get_instruction(instance, metadata, mode)
-=======
-        message_action = get_instruction(instance, metadata)
->>>>>>> 22cf5144
+        message_action = get_instruction(instance, metadata, mode)
 
         # Here's how you can run the agent (similar to the `main` function) and get the final task state
         state: State | None = asyncio.run(
