--- conflicted
+++ resolved
@@ -142,14 +142,10 @@
             remote_runtime_api_url=os.environ.get('SANDBOX_REMOTE_RUNTIME_API_URL'),
             keep_runtime_alive=False,
             remote_runtime_init_timeout=3600,
-<<<<<<< HEAD
-            remote_runtime_resource_factor=int(DEFAULT_RUNTIME_RESOURCE_FACTOR),
-=======
             remote_runtime_resource_factor=get_instance_resource_factor(
                 dataset_name=metadata.dataset,
                 instance_id=instance['instance_id'],
             ),
->>>>>>> 85a760e5
         ),
         # do not mount workspace
         workspace_base=None,
@@ -366,11 +362,7 @@
         action = CmdRunAction(
             command=f'git diff --no-color --cached {instance["base_commit"]}'
         )
-<<<<<<< HEAD
         action.set_hard_timeout(max(300 + 100 * n_retries, 600))
-=======
-        action.timeout = max(300 + 100 * n_retries, 600)
->>>>>>> 85a760e5
         logger.info(action, extra={'msg_type': 'ACTION'})
         obs = runtime.run_action(action)
         logger.info(obs, extra={'msg_type': 'OBSERVATION'})
