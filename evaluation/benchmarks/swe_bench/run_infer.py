--- conflicted
+++ resolved
@@ -114,7 +114,6 @@
 """
 
     if RUN_WITH_BROWSING:
-<<<<<<< HEAD
         instruction += (
             '<IMPORTANT!>\n'
             'You SHOULD NEVER attempt to browse the web. '
@@ -129,13 +128,6 @@
         image_urls = assets['problem_statement']
         return MessageAction(content=instruction, image_urls=image_urls)
     return MessageAction(content=instruction)
-=======
-        instruction += """
-<IMPORTANT!>
-You SHOULD NEVER attempt to browse the web.
-</IMPORTANT!>
-"""
-    return instruction
 
 
 # TODO: migrate all swe-bench docker to ghcr.io/openhands
@@ -143,15 +135,6 @@
     'EVAL_DOCKER_IMAGE_PREFIX', 'docker.io/xingyaoww/'
 )
 logger.info(f'Default docker image prefix: {DEFAULT_DOCKER_IMAGE_PREFIX}')
->>>>>>> e707be42
-
-
-# TODO: migrate all swe-bench docker to ghcr.io/openhands
-DOCKER_IMAGE_PREFIX = os.environ.get('EVAL_DOCKER_IMAGE_PREFIX', None)
-if DOCKER_IMAGE_PREFIX:
-    logger.info(f'Using set image prefix: {DOCKER_IMAGE_PREFIX}')
-else:
-    logger.info('No image prefix set, using default image prefix from swebench/')
 
 
 def get_instance_docker_image(
@@ -173,32 +156,18 @@
         image_name = image_name.replace(
             '__', '_s_'
         )  # to comply with docker image naming convention
-<<<<<<< HEAD
-        prefix = (
-            DOCKER_IMAGE_PREFIX.rstrip('/')
-            if DOCKER_IMAGE_PREFIX
-            else 'docker.io/xingyaoww'
-        )
-        return (prefix + '/' + image_name).lower()
-=======
-    return (docker_image_prefix.rstrip('/') + '/' + image_name).lower()
->>>>>>> e707be42
+        return (docker_image_prefix.rstrip('/') + '/' + image_name).lower()
 
 
 def get_config(
     instance: pd.Series,
     metadata: EvalMetadata,
 ) -> AppConfig:
-<<<<<<< HEAD
-    # We don't use SWE-Bench official image for SWE-Gym
-    use_swebench_official_image = bool('swe-bench' in metadata.dataset.lower())
-=======
     # We use a different instance image for the each instance of swe-bench eval
-    use_official_image = bool(
+    use_swebench_official_image = bool(
         ('verified' in metadata.dataset.lower() or 'lite' in metadata.dataset.lower())
         and 'swe-gym' not in metadata.dataset.lower()
     )
->>>>>>> e707be42
     base_container_image = get_instance_docker_image(
         instance['instance_id'],
         swebench_official_image=use_swebench_official_image,
