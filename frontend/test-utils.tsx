// See https://redux.js.org/usage/writing-tests#setting-up-a-reusable-test-render-function for more information

import React, { PropsWithChildren } from "react";
import { Provider } from "react-redux";
import * as router from "react-router";
import { configureStore } from "@reduxjs/toolkit";
// eslint-disable-next-line import/no-extraneous-dependencies
import { RenderOptions, render } from "@testing-library/react";
import { QueryClient, QueryClientProvider } from "@tanstack/react-query";
import { I18nextProvider } from "react-i18next";
import i18n from "i18next";
import { initReactI18next } from "react-i18next";
import { AppStore, RootState, rootReducer } from "./src/store";
import { vi } from "vitest";
import { AuthProvider } from "#/context/auth-context";
import { UserPrefsProvider } from "#/context/user-prefs-context";
import { ConversationProvider } from "#/context/conversation-context";

// Mock useParams before importing components
vi.mock("react-router", async () => {
  const actual = await vi.importActual("react-router");
  return {
    ...actual as object,
    useParams: () => ({ conversationId: "test-conversation-id" }),
  };
});

// Initialize i18n for tests
i18n
  .use(initReactI18next)
  .init({
    lng: "en",
    fallbackLng: "en",
    ns: ["translation"],
    defaultNS: "translation",
    resources: {
      en: {
        translation: {},
      },
    },
    interpolation: {
      escapeValue: false,
    },
  });

const setupStore = (preloadedState?: Partial<RootState>): AppStore =>
  configureStore({
    reducer: rootReducer,
    preloadedState,
  });

// This type interface extends the default options for render from RTL, as well
// as allows the user to specify other things such as initialState, store.
interface ExtendedRenderOptions extends Omit<RenderOptions, "queries"> {
  preloadedState?: Partial<RootState>;
  store?: AppStore;
}

// Export our own customized renderWithProviders function that creates a new Redux store and renders a <Provider>
// Note that this creates a separate Redux store instance for every test, rather than reusing the same store instance and resetting its state
export function renderWithProviders(
  ui: React.ReactElement,
  {
    preloadedState = {},
    // Automatically create a store instance if no store was passed in
    store = setupStore(preloadedState),
    ...renderOptions
  }: ExtendedRenderOptions = {},
) {
  function Wrapper({ children }: PropsWithChildren<object>): JSX.Element {
    return (
      <Provider store={store}>
        <UserPrefsProvider>
          <AuthProvider>
            <QueryClientProvider client={new QueryClient()}>
<<<<<<< HEAD
              <ConversationProvider>
                {children}
              </ConversationProvider>
=======
              <I18nextProvider i18n={i18n}>
                {children}
              </I18nextProvider>
>>>>>>> 8ae2fb63
            </QueryClientProvider>
          </AuthProvider>
        </UserPrefsProvider>
      </Provider>
    );
  }
  return { store, ...render(ui, { wrapper: Wrapper, ...renderOptions }) };
}<|MERGE_RESOLUTION|>--- conflicted
+++ resolved
@@ -73,15 +73,11 @@
         <UserPrefsProvider>
           <AuthProvider>
             <QueryClientProvider client={new QueryClient()}>
-<<<<<<< HEAD
-              <ConversationProvider>
-                {children}
-              </ConversationProvider>
-=======
               <I18nextProvider i18n={i18n}>
-                {children}
+                <ConversationProvider>
+                  {children}
+                </ConversationProvider>
               </I18nextProvider>
->>>>>>> 8ae2fb63
             </QueryClientProvider>
           </AuthProvider>
         </UserPrefsProvider>
