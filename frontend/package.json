--- conflicted
+++ resolved
@@ -1,10 +1,6 @@
 {
   "name": "openhands-frontend",
-<<<<<<< HEAD
-  "version": "0.36.0",
-=======
   "version": "0.36.1",
->>>>>>> 4c1ae6fd
   "private": true,
   "type": "module",
   "engines": {
