--- conflicted
+++ resolved
@@ -78,15 +78,9 @@
     "@mswjs/socket.io-binding": "^0.1.1",
     "@playwright/test": "^1.49.1",
     "@react-router/dev": "^7.1.1",
-<<<<<<< HEAD
-    "@tailwindcss/typography": "^0.5.15",
-    "@tanstack/eslint-plugin-query": "^5.62.15",
-    "@testing-library/jest-dom": "^6.6.3",
-=======
     "@tailwindcss/typography": "^0.5.16",
     "@tanstack/eslint-plugin-query": "^5.62.16",
     "@testing-library/jest-dom": "^6.6.1",
->>>>>>> f31ccad4
     "@testing-library/react": "^16.1.0",
     "@testing-library/user-event": "^14.5.2",
     "@types/node": "^22.10.5",
@@ -109,13 +103,8 @@
     "eslint-plugin-prettier": "^5.2.1",
     "eslint-plugin-react": "^7.37.3",
     "eslint-plugin-react-hooks": "^4.6.2",
-<<<<<<< HEAD
-    "husky": "^9.1.7",
-    "jsdom": "^25.0.1",
-=======
     "husky": "^9.1.6",
     "jsdom": "^26.0.0",
->>>>>>> f31ccad4
     "lint-staged": "^15.3.0",
     "msw": "^2.6.6",
     "postcss": "^8.4.47",
