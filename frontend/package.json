--- conflicted
+++ resolved
@@ -38,14 +38,9 @@
     "remark-gfm": "^4.0.0",
     "sirv-cli": "^2.0.2",
     "tailwind-merge": "^2.5.2",
-<<<<<<< HEAD
-    "vite": "^5.4.7",
+    "vite": "^5.4.8",
     "web-vitals": "^3.5.2",
     "ws": "^8.18.0"
-=======
-    "vite": "^5.4.8",
-    "web-vitals": "^3.5.2"
->>>>>>> ef0b08a4
   },
   "scripts": {
     "dev": "npm run make-i18n && remix vite:dev",
