--- conflicted
+++ resolved
@@ -108,13 +108,8 @@
     "lint-staged": "^15.3.0",
     "msw": "^2.6.6",
     "postcss": "^8.4.47",
-<<<<<<< HEAD
-    "prettier": "^3.3.3",
-    "tailwindcss": "^3.4.14",
-=======
     "prettier": "^3.4.2",
     "tailwindcss": "^3.4.17",
->>>>>>> 0c58f469
     "typescript": "^5.7.2",
     "vite-plugin-svgr": "^4.2.0",
     "vite-tsconfig-paths": "^5.1.4",
