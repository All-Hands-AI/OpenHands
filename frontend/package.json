{
  "name": "openhands-frontend",
  "version": "0.9.3",
  "private": true,
  "type": "module",
  "engines": {
    "node": ">=20.0.0"
  },
  "dependencies": {
    "@monaco-editor/react": "^4.6.0",
    "@nextui-org/react": "^2.4.6",
    "@react-types/shared": "^3.24.1",
    "@reduxjs/toolkit": "^2.2.7",
    "@remix-run/node": "^2.11.2",
    "@remix-run/react": "^2.11.2",
    "@remix-run/serve": "^2.11.2",
    "@vitejs/plugin-react": "^4.3.1",
    "@xterm/addon-fit": "^0.10.0",
    "@xterm/xterm": "^5.4.0",
    "clsx": "^2.1.1",
    "eslint-config-airbnb-typescript": "^18.0.0",
    "i18next": "^23.15.1",
    "i18next-browser-languagedetector": "^8.0.0",
    "i18next-http-backend": "^2.6.1",
    "isbot": "^5.1.17",
    "jose": "^5.8.0",
    "monaco-editor": "^0.51.0",
    "react": "^18.3.1",
    "react-dom": "^18.3.1",
    "react-highlight": "^0.15.0",
    "react-hot-toast": "^2.4.1",
    "react-i18next": "^15.0.1",
    "react-icons": "^5.3.0",
    "react-markdown": "^9.0.1",
    "react-redux": "^9.1.2",
    "react-router-dom": "^6.26.1",
    "react-syntax-highlighter": "^15.5.0",
    "remark-gfm": "^4.0.0",
    "sirv-cli": "^2.0.2",
    "tailwind-merge": "^2.5.2",
<<<<<<< HEAD
    "vite": "^5.4.4",
    "web-vitals": "^3.5.2",
    "ws": "^8.18.0"
=======
    "vite": "^5.4.5",
    "web-vitals": "^3.5.2"
>>>>>>> 57390eb2
  },
  "scripts": {
    "dev": "npm run make-i18n && remix vite:dev",
    "build": "npm run make-i18n && tsc && remix vite:build",
    "start": "npx sirv-cli build/client/ --single",
    "test": "vitest run",
    "test:coverage": "npm run make-i18n && vitest run --coverage",
    "dev_wsl": "VITE_WATCH_USE_POLLING=true vite",
    "preview": "vite preview",
    "make-i18n": "node scripts/make-i18n-translations.cjs",
    "prelint": "npm run make-i18n",
    "lint": "eslint src --ext .ts,.tsx,.js && prettier --check src/**/*.{ts,tsx}",
    "lint:fix": "eslint src --ext .ts,.tsx,.js --fix && prettier --write src/**/*.{ts,tsx}",
    "prepare": "cd .. && husky frontend/.husky"
  },
  "husky": {
    "hooks": {
      "pre-commit": "npm run test && lint-staged"
    }
  },
  "lint-staged": {
    "src/**/*.{ts,tsx,js}": [
      "eslint --fix",
      "prettier --write"
    ]
  },
  "devDependencies": {
    "@remix-run/dev": "^2.11.2",
    "@remix-run/testing": "^2.11.2",
    "@tailwindcss/typography": "^0.5.15",
    "@testing-library/jest-dom": "^6.5.0",
    "@testing-library/react": "^16.0.1",
    "@testing-library/user-event": "^14.5.2",
    "@types/node": "^22.5.4",
    "@types/react": "^18.3.5",
    "@types/react-dom": "^18.3.0",
    "@types/react-highlight": "^0.12.8",
    "@types/react-syntax-highlighter": "^15.5.13",
    "@types/ws": "^8.5.12",
    "@typescript-eslint/eslint-plugin": "^7.18.0",
    "@typescript-eslint/parser": "^7.18.0",
    "@vitest/coverage-v8": "^1.6.0",
    "autoprefixer": "^10.4.20",
    "eslint": "^8.57.0",
    "eslint-config-airbnb": "^19.0.4",
    "eslint-config-airbnb-typescript": "^18.0.0",
    "eslint-config-prettier": "^9.1.0",
    "eslint-plugin-import": "^2.29.1",
    "eslint-plugin-jsx-a11y": "^6.9.0",
    "eslint-plugin-prettier": "^5.2.1",
    "eslint-plugin-react": "^7.35.0",
    "eslint-plugin-react-hooks": "^4.6.2",
    "husky": "^9.1.6",
    "jsdom": "^25.0.0",
    "lint-staged": "^15.2.10",
    "msw": "^2.3.0-ws.rc-7",
    "postcss": "^8.4.45",
    "prettier": "^3.3.3",
    "tailwindcss": "^3.4.11",
    "typescript": "^5.6.2",
    "vite-plugin-svgr": "^4.2.0",
    "vite-tsconfig-paths": "^5.0.1",
    "vitest": "^1.6.0"
  },
  "packageManager": "npm@10.5.0",
  "volta": {
    "node": "18.20.1"
  },
  "msw": {
    "workerDirectory": [
      "public"
    ]
  }
}<|MERGE_RESOLUTION|>--- conflicted
+++ resolved
@@ -38,14 +38,9 @@
     "remark-gfm": "^4.0.0",
     "sirv-cli": "^2.0.2",
     "tailwind-merge": "^2.5.2",
-<<<<<<< HEAD
-    "vite": "^5.4.4",
+    "vite": "^5.4.5",
     "web-vitals": "^3.5.2",
     "ws": "^8.18.0"
-=======
-    "vite": "^5.4.5",
-    "web-vitals": "^3.5.2"
->>>>>>> 57390eb2
   },
   "scripts": {
     "dev": "npm run make-i18n && remix vite:dev",
