{
<<<<<<< HEAD
    "name": "opendevin-frontend",
    "version": "0.1.0",
    "private": true,
    "type": "module",
    "engines": {
      "node": ">=14.8.0"
    },
    "dependencies": {
      "@monaco-editor/react": "^4.6.0",
      "@nextui-org/react": "^2.3.6",
      "@react-types/shared": "^3.23.0",
      "@reduxjs/toolkit": "^2.2.2",
      "@vitejs/plugin-react": "^4.2.1",
      "@xterm/addon-fit": "^0.10.0",
      "@xterm/xterm": "^5.4.0",
      "clsx": "^2.1.0",
      "eslint-config-airbnb-typescript": "^18.0.0",
      "framer-motion": "^11.0.24",
      "i18next": "^23.10.1",
      "i18next-browser-languagedetector": "^8.0.0",
      "i18next-http-backend": "^2.5.0",
      "jose": "^5.3.0",
      "monaco-editor": "^0.48.0",
      "react": "^18.2.0",
      "react-dom": "^18.2.0",
      "react-highlight": "^0.15.0",
      "react-hot-toast": "^2.4.1",
      "react-i18next": "^14.1.1",
      "react-icons": "^5.2.1",
      "react-markdown": "^9.0.1",
      "react-redux": "^9.1.2",
      "react-syntax-highlighter": "^15.5.0",
      "tailwind-merge": "^2.2.2",
      "vite": "^5.2.11",
      "web-vitals": "^3.5.2"
    },
    "scripts": {
      "start": "npm run make-i18n && vite",
      "build": "tsc && vite build",
      "test": "vitest run",
      "preview": "vite preview",
      "make-i18n": "node scripts/make-i18n-translations.cjs",
      "prelint": "npm run make-i18n",
      "lint": "eslint src --ext .ts,.tsx,.js && prettier --check src/**/*.{ts,tsx}",
      "lint:fix": "eslint src --ext .ts,.tsx,.js --fix && prettier --write src/**/*.{ts,tsx}",
      "prepare": "cd .. && husky install frontend/.husky"
    },
    "husky": {
      "hooks": {
        "pre-commit": "npm run test && lint-staged"
      }
    },
    "lint-staged": {
      "src/**/*.{ts,tsx,js}": [
        "eslint --fix",
        "prettier --write"
      ]
    },
    "devDependencies": {
      "@tailwindcss/typography": "^0.5.13",
      "@testing-library/jest-dom": "^6.4.5",
      "@testing-library/react": "^13.4.0",
      "@testing-library/user-event": "^13.5.0",
      "@types/node": "^18.0.0 ",
      "@types/react": "^18.2.66",
      "@types/react-dom": "^18.2.22",
      "@types/react-highlight": "^0.12.8",
      "@types/react-syntax-highlighter": "^15.5.11",
      "@typescript-eslint/eslint-plugin": "^7.9.0",
      "@typescript-eslint/parser": "^7.9.0",
      "autoprefixer": "^10.4.19",
      "eslint": "^8.57.0",
      "eslint-config-airbnb": "^19.0.4",
      "eslint-config-airbnb-typescript": "^18.0.0",
      "eslint-config-prettier": "^9.1.0",
      "eslint-plugin-import": "^2.29.1",
      "eslint-plugin-jsx-a11y": "^6.8.0",
      "eslint-plugin-prettier": "^5.1.3",
      "eslint-plugin-react": "^7.34.1",
      "eslint-plugin-react-hooks": "^4.6.0",
      "husky": "^8.0.0",
      "jsdom": "^24.0.0",
      "lint-staged": "^15.2.2",
      "postcss": "^8.4.38",
      "prettier": "^3.2.5",
      "tailwindcss": "^3.4.2",
      "typescript": "^5.4.3",
      "vite-tsconfig-paths": "^4.3.2",
      "vitest": "^1.6.0"
    },
    "packageManager": "npm@10.5.0",
    "volta": {
      "node": "18.20.1"
    }
  }
=======
  "name": "opendevin-frontend",
  "version": "0.1.0",
  "private": true,
  "type": "module",
  "engines": {
    "node": ">=14.8.0"
  },
  "dependencies": {
    "@monaco-editor/react": "^4.6.0",
    "@nextui-org/react": "^2.3.6",
    "@react-types/shared": "^3.23.0",
    "@reduxjs/toolkit": "^2.2.2",
    "@vitejs/plugin-react": "^4.2.1",
    "@xterm/addon-fit": "^0.10.0",
    "@xterm/xterm": "^5.4.0",
    "clsx": "^2.1.1",
    "eslint-config-airbnb-typescript": "^18.0.0",
    "framer-motion": "^11.2.5",
    "i18next": "^23.10.1",
    "i18next-browser-languagedetector": "^8.0.0",
    "i18next-http-backend": "^2.5.2",
    "jose": "^5.3.0",
    "monaco-editor": "^0.48.0",
    "react": "^18.3.1",
    "react-dom": "^18.2.0",
    "react-highlight": "^0.15.0",
    "react-hot-toast": "^2.4.1",
    "react-i18next": "^14.1.1",
    "react-icons": "^5.2.1",
    "react-markdown": "^9.0.1",
    "react-redux": "^9.1.2",
    "react-syntax-highlighter": "^15.5.0",
    "tailwind-merge": "^2.2.2",
    "vite": "^5.2.11",
    "web-vitals": "^3.5.2"
  },
  "scripts": {
    "start": "npm run make-i18n && vite",
    "build": "tsc && vite build",
    "test": "vitest run",
    "preview": "vite preview",
    "make-i18n": "node scripts/make-i18n-translations.cjs",
    "prelint": "npm run make-i18n",
    "lint": "eslint src --ext .ts,.tsx,.js && prettier --check src/**/*.{ts,tsx}",
    "lint:fix": "eslint src --ext .ts,.tsx,.js --fix && prettier --write src/**/*.{ts,tsx}",
    "prepare": "cd .. && husky install frontend/.husky"
  },
  "husky": {
    "hooks": {
      "pre-commit": "npm run test && lint-staged"
    }
  },
  "lint-staged": {
    "src/**/*.{ts,tsx,js}": [
      "eslint --fix",
      "prettier --write"
    ]
  },
  "devDependencies": {
    "@tailwindcss/typography": "^0.5.13",
    "@testing-library/jest-dom": "^6.4.5",
    "@testing-library/react": "^13.4.0",
    "@testing-library/user-event": "^13.5.0",
    "@types/node": "^18.0.0 ",
    "@types/react": "^18.3.2",
    "@types/react-dom": "^18.2.22",
    "@types/react-highlight": "^0.12.8",
    "@types/react-syntax-highlighter": "^15.5.11",
    "@typescript-eslint/eslint-plugin": "^7.10.0",
    "@typescript-eslint/parser": "^7.9.0",
    "autoprefixer": "^10.4.19",
    "eslint": "^8.57.0",
    "eslint-config-airbnb": "^19.0.4",
    "eslint-config-airbnb-typescript": "^18.0.0",
    "eslint-config-prettier": "^9.1.0",
    "eslint-plugin-import": "^2.29.1",
    "eslint-plugin-jsx-a11y": "^6.8.0",
    "eslint-plugin-prettier": "^5.1.3",
    "eslint-plugin-react": "^7.34.1",
    "eslint-plugin-react-hooks": "^4.6.0",
    "husky": "^8.0.0",
    "jsdom": "^24.0.0",
    "lint-staged": "^15.2.2",
    "postcss": "^8.4.38",
    "prettier": "^3.2.5",
    "tailwindcss": "^3.4.2",
    "typescript": "^5.4.3",
    "vite-tsconfig-paths": "^4.3.2",
    "vitest": "^1.6.0"
  },
  "packageManager": "npm@10.5.0",
  "volta": {
    "node": "18.20.1"
  }
}
>>>>>>> dd4ef678
<|MERGE_RESOLUTION|>--- conflicted
+++ resolved
@@ -1,101 +1,4 @@
 {
-<<<<<<< HEAD
-    "name": "opendevin-frontend",
-    "version": "0.1.0",
-    "private": true,
-    "type": "module",
-    "engines": {
-      "node": ">=14.8.0"
-    },
-    "dependencies": {
-      "@monaco-editor/react": "^4.6.0",
-      "@nextui-org/react": "^2.3.6",
-      "@react-types/shared": "^3.23.0",
-      "@reduxjs/toolkit": "^2.2.2",
-      "@vitejs/plugin-react": "^4.2.1",
-      "@xterm/addon-fit": "^0.10.0",
-      "@xterm/xterm": "^5.4.0",
-      "clsx": "^2.1.0",
-      "eslint-config-airbnb-typescript": "^18.0.0",
-      "framer-motion": "^11.0.24",
-      "i18next": "^23.10.1",
-      "i18next-browser-languagedetector": "^8.0.0",
-      "i18next-http-backend": "^2.5.0",
-      "jose": "^5.3.0",
-      "monaco-editor": "^0.48.0",
-      "react": "^18.2.0",
-      "react-dom": "^18.2.0",
-      "react-highlight": "^0.15.0",
-      "react-hot-toast": "^2.4.1",
-      "react-i18next": "^14.1.1",
-      "react-icons": "^5.2.1",
-      "react-markdown": "^9.0.1",
-      "react-redux": "^9.1.2",
-      "react-syntax-highlighter": "^15.5.0",
-      "tailwind-merge": "^2.2.2",
-      "vite": "^5.2.11",
-      "web-vitals": "^3.5.2"
-    },
-    "scripts": {
-      "start": "npm run make-i18n && vite",
-      "build": "tsc && vite build",
-      "test": "vitest run",
-      "preview": "vite preview",
-      "make-i18n": "node scripts/make-i18n-translations.cjs",
-      "prelint": "npm run make-i18n",
-      "lint": "eslint src --ext .ts,.tsx,.js && prettier --check src/**/*.{ts,tsx}",
-      "lint:fix": "eslint src --ext .ts,.tsx,.js --fix && prettier --write src/**/*.{ts,tsx}",
-      "prepare": "cd .. && husky install frontend/.husky"
-    },
-    "husky": {
-      "hooks": {
-        "pre-commit": "npm run test && lint-staged"
-      }
-    },
-    "lint-staged": {
-      "src/**/*.{ts,tsx,js}": [
-        "eslint --fix",
-        "prettier --write"
-      ]
-    },
-    "devDependencies": {
-      "@tailwindcss/typography": "^0.5.13",
-      "@testing-library/jest-dom": "^6.4.5",
-      "@testing-library/react": "^13.4.0",
-      "@testing-library/user-event": "^13.5.0",
-      "@types/node": "^18.0.0 ",
-      "@types/react": "^18.2.66",
-      "@types/react-dom": "^18.2.22",
-      "@types/react-highlight": "^0.12.8",
-      "@types/react-syntax-highlighter": "^15.5.11",
-      "@typescript-eslint/eslint-plugin": "^7.9.0",
-      "@typescript-eslint/parser": "^7.9.0",
-      "autoprefixer": "^10.4.19",
-      "eslint": "^8.57.0",
-      "eslint-config-airbnb": "^19.0.4",
-      "eslint-config-airbnb-typescript": "^18.0.0",
-      "eslint-config-prettier": "^9.1.0",
-      "eslint-plugin-import": "^2.29.1",
-      "eslint-plugin-jsx-a11y": "^6.8.0",
-      "eslint-plugin-prettier": "^5.1.3",
-      "eslint-plugin-react": "^7.34.1",
-      "eslint-plugin-react-hooks": "^4.6.0",
-      "husky": "^8.0.0",
-      "jsdom": "^24.0.0",
-      "lint-staged": "^15.2.2",
-      "postcss": "^8.4.38",
-      "prettier": "^3.2.5",
-      "tailwindcss": "^3.4.2",
-      "typescript": "^5.4.3",
-      "vite-tsconfig-paths": "^4.3.2",
-      "vitest": "^1.6.0"
-    },
-    "packageManager": "npm@10.5.0",
-    "volta": {
-      "node": "18.20.1"
-    }
-  }
-=======
   "name": "opendevin-frontend",
   "version": "0.1.0",
   "private": true,
@@ -189,6 +92,4 @@
   "packageManager": "npm@10.5.0",
   "volta": {
     "node": "18.20.1"
-  }
-}
->>>>>>> dd4ef678
+  }