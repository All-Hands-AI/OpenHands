--- conflicted
+++ resolved
@@ -1,10 +1,6 @@
 # i18n translation files make by script using `make build`
 public/locales/**/*
 src/i18n/declaration.ts
-<<<<<<< HEAD
-.vite
-=======
 .vite
 .vite
-.env
->>>>>>> 01f23e9e
+.env