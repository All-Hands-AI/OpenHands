import test, { expect, Page } from "@playwright/test";

const toggleConversationPanel = async (page: Page) => {
  const panel = page.getByTestId("conversation-panel");
  await page.waitForTimeout(1000); // Wait for state to stabilize
  const panelIsVisible = await panel.isVisible();

  if (!panelIsVisible) {
    const conversationPanelButton = page.getByTestId(
      "toggle-conversation-panel",
    );
    await conversationPanelButton.click();
  }

  return page.getByTestId("conversation-panel");
};

const selectConversationCard = async (page: Page, index: number) => {
  const panel = await toggleConversationPanel(page);

  // select a conversation
  const conversationItem = panel.getByTestId("conversation-card").nth(index);
  await conversationItem.click();

  // panel should close
  await expect(panel).not.toBeVisible();

  await page.waitForURL(`/conversations/${index + 1}`);
  expect(page.url()).toBe(`http://localhost:3001/conversations/${index + 1}`);
};

test.beforeEach(async ({ page }) => {
  await page.goto("/");
  await page.evaluate(() => {
<<<<<<< HEAD
    localStorage.setItem("analytics-consent", "true");
    localStorage.setItem("SETTINGS_VERSION", "5");
=======
    localStorage.setItem("FEATURE_MULTI_CONVERSATION_UI", "true");
>>>>>>> ae31a24c
  });
});

test("should only display the create new conversation button when in a conversation", async ({
  page,
}) => {
  const panel = page.getByTestId("conversation-panel");

  const newProjectButton = panel.getByTestId("new-conversation-button");
  await expect(newProjectButton).not.toBeVisible();

  await page.goto("/conversations/1");
  await expect(newProjectButton).toBeVisible();
});

test("redirect to /conversation with the session id as a path param when clicking on a conversation card", async ({
  page,
}) => {
  const panel = page.getByTestId("conversation-panel");

  // select a conversation
  const conversationItem = panel.getByTestId("conversation-card").first();
  await conversationItem.click();

  // panel should close
  expect(panel).not.toBeVisible();

  await page.waitForURL("/conversations/1");
  expect(page.url()).toBe("http://localhost:3001/conversations/1");
});

test("redirect to the home screen if the current session was deleted", async ({
  page,
}) => {
  await page.goto("/conversations/1");
  await page.waitForURL("/conversations/1");

  const panel = page.getByTestId("conversation-panel");
  const firstCard = panel.getByTestId("conversation-card").first();

  const ellipsisButton = firstCard.getByTestId("ellipsis-button");
  await ellipsisButton.click();

  const deleteButton = firstCard.getByTestId("delete-button");
  await deleteButton.click();

  // confirm modal
  const confirmButton = page.getByText("Confirm");
  await confirmButton.click();

  await page.waitForURL("/");
});

test("load relevant files in the file explorer", async ({ page }) => {
  await selectConversationCard(page, 0);

  // check if the file explorer has the correct files
  const fileExplorer = page.getByTestId("file-explorer");

  await expect(fileExplorer.getByText("file1.txt")).toBeVisible();
  await expect(fileExplorer.getByText("file2.txt")).toBeVisible();
  await expect(fileExplorer.getByText("file3.txt")).toBeVisible();

  await selectConversationCard(page, 2);

  // check if the file explorer has the correct files
  expect(fileExplorer.getByText("reboot_skynet.exe")).toBeVisible();
  expect(fileExplorer.getByText("target_list.txt")).toBeVisible();
  expect(fileExplorer.getByText("terminator_blueprint.txt")).toBeVisible();
});

test("should redirect to home screen if conversation deos not exist", async ({
  page,
}) => {
  await page.goto("/conversations/9999");
  await page.waitForURL("/");
});

test("display the conversation details during a conversation", async ({
  page,
}) => {
  const conversationPanelButton = page.getByTestId("toggle-conversation-panel");
  await expect(conversationPanelButton).toBeVisible();
  await conversationPanelButton.click();

  const panel = page.getByTestId("conversation-panel");

  // select a conversation
  const conversationItem = panel.getByTestId("conversation-card").first();
  await conversationItem.click();

  // panel should close
  await expect(panel).not.toBeVisible();

  await page.waitForURL("/conversations/1");
  expect(page.url()).toBe("http://localhost:3001/conversations/1");

  const conversationDetails = page.getByTestId("conversation-card");

  await expect(conversationDetails).toBeVisible();
  await expect(conversationDetails).toHaveText("Conversation 1");
});<|MERGE_RESOLUTION|>--- conflicted
+++ resolved
@@ -31,14 +31,6 @@
 
 test.beforeEach(async ({ page }) => {
   await page.goto("/");
-  await page.evaluate(() => {
-<<<<<<< HEAD
-    localStorage.setItem("analytics-consent", "true");
-    localStorage.setItem("SETTINGS_VERSION", "5");
-=======
-    localStorage.setItem("FEATURE_MULTI_CONVERSATION_UI", "true");
->>>>>>> ae31a24c
-  });
 });
 
 test("should only display the create new conversation button when in a conversation", async ({
