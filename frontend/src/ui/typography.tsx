import { cva, type VariantProps } from "class-variance-authority";
import { cn } from "#/utils/utils";

const typographyVariants = cva("", {
  variants: {
    variant: {
      h1: "text-[32px] text-white font-bold leading-5",
<<<<<<< HEAD
      h2: "text-xl font-semibold leading-6 -tracking-[0.02em] text-white",
=======
      h3: "text-sm font-semibold text-gray-300",
>>>>>>> 9c9fa780
      span: "text-sm font-normal text-white leading-5.5",
      codeBlock:
        "font-mono text-sm leading-relaxed text-gray-300 whitespace-pre-wrap",
    },
  },
  defaultVariants: {
    variant: "h1",
  },
});

interface TypographyProps extends VariantProps<typeof typographyVariants> {
  className?: string;
  testId?: string;
  children: React.ReactNode;
}

export function Typography({
  variant,
  className,
  testId,
  children,
}: TypographyProps) {
  const Tag = variant as keyof React.JSX.IntrinsicElements;

  return (
    <Tag
      data-testid={testId}
      className={cn(typographyVariants({ variant }), className)}
    >
      {children}
    </Tag>
  );
}

// Export individual heading components for convenience
export function H1({
  className,
  testId,
  children,
}: Omit<TypographyProps, "variant">) {
  return (
    <Typography variant="h1" className={className} testId={testId}>
      {children}
    </Typography>
  );
}

<<<<<<< HEAD
export function H2({
=======
export function H3({
>>>>>>> 9c9fa780
  className,
  testId,
  children,
}: Omit<TypographyProps, "variant">) {
  return (
<<<<<<< HEAD
    <Typography variant="h2" className={className} testId={testId}>
=======
    <Typography variant="h3" className={className} testId={testId}>
>>>>>>> 9c9fa780
      {children}
    </Typography>
  );
}

export function Text({
  className,
  testId,
  children,
}: Omit<TypographyProps, "variant">) {
  return (
    <Typography variant="span" className={className} testId={testId}>
      {children}
    </Typography>
  );
}

export function CodeBlock({
  className,
  testId,
  children,
}: Omit<TypographyProps, "variant">) {
  return (
    <Typography variant="codeBlock" className={className} testId={testId}>
      {children}
    </Typography>
  );
}

// Attach components to Typography for the expected API
Typography.H1 = H1;
<<<<<<< HEAD
Typography.H2 = H2;
=======
Typography.H3 = H3;
>>>>>>> 9c9fa780
Typography.Text = Text;
Typography.CodeBlock = CodeBlock;<|MERGE_RESOLUTION|>--- conflicted
+++ resolved
@@ -5,11 +5,8 @@
   variants: {
     variant: {
       h1: "text-[32px] text-white font-bold leading-5",
-<<<<<<< HEAD
       h2: "text-xl font-semibold leading-6 -tracking-[0.02em] text-white",
-=======
       h3: "text-sm font-semibold text-gray-300",
->>>>>>> 9c9fa780
       span: "text-sm font-normal text-white leading-5.5",
       codeBlock:
         "font-mono text-sm leading-relaxed text-gray-300 whitespace-pre-wrap",
@@ -57,21 +54,25 @@
   );
 }
 
-<<<<<<< HEAD
 export function H2({
-=======
-export function H3({
->>>>>>> 9c9fa780
   className,
   testId,
   children,
 }: Omit<TypographyProps, "variant">) {
   return (
-<<<<<<< HEAD
     <Typography variant="h2" className={className} testId={testId}>
-=======
+      {children}
+    </Typography>
+  );
+}
+
+export function H3({
+  className,
+  testId,
+  children,
+}: Omit<TypographyProps, "variant">) {
+  return (
     <Typography variant="h3" className={className} testId={testId}>
->>>>>>> 9c9fa780
       {children}
     </Typography>
   );
@@ -103,10 +104,7 @@
 
 // Attach components to Typography for the expected API
 Typography.H1 = H1;
-<<<<<<< HEAD
 Typography.H2 = H2;
-=======
 Typography.H3 = H3;
->>>>>>> 9c9fa780
 Typography.Text = Text;
 Typography.CodeBlock = CodeBlock;