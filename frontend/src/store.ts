import { combineReducers, configureStore } from "@reduxjs/toolkit";
import agentReducer from "./state/agent-slice";
import { jupyterReducer } from "./state/jupyter-slice";
<<<<<<< HEAD
import eventMessageReducer from "./state/event-message-slice";
=======
import microagentManagementReducer from "./state/microagent-management-slice";
>>>>>>> df1c5bbf

export const rootReducer = combineReducers({
  agent: agentReducer,
  jupyter: jupyterReducer,
<<<<<<< HEAD
  eventMessage: eventMessageReducer,
=======
  microagentManagement: microagentManagementReducer,
>>>>>>> df1c5bbf
});

const store = configureStore({
  reducer: rootReducer,
});

export type RootState = ReturnType<typeof store.getState>;
export type AppStore = typeof store;
export type AppDispatch = typeof store.dispatch;

export default store;<|MERGE_RESOLUTION|>--- conflicted
+++ resolved
@@ -1,20 +1,10 @@
 import { combineReducers, configureStore } from "@reduxjs/toolkit";
 import agentReducer from "./state/agent-slice";
 import { jupyterReducer } from "./state/jupyter-slice";
-<<<<<<< HEAD
-import eventMessageReducer from "./state/event-message-slice";
-=======
-import microagentManagementReducer from "./state/microagent-management-slice";
->>>>>>> df1c5bbf
 
 export const rootReducer = combineReducers({
   agent: agentReducer,
   jupyter: jupyterReducer,
-<<<<<<< HEAD
-  eventMessage: eventMessageReducer,
-=======
-  microagentManagement: microagentManagementReducer,
->>>>>>> df1c5bbf
 });
 
 const store = configureStore({
