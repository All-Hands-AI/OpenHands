--- conflicted
+++ resolved
@@ -1,16 +1,6 @@
 import { combineReducers, configureStore } from "@reduxjs/toolkit";
-<<<<<<< HEAD
-import { jupyterReducer } from "./state/jupyter-slice";
 
-export const rootReducer = combineReducers({
-  jupyter: jupyterReducer,
-=======
-import agentReducer from "./state/agent-slice";
-
-export const rootReducer = combineReducers({
-  agent: agentReducer,
->>>>>>> f8f74858
-});
+export const rootReducer = combineReducers({});
 
 const store = configureStore({
   reducer: rootReducer,
