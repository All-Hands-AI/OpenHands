import { combineReducers, configureStore } from "@reduxjs/toolkit";
import browserReducer from "./state/browserSlice";
import chatReducer from "./state/chatSlice";
import codeReducer from "./state/codeSlice";
import commandReducer from "./state/commandSlice";
import errorsReducer from "./state/errorsSlice";
import planReducer from "./state/planSlice";
import settingsReducer from "./state/settingsSlice";
<<<<<<< HEAD
import taskReducer from "./state/taskSlice";
=======
import agentReducer from "./state/agentSlice";
>>>>>>> 9e85550b

export const rootReducer = combineReducers({
  browser: browserReducer,
  chat: chatReducer,
  code: codeReducer,
  cmd: commandReducer,
  task: taskReducer,
  errors: errorsReducer,
  settings: settingsReducer,
<<<<<<< HEAD
  plan: planReducer,
=======
  agent: agentReducer,
>>>>>>> 9e85550b
});

const store = configureStore({
  reducer: rootReducer,
});

export type RootState = ReturnType<typeof store.getState>;
export type AppStore = typeof store;
export type AppDispatch = typeof store.dispatch;

export default store;<|MERGE_RESOLUTION|>--- conflicted
+++ resolved
@@ -1,4 +1,5 @@
 import { combineReducers, configureStore } from "@reduxjs/toolkit";
+import agentReducer from "./state/agentSlice";
 import browserReducer from "./state/browserSlice";
 import chatReducer from "./state/chatSlice";
 import codeReducer from "./state/codeSlice";
@@ -6,11 +7,7 @@
 import errorsReducer from "./state/errorsSlice";
 import planReducer from "./state/planSlice";
 import settingsReducer from "./state/settingsSlice";
-<<<<<<< HEAD
 import taskReducer from "./state/taskSlice";
-=======
-import agentReducer from "./state/agentSlice";
->>>>>>> 9e85550b
 
 export const rootReducer = combineReducers({
   browser: browserReducer,
@@ -20,11 +17,8 @@
   task: taskReducer,
   errors: errorsReducer,
   settings: settingsReducer,
-<<<<<<< HEAD
   plan: planReducer,
-=======
   agent: agentReducer,
->>>>>>> 9e85550b
 });
 
 const store = configureStore({
