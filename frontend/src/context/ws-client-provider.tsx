--- conflicted
+++ resolved
@@ -230,11 +230,7 @@
       latest_event_id: lastEvent?.id ?? -1,
       conversation_id: conversationId,
       providers_set: providers,
-<<<<<<< HEAD
-      api_key: conversation.api_key, // Have to set here because socketio doesn't support custom headers. :(
-=======
       session_api_key: conversation.session_api_key, // Have to set here because socketio doesn't support custom headers. :(
->>>>>>> becc7165
     };
 
     let baseUrl = null;
