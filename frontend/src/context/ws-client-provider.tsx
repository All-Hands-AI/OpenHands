import React from "react";
import { io, Socket } from "socket.io-client";
import { useQueryClient } from "@tanstack/react-query";
import EventLogger from "#/utils/event-logger";
import { handleAssistantMessage } from "#/services/actions";
import { showChatError } from "#/utils/error-handler";
import { useRate } from "#/hooks/use-rate";
import { OpenHandsParsedEvent } from "#/types/core";
import {
  AssistantMessageAction,
  CommandAction,
  FileEditAction,
  FileWriteAction,
  UserMessageAction,
} from "#/types/core/actions";
<<<<<<< HEAD
import { Conversation } from "#/api/open-hands.types";
=======
import { useAuth } from "./auth-context";
>>>>>>> 60e8b584

const isOpenHandsEvent = (event: unknown): event is OpenHandsParsedEvent =>
  typeof event === "object" &&
  event !== null &&
  "id" in event &&
  "source" in event &&
  "message" in event &&
  "timestamp" in event;

const isFileWriteAction = (
  event: OpenHandsParsedEvent,
): event is FileWriteAction => "action" in event && event.action === "write";

const isFileEditAction = (
  event: OpenHandsParsedEvent,
): event is FileEditAction => "action" in event && event.action === "edit";

const isCommandAction = (event: OpenHandsParsedEvent): event is CommandAction =>
  "action" in event && event.action === "run";

const isUserMessage = (
  event: OpenHandsParsedEvent,
): event is UserMessageAction =>
  "source" in event &&
  "type" in event &&
  event.source === "user" &&
  event.type === "message";

const isAssistantMessage = (
  event: OpenHandsParsedEvent,
): event is AssistantMessageAction =>
  "source" in event &&
  "type" in event &&
  event.source === "agent" &&
  event.type === "message";

const isMessageAction = (
  event: OpenHandsParsedEvent,
): event is UserMessageAction | AssistantMessageAction =>
  isUserMessage(event) || isAssistantMessage(event);

export enum WsClientProviderStatus {
  CONNECTED,
  DISCONNECTED,
}

interface UseWsClient {
  status: WsClientProviderStatus;
  isLoadingMessages: boolean;
  events: Record<string, unknown>[];
  send: (event: Record<string, unknown>) => void;
}

const WsClientContext = React.createContext<UseWsClient>({
  status: WsClientProviderStatus.DISCONNECTED,
  isLoadingMessages: true,
  events: [],
  send: () => {
    throw new Error("not connected");
  },
});

interface WsClientProviderProps {
  conversationId: string;
}

interface ErrorArg {
  message?: string;
  data?: ErrorArgData | unknown;
}

interface ErrorArgData {
  msg_id: string;
}

export function updateStatusWhenErrorMessagePresent(data: ErrorArg | unknown) {
  const isObject = (val: unknown): val is object =>
    !!val && typeof val === "object";
  const isString = (val: unknown): val is string => typeof val === "string";
  if (isObject(data) && "message" in data && isString(data.message)) {
    if (data.message === "websocket error" || data.message === "timeout") {
      return;
    }
    let msgId: string | undefined;
    let metadata: Record<string, unknown> = {};

    if ("data" in data && isObject(data.data)) {
      if ("msg_id" in data.data && isString(data.data.msg_id)) {
        msgId = data.data.msg_id;
      }
      metadata = data.data as Record<string, unknown>;
    }

    showChatError({
      message: data.message,
      source: "websocket",
      metadata,
      msgId,
    });
  }
}

export function WsClientProvider({
  conversationId,
  children,
}: React.PropsWithChildren<WsClientProviderProps>) {
  const queryClient = useQueryClient();
  const sioRef = React.useRef<Socket | null>(null);
  const [status, setStatus] = React.useState(
    WsClientProviderStatus.DISCONNECTED,
  );
  const [events, setEvents] = React.useState<Record<string, unknown>[]>([]);
  const lastEventRef = React.useRef<Record<string, unknown> | null>(null);
  const { providerTokensSet } = useAuth();

  const messageRateHandler = useRate({ threshold: 250 });

  function send(event: Record<string, unknown>) {
    if (!sioRef.current) {
      EventLogger.error("WebSocket is not connected.");
      return;
    }
    sioRef.current.emit("oh_user_action", event);
  }

  function handleConnect() {
    setStatus(WsClientProviderStatus.CONNECTED);
  }

  function handleMessage(event: Record<string, unknown>) {
    if (isOpenHandsEvent(event)) {
      if (isMessageAction(event)) {
        messageRateHandler.record(new Date().getTime());
      }

      // Invalidate diffs cache when a file is edited or written
      if (
        isFileEditAction(event) ||
        isFileWriteAction(event) ||
        isCommandAction(event)
      ) {
        queryClient.invalidateQueries({
          queryKey: ["file_changes", conversationId],
        });

        // Invalidate file diff cache when a file is edited or written
        if (!isCommandAction(event)) {
          const cachedConversaton = queryClient.getQueryData<Conversation>([
            "user",
            "conversation",
            conversationId,
          ]);
          const clonedRepositoryDirectory =
            cachedConversaton?.selected_repository?.split("/").pop();

          let fileToInvalidate = event.args.path.replace("/workspace/", "");
          if (clonedRepositoryDirectory) {
            fileToInvalidate = fileToInvalidate.replace(
              `${clonedRepositoryDirectory}/`,
              "",
            );
          }

          queryClient.invalidateQueries({
            queryKey: ["file_diff", conversationId, fileToInvalidate],
          });
        }
      }
    }

    setEvents((prevEvents) => [...prevEvents, event]);
    if (!Number.isNaN(parseInt(event.id as string, 10))) {
      lastEventRef.current = event;
    }

    handleAssistantMessage(event);
  }

  function handleDisconnect(data: unknown) {
    setStatus(WsClientProviderStatus.DISCONNECTED);
    const sio = sioRef.current;
    if (!sio) {
      return;
    }
    sio.io.opts.query = sio.io.opts.query || {};
    sio.io.opts.query.latest_event_id = lastEventRef.current?.id;
    updateStatusWhenErrorMessagePresent(data);
  }

  function handleError(data: unknown) {
    setStatus(WsClientProviderStatus.DISCONNECTED);
    updateStatusWhenErrorMessagePresent(data);
  }

  React.useEffect(() => {
    lastEventRef.current = null;
  }, [conversationId]);

  React.useEffect(() => {
    if (!conversationId) {
      throw new Error("No conversation ID provided");
    }

    let sio = sioRef.current;

    const lastEvent = lastEventRef.current;
    const query = {
      latest_event_id: lastEvent?.id ?? -1,
      conversation_id: conversationId,
      providers_set: providerTokensSet,
    };

    const baseUrl =
      import.meta.env.VITE_BACKEND_BASE_URL || window?.location.host;

    sio = io(baseUrl, {
      transports: ["websocket"],
      query,
    });
    sio.on("connect", handleConnect);
    sio.on("oh_event", handleMessage);
    sio.on("connect_error", handleError);
    sio.on("connect_failed", handleError);
    sio.on("disconnect", handleDisconnect);

    sioRef.current = sio;

    return () => {
      sio.off("connect", handleConnect);
      sio.off("oh_event", handleMessage);
      sio.off("connect_error", handleError);
      sio.off("connect_failed", handleError);
      sio.off("disconnect", handleDisconnect);
    };
  }, [conversationId]);

  React.useEffect(
    () => () => {
      const sio = sioRef.current;
      if (sio) {
        sio.off("disconnect", handleDisconnect);
        sio.disconnect();
      }
    },
    [],
  );

  const value = React.useMemo<UseWsClient>(
    () => ({
      status,
      isLoadingMessages: messageRateHandler.isUnderThreshold,
      events,
      send,
    }),
    [status, messageRateHandler.isUnderThreshold, events],
  );

  return <WsClientContext value={value}>{children}</WsClientContext>;
}

export function useWsClient() {
  const context = React.useContext(WsClientContext);
  return context;
}<|MERGE_RESOLUTION|>--- conflicted
+++ resolved
@@ -13,11 +13,8 @@
   FileWriteAction,
   UserMessageAction,
 } from "#/types/core/actions";
-<<<<<<< HEAD
 import { Conversation } from "#/api/open-hands.types";
-=======
 import { useAuth } from "./auth-context";
->>>>>>> 60e8b584
 
 const isOpenHandsEvent = (event: unknown): event is OpenHandsParsedEvent =>
   typeof event === "object" &&
