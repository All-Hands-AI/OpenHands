import React from "react";
import { io, Socket } from "socket.io-client";
import { useQueryClient } from "@tanstack/react-query";
import { usePostHog } from "posthog-js/react";
import EventLogger from "#/utils/event-logger";
import { handleAssistantMessage } from "#/services/actions";
import { showChatError, trackError } from "#/utils/error-handler";
import { useRate } from "#/hooks/use-rate";
import { OpenHandsParsedEvent } from "#/types/core";
import {
  AssistantMessageAction,
  CommandAction,
  FileEditAction,
  FileWriteAction,
  UserMessageAction,
} from "#/types/core/actions";
import { Conversation } from "#/api/open-hands.types";
import { useUserProviders } from "#/hooks/use-user-providers";
import { useActiveConversation } from "#/hooks/query/use-active-conversation";
import {
  isAgentStateChangeObservation,
  isErrorObservation,
  isOpenHandsAction,
  isOpenHandsObservation,
  isStatusUpdate,
  isUserMessage,
} from "#/types/core/guards";
import { useErrorMessageStore } from "#/stores/error-message-store";
import { useOptimisticUserMessageStore } from "#/stores/optimistic-user-message-store";
import { useEventStore } from "#/stores/use-event-store";

/**
 * @deprecated Use `V1_WebSocketConnectionState` from `conversation-websocket-context.tsx` instead.
 * This type is for legacy V0 conversations only.
 */
// eslint-disable-next-line @typescript-eslint/naming-convention
export type V0_WebSocketStatus = "CONNECTING" | "CONNECTED" | "DISCONNECTED";

const hasValidMessageProperty = (obj: unknown): obj is { message: string } =>
  typeof obj === "object" &&
  obj !== null &&
  "message" in obj &&
  typeof obj.message === "string";

const isOpenHandsEvent = (event: unknown): event is OpenHandsParsedEvent =>
  typeof event === "object" &&
  event !== null &&
  "id" in event &&
  "source" in event &&
  "message" in event &&
  "timestamp" in event;

const isFileWriteAction = (
  event: OpenHandsParsedEvent,
): event is FileWriteAction => "action" in event && event.action === "write";

const isFileEditAction = (
  event: OpenHandsParsedEvent,
): event is FileEditAction => "action" in event && event.action === "edit";

const isCommandAction = (event: OpenHandsParsedEvent): event is CommandAction =>
  "action" in event && event.action === "run";

const isAssistantMessage = (
  event: OpenHandsParsedEvent,
): event is AssistantMessageAction =>
  "source" in event &&
  "type" in event &&
  event.source === "agent" &&
  event.type === "message";

const isMessageAction = (
  event: OpenHandsParsedEvent,
): event is UserMessageAction | AssistantMessageAction =>
  isUserMessage(event) || isAssistantMessage(event);

interface UseWsClient {
  webSocketStatus: V0_WebSocketStatus;
  isLoadingMessages: boolean;
  send: (event: Record<string, unknown>) => void;
}

const WsClientContext = React.createContext<UseWsClient>({
  webSocketStatus: "DISCONNECTED",
  isLoadingMessages: true,
  send: () => {
    throw new Error("not connected");
  },
});

interface WsClientProviderProps {
  conversationId: string;
}

interface ErrorArg {
  message?: string;
  data?: ErrorArgData | unknown;
}

interface ErrorArgData {
  msg_id: string;
}

export function updateStatusWhenErrorMessagePresent(
  data: ErrorArg | unknown,
  posthog?: ReturnType<typeof usePostHog>,
) {
  const isObject = (val: unknown): val is object =>
    !!val && typeof val === "object";
  const isString = (val: unknown): val is string => typeof val === "string";
  if (isObject(data) && "message" in data && isString(data.message)) {
    if (data.message === "websocket error" || data.message === "timeout") {
      return;
    }
    let msgId: string | undefined;
    let metadata: Record<string, unknown> = {};

    if ("data" in data && isObject(data.data)) {
      if ("msg_id" in data.data && isString(data.data.msg_id)) {
        msgId = data.data.msg_id;
      }
      metadata = data.data as Record<string, unknown>;
    }

    showChatError({
      message: data.message,
      source: "websocket",
      metadata,
      msgId,
      posthog,
    });
  }
}

export function WsClientProvider({
  conversationId,
  children,
}: React.PropsWithChildren<WsClientProviderProps>) {
  const posthog = usePostHog();
  const { setErrorMessage, removeErrorMessage } = useErrorMessageStore();
  const { removeOptimisticUserMessage } = useOptimisticUserMessageStore();
  const { addEvent, clearEvents } = useEventStore();
  const queryClient = useQueryClient();
  const sioRef = React.useRef<Socket | null>(null);
  const pendingEventsRef = React.useRef<Record<string, unknown>[]>([]);
  const [webSocketStatus, setWebSocketStatus] =
    React.useState<V0_WebSocketStatus>("DISCONNECTED");
  const lastEventRef = React.useRef<Record<string, unknown> | null>(null);
  const { providers } = useUserProviders();

  const messageRateHandler = useRate({ threshold: 250 });
  const { data: conversation, refetch: refetchConversation } =
    useActiveConversation();

  function flushPendingEvents(socket: Socket | null = sioRef.current) {
    if (!socket || pendingEventsRef.current.length === 0) {
      return;
    }

    pendingEventsRef.current.forEach((queuedEvent) => {
      socket.emit("oh_user_action", queuedEvent);
    });
    pendingEventsRef.current = [];
  }

  function send(event: Record<string, unknown>) {
    const socket = sioRef.current;

    if (!socket) {
      EventLogger.error("WebSocket is not connected, queuing message...");
      pendingEventsRef.current.push(event);
      return;
    }

    if (pendingEventsRef.current.length > 0) {
      flushPendingEvents(socket);
    }

    socket.emit("oh_user_action", event);
  }

  function handleConnect() {
    setWebSocketStatus("CONNECTED");
    removeErrorMessage();
    flushPendingEvents();
  }

  function handleMessage(event: Record<string, unknown>) {
    handleAssistantMessage(event);

    if (isOpenHandsEvent(event)) {
      const isStatusUpdateError =
        isStatusUpdate(event) && event.type === "error";

      const isAgentStateChangeError =
        isAgentStateChangeObservation(event) &&
        event.extras.agent_state === "error";

      if (isStatusUpdateError || isAgentStateChangeError) {
        const errorMessage = isStatusUpdate(event)
          ? event.message
          : event.extras.reason || "Unknown error";

        trackError({
          message: errorMessage,
          source: "chat",
          metadata: { msgId: event.id },
          posthog,
        });
        setErrorMessage(errorMessage);

        return;
      }

      if (isOpenHandsAction(event) || isOpenHandsObservation(event)) {
        addEvent(event); // Event is already OpenHandsParsedEvent
      }

      if (isErrorObservation(event)) {
        trackError({
          message: event.message,
          source: "chat",
          metadata: { msgId: event.id },
          posthog,
        });
      } else {
        removeErrorMessage();
      }

      if (isUserMessage(event)) {
        removeOptimisticUserMessage();
      }

      if (isMessageAction(event)) {
        messageRateHandler.record(new Date().getTime());
      }

      // Invalidate diffs cache when a file is edited or written
      if (
        isFileEditAction(event) ||
        isFileWriteAction(event) ||
        isCommandAction(event)
      ) {
        queryClient.invalidateQueries(
          {
            queryKey: ["file_changes", conversationId],
          },
          // Do not refetch if we are still receiving messages at a high rate (e.g., loading an existing conversation)
          // This prevents unnecessary refetches when the user is still receiving messages
          { cancelRefetch: false },
        );

        // Invalidate file diff cache when a file is edited or written
        if (!isCommandAction(event)) {
          const cachedConversaton = queryClient.getQueryData<Conversation>([
            "user",
            "conversation",
            conversationId,
          ]);
          const clonedRepositoryDirectory =
            cachedConversaton?.selected_repository?.split("/").pop();

          let fileToInvalidate = event.args.path.replace("/workspace/", "");
          if (clonedRepositoryDirectory) {
            fileToInvalidate = fileToInvalidate.replace(
              `${clonedRepositoryDirectory}/`,
              "",
            );
          }

          queryClient.invalidateQueries({
            queryKey: ["file_diff", conversationId, fileToInvalidate],
          });
        }
      }
    }

    if (!Number.isNaN(parseInt(event.id as string, 10))) {
      lastEventRef.current = event;
    }
  }

  function handleDisconnect(data: unknown) {
    setWebSocketStatus("DISCONNECTED");
    const sio = sioRef.current;
    if (!sio) {
      return;
    }
    sio.io.opts.query = sio.io.opts.query || {};
    sio.io.opts.query.latest_event_id = lastEventRef.current?.id;

<<<<<<< HEAD
    updateStatusWhenErrorMessagePresent(data);
=======
    updateStatusWhenErrorMessagePresent(data, posthog);
>>>>>>> bc86796a
    setErrorMessage(hasValidMessageProperty(data) ? data.message : "");
  }

  function handleError(data: unknown) {
    // set status
    setWebSocketStatus("DISCONNECTED");
    updateStatusWhenErrorMessagePresent(data, posthog);

    setErrorMessage(
      hasValidMessageProperty(data)
        ? data.message
        : "An unknown error occurred on the WebSocket connection.",
    );

    // check if something went wrong with the conversation.
    refetchConversation();
  }

  React.useEffect(() => {
    lastEventRef.current = null;

    clearEvents();
    setWebSocketStatus("CONNECTING");
    pendingEventsRef.current = [];
  }, [conversationId]);

  React.useEffect(() => {
    if (!conversationId) {
      throw new Error("No conversation ID provided");
    }

    // Clear error messages when conversation is intentionally stopped
    if (conversation && conversation.status === "STOPPED") {
<<<<<<< HEAD
=======
      const existingSocket = sioRef.current;
      if (existingSocket) {
        existingSocket.disconnect();
      }
      sioRef.current = null;
      pendingEventsRef.current = [];
>>>>>>> bc86796a
      removeErrorMessage();
      setWebSocketStatus("DISCONNECTED");
      return () => undefined; // conversation intentionally stopped
    }

    // Set connecting status when conversation is starting
    if (conversation && conversation.status === "STARTING") {
      removeErrorMessage();
      setWebSocketStatus("CONNECTING");
      return () => undefined; // conversation is starting, will connect when ready
    }

    // Only connect when conversation is fully loaded and running
    if (
      !conversation ||
      conversation.status !== "RUNNING" ||
      !conversation.runtime_status ||
      conversation.runtime_status === "STATUS$STOPPED"
    ) {
<<<<<<< HEAD
=======
      if (sioRef.current) {
        sioRef.current.disconnect();
      }
      sioRef.current = null;
>>>>>>> bc86796a
      return () => undefined; // conversation not ready for WebSocket connection
    }

    let sio = sioRef.current;

    if (sio?.connected) {
      sio.disconnect();
    }

    // Set initial status...
    setWebSocketStatus("CONNECTING");

    const lastEvent = lastEventRef.current;
    const query = {
      latest_event_id: lastEvent?.id ?? -1,
      conversation_id: conversationId,
      providers_set: providers,
      session_api_key: conversation.session_api_key, // Have to set here because socketio doesn't support custom headers. :(
    };

    let baseUrl: string | null = null;
    let socketPath: string;
    if (conversation.url && !conversation.url.startsWith("/")) {
      const u = new URL(conversation.url);
      baseUrl = u.host;
      const pathBeforeApi = u.pathname.split("/api/conversations")[0] || "/";
      // Socket.IO server default path is /socket.io; prefix with pathBeforeApi for path mode
      socketPath = `${pathBeforeApi.replace(/\/$/, "")}/socket.io`;
    } else {
      baseUrl =
        (import.meta.env.VITE_BACKEND_BASE_URL as string | undefined) ||
        window?.location.host;
      socketPath = "/socket.io";
    }

    sio = io(baseUrl, {
      transports: ["websocket"],
      path: socketPath,
      query,
    });

    sio.on("connect", handleConnect);
    sio.on("oh_event", handleMessage);
    sio.on("connect_error", handleError);
    sio.on("connect_failed", handleError);
    sio.on("disconnect", handleDisconnect);

    sioRef.current = sio;
    flushPendingEvents(sio);

    return () => {
      sio.off("connect", handleConnect);
      sio.off("oh_event", handleMessage);
      sio.off("connect_error", handleError);
      sio.off("connect_failed", handleError);
      sio.off("disconnect", handleDisconnect);
    };
  }, [
    conversationId,
    conversation?.url,
    conversation?.status,
    conversation?.runtime_status,
    providers,
  ]);

  React.useEffect(
    () => () => {
      const sio = sioRef.current;
      if (sio) {
        sio.off("disconnect", handleDisconnect);
        sio.disconnect();
      }
    },
    [],
  );

  const value = React.useMemo<UseWsClient>(
    () => ({
      webSocketStatus,
      isLoadingMessages: messageRateHandler.isUnderThreshold,
      send,
    }),
    [webSocketStatus, messageRateHandler.isUnderThreshold],
  );

  return <WsClientContext value={value}>{children}</WsClientContext>;
}

export function useWsClient() {
  const context = React.useContext(WsClientContext);
  return context;
}<|MERGE_RESOLUTION|>--- conflicted
+++ resolved
@@ -289,11 +289,7 @@
     sio.io.opts.query = sio.io.opts.query || {};
     sio.io.opts.query.latest_event_id = lastEventRef.current?.id;
 
-<<<<<<< HEAD
-    updateStatusWhenErrorMessagePresent(data);
-=======
     updateStatusWhenErrorMessagePresent(data, posthog);
->>>>>>> bc86796a
     setErrorMessage(hasValidMessageProperty(data) ? data.message : "");
   }
 
@@ -327,15 +323,12 @@
 
     // Clear error messages when conversation is intentionally stopped
     if (conversation && conversation.status === "STOPPED") {
-<<<<<<< HEAD
-=======
       const existingSocket = sioRef.current;
       if (existingSocket) {
         existingSocket.disconnect();
       }
       sioRef.current = null;
       pendingEventsRef.current = [];
->>>>>>> bc86796a
       removeErrorMessage();
       setWebSocketStatus("DISCONNECTED");
       return () => undefined; // conversation intentionally stopped
@@ -355,13 +348,10 @@
       !conversation.runtime_status ||
       conversation.runtime_status === "STATUS$STOPPED"
     ) {
-<<<<<<< HEAD
-=======
       if (sioRef.current) {
         sioRef.current.disconnect();
       }
       sioRef.current = null;
->>>>>>> bc86796a
       return () => undefined; // conversation not ready for WebSocket connection
     }
 
