--- conflicted
+++ resolved
@@ -16,9 +16,7 @@
 } from "#/types/core/actions";
 import { Conversation } from "#/api/open-hands.types";
 import { useUserProviders } from "#/hooks/use-user-providers";
-<<<<<<< HEAD
 import { useUserConversation } from "#/hooks/query/use-user-conversation";
-=======
 import { OpenHandsObservation } from "#/types/core/observations";
 import {
   isErrorObservation,
@@ -34,7 +32,6 @@
   obj !== null &&
   "message" in obj &&
   typeof obj.message === "string";
->>>>>>> 38b4d932
 
 const isOpenHandsEvent = (event: unknown): event is OpenHandsParsedEvent =>
   typeof event === "object" &&
