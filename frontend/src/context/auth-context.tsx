import posthog from "posthog-js";
import React from "react";
import OpenHands from "#/api/open-hands";
import {
  removeAuthTokenHeader as removeOpenHandsAuthTokenHeader,
  removeGitHubTokenHeader as removeOpenHandsGitHubTokenHeader,
  setGitHubTokenHeader as setOpenHandsGitHubTokenHeader,
  setAuthTokenHeader as setOpenHandsAuthTokenHeader,
} from "#/api/open-hands-axios";
import {
  setAuthTokenHeader as setGitHubAuthTokenHeader,
  removeAuthTokenHeader as removeGitHubAuthTokenHeader,
  setupAxiosInterceptors as setupGithubAxiosInterceptors,
} from "#/api/github-axios-instance";

interface AuthContextType {
  gitHubToken: string | null;
  setGitHubToken: (token: string | null) => void;
<<<<<<< HEAD
=======
  setUserId: (userId: string) => void;
  clearToken: () => void;
>>>>>>> 4af84a29
  clearGitHubToken: () => void;
  refreshToken: () => Promise<boolean>;
  logout: () => void;
}

const AuthContext = React.createContext<AuthContextType | undefined>(undefined);

function AuthProvider({ children }: React.PropsWithChildren) {
  const [gitHubTokenState, setGitHubTokenState] = React.useState<string | null>(
    () => localStorage.getItem("ghToken"),
  );

<<<<<<< HEAD
=======
  const [userIdState, setUserIdState] = React.useState<string>(
    () => localStorage.getItem("userId") || "",
  );

  const clearToken = () => {
    setTokenState(null);
    localStorage.removeItem("token");

    removeOpenHandsAuthTokenHeader();
  };

>>>>>>> 4af84a29
  const clearGitHubToken = () => {
    setGitHubTokenState(null);
    setUserIdState("");
    localStorage.removeItem("ghToken");
    localStorage.removeItem("userId");

    removeOpenHandsGitHubTokenHeader();
    removeGitHubAuthTokenHeader();
  };

  const setGitHubToken = (token: string | null) => {
    setGitHubTokenState(token);

    if (token) {
      localStorage.setItem("ghToken", token);
      setOpenHandsGitHubTokenHeader(token);
      setGitHubAuthTokenHeader(token);
    } else {
      clearGitHubToken();
    }
  };

  const setUserId = (userId: string) => {
    setUserIdState(userIdState);
    localStorage.setItem("userId", userId);
  };

  const logout = () => {
    clearGitHubToken();
    posthog.reset();
  };

  const refreshToken = async (): Promise<boolean> => {
    const config = await OpenHands.getConfig();

    if (config.APP_MODE !== "saas" || !gitHubTokenState) {
      return false;
    }

    const newToken = await OpenHands.refreshToken(config.APP_MODE, userIdState);
    if (newToken) {
      setGitHubToken(newToken);
      return true;
    }

    clearGitHubToken();
    return false;
  };

  React.useEffect(() => {
    const storedGitHubToken = localStorage.getItem("ghToken");
<<<<<<< HEAD
=======
    const userId = localStorage.getItem("userId") || "";

    setToken(storedToken);
>>>>>>> 4af84a29
    setGitHubToken(storedGitHubToken);
    setUserId(userId);
    setupGithubAxiosInterceptors(refreshToken, logout);
  }, []);

  const value = React.useMemo(
    () => ({
      gitHubToken: gitHubTokenState,
      setGitHubToken,
<<<<<<< HEAD
=======
      setUserId,
      clearToken,
>>>>>>> 4af84a29
      clearGitHubToken,
      refreshToken,
      logout,
    }),
    [gitHubTokenState],
  );

  return <AuthContext.Provider value={value}>{children}</AuthContext.Provider>;
}

function useAuth() {
  const context = React.useContext(AuthContext);
  if (context === undefined) {
    throw new Error("useAuth must be used within a AuthProvider");
  }
  return context;
}

export { AuthProvider, useAuth };<|MERGE_RESOLUTION|>--- conflicted
+++ resolved
@@ -15,12 +15,8 @@
 
 interface AuthContextType {
   gitHubToken: string | null;
+  setUserId: (userId: string) => void;
   setGitHubToken: (token: string | null) => void;
-<<<<<<< HEAD
-=======
-  setUserId: (userId: string) => void;
-  clearToken: () => void;
->>>>>>> 4af84a29
   clearGitHubToken: () => void;
   refreshToken: () => Promise<boolean>;
   logout: () => void;
@@ -33,20 +29,10 @@
     () => localStorage.getItem("ghToken"),
   );
 
-<<<<<<< HEAD
-=======
   const [userIdState, setUserIdState] = React.useState<string>(
     () => localStorage.getItem("userId") || "",
   );
 
-  const clearToken = () => {
-    setTokenState(null);
-    localStorage.removeItem("token");
-
-    removeOpenHandsAuthTokenHeader();
-  };
-
->>>>>>> 4af84a29
   const clearGitHubToken = () => {
     setGitHubTokenState(null);
     setUserIdState("");
@@ -98,12 +84,9 @@
 
   React.useEffect(() => {
     const storedGitHubToken = localStorage.getItem("ghToken");
-<<<<<<< HEAD
-=======
+
     const userId = localStorage.getItem("userId") || "";
 
-    setToken(storedToken);
->>>>>>> 4af84a29
     setGitHubToken(storedGitHubToken);
     setUserId(userId);
     setupGithubAxiosInterceptors(refreshToken, logout);
@@ -113,11 +96,7 @@
     () => ({
       gitHubToken: gitHubTokenState,
       setGitHubToken,
-<<<<<<< HEAD
-=======
       setUserId,
-      clearToken,
->>>>>>> 4af84a29
       clearGitHubToken,
       refreshToken,
       logout,
