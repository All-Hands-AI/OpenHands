import posthog from "posthog-js";
import React from "react";
<<<<<<< HEAD
import OpenHands from "#/api/open-hands";
=======
import {
  removeAuthTokenHeader as removeOpenHandsAuthTokenHeader,
  removeGitHubTokenHeader as removeOpenHandsGitHubTokenHeader,
  setGitHubTokenHeader as setOpenHandsGitHubTokenHeader,
  setAuthTokenHeader as setOpenHandsAuthTokenHeader,
} from "#/api/open-hands-axios";
import {
  setAuthTokenHeader as setGitHubAuthTokenHeader,
  removeAuthTokenHeader as removeGitHubAuthTokenHeader,
} from "#/api/github-axios-instance";
>>>>>>> 7ec407dc

interface AuthContextType {
  token: string | null;
  gitHubToken: string | null;
  setToken: (token: string | null) => void;
  setGitHubToken: (token: string | null) => void;
  clearToken: () => void;
  clearGitHubToken: () => void;
  refreshToken: () => Promise<boolean>;
  logout: () => void;
}

const AuthContext = React.createContext<AuthContextType | undefined>(undefined);

function AuthProvider({ children }: React.PropsWithChildren) {
  const [tokenState, setTokenState] = React.useState<string | null>(() =>
    localStorage.getItem("token"),
  );
  const [gitHubTokenState, setGitHubTokenState] = React.useState<string | null>(
    () => localStorage.getItem("ghToken"),
  );

  const clearToken = () => {
    setTokenState(null);
    localStorage.removeItem("token");

    removeOpenHandsAuthTokenHeader();
  };

  const clearGitHubToken = () => {
    setGitHubTokenState(null);
    localStorage.removeItem("ghToken");

    removeOpenHandsGitHubTokenHeader();
    removeGitHubAuthTokenHeader();
  };

  const setToken = (token: string | null) => {
    setTokenState(token);

    if (token) {
      localStorage.setItem("token", token);
      setOpenHandsAuthTokenHeader(token);
    } else {
      clearToken();
    }
  };

  const setGitHubToken = (token: string | null) => {
    setGitHubTokenState(token);

    if (token) {
      localStorage.setItem("ghToken", token);
<<<<<<< HEAD
    } else {
      localStorage.removeItem("ghToken");
=======
      setOpenHandsGitHubTokenHeader(token);
      setGitHubAuthTokenHeader(token);
    } else {
      clearGitHubToken();
>>>>>>> 7ec407dc
    }
  };

  React.useEffect(() => {
    const storedToken = localStorage.getItem("token");
    const storedGitHubToken = localStorage.getItem("ghToken");

    setToken(storedToken);
    setGitHubToken(storedGitHubToken);
  }, []);

  const logout = () => {
    clearGitHubToken();
    posthog.reset();
  };

  const refreshToken = async (): Promise<boolean> => {
    const config = await OpenHands.getConfig();

    if (config.APP_MODE !== "saas" || !gitHubTokenState) {
      return false;
    }

    const newToken = await OpenHands.refreshToken(
      gitHubTokenState,
      config.APP_MODE,
    );
    if (newToken) {
      setGitHubToken(newToken);
      return true;
    }

    clearGitHubToken();
    return false;
  };

  const value = React.useMemo(
    () => ({
      token: tokenState,
      gitHubToken: gitHubTokenState,
      setToken,
      setGitHubToken,
      clearToken,
      clearGitHubToken,
      refreshToken,
      logout,
    }),
    [tokenState, gitHubTokenState],
  );

  return <AuthContext.Provider value={value}>{children}</AuthContext.Provider>;
}

function useAuth() {
  const context = React.useContext(AuthContext);
  if (context === undefined) {
    throw new Error("useAuth must be used within a AuthProvider");
  }
  return context;
}

export { AuthProvider, useAuth };<|MERGE_RESOLUTION|>--- conflicted
+++ resolved
@@ -1,8 +1,6 @@
 import posthog from "posthog-js";
 import React from "react";
-<<<<<<< HEAD
 import OpenHands from "#/api/open-hands";
-=======
 import {
   removeAuthTokenHeader as removeOpenHandsAuthTokenHeader,
   removeGitHubTokenHeader as removeOpenHandsGitHubTokenHeader,
@@ -13,7 +11,6 @@
   setAuthTokenHeader as setGitHubAuthTokenHeader,
   removeAuthTokenHeader as removeGitHubAuthTokenHeader,
 } from "#/api/github-axios-instance";
->>>>>>> 7ec407dc
 
 interface AuthContextType {
   token: string | null;
@@ -67,15 +64,10 @@
 
     if (token) {
       localStorage.setItem("ghToken", token);
-<<<<<<< HEAD
-    } else {
-      localStorage.removeItem("ghToken");
-=======
       setOpenHandsGitHubTokenHeader(token);
       setGitHubAuthTokenHeader(token);
     } else {
       clearGitHubToken();
->>>>>>> 7ec407dc
     }
   };
 
