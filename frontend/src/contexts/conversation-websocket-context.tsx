--- conflicted
+++ resolved
@@ -28,19 +28,14 @@
 } from "#/types/v1/type-guards";
 import { handleActionEventCacheInvalidation } from "#/utils/cache-utils";
 import { buildWebSocketUrl } from "#/utils/websocket-url";
-<<<<<<< HEAD
 import type {
   V1AppConversation,
   V1SendMessageRequest,
 } from "#/api/conversation-service/v1-conversation-service.types";
 import EventService from "#/api/event-service/event-service.api";
 import { useConversationStore } from "#/state/conversation-store";
-=======
 import { isBudgetOrCreditError } from "#/utils/error-handler";
-import type { V1SendMessageRequest } from "#/api/conversation-service/v1-conversation-service.types";
-import EventService from "#/api/event-service/event-service.api";
 import { useTracking } from "#/hooks/use-tracking";
->>>>>>> 151c2895
 
 // eslint-disable-next-line @typescript-eslint/naming-convention
 export type V1_WebSocketConnectionState =
@@ -390,7 +385,12 @@
 
           // Handle ExecuteBashObservation events - add output to terminal
           if (isExecuteBashObservationEvent(event)) {
-            appendOutput(event.observation.output);
+            // Extract text content from the observation content array
+            const textContent = event.observation.content
+              .filter((c) => c.type === "text")
+              .map((c) => c.text)
+              .join("\n");
+            appendOutput(textContent);
           }
         }
       } catch (error) {
