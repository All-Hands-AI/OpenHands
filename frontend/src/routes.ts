--- conflicted
+++ resolved
@@ -12,20 +12,13 @@
       index("routes/account-settings.tsx"),
       route("billing", "routes/billing.tsx"),
     ]),
-<<<<<<< HEAD
-    route("conversations/:conversationId", "routes/_oh.app/route.tsx", [
-      index("routes/_oh.app._index/route.tsx"),
-      route("browser", "routes/_oh.app.browser.tsx"),
-      route("jupyter", "routes/_oh.app.jupyter.tsx"),
-      route("terminal", "routes/_oh.app.terminal.tsx"),
-      route("served", "routes/app.tsx"),
-=======
+
     route("conversations/:conversationId", "routes/conversation.tsx", [
       index("routes/editor-tab.tsx"),
       route("browser", "routes/browser-tab.tsx"),
       route("jupyter", "routes/jupyter-tab.tsx"),
+      route("terminal", "routes/terminal-tab.tsx"),
       route("served", "routes/served-tab.tsx"),
->>>>>>> b66e04d0
     ]),
   ]),
 ] satisfies RouteConfig;