import {
  type RouteConfig,
  layout,
  index,
  route,
} from "@react-router/dev/routes";

export default [
  layout("routes/root-layout.tsx", [
    index("routes/home.tsx"),
    route("settings", "routes/settings.tsx", [
      index("routes/account-settings.tsx"),
      route("billing", "routes/billing.tsx"),
    ]),
<<<<<<< HEAD
    route("conversations/:conversationId", "routes/_oh.app/route.tsx", [
      index("routes/_oh.app._index/route.tsx"),
      route("editor", "routes/editor.tsx"),
      route("browser", "routes/_oh.app.browser.tsx"),
      route("jupyter", "routes/_oh.app.jupyter.tsx"),
      route("served", "routes/app.tsx"),
=======
    route("conversations/:conversationId", "routes/conversation.tsx", [
      index("routes/editor-tab.tsx"),
      route("browser", "routes/browser-tab.tsx"),
      route("jupyter", "routes/jupyter-tab.tsx"),
      route("served", "routes/served-tab.tsx"),
>>>>>>> 0a632124
    ]),
  ]),
] satisfies RouteConfig;<|MERGE_RESOLUTION|>--- conflicted
+++ resolved
@@ -12,20 +12,12 @@
       index("routes/account-settings.tsx"),
       route("billing", "routes/billing.tsx"),
     ]),
-<<<<<<< HEAD
-    route("conversations/:conversationId", "routes/_oh.app/route.tsx", [
-      index("routes/_oh.app._index/route.tsx"),
-      route("editor", "routes/editor.tsx"),
-      route("browser", "routes/_oh.app.browser.tsx"),
-      route("jupyter", "routes/_oh.app.jupyter.tsx"),
-      route("served", "routes/app.tsx"),
-=======
     route("conversations/:conversationId", "routes/conversation.tsx", [
       index("routes/editor-tab.tsx"),
+      route("editor", "routes/editor.tsx"),
       route("browser", "routes/browser-tab.tsx"),
       route("jupyter", "routes/jupyter-tab.tsx"),
       route("served", "routes/served-tab.tsx"),
->>>>>>> 0a632124
     ]),
   ]),
 ] satisfies RouteConfig;