import { delay, http, HttpResponse } from "msw";
import {
  GetConfigResponse,
  Conversation,
  ResultSet,
} from "#/api/open-hands.types";
import { DEFAULT_SETTINGS } from "#/services/settings";
import { STRIPE_BILLING_HANDLERS } from "./billing-handlers";
import { ApiSettings, PostApiSettings } from "#/types/settings";
<<<<<<< HEAD
import { FILE_SERVICE_HANDLERS } from "./file-service-handlers";
=======
import { GitUser } from "#/types/git";
>>>>>>> 60e8b584

export const MOCK_DEFAULT_USER_SETTINGS: ApiSettings | PostApiSettings = {
  llm_model: DEFAULT_SETTINGS.LLM_MODEL,
  llm_base_url: DEFAULT_SETTINGS.LLM_BASE_URL,
  llm_api_key: null,
  llm_api_key_set: DEFAULT_SETTINGS.LLM_API_KEY_SET,
  agent: DEFAULT_SETTINGS.AGENT,
  language: DEFAULT_SETTINGS.LANGUAGE,
  confirmation_mode: DEFAULT_SETTINGS.CONFIRMATION_MODE,
  security_analyzer: DEFAULT_SETTINGS.SECURITY_ANALYZER,
  remote_runtime_resource_factor:
    DEFAULT_SETTINGS.REMOTE_RUNTIME_RESOURCE_FACTOR,
  provider_tokens_set: DEFAULT_SETTINGS.PROVIDER_TOKENS_SET,
  enable_default_condenser: DEFAULT_SETTINGS.ENABLE_DEFAULT_CONDENSER,
  enable_sound_notifications: DEFAULT_SETTINGS.ENABLE_SOUND_NOTIFICATIONS,
  user_consents_to_analytics: DEFAULT_SETTINGS.USER_CONSENTS_TO_ANALYTICS,
  provider_tokens: DEFAULT_SETTINGS.PROVIDER_TOKENS,
};

const MOCK_USER_PREFERENCES: {
  settings: ApiSettings | PostApiSettings | null;
} = {
  settings: null,
};

const conversations: Conversation[] = [
  {
    conversation_id: "1",
    title: "My New Project",
    selected_repository: null,
    last_updated_at: new Date().toISOString(),
    created_at: new Date().toISOString(),
    status: "RUNNING",
  },
  {
    conversation_id: "2",
    title: "Repo Testing",
    selected_repository: "octocat/hello-world",
    // 2 days ago
    last_updated_at: new Date(
      Date.now() - 2 * 24 * 60 * 60 * 1000,
    ).toISOString(),
    created_at: new Date(Date.now() - 2 * 24 * 60 * 60 * 1000).toISOString(),
    status: "STOPPED",
  },
  {
    conversation_id: "3",
    title: "Another Project",
    selected_repository: "octocat/earth",
    // 5 days ago
    last_updated_at: new Date(
      Date.now() - 5 * 24 * 60 * 60 * 1000,
    ).toISOString(),
    created_at: new Date(Date.now() - 5 * 24 * 60 * 60 * 1000).toISOString(),
    status: "STOPPED",
  },
];

const CONVERSATIONS = new Map<string, Conversation>(
  conversations.map((conversation) => [
    conversation.conversation_id,
    conversation,
  ]),
);

const openHandsHandlers = [
  http.get("/api/options/models", async () =>
    HttpResponse.json([
      "gpt-3.5-turbo",
      "gpt-4o",
      "anthropic/claude-3.5",
      "anthropic/claude-3-5-sonnet-20241022",
    ]),
  ),

  http.get("/api/options/agents", async () =>
    HttpResponse.json(["CodeActAgent", "CoActAgent"]),
  ),

  http.get("/api/options/security-analyzers", async () =>
    HttpResponse.json(["mock-invariant"]),
  ),

  http.post("http://localhost:3001/api/submit-feedback", async () => {
    await delay(1200);

    return HttpResponse.json({
      statusCode: 200,
      body: { message: "Success", link: "fake-url.com", password: "abc123" },
    });
  }),
];

export const handlers = [
  ...STRIPE_BILLING_HANDLERS,
  ...FILE_SERVICE_HANDLERS,
  ...openHandsHandlers,
  http.get("/api/user/repositories", () =>
    HttpResponse.json([
      { id: 1, full_name: "octocat/hello-world" },
      { id: 2, full_name: "octocat/earth" },
    ]),
  ),
  http.get("/api/user/info", () => {
    const user: GitUser = {
      id: 1,
      login: "octocat",
      avatar_url: "https://avatars.githubusercontent.com/u/583231?v=4",
      company: "GitHub",
      email: "placeholder@placeholder.placeholder",
      name: "monalisa octocat",
    };

    return HttpResponse.json(user);
  }),
  http.post("http://localhost:3001/api/submit-feedback", async () =>
    HttpResponse.json({ statusCode: 200 }, { status: 200 }),
  ),
  http.post("https://us.i.posthog.com/e", async () =>
    HttpResponse.json(null, { status: 200 }),
  ),
  http.get("/api/options/config", () => {
    const mockSaas = import.meta.env.VITE_MOCK_SAAS === "true";

    const config: GetConfigResponse = {
      APP_MODE: mockSaas ? "saas" : "oss",
      GITHUB_CLIENT_ID: "fake-github-client-id",
      POSTHOG_CLIENT_KEY: "fake-posthog-client-key",
      STRIPE_PUBLISHABLE_KEY: "",
      FEATURE_FLAGS: {
        ENABLE_BILLING: mockSaas,
        HIDE_LLM_SETTINGS: mockSaas,
      },
    };

    return HttpResponse.json(config);
  }),
  http.get("/api/settings", async () => {
    await delay();

    const { settings } = MOCK_USER_PREFERENCES;

    if (!settings) return HttpResponse.json(null, { status: 404 });

    if (Object.keys(settings.provider_tokens_set).length > 0)
      settings.provider_tokens_set = { github: false, gitlab: false };

    return HttpResponse.json(settings);
  }),
  http.post("/api/settings", async ({ request }) => {
    const body = await request.json();

    if (body) {
      let newSettings: Partial<PostApiSettings> = {};
      if (typeof body === "object") {
        newSettings = { ...body };
      }

      const fullSettings = {
        ...MOCK_DEFAULT_USER_SETTINGS,
        ...MOCK_USER_PREFERENCES.settings,
        ...newSettings,
      };

      MOCK_USER_PREFERENCES.settings = fullSettings;
      return HttpResponse.json(null, { status: 200 });
    }

    return HttpResponse.json(null, { status: 400 });
  }),

  http.post("/api/authenticate", async () =>
    HttpResponse.json({ message: "Authenticated" }),
  ),

  http.get("/api/options/config", () => HttpResponse.json({ APP_MODE: "oss" })),

  http.get("/api/conversations", async () => {
    const values = Array.from(CONVERSATIONS.values());
    const results: ResultSet<Conversation> = {
      results: values,
      next_page_id: null,
    };

    return HttpResponse.json(results, { status: 200 });
  }),

  http.delete("/api/conversations/:conversationId", async ({ params }) => {
    const { conversationId } = params;

    if (typeof conversationId === "string") {
      CONVERSATIONS.delete(conversationId);
      return HttpResponse.json(null, { status: 200 });
    }

    return HttpResponse.json(null, { status: 404 });
  }),

  http.patch(
    "/api/conversations/:conversationId",
    async ({ params, request }) => {
      const { conversationId } = params;

      if (typeof conversationId === "string") {
        const conversation = CONVERSATIONS.get(conversationId);

        if (conversation) {
          const body = await request.json();
          if (typeof body === "object" && body?.title) {
            CONVERSATIONS.set(conversationId, {
              ...conversation,
              title: body.title,
            });
            return HttpResponse.json(null, { status: 200 });
          }
        }
      }

      return HttpResponse.json(null, { status: 404 });
    },
  ),

  http.post("/api/conversations", () => {
    const conversation: Conversation = {
      conversation_id: (Math.random() * 100).toString(),
      title: "New Conversation",
      selected_repository: null,
      last_updated_at: new Date().toISOString(),
      created_at: new Date().toISOString(),
      status: "RUNNING",
    };

    CONVERSATIONS.set(conversation.conversation_id, conversation);
    return HttpResponse.json(conversation, { status: 201 });
  }),

  http.get("/api/conversations/:conversationId", async ({ params }) => {
    const { conversationId } = params;

    if (typeof conversationId === "string") {
      const project = CONVERSATIONS.get(conversationId);

      if (project) {
        return HttpResponse.json(project, { status: 200 });
      }
    }

    return HttpResponse.json(null, { status: 404 });
  }),

  http.post("/api/logout", () => HttpResponse.json(null, { status: 200 })),

  http.post("/api/reset-settings", async () => {
    await delay();
    MOCK_USER_PREFERENCES.settings = { ...MOCK_DEFAULT_USER_SETTINGS };
    return HttpResponse.json(null, { status: 200 });
  }),
];<|MERGE_RESOLUTION|>--- conflicted
+++ resolved
@@ -7,11 +7,8 @@
 import { DEFAULT_SETTINGS } from "#/services/settings";
 import { STRIPE_BILLING_HANDLERS } from "./billing-handlers";
 import { ApiSettings, PostApiSettings } from "#/types/settings";
-<<<<<<< HEAD
 import { FILE_SERVICE_HANDLERS } from "./file-service-handlers";
-=======
 import { GitUser } from "#/types/git";
->>>>>>> 60e8b584
 
 export const MOCK_DEFAULT_USER_SETTINGS: ApiSettings | PostApiSettings = {
   llm_model: DEFAULT_SETTINGS.LLM_MODEL,
