import { delay, http, HttpResponse } from "msw";
import {
  GetConfigResponse,
  Conversation,
  ResultSet,
} from "#/api/open-hands.types";
import { STRIPE_BILLING_HANDLERS } from "./billing-handlers";
<<<<<<< HEAD
import { SETTINGS_HANDLERS } from "./settings-handlers";
=======
import { ApiSettings, PostApiSettings } from "#/types/settings";
import { FILE_SERVICE_HANDLERS } from "./file-service-handlers";
import { GitUser } from "#/types/git";

export const MOCK_DEFAULT_USER_SETTINGS: ApiSettings | PostApiSettings = {
  llm_model: DEFAULT_SETTINGS.LLM_MODEL,
  llm_base_url: DEFAULT_SETTINGS.LLM_BASE_URL,
  llm_api_key: null,
  llm_api_key_set: DEFAULT_SETTINGS.LLM_API_KEY_SET,
  agent: DEFAULT_SETTINGS.AGENT,
  language: DEFAULT_SETTINGS.LANGUAGE,
  confirmation_mode: DEFAULT_SETTINGS.CONFIRMATION_MODE,
  security_analyzer: DEFAULT_SETTINGS.SECURITY_ANALYZER,
  remote_runtime_resource_factor:
    DEFAULT_SETTINGS.REMOTE_RUNTIME_RESOURCE_FACTOR,
  provider_tokens_set: DEFAULT_SETTINGS.PROVIDER_TOKENS_SET,
  enable_default_condenser: DEFAULT_SETTINGS.ENABLE_DEFAULT_CONDENSER,
  enable_sound_notifications: DEFAULT_SETTINGS.ENABLE_SOUND_NOTIFICATIONS,
  user_consents_to_analytics: DEFAULT_SETTINGS.USER_CONSENTS_TO_ANALYTICS,
  provider_tokens: DEFAULT_SETTINGS.PROVIDER_TOKENS,
};

const MOCK_USER_PREFERENCES: {
  settings: ApiSettings | PostApiSettings | null;
} = {
  settings: null,
};
>>>>>>> d1851cc3

const conversations: Conversation[] = [
  {
    conversation_id: "1",
    title: "My New Project",
    selected_repository: null,
    last_updated_at: new Date().toISOString(),
    created_at: new Date().toISOString(),
    status: "RUNNING",
  },
  {
    conversation_id: "2",
    title: "Repo Testing",
    selected_repository: "octocat/hello-world",
    // 2 days ago
    last_updated_at: new Date(
      Date.now() - 2 * 24 * 60 * 60 * 1000,
    ).toISOString(),
    created_at: new Date(Date.now() - 2 * 24 * 60 * 60 * 1000).toISOString(),
    status: "STOPPED",
  },
  {
    conversation_id: "3",
    title: "Another Project",
    selected_repository: "octocat/earth",
    // 5 days ago
    last_updated_at: new Date(
      Date.now() - 5 * 24 * 60 * 60 * 1000,
    ).toISOString(),
    created_at: new Date(Date.now() - 5 * 24 * 60 * 60 * 1000).toISOString(),
    status: "STOPPED",
  },
];

const CONVERSATIONS = new Map<string, Conversation>(
  conversations.map((conversation) => [
    conversation.conversation_id,
    conversation,
  ]),
);

const openHandsHandlers = [
  http.get("/api/options/models", async () =>
    HttpResponse.json([
      "gpt-3.5-turbo",
      "gpt-4o",
      "anthropic/claude-3.5",
      "anthropic/claude-3-5-sonnet-20241022",
    ]),
  ),

  http.get("/api/options/agents", async () =>
    HttpResponse.json(["CodeActAgent", "CoActAgent"]),
  ),

  http.get("/api/options/security-analyzers", async () =>
    HttpResponse.json(["mock-invariant"]),
  ),

  http.post("http://localhost:3001/api/submit-feedback", async () => {
    await delay(1200);

    return HttpResponse.json({
      statusCode: 200,
      body: { message: "Success", link: "fake-url.com", password: "abc123" },
    });
  }),
];

export const handlers = [
  ...STRIPE_BILLING_HANDLERS,
<<<<<<< HEAD
  ...SETTINGS_HANDLERS,
=======
  ...FILE_SERVICE_HANDLERS,
>>>>>>> d1851cc3
  ...openHandsHandlers,
  http.get("/api/user/repositories", () =>
    HttpResponse.json([
      { id: 1, full_name: "octocat/hello-world" },
      { id: 2, full_name: "octocat/earth" },
    ]),
  ),
  http.get("/api/user/info", () => {
    const user: GitUser = {
      id: 1,
      login: "octocat",
      avatar_url: "https://avatars.githubusercontent.com/u/583231?v=4",
      company: "GitHub",
      email: "placeholder@placeholder.placeholder",
      name: "monalisa octocat",
    };

    return HttpResponse.json(user);
  }),
  http.post("http://localhost:3001/api/submit-feedback", async () =>
    HttpResponse.json({ statusCode: 200 }, { status: 200 }),
  ),
  http.post("https://us.i.posthog.com/e", async () =>
    HttpResponse.json(null, { status: 200 }),
  ),
  http.get("/api/options/config", () => {
    const mockSaas = import.meta.env.VITE_MOCK_SAAS === "true";

    const config: GetConfigResponse = {
      APP_MODE: mockSaas ? "saas" : "oss",
      GITHUB_CLIENT_ID: "fake-github-client-id",
      POSTHOG_CLIENT_KEY: "fake-posthog-client-key",
      STRIPE_PUBLISHABLE_KEY: "",
      FEATURE_FLAGS: {
        ENABLE_BILLING: mockSaas,
        HIDE_LLM_SETTINGS: mockSaas,
      },
    };

    return HttpResponse.json(config);
  }),
<<<<<<< HEAD
=======
  http.get("/api/settings", async () => {
    await delay();

    const { settings } = MOCK_USER_PREFERENCES;

    if (!settings) return HttpResponse.json(null, { status: 404 });

    if (Object.keys(settings.provider_tokens_set).length > 0)
      settings.provider_tokens_set = { github: false, gitlab: false };

    return HttpResponse.json(settings);
  }),
  http.post("/api/settings", async ({ request }) => {
    const body = await request.json();

    if (body) {
      let newSettings: Partial<PostApiSettings> = {};
      if (typeof body === "object") {
        newSettings = { ...body };
      }

      const fullSettings = {
        ...MOCK_DEFAULT_USER_SETTINGS,
        ...MOCK_USER_PREFERENCES.settings,
        ...newSettings,
      };

      MOCK_USER_PREFERENCES.settings = fullSettings;
      return HttpResponse.json(null, { status: 200 });
    }

    return HttpResponse.json(null, { status: 400 });
  }),

>>>>>>> d1851cc3
  http.post("/api/authenticate", async () =>
    HttpResponse.json({ message: "Authenticated" }),
  ),

  http.get("/api/options/config", () => HttpResponse.json({ APP_MODE: "oss" })),

  http.get("/api/conversations", async () => {
    const values = Array.from(CONVERSATIONS.values());
    const results: ResultSet<Conversation> = {
      results: values,
      next_page_id: null,
    };

    return HttpResponse.json(results, { status: 200 });
  }),

  http.delete("/api/conversations/:conversationId", async ({ params }) => {
    const { conversationId } = params;

    if (typeof conversationId === "string") {
      CONVERSATIONS.delete(conversationId);
      return HttpResponse.json(null, { status: 200 });
    }

    return HttpResponse.json(null, { status: 404 });
  }),

  http.patch(
    "/api/conversations/:conversationId",
    async ({ params, request }) => {
      const { conversationId } = params;

      if (typeof conversationId === "string") {
        const conversation = CONVERSATIONS.get(conversationId);

        if (conversation) {
          const body = await request.json();
          if (typeof body === "object" && body?.title) {
            CONVERSATIONS.set(conversationId, {
              ...conversation,
              title: body.title,
            });
            return HttpResponse.json(null, { status: 200 });
          }
        }
      }

      return HttpResponse.json(null, { status: 404 });
    },
  ),

  http.post("/api/conversations", () => {
    const conversation: Conversation = {
      conversation_id: (Math.random() * 100).toString(),
      title: "New Conversation",
      selected_repository: null,
      last_updated_at: new Date().toISOString(),
      created_at: new Date().toISOString(),
      status: "RUNNING",
    };

    CONVERSATIONS.set(conversation.conversation_id, conversation);
    return HttpResponse.json(conversation, { status: 201 });
  }),

  http.get("/api/conversations/:conversationId", async ({ params }) => {
    const { conversationId } = params;

    if (typeof conversationId === "string") {
      const project = CONVERSATIONS.get(conversationId);

      if (project) {
        return HttpResponse.json(project, { status: 200 });
      }
    }

    return HttpResponse.json(null, { status: 404 });
  }),

  http.post("/api/logout", () => HttpResponse.json(null, { status: 200 })),
];<|MERGE_RESOLUTION|>--- conflicted
+++ resolved
@@ -5,37 +5,9 @@
   ResultSet,
 } from "#/api/open-hands.types";
 import { STRIPE_BILLING_HANDLERS } from "./billing-handlers";
-<<<<<<< HEAD
 import { SETTINGS_HANDLERS } from "./settings-handlers";
-=======
-import { ApiSettings, PostApiSettings } from "#/types/settings";
 import { FILE_SERVICE_HANDLERS } from "./file-service-handlers";
 import { GitUser } from "#/types/git";
-
-export const MOCK_DEFAULT_USER_SETTINGS: ApiSettings | PostApiSettings = {
-  llm_model: DEFAULT_SETTINGS.LLM_MODEL,
-  llm_base_url: DEFAULT_SETTINGS.LLM_BASE_URL,
-  llm_api_key: null,
-  llm_api_key_set: DEFAULT_SETTINGS.LLM_API_KEY_SET,
-  agent: DEFAULT_SETTINGS.AGENT,
-  language: DEFAULT_SETTINGS.LANGUAGE,
-  confirmation_mode: DEFAULT_SETTINGS.CONFIRMATION_MODE,
-  security_analyzer: DEFAULT_SETTINGS.SECURITY_ANALYZER,
-  remote_runtime_resource_factor:
-    DEFAULT_SETTINGS.REMOTE_RUNTIME_RESOURCE_FACTOR,
-  provider_tokens_set: DEFAULT_SETTINGS.PROVIDER_TOKENS_SET,
-  enable_default_condenser: DEFAULT_SETTINGS.ENABLE_DEFAULT_CONDENSER,
-  enable_sound_notifications: DEFAULT_SETTINGS.ENABLE_SOUND_NOTIFICATIONS,
-  user_consents_to_analytics: DEFAULT_SETTINGS.USER_CONSENTS_TO_ANALYTICS,
-  provider_tokens: DEFAULT_SETTINGS.PROVIDER_TOKENS,
-};
-
-const MOCK_USER_PREFERENCES: {
-  settings: ApiSettings | PostApiSettings | null;
-} = {
-  settings: null,
-};
->>>>>>> d1851cc3
 
 const conversations: Conversation[] = [
   {
@@ -107,11 +79,8 @@
 
 export const handlers = [
   ...STRIPE_BILLING_HANDLERS,
-<<<<<<< HEAD
   ...SETTINGS_HANDLERS,
-=======
   ...FILE_SERVICE_HANDLERS,
->>>>>>> d1851cc3
   ...openHandsHandlers,
   http.get("/api/user/repositories", () =>
     HttpResponse.json([
@@ -153,43 +122,6 @@
 
     return HttpResponse.json(config);
   }),
-<<<<<<< HEAD
-=======
-  http.get("/api/settings", async () => {
-    await delay();
-
-    const { settings } = MOCK_USER_PREFERENCES;
-
-    if (!settings) return HttpResponse.json(null, { status: 404 });
-
-    if (Object.keys(settings.provider_tokens_set).length > 0)
-      settings.provider_tokens_set = { github: false, gitlab: false };
-
-    return HttpResponse.json(settings);
-  }),
-  http.post("/api/settings", async ({ request }) => {
-    const body = await request.json();
-
-    if (body) {
-      let newSettings: Partial<PostApiSettings> = {};
-      if (typeof body === "object") {
-        newSettings = { ...body };
-      }
-
-      const fullSettings = {
-        ...MOCK_DEFAULT_USER_SETTINGS,
-        ...MOCK_USER_PREFERENCES.settings,
-        ...newSettings,
-      };
-
-      MOCK_USER_PREFERENCES.settings = fullSettings;
-      return HttpResponse.json(null, { status: 200 });
-    }
-
-    return HttpResponse.json(null, { status: 400 });
-  }),
-
->>>>>>> d1851cc3
   http.post("/api/authenticate", async () =>
     HttpResponse.json({ message: "Authenticated" }),
   ),
