--- conflicted
+++ resolved
@@ -1,14 +1,6 @@
 import { delay, http, HttpResponse } from "msw";
-<<<<<<< HEAD
+import { GetConfigResponse } from "#/api/option-service/option.types";
 import { Conversation, ResultSet } from "#/api/open-hands.types";
-import { GetConfigResponse } from "#/api/option-service/option.types";
-=======
-import {
-  Conversation,
-  ResultSet,
-  GetConfigResponse,
-} from "#/api/open-hands.types";
->>>>>>> 921fec00
 import { DEFAULT_SETTINGS } from "#/services/settings";
 import { STRIPE_BILLING_HANDLERS } from "./billing-handlers";
 import { ApiSettings, PostApiSettings, Provider } from "#/types/settings";
