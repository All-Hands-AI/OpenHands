import { delay, http, HttpResponse } from "msw";
import { GetConfigResponse } from "#/api/option-service/option.types";
import { Conversation, ResultSet } from "#/api/open-hands.types";
import { DEFAULT_SETTINGS } from "#/services/settings";
import { STRIPE_BILLING_HANDLERS } from "./billing-handlers";
import { Provider } from "#/types/settings";
import {
  ApiSettings,
  PostApiSettings,
} from "#/settings-service/settings.types";
import { FILE_SERVICE_HANDLERS } from "./file-service-handlers";
import { GitUser } from "#/types/git";
import { TASK_SUGGESTIONS_HANDLERS } from "./task-suggestions-handlers";
import { SECRETS_HANDLERS } from "./secrets-handlers";
import { GIT_REPOSITORY_HANDLERS } from "./git-repository-handlers";

export const MOCK_DEFAULT_USER_SETTINGS: ApiSettings | PostApiSettings = {
  llm_model: DEFAULT_SETTINGS.LLM_MODEL,
  llm_base_url: DEFAULT_SETTINGS.LLM_BASE_URL,
  llm_api_key: null,
  llm_api_key_set: DEFAULT_SETTINGS.LLM_API_KEY_SET,
  search_api_key_set: DEFAULT_SETTINGS.SEARCH_API_KEY_SET,
  agent: DEFAULT_SETTINGS.AGENT,
  language: DEFAULT_SETTINGS.LANGUAGE,
  confirmation_mode: DEFAULT_SETTINGS.CONFIRMATION_MODE,
  security_analyzer: DEFAULT_SETTINGS.SECURITY_ANALYZER,
  remote_runtime_resource_factor:
    DEFAULT_SETTINGS.REMOTE_RUNTIME_RESOURCE_FACTOR,
  provider_tokens_set: {},
  enable_default_condenser: DEFAULT_SETTINGS.ENABLE_DEFAULT_CONDENSER,
  condenser_max_size: DEFAULT_SETTINGS.CONDENSER_MAX_SIZE,
  enable_sound_notifications: DEFAULT_SETTINGS.ENABLE_SOUND_NOTIFICATIONS,
  enable_proactive_conversation_starters:
    DEFAULT_SETTINGS.ENABLE_PROACTIVE_CONVERSATION_STARTERS,
  enable_solvability_analysis: DEFAULT_SETTINGS.ENABLE_SOLVABILITY_ANALYSIS,
  user_consents_to_analytics: DEFAULT_SETTINGS.USER_CONSENTS_TO_ANALYTICS,
  max_budget_per_task: DEFAULT_SETTINGS.MAX_BUDGET_PER_TASK,
};

const MOCK_USER_PREFERENCES: {
  settings: ApiSettings | PostApiSettings | null;
} = {
  settings: null,
};

/**
 * Set the user settings to the default settings
 *
 * Useful for resetting the settings in tests
 */
export const resetTestHandlersMockSettings = () => {
  MOCK_USER_PREFERENCES.settings = MOCK_DEFAULT_USER_SETTINGS;
};

const conversations: Conversation[] = [
  {
    conversation_id: "1",
    title: "My New Project",
    selected_repository: null,
    git_provider: null,
    selected_branch: null,
    last_updated_at: new Date().toISOString(),
    created_at: new Date().toISOString(),
    status: "RUNNING",
    runtime_status: "STATUS$READY",
    url: null,
    session_api_key: null,
  },
  {
    conversation_id: "2",
    title: "Repo Testing",
    selected_repository: "octocat/hello-world",
    git_provider: "github",
    selected_branch: null,
    // 2 days ago
    last_updated_at: new Date(
      Date.now() - 2 * 24 * 60 * 60 * 1000,
    ).toISOString(),
    created_at: new Date(Date.now() - 2 * 24 * 60 * 60 * 1000).toISOString(),
    status: "STOPPED",
    runtime_status: null,
    url: null,
    session_api_key: null,
  },
  {
    conversation_id: "3",
    title: "Another Project",
    selected_repository: "octocat/earth",
    git_provider: null,
    selected_branch: "main",
    // 5 days ago
    last_updated_at: new Date(
      Date.now() - 5 * 24 * 60 * 60 * 1000,
    ).toISOString(),
    created_at: new Date(Date.now() - 5 * 24 * 60 * 60 * 1000).toISOString(),
    status: "STOPPED",
    runtime_status: null,
    url: null,
    session_api_key: null,
  },
];

const CONVERSATIONS = new Map<string, Conversation>(
  conversations.map((conversation) => [
    conversation.conversation_id,
    conversation,
  ]),
);

const openHandsHandlers = [
  http.get("/api/options/models", async () =>
    HttpResponse.json([
      "gpt-3.5-turbo",
      "gpt-4o",
      "gpt-4o-mini",
      "anthropic/claude-3.5",
      "anthropic/claude-sonnet-4-20250514",
      "anthropic/claude-sonnet-4-5-20250929",
<<<<<<< HEAD
      "openhands/claude-sonnet-4-20250514",
      "openhands/claude-sonnet-4-5-20250929",
=======
      "anthropic/claude-haiku-4-5-20251001",
      "openhands/claude-sonnet-4-20250514",
      "openhands/claude-sonnet-4-5-20250929",
      "openhands/claude-haiku-4-5-20251001",
>>>>>>> f4dcc136
      "sambanova/Meta-Llama-3.1-8B-Instruct",
    ]),
  ),

  http.get("/api/options/agents", async () =>
    HttpResponse.json(["CodeActAgent", "CoActAgent"]),
  ),

  http.get("/api/options/security-analyzers", async () =>
    HttpResponse.json(["llm", "none"]),
  ),

  http.post("http://localhost:3001/api/submit-feedback", async () => {
    await delay(1200);

    return HttpResponse.json({
      statusCode: 200,
      body: { message: "Success", link: "fake-url.com", password: "abc123" },
    });
  }),
];

export const handlers = [
  ...STRIPE_BILLING_HANDLERS,
  ...FILE_SERVICE_HANDLERS,
  ...TASK_SUGGESTIONS_HANDLERS,
  ...SECRETS_HANDLERS,
  ...GIT_REPOSITORY_HANDLERS,
  ...openHandsHandlers,
  http.get("/api/user/info", () => {
    const user: GitUser = {
      id: "1",
      login: "octocat",
      avatar_url: "https://avatars.githubusercontent.com/u/583231?v=4",
      company: "GitHub",
      email: "placeholder@placeholder.placeholder",
      name: "monalisa octocat",
    };

    return HttpResponse.json(user);
  }),
  http.post("http://localhost:3001/api/submit-feedback", async () =>
    HttpResponse.json({ statusCode: 200 }, { status: 200 }),
  ),
  http.post("https://us.i.posthog.com/e", async () =>
    HttpResponse.json(null, { status: 200 }),
  ),
  http.get("/api/options/config", () => {
    const mockSaas = import.meta.env.VITE_MOCK_SAAS === "true";

    const config: GetConfigResponse = {
      APP_MODE: mockSaas ? "saas" : "oss",
      GITHUB_CLIENT_ID: "fake-github-client-id",
      POSTHOG_CLIENT_KEY: "fake-posthog-client-key",
      FEATURE_FLAGS: {
        ENABLE_BILLING: false,
        HIDE_LLM_SETTINGS: mockSaas,
        ENABLE_JIRA: false,
        ENABLE_JIRA_DC: false,
        ENABLE_LINEAR: false,
      },
      // Uncomment the following to test the maintenance banner
      // MAINTENANCE: {
      //   startTime: "2024-01-15T10:00:00-05:00", // EST timestamp
      // },
    };

    return HttpResponse.json(config);
  }),
  http.get("/api/settings", async () => {
    await delay();

    const { settings } = MOCK_USER_PREFERENCES;

    if (!settings) return HttpResponse.json(null, { status: 404 });

    return HttpResponse.json(settings);
  }),
  http.post("/api/settings", async ({ request }) => {
    await delay();
    const body = await request.json();

    if (body) {
      const current = MOCK_USER_PREFERENCES.settings || {
        ...MOCK_DEFAULT_USER_SETTINGS,
      };
      // Persist new values over current/mock defaults
      MOCK_USER_PREFERENCES.settings = {
        ...current,
        ...(body as Partial<ApiSettings>),
      };
      return HttpResponse.json(null, { status: 200 });
    }

    return HttpResponse.json(null, { status: 400 });
  }),

  http.post("/api/authenticate", async () =>
    HttpResponse.json({ message: "Authenticated" }),
  ),

  http.get("/api/conversations", async () => {
    const values = Array.from(CONVERSATIONS.values());
    const results: ResultSet<Conversation> = {
      results: values,
      next_page_id: null,
    };

    return HttpResponse.json(results, { status: 200 });
  }),

  http.delete("/api/conversations/:conversationId", async ({ params }) => {
    const { conversationId } = params;

    if (typeof conversationId === "string") {
      CONVERSATIONS.delete(conversationId);
      return HttpResponse.json(null, { status: 200 });
    }

    return HttpResponse.json(null, { status: 404 });
  }),

  http.patch(
    "/api/conversations/:conversationId",
    async ({ params, request }) => {
      const { conversationId } = params;

      if (typeof conversationId === "string") {
        const conversation = CONVERSATIONS.get(conversationId);

        if (conversation) {
          const body = await request.json();
          if (typeof body === "object" && body?.title) {
            CONVERSATIONS.set(conversationId, {
              ...conversation,
              title: body.title,
            });
            return HttpResponse.json(null, { status: 200 });
          }
        }
      }

      return HttpResponse.json(null, { status: 404 });
    },
  ),

  http.post("/api/conversations", async () => {
    await delay();

    const conversation: Conversation = {
      conversation_id: (Math.random() * 100).toString(),
      title: "New Conversation",
      selected_repository: null,
      git_provider: null,
      selected_branch: null,
      last_updated_at: new Date().toISOString(),
      created_at: new Date().toISOString(),
      status: "RUNNING",
      runtime_status: "STATUS$READY",
      url: null,
      session_api_key: null,
    };

    CONVERSATIONS.set(conversation.conversation_id, conversation);
    return HttpResponse.json(conversation, { status: 201 });
  }),

  http.get("/api/conversations/:conversationId", async ({ params }) => {
    const { conversationId } = params;

    if (typeof conversationId === "string") {
      const project = CONVERSATIONS.get(conversationId);

      if (project) {
        return HttpResponse.json(project, { status: 200 });
      }
    }

    return HttpResponse.json(null, { status: 404 });
  }),

  http.post("/api/logout", () => HttpResponse.json(null, { status: 200 })),

  http.post("/api/reset-settings", async () => {
    await delay();
    MOCK_USER_PREFERENCES.settings = { ...MOCK_DEFAULT_USER_SETTINGS };
    return HttpResponse.json(null, { status: 200 });
  }),

  http.post("/api/add-git-providers", async ({ request }) => {
    const body = await request.json();

    if (typeof body === "object" && body?.provider_tokens) {
      const rawTokens = body.provider_tokens as Record<
        string,
        { token?: string }
      >;

      const providerTokensSet: Partial<Record<Provider, string | null>> =
        Object.fromEntries(
          Object.entries(rawTokens)
            .filter(([, val]) => val && val.token)
            .map(([provider]) => [provider as Provider, ""]),
        );

      const newSettings = {
        ...(MOCK_USER_PREFERENCES.settings ?? MOCK_DEFAULT_USER_SETTINGS),
        provider_tokens_set: providerTokensSet,
      };
      MOCK_USER_PREFERENCES.settings = newSettings;

      return HttpResponse.json(true, { status: 200 });
    }

    return HttpResponse.json(null, { status: 400 });
  }),
];<|MERGE_RESOLUTION|>--- conflicted
+++ resolved
@@ -116,15 +116,10 @@
       "anthropic/claude-3.5",
       "anthropic/claude-sonnet-4-20250514",
       "anthropic/claude-sonnet-4-5-20250929",
-<<<<<<< HEAD
-      "openhands/claude-sonnet-4-20250514",
-      "openhands/claude-sonnet-4-5-20250929",
-=======
       "anthropic/claude-haiku-4-5-20251001",
       "openhands/claude-sonnet-4-20250514",
       "openhands/claude-sonnet-4-5-20250929",
       "openhands/claude-haiku-4-5-20251001",
->>>>>>> f4dcc136
       "sambanova/Meta-Llama-3.1-8B-Instruct",
     ]),
   ),
