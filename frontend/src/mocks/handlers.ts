--- conflicted
+++ resolved
@@ -187,22 +187,13 @@
   }),
   http.get("/api/settings", async () => {
     await delay();
-<<<<<<< HEAD
-    const settings: ApiSettings = {
-      ...MOCK_USER_PREFERENCES.settings,
-      language: "no",
-    };
-    if (Object.keys(settings.provider_tokens_set).length > 0) {
+
+    const { settings } = MOCK_USER_PREFERENCES;
+
+    if (!settings) return HttpResponse.json(null, { status: 404 });
+
+    if (Object.keys(settings.provider_tokens_set).length > 0)
       settings.provider_tokens_set = { github: false, gitlab: false };
-    }
-=======
-    const { settings } = MOCK_USER_PREFERENCES;
-
-    if (!settings) return HttpResponse.json(null, { status: 404 });
-
-    if (Object.keys(settings.provider_tokens).length > 0)
-      settings.github_token_is_set = true;
->>>>>>> e7b3d442
 
     return HttpResponse.json(settings);
   }),
@@ -213,19 +204,13 @@
       let newSettings: Partial<PostApiSettings> = {};
       if (typeof body === "object") {
         newSettings = { ...body };
-<<<<<<< HEAD
-        if (newSettings.unset_tokens) {
+
+        if (newSettings.provider_tokens_set) {
           newSettings.provider_tokens_set = {
             github: false,
             gitlab: false,
           };
           delete newSettings.unset_tokens;
-=======
-        if (newSettings.unset_github_token) {
-          newSettings.provider_tokens = { github: "", gitlab: "" };
-          newSettings.github_token_is_set = false;
-          delete newSettings.unset_github_token;
->>>>>>> e7b3d442
         }
       }
 
