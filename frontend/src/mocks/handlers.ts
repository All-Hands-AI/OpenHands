--- conflicted
+++ resolved
@@ -4,27 +4,13 @@
   Conversation,
   ResultSet,
 } from "#/api/open-hands.types";
-<<<<<<< HEAD
-import { DEFAULT_SETTINGS } from "#/services/settings";
+import {
+  DEFAULT_SETTINGS,
+  ApiSettings,
+  PostApiSettings,
+} from "#/services/settings";
 import { STRIPE_BILLING_HANDLERS } from "./billing-handlers";
 import { TEST_STRIPE_PUBLIC_KEY } from "#/utils/stripe-test-keys";
-
-export const MOCK_USER_PREFERENCES = {
-  settings: {
-    llm_model: DEFAULT_SETTINGS.LLM_MODEL,
-    llm_base_url: DEFAULT_SETTINGS.LLM_BASE_URL,
-    llm_api_key: DEFAULT_SETTINGS.LLM_API_KEY,
-    agent: DEFAULT_SETTINGS.AGENT,
-    language: DEFAULT_SETTINGS.LANGUAGE,
-    confirmation_mode: DEFAULT_SETTINGS.CONFIRMATION_MODE,
-    security_analyzer: DEFAULT_SETTINGS.SECURITY_ANALYZER,
-  },
-=======
-import {
-  ApiSettings,
-  DEFAULT_SETTINGS,
-  PostApiSettings,
-} from "#/services/settings";
 
 export const MOCK_DEFAULT_USER_SETTINGS: ApiSettings | PostApiSettings = {
   llm_model: DEFAULT_SETTINGS.LLM_MODEL,
@@ -44,7 +30,6 @@
   settings: ApiSettings | PostApiSettings;
 } = {
   settings: MOCK_DEFAULT_USER_SETTINGS,
->>>>>>> 39120051
 };
 
 const conversations: Conversation[] = [
