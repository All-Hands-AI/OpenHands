--- conflicted
+++ resolved
@@ -4,17 +4,9 @@
   Conversation,
   ResultSet,
 } from "#/api/open-hands.types";
-<<<<<<< HEAD
-import {
-  DEFAULT_SETTINGS,
-  ApiSettings,
-  PostApiSettings,
-} from "#/services/settings";
+import { DEFAULT_SETTINGS } from "#/services/settings";
 import { STRIPE_BILLING_HANDLERS } from "./billing-handlers";
-=======
-import { DEFAULT_SETTINGS } from "#/services/settings";
 import { ApiSettings, PostApiSettings } from "#/types/settings";
->>>>>>> 36090ad8
 
 export const MOCK_DEFAULT_USER_SETTINGS: ApiSettings | PostApiSettings = {
   llm_model: DEFAULT_SETTINGS.LLM_MODEL,
