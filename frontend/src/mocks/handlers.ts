--- conflicted
+++ resolved
@@ -187,22 +187,12 @@
   }),
   http.get("/api/settings", async () => {
     await delay();
-<<<<<<< HEAD
-    const settings: ApiSettings = {
-      ...MOCK_USER_PREFERENCES.settings,
-      language: "no",
-    };
-    if (Object.keys(settings.provider_tokens).length > 0) {
-      settings.github_token_is_set = true;
-    }
-=======
     const { settings } = MOCK_USER_PREFERENCES;
 
     if (!settings) return HttpResponse.json(null, { status: 404 });
 
     // @ts-expect-error - mock types
-    if (settings.github_token) settings.github_token_is_set = true;
->>>>>>> e1f6929d
+    if (Object.keys(settings.provider_tokens).length > 0) settings.github_token_is_set = true;
 
     return HttpResponse.json(settings);
   }),
