export type OpenHandsEventType =
  | "message"
  | "system"
  | "agent_state_changed"
  | "run"
  | "read"
  | "write"
  | "edit"
  | "run_ipython"
  | "delegate"
  | "browse"
  | "browse_interactive"
  | "reject"
  | "think"
  | "finish"
  | "error"
<<<<<<< HEAD
  | "user_feedback"
  | "recall";
=======
  | "recall"
  | "mcp"
  | "call_tool_mcp";
>>>>>>> bf383b48

interface OpenHandsBaseEvent {
  id: number;
  source: "agent" | "user";
  message: string;
  timestamp: string; // ISO 8601
}

export interface OpenHandsActionEvent<T extends OpenHandsEventType>
  extends OpenHandsBaseEvent {
  action: T;
  args: Record<string, unknown>;
}

export interface OpenHandsObservationEvent<T extends OpenHandsEventType>
  extends OpenHandsBaseEvent {
  cause: number;
  observation: T;
  content: string;
  extras: Record<string, unknown>;
}<|MERGE_RESOLUTION|>--- conflicted
+++ resolved
@@ -14,14 +14,10 @@
   | "think"
   | "finish"
   | "error"
-<<<<<<< HEAD
   | "user_feedback"
-  | "recall";
-=======
   | "recall"
   | "mcp"
   | "call_tool_mcp";
->>>>>>> bf383b48
 
 interface OpenHandsBaseEvent {
   id: number;
