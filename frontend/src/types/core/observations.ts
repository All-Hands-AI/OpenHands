import { AgentState } from "../agent-state";
import ObservationType from "../observation-type";
import { OpenHandsObservationEvent } from "./base";

export interface AgentStateChangeObservation
  extends OpenHandsObservationEvent<"agent_state_changed"> {
  source: "agent";
  extras: {
    agent_state: AgentState;
  };
}

export interface CommandObservation extends OpenHandsObservationEvent<"run"> {
  source: "agent";
  extras: {
    command: string;
    hidden?: boolean;
    metadata: Record<string, unknown>;
  };
}

export interface IPythonObservation
  extends OpenHandsObservationEvent<"run_ipython"> {
  source: "agent";
  extras: {
    code: string;
  };
}

export interface DelegateObservation
  extends OpenHandsObservationEvent<"delegate"> {
  source: "agent";
  extras: {
    outputs: Record<string, unknown>;
  };
}

export interface BrowseObservation extends OpenHandsObservationEvent<"browse"> {
  source: "agent";
  extras: {
    url: string;
    screenshot: string;
    error: boolean;
    open_page_urls: string[];
    active_page_index: number;
    dom_object: Record<string, unknown>;
    axtree_object: Record<string, unknown>;
    extra_element_properties: Record<string, unknown>;
    last_browser_action: string;
    last_browser_action_error: unknown;
    focused_element_bid: string;
  };
}

export interface BrowseInteractiveObservation
  extends OpenHandsObservationEvent<"browse_interactive"> {
  source: "agent";
  extras: {
    url: string;
    screenshot: string;
    error: boolean;
    open_page_urls: string[];
    active_page_index: number;
    dom_object: Record<string, unknown>;
    axtree_object: Record<string, unknown>;
    extra_element_properties: Record<string, unknown>;
    last_browser_action: string;
    last_browser_action_error: unknown;
    focused_element_bid: string;
  };
}

export interface WriteObservation extends OpenHandsObservationEvent<"write"> {
  source: "agent";
  extras: {
    path: string;
    content: string;
  };
}

export interface ReadObservation extends OpenHandsObservationEvent<"read"> {
  source: "agent";
  extras: {
    path: string;
    impl_source: string;
  };
}

export interface EditObservation extends OpenHandsObservationEvent<"edit"> {
  source: "agent";
  extras: {
    path: string;
    diff: string;
    impl_source: string;
  };
}

export interface ErrorObservation extends OpenHandsObservationEvent<"error"> {
  source: "user";
  extras: {
    error_id?: string;
  };
}

export interface AgentThinkObservation
  extends OpenHandsObservationEvent<"think"> {
  source: "agent";
  extras: {
    thought: string;
  };
}

<<<<<<< HEAD
export interface PlaywrightMcpBrowserScreenshotObservation
  extends OpenHandsObservationEvent<ObservationType.PLAYWRIGHT_MCP_BROWSER_SCREENSHOT> {
  source: "agent";
  extras: {
    url: string;
    screenshot: string;
    trigger_by_action: string;
  };
}

export interface MCPObservation
  extends OpenHandsObservationEvent<"mcp"> {
  source: "agent";
  extras: {
    content: string;
  };
}
=======
export interface MicroagentKnowledge {
  name: string;
  trigger: string;
  content: string;
}

export interface RecallObservation extends OpenHandsObservationEvent<"recall"> {
  source: "agent";
  extras: {
    recall_type?: "workspace_context" | "knowledge";
    repo_name?: string;
    repo_directory?: string;
    repo_instructions?: string;
    runtime_hosts?: Record<string, number>;
    additional_agent_instructions?: string;
    date?: string;
    microagent_knowledge?: MicroagentKnowledge[];
  };
}

>>>>>>> b66e04d0
export type OpenHandsObservation =
  | AgentStateChangeObservation
  | AgentThinkObservation
  | CommandObservation
  | IPythonObservation
  | DelegateObservation
  | BrowseObservation
  | BrowseInteractiveObservation
  | WriteObservation
  | ReadObservation
  | EditObservation
  | ErrorObservation
<<<<<<< HEAD
  | PlaywrightMcpBrowserScreenshotObservation
  | MCPObservation;
=======
  | RecallObservation;
>>>>>>> b66e04d0
<|MERGE_RESOLUTION|>--- conflicted
+++ resolved
@@ -110,7 +110,6 @@
   };
 }
 
-<<<<<<< HEAD
 export interface PlaywrightMcpBrowserScreenshotObservation
   extends OpenHandsObservationEvent<ObservationType.PLAYWRIGHT_MCP_BROWSER_SCREENSHOT> {
   source: "agent";
@@ -128,7 +127,6 @@
     content: string;
   };
 }
-=======
 export interface MicroagentKnowledge {
   name: string;
   trigger: string;
@@ -149,7 +147,6 @@
   };
 }
 
->>>>>>> b66e04d0
 export type OpenHandsObservation =
   | AgentStateChangeObservation
   | AgentThinkObservation
@@ -162,9 +159,6 @@
   | ReadObservation
   | EditObservation
   | ErrorObservation
-<<<<<<< HEAD
   | PlaywrightMcpBrowserScreenshotObservation
-  | MCPObservation;
-=======
-  | RecallObservation;
->>>>>>> b66e04d0
+  | MCPObservation
+  | RecallObservation;