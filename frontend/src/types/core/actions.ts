--- conflicted
+++ resolved
@@ -133,7 +133,6 @@
   };
 }
 
-<<<<<<< HEAD
 export interface UserFeedbackAction extends OpenHandsActionEvent<"user_feedback"> {
   source: "user";
   args: {
@@ -141,14 +140,15 @@
     target_type: "message" | "trajectory";
     target_id?: number; // Event ID for message feedback, null for trajectory feedback
     content?: string; // Optional additional feedback
-=======
+  };
+}
+
 export interface RecallAction extends OpenHandsActionEvent<"recall"> {
   source: "agent";
   args: {
     recall_type: "workspace_context" | "knowledge";
     query: string;
     thought: string;
->>>>>>> a5931177
   };
 }
 
@@ -166,8 +166,5 @@
   | FileEditAction
   | FileWriteAction
   | RejectAction
-<<<<<<< HEAD
-  | UserFeedbackAction;
-=======
-  | RecallAction;
->>>>>>> a5931177
+  | UserFeedbackAction
+  | RecallAction;