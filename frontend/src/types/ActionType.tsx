enum ActionType {
  // Initializes the agent. Only sent by client.
  INIT = "initialize",

  // Starts a new development task. Only sent by the client.
  START = "start",

  // Reads the contents of a file.
  READ = "read",

  // Writes the contents to a file.
  WRITE = "write",

  // Runs a command.
  RUN = "run",

  // Kills a background command.
  KILL = "kill",

  // Opens a web page.
  BROWSE = "browse",

  // Searches long-term memory.
  RECALL = "recall",

<<<<<<< HEAD
  // Allows the agent to make a plan, set a goal, or record thoughts.
  THINK = "think",

=======
>>>>>>> eba5ef8e
  // If you're absolutely certain that you've completed your task and have tested your work,
  // use the finish action to stop working.
  FINISH = "finish",

  // Adds a task to the plan.
  ADD_TASK = "add_task",

  // Updates a task in the plan.
  MODIFY_TASK = "modify_task",

  CHANGE_TASK_STATE = "change_task_state",
}

export default ActionType;<|MERGE_RESOLUTION|>--- conflicted
+++ resolved
@@ -23,12 +23,6 @@
   // Searches long-term memory.
   RECALL = "recall",
 
-<<<<<<< HEAD
-  // Allows the agent to make a plan, set a goal, or record thoughts.
-  THINK = "think",
-
-=======
->>>>>>> eba5ef8e
   // If you're absolutely certain that you've completed your task and have tested your work,
   // use the finish action to stop working.
   FINISH = "finish",
