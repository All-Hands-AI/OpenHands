import { Conversation } from "#/api/open-hands.types";

export type TabType = "personal" | "repositories" | "organizations";

export interface RepositoryMicroagent {
  name: string;
  type: "repo" | "knowledge";
  content: string;
  triggers: string[];
  inputs: string[];
  tools: string[];
  created_at: string;
  git_provider: string;
  path: string;
}

<<<<<<< HEAD
export interface MicroagentFormData {
  query: string;
  triggers: string[];
}

export interface IMicroagentItem {
  microagent?: RepositoryMicroagent;
  conversation?: Conversation;
=======
export interface IMicroagentItem {
  microagent?: RepositoryMicroagent;
  conversation?: Conversation;
}

export interface MicroagentFormData {
  query: string;
  triggers: string[];
  selectedBranch: string;
>>>>>>> d567d227
}<|MERGE_RESOLUTION|>--- conflicted
+++ resolved
@@ -14,16 +14,6 @@
   path: string;
 }
 
-<<<<<<< HEAD
-export interface MicroagentFormData {
-  query: string;
-  triggers: string[];
-}
-
-export interface IMicroagentItem {
-  microagent?: RepositoryMicroagent;
-  conversation?: Conversation;
-=======
 export interface IMicroagentItem {
   microagent?: RepositoryMicroagent;
   conversation?: Conversation;
@@ -33,5 +23,4 @@
   query: string;
   triggers: string[];
   selectedBranch: string;
->>>>>>> d567d227
 }