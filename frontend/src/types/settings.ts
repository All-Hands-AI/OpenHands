export const ProviderOptions = {
  github: "github",
  gitlab: "gitlab",
} as const;

export type Provider = keyof typeof ProviderOptions;

export type Settings = {
  LLM_MODEL: string;
  LLM_BASE_URL: string;
  AGENT: string;
  LANGUAGE: string;
  LLM_API_KEY: string | null;
  CONFIRMATION_MODE: boolean;
  SECURITY_ANALYZER: string;
  REMOTE_RUNTIME_RESOURCE_FACTOR: number | null;
  PROVIDER_TOKENS_SET: Record<Provider, boolean>;
  ENABLE_DEFAULT_CONDENSER: boolean;
  ENABLE_SOUND_NOTIFICATIONS: boolean;
  USER_CONSENTS_TO_ANALYTICS: boolean | null;
  PROVIDER_TOKENS: Record<Provider, string>;
  IS_NEW_USER?: boolean;
  CUSTOM_SECRETS?: Record<string, string>;
};

export type ApiSettings = {
  llm_model: string;
  llm_base_url: string;
  agent: string;
  language: string;
  llm_api_key: string | null;
  confirmation_mode: boolean;
  security_analyzer: string;
  remote_runtime_resource_factor: number | null;
  enable_default_condenser: boolean;
  enable_sound_notifications: boolean;
  user_consents_to_analytics: boolean | null;
  provider_tokens: Record<Provider, string>;
<<<<<<< HEAD
  custom_secrets?: Record<string, string>;
=======
  provider_tokens_set: Record<Provider, boolean>;
>>>>>>> 932c7243
};

export type PostSettings = Settings & {
  provider_tokens: Record<Provider, string>;
  unset_tokens: boolean;
  user_consents_to_analytics: boolean | null;
};

export type PostApiSettings = ApiSettings & {
  provider_tokens: Record<string, string>;
  unset_tokens: boolean;
  user_consents_to_analytics: boolean | null;
};<|MERGE_RESOLUTION|>--- conflicted
+++ resolved
@@ -36,11 +36,8 @@
   enable_sound_notifications: boolean;
   user_consents_to_analytics: boolean | null;
   provider_tokens: Record<Provider, string>;
-<<<<<<< HEAD
   custom_secrets?: Record<string, string>;
-=======
   provider_tokens_set: Record<Provider, boolean>;
->>>>>>> 932c7243
 };
 
 export type PostSettings = Settings & {
