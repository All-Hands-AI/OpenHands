--- conflicted
+++ resolved
@@ -39,13 +39,8 @@
   enable_default_condenser: boolean;
   enable_sound_notifications: boolean;
   user_consents_to_analytics: boolean | null;
-<<<<<<< HEAD
   provider_tokens: Record<Provider, ProviderToken>;
   provider_tokens_set: Record<Provider, boolean>;
-=======
-  provider_tokens: Record<Provider, string>;
-  provider_tokens_set: Partial<Record<Provider, string | null>>;
->>>>>>> 08171eaf
 };
 
 export type PostSettings = Settings & {
