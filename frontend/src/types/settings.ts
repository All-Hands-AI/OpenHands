--- conflicted
+++ resolved
@@ -9,11 +9,8 @@
   REMOTE_RUNTIME_RESOURCE_FACTOR: number;
   GITHUB_TOKEN_IS_SET: boolean;
   ENABLE_DEFAULT_CONDENSER: boolean;
-<<<<<<< HEAD
   ENABLE_SOUND_NOTIFICATIONS: boolean;
-=======
   USER_CONSENTS_TO_ANALYTICS: boolean | null;
->>>>>>> 8f881c4d
 };
 
 export type ApiSettings = {
@@ -27,11 +24,8 @@
   remote_runtime_resource_factor: number;
   github_token_is_set: boolean;
   enable_default_condenser: boolean;
-<<<<<<< HEAD
   enable_sound_notifications: boolean;
-=======
   user_consents_to_analytics: boolean | null;
->>>>>>> 8f881c4d
 };
 
 export type PostSettings = Settings & {
