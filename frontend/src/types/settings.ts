--- conflicted
+++ resolved
@@ -51,12 +51,9 @@
   MAX_BUDGET_PER_TASK: number | null;
   EMAIL?: string;
   EMAIL_VERIFIED?: boolean;
-<<<<<<< HEAD
   SYSTEM_PROMPT?: string;
-=======
   GIT_USER_NAME?: string;
   GIT_USER_EMAIL?: string;
->>>>>>> 19a6b6b6
 };
 
 export type ApiSettings = {
@@ -84,12 +81,9 @@
   };
   email?: string;
   email_verified?: boolean;
-<<<<<<< HEAD
   system_prompt?: string;
-=======
   git_user_name?: string;
   git_user_email?: string;
->>>>>>> 19a6b6b6
 };
 
 export type PostSettings = Settings & {
