export type Provider = "github" | "gitlab";

export type Settings = {
  LLM_MODEL: string;
  LLM_BASE_URL: string;
  AGENT: string;
  LANGUAGE: string;
  LLM_API_KEY: string | null;
  CONFIRMATION_MODE: boolean;
  SECURITY_ANALYZER: string;
  REMOTE_RUNTIME_RESOURCE_FACTOR: number | null;
  GITHUB_TOKEN_IS_SET: boolean;
  ENABLE_DEFAULT_CONDENSER: boolean;
  ENABLE_SOUND_NOTIFICATIONS: boolean;
  USER_CONSENTS_TO_ANALYTICS: boolean | null;
<<<<<<< HEAD
  PROVIDER_TOKENS: Record<Provider, string>;
=======
  IS_NEW_USER?: boolean;
>>>>>>> e1f6929d
};

export type ApiSettings = {
  llm_model: string;
  llm_base_url: string;
  agent: string;
  language: string;
  llm_api_key: string | null;
  confirmation_mode: boolean;
  security_analyzer: string;
  remote_runtime_resource_factor: number | null;
  github_token_is_set: boolean;
  enable_default_condenser: boolean;
  enable_sound_notifications: boolean;
  user_consents_to_analytics: boolean | null;
  provider_tokens: Record<Provider, string>;
};

export type PostSettings = Settings & {
  provider_tokens: Record<Provider, string>;
  unset_github_token: boolean;
  user_consents_to_analytics: boolean | null;
};

export type PostApiSettings = ApiSettings & {
  provider_tokens: Record<Provider, string>;
  unset_github_token: boolean;
  user_consents_to_analytics: boolean | null;
};<|MERGE_RESOLUTION|>--- conflicted
+++ resolved
@@ -13,11 +13,8 @@
   ENABLE_DEFAULT_CONDENSER: boolean;
   ENABLE_SOUND_NOTIFICATIONS: boolean;
   USER_CONSENTS_TO_ANALYTICS: boolean | null;
-<<<<<<< HEAD
   PROVIDER_TOKENS: Record<Provider, string>;
-=======
   IS_NEW_USER?: boolean;
->>>>>>> e1f6929d
 };
 
 export type ApiSettings = {
