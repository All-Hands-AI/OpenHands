--- conflicted
+++ resolved
@@ -37,31 +37,19 @@
   enable_sound_notifications: boolean;
   user_consents_to_analytics: boolean | null;
   provider_tokens: Record<Provider, string>;
-<<<<<<< HEAD
   custom_secrets?: Record<string, string>;
-=======
->>>>>>> e69ae81a
   provider_tokens_set: Record<Provider, boolean>;
 };
 
 export type PostSettings = Settings & {
   provider_tokens: Record<Provider, string>;
-<<<<<<< HEAD
   custom_secrets?: Record<string, string>;
-  unset_tokens: boolean;
-=======
->>>>>>> e69ae81a
   user_consents_to_analytics: boolean | null;
   llm_api_key?: string | null;
 };
 
 export type PostApiSettings = ApiSettings & {
-<<<<<<< HEAD
   provider_tokens: Record<string, string>;
   custom_secrets?: Record<string, string>;
-  unset_tokens: boolean;
-=======
-  provider_tokens: Record<Provider, string>;
->>>>>>> e69ae81a
   user_consents_to_analytics: boolean | null;
 };