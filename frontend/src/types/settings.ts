export type Provider = "github" | "gitlab";

export type Settings = {
  LLM_MODEL: string;
  LLM_BASE_URL: string;
  AGENT: string;
  LANGUAGE: string;
  LLM_API_KEY: string | null;
  CONFIRMATION_MODE: boolean;
  SECURITY_ANALYZER: string;
  REMOTE_RUNTIME_RESOURCE_FACTOR: number | null;
  PROVIDER_TOKENS_SET: Record<string, boolean>;
  ENABLE_DEFAULT_CONDENSER: boolean;
  ENABLE_SOUND_NOTIFICATIONS: boolean;
  USER_CONSENTS_TO_ANALYTICS: boolean | null;
  PROVIDER_TOKENS: Record<Provider, string>;
  IS_NEW_USER?: boolean;
};

export type ApiSettings = {
  llm_model: string;
  llm_base_url: string;
  agent: string;
  language: string;
  llm_api_key: string | null;
  confirmation_mode: boolean;
  security_analyzer: string;
  remote_runtime_resource_factor: number | null;
  enable_default_condenser: boolean;
  enable_sound_notifications: boolean;
  user_consents_to_analytics: boolean | null;
<<<<<<< HEAD
  provider_tokens_set: Record<string, boolean>;
};

export type PostSettings = Settings & {
  provider_tokens: Record<string, string>;
  unset_tokens: boolean;
=======
  provider_tokens: Record<Provider, string>;
};

export type PostSettings = Settings & {
  provider_tokens: Record<Provider, string>;
  unset_github_token: boolean;
>>>>>>> e7b3d442
  user_consents_to_analytics: boolean | null;
};

export type PostApiSettings = ApiSettings & {
<<<<<<< HEAD
  provider_tokens: Record<string, string>;
  unset_tokens: boolean;
=======
  provider_tokens: Record<Provider, string>;
  unset_github_token: boolean;
>>>>>>> e7b3d442
  user_consents_to_analytics: boolean | null;
};<|MERGE_RESOLUTION|>--- conflicted
+++ resolved
@@ -29,31 +29,17 @@
   enable_default_condenser: boolean;
   enable_sound_notifications: boolean;
   user_consents_to_analytics: boolean | null;
-<<<<<<< HEAD
   provider_tokens_set: Record<string, boolean>;
 };
 
 export type PostSettings = Settings & {
   provider_tokens: Record<string, string>;
   unset_tokens: boolean;
-=======
-  provider_tokens: Record<Provider, string>;
-};
-
-export type PostSettings = Settings & {
-  provider_tokens: Record<Provider, string>;
-  unset_github_token: boolean;
->>>>>>> e7b3d442
   user_consents_to_analytics: boolean | null;
 };
 
 export type PostApiSettings = ApiSettings & {
-<<<<<<< HEAD
   provider_tokens: Record<string, string>;
   unset_tokens: boolean;
-=======
-  provider_tokens: Record<Provider, string>;
-  unset_github_token: boolean;
->>>>>>> e7b3d442
   user_consents_to_analytics: boolean | null;
 };