--- conflicted
+++ resolved
@@ -1,8 +1,4 @@
 import React, { useEffect, useState } from "react";
-<<<<<<< HEAD
-import { useSelector } from "react-redux";
-=======
->>>>>>> eb7b3484
 import "./App.css";
 import CogTooth from "./assets/cog-tooth";
 import ChatInterface from "./components/ChatInterface";
@@ -14,13 +10,9 @@
 import Workspace from "./components/Workspace";
 import { fetchMsgTotal } from "./services/session";
 import { fetchConfigurations, saveSettings } from "./services/settingsService";
-<<<<<<< HEAD
-import { RootState } from "./store";
+import Socket from "./services/socket";
 import { ResConfigurations, ResFetchMsgTotal } from "./types/ResponseType";
-=======
-import Socket from "./services/socket";
 import { getCachedConfig } from "./utils/storage";
->>>>>>> eb7b3484
 
 interface Props {
   setSettingOpen: (isOpen: boolean) => void;
