import {
  SaveFileSuccessResponse,
  FileUploadSuccessResponse,
  Feedback,
  FeedbackResponse,
  GitHubAccessTokenResponse,
  ErrorResponse,
  GetConfigResponse,
  GetVSCodeUrlResponse,
  AuthenticateResponse,
  Conversation,
} from "./open-hands.types";
import { openHands } from "./open-hands-axios";
import { Settings } from "#/services/settings";

class OpenHands {
  /**
   * Retrieve the list of models available
   * @returns List of models available
   */
  static async getModels(): Promise<string[]> {
    const { data } = await openHands.get<string[]>("/api/options/models");
    return data;
  }

  /**
   * Retrieve the list of agents available
   * @returns List of agents available
   */
  static async getAgents(): Promise<string[]> {
    const { data } = await openHands.get<string[]>("/api/options/agents");
    return data;
  }

  /**
   * Retrieve the list of security analyzers available
   * @returns List of security analyzers available
   */
  static async getSecurityAnalyzers(): Promise<string[]> {
    const { data } = await openHands.get<string[]>(
      "/api/options/security-analyzers",
    );
    return data;
  }

  static async getConfig(): Promise<GetConfigResponse> {
    const { data } = await openHands.get<GetConfigResponse>(
      "/api/options/config",
    );
    return data;
  }

  /**
   * Retrieve the list of files available in the workspace
   * @param path Path to list files from
   * @returns List of files available in the given path. If path is not provided, it lists all the files in the workspace
   */
  static async getFiles(
    conversationId: string,
    path?: string,
  ): Promise<string[]> {
    const url = `/api/conversations/${conversationId}/list-files`;
    const { data } = await openHands.get<string[]>(url, {
      params: { path },
    });
    return data;
  }

  /**
   * Retrieve the content of a file
   * @param path Full path of the file to retrieve
   * @returns Content of the file
   */
  static async getFile(conversationId: string, path: string): Promise<string> {
    const url = `/api/conversations/${conversationId}/select-file`;
    const { data } = await openHands.get<{ code: string }>(url, {
      params: { file: path },
    });

    return data.code;
  }

  /**
   * Save the content of a file
   * @param path Full path of the file to save
   * @param content Content to save in the file
   * @returns Success message or error message
   */
  static async saveFile(
    conversationId: string,
    path: string,
    content: string,
  ): Promise<SaveFileSuccessResponse> {
    const url = `/api/conversations/${conversationId}/save-file`;
    const { data } = await openHands.post<
      SaveFileSuccessResponse | ErrorResponse
    >(url, {
      filePath: path,
      content,
    });

    if ("error" in data) throw new Error(data.error);
    return data;
  }

  /**
   * Upload a file to the workspace
   * @param file File to upload
   * @returns Success message or error message
   */
  static async uploadFiles(
    conversationId: string,
    files: File[],
  ): Promise<FileUploadSuccessResponse> {
    const url = `/api/conversations/${conversationId}/upload-files`;
    const formData = new FormData();
    files.forEach((file) => formData.append("files", file));

    const { data } = await openHands.post<
      FileUploadSuccessResponse | ErrorResponse
    >(url, formData);

    if ("error" in data) throw new Error(data.error);
    return data;
  }

  /**
   * Send feedback to the server
   * @param data Feedback data
   * @returns The stored feedback data
   */
  static async submitFeedback(
    conversationId: string,
    feedback: Feedback,
  ): Promise<FeedbackResponse> {
    const url = `/api/conversations/${conversationId}/submit-feedback`;
    const { data } = await openHands.post<FeedbackResponse>(url, feedback);
    return data;
  }

  /**
   * Authenticate with GitHub token
   * @returns Response with authentication status and user info if successful
   */
  static async authenticate(
    appMode: GetConfigResponse["APP_MODE"],
  ): Promise<boolean> {
    if (appMode === "oss") return true;

    const response =
      await openHands.post<AuthenticateResponse>("/api/authenticate");
    return response.status === 200;
  }

  /**
   * Refresh Github Token
   * @returns Refreshed Github access token
   */
  static async refreshToken(
    appMode: GetConfigResponse["APP_MODE"],
    userId: string,
  ): Promise<string> {
    if (appMode === "oss") return "";

    const response = await openHands.post<GitHubAccessTokenResponse>(
      "/api/refresh-token",
      {
        userId,
      },
    );
    return response.data.access_token;
  }

  /**
   * Get the blob of the workspace zip
   * @returns Blob of the workspace zip
   */
  static async getWorkspaceZip(conversationId: string): Promise<Blob> {
    const url = `/api/conversations/${conversationId}/zip-directory`;
    const response = await openHands.get(url, {
      responseType: "blob",
    });
    return response.data;
  }

  /**
   * @param code Code provided by GitHub
   * @returns GitHub access token
   */
  static async getGitHubAccessToken(
    code: string,
  ): Promise<GitHubAccessTokenResponse> {
    const { data } = await openHands.post<GitHubAccessTokenResponse>(
      "/api/github/callback",
      {
        code,
      },
    );
    return data;
  }

  /**
   * Get the VSCode URL
   * @returns VSCode URL
   */
  static async getVSCodeUrl(
    conversationId: string,
  ): Promise<GetVSCodeUrlResponse> {
    const { data } = await openHands.get<GetVSCodeUrlResponse>(
      `/api/conversations/${conversationId}/vscode-url`,
    );
    return data;
  }

  static async getRuntimeId(
    conversationId: string,
  ): Promise<{ runtime_id: string }> {
    const { data } = await openHands.get<{ runtime_id: string }>(
      `/api/conversations/${conversationId}/config`,
    );
    return data;
  }

  static async getUserConversations(): Promise<Conversation[]> {
    const { data } = await openHands.get<Conversation[]>("/api/conversations");
    return data;
  }

  static async deleteUserConversation(conversationId: string): Promise<void> {
    await openHands.delete(`/api/conversations/${conversationId}`);
  }

  static async updateUserConversation(
    conversationId: string,
    conversation: Partial<Omit<Conversation, "id">>,
  ): Promise<void> {
    await openHands.put(`/api/conversations/${conversationId}`, conversation);
  }

  static async createConversation(
    settings: Settings,
    githubToken?: string,
    selectedRepository?: string,
  ): Promise<Conversation> {
    const body = {
      github_token: githubToken,
      args: settings,
      selected_repository: selectedRepository,
    };

    const { data } = await openHands.post<Conversation>(
      "/api/conversations",
      body,
    );
    return data;
  }

  static async getConversation(
    conversationId: string,
  ): Promise<Conversation | null> {
    const { data } = await openHands.get<Conversation | null>(
      `/api/conversations/${conversationId}`,
    );

    return data;
  }

  static async searchEvents(
    conversationId: string,
    params: {
      query?: string;
      startId?: number;
      limit?: number;
      eventType?: string;
      source?: string;
      startDate?: string;
      endDate?: string;
    },
  ): Promise<{ events: Record<string, unknown>[]; has_more: boolean }> {
    const { data } = await openHands.get<{
      events: Record<string, unknown>[];
      has_more: boolean;
    }>(`/api/conversations/${conversationId}/events/search`, {
      params: {
        query: params.query,
        start_id: params.startId,
        limit: params.limit,
        event_type: params.eventType,
        source: params.source,
        start_date: params.startDate,
        end_date: params.endDate,
      },
    });
    return data;
  }
<<<<<<< HEAD
=======

  static async newConversation(params: {
    githubToken?: string;
    args?: Record<string, unknown>;
    selectedRepository?: string;
  }): Promise<{ conversation_id: string }> {
    const { data } = await openHands.post<{
      conversation_id: string;
    }>("/api/conversations", {
      github_token: params.githubToken,
      args: params.args,
      selected_repository: params.selectedRepository,
    });
    // TODO: remove this once we have a multi-conversation UI
    localStorage.setItem("latest_conversation_id", data.conversation_id);
    return data;
  }
>>>>>>> 172183f1
}

export default OpenHands;<|MERGE_RESOLUTION|>--- conflicted
+++ resolved
@@ -252,6 +252,10 @@
       "/api/conversations",
       body,
     );
+
+    // TODO: remove this once we have a multi-conversation UI
+    localStorage.setItem("latest_conversation_id", data.conversation_id);
+
     return data;
   }
 
@@ -293,26 +297,6 @@
     });
     return data;
   }
-<<<<<<< HEAD
-=======
-
-  static async newConversation(params: {
-    githubToken?: string;
-    args?: Record<string, unknown>;
-    selectedRepository?: string;
-  }): Promise<{ conversation_id: string }> {
-    const { data } = await openHands.post<{
-      conversation_id: string;
-    }>("/api/conversations", {
-      github_token: params.githubToken,
-      args: params.args,
-      selected_repository: params.selectedRepository,
-    });
-    // TODO: remove this once we have a multi-conversation UI
-    localStorage.setItem("latest_conversation_id", data.conversation_id);
-    return data;
-  }
->>>>>>> 172183f1
 }
 
 export default OpenHands;