--- conflicted
+++ resolved
@@ -11,11 +11,8 @@
   GetTrajectoryResponse,
   GitChangeDiff,
   GitChange,
-<<<<<<< HEAD
   GetMicroagentsResponse,
-=======
   GetMicroagentPromptResponse,
->>>>>>> b634e10b
 } from "./open-hands.types";
 import { openHands } from "./open-hands-axios";
 import { ApiSettings, PostApiSettings, Provider } from "#/types/settings";
@@ -399,7 +396,6 @@
     return data;
   }
 
-<<<<<<< HEAD
   /**
    * Get the available microagents associated with a conversation
    * @param conversationId The ID of the conversation
@@ -413,7 +409,8 @@
       headers: this.getConversationHeaders(),
     });
     return data;
-=======
+  }
+
   static async getMicroagentPrompt(
     conversationId: string,
     eventId: number,
@@ -426,7 +423,6 @@
     );
 
     return data.prompt;
->>>>>>> b634e10b
   }
 }
 
