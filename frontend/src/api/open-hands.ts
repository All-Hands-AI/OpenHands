--- conflicted
+++ resolved
@@ -10,12 +10,8 @@
   GetTrajectoryResponse,
 } from "./open-hands.types";
 import { openHands } from "./open-hands-axios";
-<<<<<<< HEAD
-import { ApiSettings, PostApiSettings, Provider } from "#/types/settings";
-=======
 import { ApiSettings, PostApiSettings } from "#/types/settings";
 import { GitUser, GitRepository } from "#/types/git";
->>>>>>> e69ae81a
 
 class OpenHands {
   /**
@@ -233,13 +229,8 @@
     return data.credits;
   }
 
-<<<<<<< HEAD
-  static async getGitHubUser(): Promise<GitHubUser> {
-    const response = await openHands.get<GitHubUser>("/api/user/info");
-=======
   static async getGitUser(): Promise<GitUser> {
     const response = await openHands.get<GitUser>("/api/user/info");
->>>>>>> e69ae81a
 
     const { data } = response;
 
@@ -255,17 +246,7 @@
     return user;
   }
 
-<<<<<<< HEAD
-  static async getGitHubUserInstallationIds(): Promise<number[]> {
-    const response = await openHands.get<number[]>("/api/user/installations");
-    return response.data;
-  }
-
-  static async searchGitHubRepositories(
-    selected_provider: Provider | null,
-=======
   static async searchGitRepositories(
->>>>>>> e69ae81a
     query: string,
     per_page = 5,
   ): Promise<GitRepository[]> {
