--- conflicted
+++ resolved
@@ -211,7 +211,6 @@
     return data;
   }
 
-<<<<<<< HEAD
   static async getUserConversations(): Promise<Conversation[]> {
     const { data } = await openHands.get<Conversation[]>("/api/conversations");
     return data;
@@ -239,7 +238,10 @@
     const { data } = await openHands.get<Conversation | null>(
       `/api/conversations/${conversationId}`,
     );
-=======
+
+    return data;
+  }
+
   static async searchEvents(
     conversationId: string,
     params: {
@@ -281,7 +283,6 @@
       args: params.args,
       selected_repository: params.selectedRepository,
     });
->>>>>>> 7a6330f3
     return data;
   }
 }
