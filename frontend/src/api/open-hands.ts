--- conflicted
+++ resolved
@@ -14,7 +14,6 @@
   FileUploadSuccessResponse,
   GetFilesResponse,
   GetFileResponse,
-  CancelSubscriptionResponse,
 } from "./open-hands.types";
 import { openHands } from "./open-hands-axios";
 import { Provider } from "#/types/settings";
@@ -313,56 +312,6 @@
     return data;
   }
 
-<<<<<<< HEAD
-  static async createCheckoutSession(amount: number): Promise<string> {
-    const { data } = await openHands.post(
-      "/api/billing/create-checkout-session",
-      {
-        amount,
-      },
-    );
-    return data.redirect_url;
-  }
-
-  static async createBillingSessionResponse(): Promise<string> {
-    const { data } = await openHands.post(
-      "/api/billing/create-customer-setup-session",
-    );
-    return data.redirect_url;
-  }
-
-  static async getBalance(): Promise<string> {
-    const { data } = await openHands.get<{ credits: string }>(
-      "/api/billing/credits",
-    );
-    return data.credits;
-  }
-
-  static async getSubscriptionAccess(): Promise<SubscriptionAccess | null> {
-    const { data } = await openHands.get<SubscriptionAccess | null>(
-      "/api/billing/subscription-access",
-    );
-    return data;
-  }
-
-  static async createSubscriptionCheckoutSession(): Promise<{
-    redirect_url?: string;
-  }> {
-    const { data } = await openHands.post(
-      "/api/billing/subscription-checkout-session",
-    );
-    return data;
-  }
-
-  static async cancelSubscription(): Promise<CancelSubscriptionResponse> {
-    const { data } = await openHands.post<CancelSubscriptionResponse>(
-      "/api/billing/cancel-subscription",
-    );
-    return data;
-  }
-
-=======
->>>>>>> 10b871f4
   static async getTrajectory(
     conversationId: string,
   ): Promise<GetTrajectoryResponse> {
