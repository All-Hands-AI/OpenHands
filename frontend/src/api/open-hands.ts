import {
  SaveFileSuccessResponse,
  FileUploadSuccessResponse,
  Feedback,
  FeedbackResponse,
  GitHubAccessTokenResponse,
  ErrorResponse,
  GetConfigResponse,
  GetVSCodeUrlResponse,
  AuthenticateResponse,
  Conversation,
  ResultSet,
  GetTrajectoryResponse,
} from "./open-hands.types";
import { openHands } from "./open-hands-axios";
import { ApiSettings } from "#/services/settings";

class OpenHands {
  /**
   * Retrieve the list of models available
   * @returns List of models available
   */
  static async getModels(): Promise<string[]> {
    const { data } = await openHands.get<string[]>("/api/options/models");
    return data;
  }

  /**
   * Retrieve the list of agents available
   * @returns List of agents available
   */
  static async getAgents(): Promise<string[]> {
    const { data } = await openHands.get<string[]>("/api/options/agents");
    return data;
  }

  /**
   * Retrieve the list of security analyzers available
   * @returns List of security analyzers available
   */
  static async getSecurityAnalyzers(): Promise<string[]> {
    const { data } = await openHands.get<string[]>(
      "/api/options/security-analyzers",
    );
    return data;
  }

  static async getConfig(): Promise<GetConfigResponse> {
    const { data } = await openHands.get<GetConfigResponse>(
      "/api/options/config",
    );
    return data;
  }

  /**
   * Retrieve the list of files available in the workspace
   * @param path Path to list files from
   * @returns List of files available in the given path. If path is not provided, it lists all the files in the workspace
   */
  static async getFiles(
    conversationId: string,
    path?: string,
  ): Promise<string[]> {
    const url = `/api/conversations/${conversationId}/list-files`;
    const { data } = await openHands.get<string[]>(url, {
      params: { path },
    });
    return data;
  }

  /**
   * Retrieve the content of a file
   * @param path Full path of the file to retrieve
   * @returns Content of the file
   */
  static async getFile(conversationId: string, path: string): Promise<string> {
    const url = `/api/conversations/${conversationId}/select-file`;
    const { data } = await openHands.get<{ code: string }>(url, {
      params: { file: path },
    });

    return data.code;
  }

  /**
   * Save the content of a file
   * @param path Full path of the file to save
   * @param content Content to save in the file
   * @returns Success message or error message
   */
  static async saveFile(
    conversationId: string,
    path: string,
    content: string,
  ): Promise<SaveFileSuccessResponse> {
    const url = `/api/conversations/${conversationId}/save-file`;
    const { data } = await openHands.post<
      SaveFileSuccessResponse | ErrorResponse
    >(url, {
      filePath: path,
      content,
    });

    if ("error" in data) throw new Error(data.error);
    return data;
  }

  /**
   * Upload a file to the workspace
   * @param file File to upload
   * @returns Success message or error message
   */
  static async uploadFiles(
    conversationId: string,
    files: File[],
  ): Promise<FileUploadSuccessResponse> {
    const url = `/api/conversations/${conversationId}/upload-files`;
    const formData = new FormData();
    files.forEach((file) => formData.append("files", file));

    const { data } = await openHands.post<
      FileUploadSuccessResponse | ErrorResponse
    >(url, formData);

    if ("error" in data) throw new Error(data.error);
    return data;
  }

  /**
   * Send feedback to the server
   * @param data Feedback data
   * @returns The stored feedback data
   */
  static async submitFeedback(
    conversationId: string,
    feedback: Feedback,
  ): Promise<FeedbackResponse> {
    const url = `/api/conversations/${conversationId}/submit-feedback`;
    const { data } = await openHands.post<FeedbackResponse>(url, feedback);
    return data;
  }

  /**
   * Authenticate with GitHub token
   * @returns Response with authentication status and user info if successful
   */
  static async authenticate(
    appMode: GetConfigResponse["APP_MODE"],
  ): Promise<boolean> {
    if (appMode === "oss") return true;

    const response =
      await openHands.post<AuthenticateResponse>("/api/authenticate");
    return response.status === 200;
  }

  /**
   * Refresh Github Token
   * @returns Refreshed Github access token
   */
  static async refreshToken(
    appMode: GetConfigResponse["APP_MODE"],
    userId: string,
  ): Promise<string> {
    if (appMode === "oss") return "";

    const response = await openHands.post<GitHubAccessTokenResponse>(
      "/api/refresh-token",
      {
        userId,
      },
    );
    return response.data.access_token;
  }

  /**
   * Get the blob of the workspace zip
   * @returns Blob of the workspace zip
   */
  static async getWorkspaceZip(conversationId: string): Promise<Blob> {
    const url = `/api/conversations/${conversationId}/zip-directory`;
    const response = await openHands.get(url, {
      responseType: "blob",
    });
    return response.data;
  }

  /**
   * @param code Code provided by GitHub
   * @returns GitHub access token
   */
  static async getGitHubAccessToken(
    code: string,
  ): Promise<GitHubAccessTokenResponse> {
    const { data } = await openHands.post<GitHubAccessTokenResponse>(
      "/api/github/callback",
      {
        code,
      },
    );
    return data;
  }

  /**
   * Get the VSCode URL
   * @returns VSCode URL
   */
  static async getVSCodeUrl(
    conversationId: string,
  ): Promise<GetVSCodeUrlResponse> {
    const { data } = await openHands.get<GetVSCodeUrlResponse>(
      `/api/conversations/${conversationId}/vscode-url`,
    );
    return data;
  }

  static async getRuntimeId(
    conversationId: string,
  ): Promise<{ runtime_id: string }> {
    const { data } = await openHands.get<{ runtime_id: string }>(
      `/api/conversations/${conversationId}/config`,
    );
    return data;
  }

  static async getUserConversations(): Promise<Conversation[]> {
    const { data } = await openHands.get<ResultSet<Conversation>>(
      "/api/conversations?limit=9",
    );
    return data.results;
  }

  static async deleteUserConversation(conversationId: string): Promise<void> {
    await openHands.delete(`/api/conversations/${conversationId}`);
  }

  static async updateUserConversation(
    conversationId: string,
    conversation: Partial<Omit<Conversation, "conversation_id">>,
  ): Promise<void> {
    await openHands.patch(`/api/conversations/${conversationId}`, conversation);
  }

  static async createConversation(
    githubToken?: string,
    selectedRepository?: string,
  ): Promise<Conversation> {
    const body = {
      github_token: githubToken,
      selected_repository: selectedRepository,
    };

    const { data } = await openHands.post<Conversation>(
      "/api/conversations",
      body,
    );

    // TODO: remove this once we have a multi-conversation UI
    localStorage.setItem("latest_conversation_id", data.conversation_id);

    return data;
  }

  static async getConversation(
    conversationId: string,
  ): Promise<Conversation | null> {
    const { data } = await openHands.get<Conversation | null>(
      `/api/conversations/${conversationId}`,
    );

    return data;
  }

  static async searchEvents(
    conversationId: string,
    params: {
      query?: string;
      startId?: number;
      limit?: number;
      eventType?: string;
      source?: string;
      startDate?: string;
      endDate?: string;
    },
  ): Promise<{ events: Record<string, unknown>[]; has_more: boolean }> {
    const { data } = await openHands.get<{
      events: Record<string, unknown>[];
      has_more: boolean;
    }>(`/api/conversations/${conversationId}/events/search`, {
      params: {
        query: params.query,
        start_id: params.startId,
        limit: params.limit,
        event_type: params.eventType,
        source: params.source,
        start_date: params.startDate,
        end_date: params.endDate,
      },
    });
    return data;
  }

  /**
   * Get the settings from the server or use the default settings if not found
   */
  static async getSettings(): Promise<ApiSettings> {
    const { data } = await openHands.get<ApiSettings>("/api/settings");
    return data;
  }

  /**
   * Save the settings to the server. Only valid settings are saved.
   * @param settings - the settings to save
   */
  static async saveSettings(settings: Partial<ApiSettings>): Promise<boolean> {
    const data = await openHands.post("/api/settings", settings);
    return data.status === 200;
  }

<<<<<<< HEAD
  static async createCheckoutSession(): Promise<string> {
    const { data } = await openHands.post<{ clientSecret: string }>(
      "/api/create-checkout-session",
    );
    return data.clientSecret;
  }

  static async getBalance(): Promise<number> {
    const { data } = await openHands.get<{ credits: number }>("/api/credits");
    return data.credits;
=======
  static async getGitHubUser(): Promise<GitHubUser> {
    const response = await openHands.get<GitHubUser>("/api/github/user");

    const { data } = response;

    const user: GitHubUser = {
      id: data.id,
      login: data.login,
      avatar_url: data.avatar_url,
      company: data.company,
      name: data.name,
      email: data.email,
    };

    return user;
  }

  static async getGitHubUserInstallationIds(): Promise<number[]> {
    const response = await openHands.get<number[]>("/api/github/installations");
    return response.data;
  }

  static async searchGitHubRepositories(
    query: string,
    per_page = 5,
  ): Promise<GitHubRepository[]> {
    const response = await openHands.get<{ items: GitHubRepository[] }>(
      "/api/github/search/repositories",
      {
        params: {
          query,
          per_page,
        },
      },
    );

    return response.data.items;
  }

  static async getTrajectory(
    conversationId: string,
  ): Promise<GetTrajectoryResponse> {
    const { data } = await openHands.get<GetTrajectoryResponse>(
      `/api/conversations/${conversationId}/trajectory`,
    );
    return data;
>>>>>>> f9ba16b6
  }
}

export default OpenHands;<|MERGE_RESOLUTION|>--- conflicted
+++ resolved
@@ -317,7 +317,6 @@
     return data.status === 200;
   }
 
-<<<<<<< HEAD
   static async createCheckoutSession(): Promise<string> {
     const { data } = await openHands.post<{ clientSecret: string }>(
       "/api/create-checkout-session",
@@ -328,7 +327,8 @@
   static async getBalance(): Promise<number> {
     const { data } = await openHands.get<{ credits: number }>("/api/credits");
     return data.credits;
-=======
+  }
+
   static async getGitHubUser(): Promise<GitHubUser> {
     const response = await openHands.get<GitHubUser>("/api/github/user");
 
@@ -375,7 +375,6 @@
       `/api/conversations/${conversationId}/trajectory`,
     );
     return data;
->>>>>>> f9ba16b6
   }
 }
 
