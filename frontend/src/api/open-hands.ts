import { AxiosHeaders } from "axios";
import {
  Feedback,
  FeedbackResponse,
  GitHubAccessTokenResponse,
  GetConfigResponse,
  GetVSCodeUrlResponse,
  AuthenticateResponse,
  Conversation,
  ResultSet,
  GetTrajectoryResponse,
  GitChangeDiff,
  GitChange,
} from "./open-hands.types";
import { openHands } from "./open-hands-axios";
import { ApiSettings, PostApiSettings, Provider } from "#/types/settings";
import { GitUser, GitRepository, Branch } from "#/types/git";
import { SuggestedTask } from "#/components/features/home/tasks/task.types";

class OpenHands {
  private static conversationUrl: string | null = null;

<<<<<<< HEAD
  private static apiKey: string | null = null;
=======
  private static sessionApiKey: string | null = null;
>>>>>>> becc7165

  /**
   * Set a custom conversation URL to use instead of the default
   * @param url Custom URL to use for conversation endpoints
   */
  static setConversationUrl(url: string | null): void {
    this.conversationUrl = url;
  }

  /**
   * Get the current custom conversation URL if set
   * @returns The custom conversation URL or null if not set
   */
  static getConversationUrl(): string | null {
    return this.conversationUrl;
  }

  /**
   * Set an API Key to be included in endpoint requests
   * @param key Custom API Key for conversation endpoints
   */
<<<<<<< HEAD
  static setApiKey(key: string | null): void {
    this.apiKey = key;
=======
  static setSessionApiKey(key: string | null): void {
    this.sessionApiKey = key;
>>>>>>> becc7165
  }

  /**
   * Get the API Key to be included in endpoint requests
   * @return Custom API Key for conversation endpoints
   */
<<<<<<< HEAD
  static getApiKey(): string | null {
    return this.apiKey;
=======
  static getSessionApiKey(): string | null {
    return this.sessionApiKey;
>>>>>>> becc7165
  }

  /**
   * Retrieve the list of models available
   * @returns List of models available
   */
  static async getModels(): Promise<string[]> {
    const { data } = await openHands.get<string[]>("/api/options/models");
    return data;
  }

  /**
   * Retrieve the list of agents available
   * @returns List of agents available
   */
  static async getAgents(): Promise<string[]> {
    const { data } = await openHands.get<string[]>("/api/options/agents");
    return data;
  }

  /**
   * Retrieve the list of security analyzers available
   * @returns List of security analyzers available
   */
  static async getSecurityAnalyzers(): Promise<string[]> {
    const { data } = await openHands.get<string[]>(
      "/api/options/security-analyzers",
    );
    return data;
  }

  static async getConfig(): Promise<GetConfigResponse> {
    const { data } = await openHands.get<GetConfigResponse>(
      "/api/options/config",
    );
    return data;
  }

  static getHeaders(): AxiosHeaders {
    const headers = new AxiosHeaders();
<<<<<<< HEAD
    if (this.apiKey) {
      headers.set("A-API-Key", this.apiKey);
=======
    if (this.sessionApiKey) {
      headers.set("A-API-Key", this.sessionApiKey);
>>>>>>> becc7165
    }
    return headers;
  }

  /**
   * Send feedback to the server
   * @param data Feedback data
   * @returns The stored feedback data
   */
  static async submitFeedback(
    conversationId: string,
    feedback: Feedback,
  ): Promise<FeedbackResponse> {
    const url = `/api/conversations/${conversationId}/submit-feedback`;
    const { data } = await openHands.post<FeedbackResponse>(url, feedback);
    return data;
  }

  /**
   * Authenticate with GitHub token
   * @returns Response with authentication status and user info if successful
   */
  static async authenticate(
    appMode: GetConfigResponse["APP_MODE"],
  ): Promise<boolean> {
    if (appMode === "oss") return true;

    // Just make the request, if it succeeds (no exception thrown), return true
    await openHands.post<AuthenticateResponse>("/api/authenticate");
    return true;
  }

  /**
   * Get the blob of the workspace zip
   * @returns Blob of the workspace zip
   */
  static async getWorkspaceZip(conversationId: string): Promise<Blob> {
    const baseUrl =
      this.conversationUrl || `/api/conversations/${conversationId}`;
    const url = `${baseUrl}/zip-directory`;
    const response = await openHands.get(url, {
      responseType: "blob",
      headers: this.getHeaders(),
    });
    return response.data;
  }

  /**
   * @param code Code provided by GitHub
   * @returns GitHub access token
   */
  static async getGitHubAccessToken(
    code: string,
  ): Promise<GitHubAccessTokenResponse> {
    const { data } = await openHands.post<GitHubAccessTokenResponse>(
      "/api/keycloak/callback",
      {
        code,
      },
    );
    return data;
  }

  /**
   * Get the VSCode URL
   * @returns VSCode URL
   */
  static async getVSCodeUrl(
    conversationId: string,
  ): Promise<GetVSCodeUrlResponse> {
    const baseUrl =
      this.conversationUrl || `/api/conversations/${conversationId}`;
    const { data } = await openHands.get<GetVSCodeUrlResponse>(
      `${baseUrl}/vscode-url`,
      {
        headers: this.getHeaders(),
      },
    );
    return data;
  }

  static async getRuntimeId(
    conversationId: string,
  ): Promise<{ runtime_id: string }> {
    const baseUrl =
      this.conversationUrl || `/api/conversations/${conversationId}`;
    const { data } = await openHands.get<{ runtime_id: string }>(
      `${baseUrl}/config`,
      {
        headers: this.getHeaders(),
      },
    );
    return data;
  }

  static async getUserConversations(): Promise<Conversation[]> {
    const { data } = await openHands.get<ResultSet<Conversation>>(
      "/api/conversations?limit=20",
    );
    return data.results;
  }

  static async deleteUserConversation(conversationId: string): Promise<void> {
    await openHands.delete(`/api/conversations/${conversationId}`);
  }

  static async createConversation(
    selectedRepository?: string,
    git_provider?: Provider,
    initialUserMsg?: string,
    imageUrls?: string[],
    replayJson?: string,
    suggested_task?: SuggestedTask,
    selected_branch?: string,
  ): Promise<Conversation> {
    const body = {
      repository: selectedRepository,
      git_provider,
      selected_branch,
      initial_user_msg: initialUserMsg,
      image_urls: imageUrls,
      replay_json: replayJson,
      suggested_task,
    };

    const { data } = await openHands.post<Conversation>(
      "/api/conversations",
      body,
    );

    return data;
  }

  static async getConversation(
    conversationId: string,
  ): Promise<Conversation | null> {
    const { data } = await openHands.get<Conversation | null>(
      `/api/conversations/${conversationId}`,
    );

    return data;
  }

  /**
   * Get the settings from the server or use the default settings if not found
   */
  static async getSettings(): Promise<ApiSettings> {
    const { data } = await openHands.get<ApiSettings>("/api/settings");
    return data;
  }

  /**
   * Save the settings to the server. Only valid settings are saved.
   * @param settings - the settings to save
   */
  static async saveSettings(
    settings: Partial<PostApiSettings>,
  ): Promise<boolean> {
    const data = await openHands.post("/api/settings", settings);
    return data.status === 200;
  }

  static async createCheckoutSession(amount: number): Promise<string> {
    const { data } = await openHands.post(
      "/api/billing/create-checkout-session",
      {
        amount,
      },
    );
    return data.redirect_url;
  }

  static async createBillingSessionResponse(): Promise<string> {
    const { data } = await openHands.post(
      "/api/billing/create-customer-setup-session",
    );
    return data.redirect_url;
  }

  static async getBalance(): Promise<string> {
    const { data } = await openHands.get<{ credits: string }>(
      "/api/billing/credits",
    );
    return data.credits;
  }

  static async getGitUser(): Promise<GitUser> {
    const response = await openHands.get<GitUser>("/api/user/info");

    const { data } = response;

    const user: GitUser = {
      id: data.id,
      login: data.login,
      avatar_url: data.avatar_url,
      company: data.company,
      name: data.name,
      email: data.email,
    };

    return user;
  }

  static async searchGitRepositories(
    query: string,
    per_page = 5,
  ): Promise<GitRepository[]> {
    const response = await openHands.get<GitRepository[]>(
      "/api/user/search/repositories",
      {
        params: {
          query,
          per_page,
        },
      },
    );

    return response.data;
  }

  static async getTrajectory(
    conversationId: string,
  ): Promise<GetTrajectoryResponse> {
    const baseUrl =
      this.conversationUrl || `/api/conversations/${conversationId}`;
    const { data } = await openHands.get<GetTrajectoryResponse>(
      `${baseUrl}/trajectory`,
      {
        headers: this.getHeaders(),
      },
    );
    return data;
  }

  static async logout(appMode: GetConfigResponse["APP_MODE"]): Promise<void> {
    const endpoint =
      appMode === "saas" ? "/api/logout" : "/api/unset-provider-tokens";
    await openHands.post(endpoint);
  }

  static async getGitChanges(conversationId: string): Promise<GitChange[]> {
    const baseUrl =
      this.conversationUrl || `/api/conversations/${conversationId}`;
    const { data } = await openHands.get<GitChange[]>(
      `${baseUrl}/git/changes`,
      {
        headers: this.getHeaders(),
      },
    );
    return data;
  }

  static async getGitChangeDiff(
    conversationId: string,
    path: string,
  ): Promise<GitChangeDiff> {
    const baseUrl =
      this.conversationUrl || `/api/conversations/${conversationId}`;
    const { data } = await openHands.get<GitChangeDiff>(`${baseUrl}/git/diff`, {
      params: { path },
      headers: this.getHeaders(),
    });
    return data;
  }

  /**
   * Given a PAT, retrieves the repositories of the user
   * @returns A list of repositories
   */
  static async retrieveUserGitRepositories() {
    const { data } = await openHands.get<GitRepository[]>(
      "/api/user/repositories",
      {
        params: {
          sort: "pushed",
        },
      },
    );

    return data;
  }

  static async getRepositoryBranches(repository: string): Promise<Branch[]> {
    const { data } = await openHands.get<Branch[]>(
      `/api/user/repository/branches?repository=${encodeURIComponent(repository)}`,
    );

    return data;
  }
}

export default OpenHands;<|MERGE_RESOLUTION|>--- conflicted
+++ resolved
@@ -20,11 +20,7 @@
 class OpenHands {
   private static conversationUrl: string | null = null;
 
-<<<<<<< HEAD
-  private static apiKey: string | null = null;
-=======
   private static sessionApiKey: string | null = null;
->>>>>>> becc7165
 
   /**
    * Set a custom conversation URL to use instead of the default
@@ -46,26 +42,16 @@
    * Set an API Key to be included in endpoint requests
    * @param key Custom API Key for conversation endpoints
    */
-<<<<<<< HEAD
-  static setApiKey(key: string | null): void {
-    this.apiKey = key;
-=======
   static setSessionApiKey(key: string | null): void {
     this.sessionApiKey = key;
->>>>>>> becc7165
   }
 
   /**
    * Get the API Key to be included in endpoint requests
    * @return Custom API Key for conversation endpoints
    */
-<<<<<<< HEAD
-  static getApiKey(): string | null {
-    return this.apiKey;
-=======
   static getSessionApiKey(): string | null {
     return this.sessionApiKey;
->>>>>>> becc7165
   }
 
   /**
@@ -106,13 +92,8 @@
 
   static getHeaders(): AxiosHeaders {
     const headers = new AxiosHeaders();
-<<<<<<< HEAD
-    if (this.apiKey) {
-      headers.set("A-API-Key", this.apiKey);
-=======
     if (this.sessionApiKey) {
       headers.set("A-API-Key", this.sessionApiKey);
->>>>>>> becc7165
     }
     return headers;
   }
