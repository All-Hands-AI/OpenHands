--- conflicted
+++ resolved
@@ -19,11 +19,8 @@
 import { ApiSettings, PostApiSettings, Provider } from "#/types/settings";
 import { GitUser, GitRepository, Branch } from "#/types/git";
 import { SuggestedTask } from "#/components/features/home/tasks/task.types";
-<<<<<<< HEAD
 import { extractNextPageFromLink } from "#/utils/extract-next-page-from-link";
-=======
 import { RepositoryMicroagent } from "#/types/microagent-management";
->>>>>>> 556ec9ab
 
 class OpenHands {
   private static currentConversation: Conversation | null = null;
