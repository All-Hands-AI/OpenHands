import { AxiosHeaders } from "axios";
import {
  Feedback,
  FeedbackResponse,
  GetVSCodeUrlResponse,
  Conversation,
  ResultSet,
  GetTrajectoryResponse,
  GitChangeDiff,
  GitChange,
  GetMicroagentsResponse,
  GetMicroagentPromptResponse,
  CreateMicroagent,
  FileUploadSuccessResponse,
  GetFilesResponse,
  GetFileResponse,
  CancelSubscriptionResponse,
} from "./open-hands.types";
import { openHands } from "./open-hands-axios";
import { Provider } from "#/types/settings";
import { SuggestedTask } from "#/utils/types";
import { BatchFeedbackData } from "#/hooks/query/use-batch-feedback";
import { SubscriptionAccess } from "#/types/billing";

class OpenHands {
  private static currentConversation: Conversation | null = null;

  /**
   * Get a current conversation
   * @return the current conversation
   */
  static getCurrentConversation(): Conversation | null {
    return this.currentConversation;
  }

  /**
   * Set a current conversation
   * @param url Custom URL to use for conversation endpoints
   */
  static setCurrentConversation(
    currentConversation: Conversation | null,
  ): void {
    this.currentConversation = currentConversation;
  }

  /**
   * Get the url for the conversation. If
   */
  static getConversationUrl(conversationId: string): string {
    if (this.currentConversation?.conversation_id === conversationId) {
      if (this.currentConversation.url) {
        return this.currentConversation.url;
      }
    }
    return `/api/conversations/${conversationId}`;
  }

  static getConversationHeaders(): AxiosHeaders {
    const headers = new AxiosHeaders();
    const sessionApiKey = this.currentConversation?.session_api_key;
    if (sessionApiKey) {
      headers.set("X-Session-API-Key", sessionApiKey);
    }
    return headers;
  }

  /**
   * Send feedback to the server
   * @param data Feedback data
   * @returns The stored feedback data
   */
  static async submitFeedback(
    conversationId: string,
    feedback: Feedback,
  ): Promise<FeedbackResponse> {
    const url = `/api/conversations/${conversationId}/submit-feedback`;
    const { data } = await openHands.post<FeedbackResponse>(url, feedback);
    return data;
  }

  /**
   * Submit conversation feedback with rating
   * @param conversationId The conversation ID
   * @param rating The rating (1-5)
   * @param eventId Optional event ID this feedback corresponds to
   * @param reason Optional reason for the rating
   * @returns Response from the feedback endpoint
   */
  static async submitConversationFeedback(
    conversationId: string,
    rating: number,
    eventId?: number,
    reason?: string,
  ): Promise<{ status: string; message: string }> {
    const url = `/feedback/conversation`;
    const payload = {
      conversation_id: conversationId,
      event_id: eventId,
      rating,
      reason,
      metadata: { source: "likert-scale" },
    };
    const { data } = await openHands.post<{ status: string; message: string }>(
      url,
      payload,
    );
    return data;
  }

  /**
   * Check if feedback exists for a specific conversation and event
   * @param conversationId The conversation ID
   * @param eventId The event ID to check
   * @returns Feedback data including existence, rating, and reason
   */
  static async checkFeedbackExists(
    conversationId: string,
    eventId: number,
  ): Promise<{ exists: boolean; rating?: number; reason?: string }> {
    try {
      const url = `/feedback/conversation/${conversationId}/${eventId}`;
      const { data } = await openHands.get<{
        exists: boolean;
        rating?: number;
        reason?: string;
      }>(url);
      return data;
    } catch (error) {
      // Error checking if feedback exists
      return { exists: false };
    }
  }

  /**
   * Get feedback for multiple events in a conversation
   * @param conversationId The conversation ID
   * @returns Map of event IDs to feedback data including existence, rating, reason and metadata
   */
  static async getBatchFeedback(conversationId: string): Promise<
    Record<
      string,
      {
        exists: boolean;
        rating?: number;
        reason?: string;
        metadata?: Record<string, BatchFeedbackData>;
      }
    >
  > {
    const url = `/feedback/conversation/${conversationId}/batch`;
    const { data } = await openHands.get<
      Record<
        string,
        {
          exists: boolean;
          rating?: number;
          reason?: string;
          metadata?: Record<string, BatchFeedbackData>;
        }
      >
    >(url);

    return data;
  }

  /**
   * Get the blob of the workspace zip
   * @returns Blob of the workspace zip
   */
  static async getWorkspaceZip(conversationId: string): Promise<Blob> {
    const url = `${this.getConversationUrl(conversationId)}/zip-directory`;
    const response = await openHands.get(url, {
      responseType: "blob",
      headers: this.getConversationHeaders(),
    });
    return response.data;
  }

  /**
   * Get the web hosts
   * @returns Array of web hosts
   */
  static async getWebHosts(conversationId: string): Promise<string[]> {
    const url = `${this.getConversationUrl(conversationId)}/web-hosts`;
    const response = await openHands.get(url, {
      headers: this.getConversationHeaders(),
    });
    return Object.keys(response.data.hosts);
  }

  /**
   * Get the VSCode URL
   * @returns VSCode URL
   */
  static async getVSCodeUrl(
    conversationId: string,
  ): Promise<GetVSCodeUrlResponse> {
    const url = `${this.getConversationUrl(conversationId)}/vscode-url`;
    const { data } = await openHands.get<GetVSCodeUrlResponse>(url, {
      headers: this.getConversationHeaders(),
    });
    return data;
  }

  static async getRuntimeId(
    conversationId: string,
  ): Promise<{ runtime_id: string }> {
    const url = `${this.getConversationUrl(conversationId)}/config`;
    const { data } = await openHands.get<{ runtime_id: string }>(url, {
      headers: this.getConversationHeaders(),
    });
    return data;
  }

  static async getUserConversations(
    limit: number = 20,
    pageId?: string,
  ): Promise<ResultSet<Conversation>> {
    const params = new URLSearchParams();
    params.append("limit", limit.toString());

    if (pageId) {
      params.append("page_id", pageId);
    }

    const { data } = await openHands.get<ResultSet<Conversation>>(
      `/api/conversations?${params.toString()}`,
    );
    return data;
  }

  static async searchConversations(
    selectedRepository?: string,
    conversationTrigger?: string,
    limit: number = 100,
  ): Promise<Conversation[]> {
    const params = new URLSearchParams();
    params.append("limit", limit.toString());

    if (selectedRepository) {
      params.append("selected_repository", selectedRepository);
    }

    if (conversationTrigger) {
      params.append("conversation_trigger", conversationTrigger);
    }

    const { data } = await openHands.get<ResultSet<Conversation>>(
      `/api/conversations?${params.toString()}`,
    );
    return data.results;
  }

  static async deleteUserConversation(conversationId: string): Promise<void> {
    await openHands.delete(`/api/conversations/${conversationId}`);
  }

  static async createConversation(
    selectedRepository?: string,
    git_provider?: Provider,
    initialUserMsg?: string,
    suggested_task?: SuggestedTask,
    selected_branch?: string,
    conversationInstructions?: string,
    createMicroagent?: CreateMicroagent,
  ): Promise<Conversation> {
    const body = {
      repository: selectedRepository,
      git_provider,
      selected_branch,
      initial_user_msg: initialUserMsg,
      suggested_task,
      conversation_instructions: conversationInstructions,
      create_microagent: createMicroagent,
    };

    const { data } = await openHands.post<Conversation>(
      "/api/conversations",
      body,
    );

    return data;
  }

  static async getConversation(
    conversationId: string,
  ): Promise<Conversation | null> {
    const { data } = await openHands.get<Conversation | null>(
      `/api/conversations/${conversationId}`,
    );

    return data;
  }

  static async startConversation(
    conversationId: string,
    providers?: Provider[],
  ): Promise<Conversation | null> {
    const { data } = await openHands.post<Conversation | null>(
      `/api/conversations/${conversationId}/start`,
      providers ? { providers_set: providers } : {},
    );

    return data;
  }

  static async stopConversation(
    conversationId: string,
  ): Promise<Conversation | null> {
    const { data } = await openHands.post<Conversation | null>(
      `/api/conversations/${conversationId}/stop`,
    );

    return data;
  }

  static async createCheckoutSession(amount: number): Promise<string> {
    const { data } = await openHands.post(
      "/api/billing/create-checkout-session",
      {
        amount,
      },
    );
    return data.redirect_url;
  }

  static async createBillingSessionResponse(): Promise<string> {
    const { data } = await openHands.post(
      "/api/billing/create-customer-setup-session",
    );
    return data.redirect_url;
  }

  static async getBalance(): Promise<string> {
    const { data } = await openHands.get<{ credits: string }>(
      "/api/billing/credits",
    );
    return data.credits;
  }

  static async getSubscriptionAccess(): Promise<SubscriptionAccess | null> {
    const { data } = await openHands.get<SubscriptionAccess | null>(
      "/api/billing/subscription-access",
    );
    return data;
  }

<<<<<<< HEAD
  static async createSubscriptionCheckoutSession(): Promise<{
    redirect_url?: string;
  }> {
    const { data } = await openHands.post(
      "/api/billing/subscription-checkout-session",
    );
    return data;
  }

  static async cancelSubscription(): Promise<CancelSubscriptionResponse> {
    const { data } = await openHands.post<CancelSubscriptionResponse>(
      "/api/billing/cancel-subscription",
    );
    return data;
  }

  static async getGitUser(): Promise<GitUser> {
    const response = await openHands.get<GitUser>("/api/user/info");

    const { data } = response;

    const user: GitUser = {
      id: data.id,
      login: data.login,
      avatar_url: data.avatar_url,
      company: data.company,
      name: data.name,
      email: data.email,
    };

    return user;
  }

  static async searchGitRepositories(
    query: string,
    per_page = 5,
    selected_provider?: Provider,
  ): Promise<GitRepository[]> {
    const response = await openHands.get<GitRepository[]>(
      "/api/user/search/repositories",
      {
        params: {
          query,
          per_page,
          selected_provider,
        },
      },
    );

    return response.data;
  }

=======
>>>>>>> 74753036
  static async getTrajectory(
    conversationId: string,
  ): Promise<GetTrajectoryResponse> {
    const url = `${this.getConversationUrl(conversationId)}/trajectory`;
    const { data } = await openHands.get<GetTrajectoryResponse>(url, {
      headers: this.getConversationHeaders(),
    });
    return data;
  }

  static async getGitChanges(conversationId: string): Promise<GitChange[]> {
    const url = `${this.getConversationUrl(conversationId)}/git/changes`;
    const { data } = await openHands.get<GitChange[]>(url, {
      headers: this.getConversationHeaders(),
    });
    return data;
  }

  static async getGitChangeDiff(
    conversationId: string,
    path: string,
  ): Promise<GitChangeDiff> {
    const url = `${this.getConversationUrl(conversationId)}/git/diff`;
    const { data } = await openHands.get<GitChangeDiff>(url, {
      params: { path },
      headers: this.getConversationHeaders(),
    });
    return data;
  }

  /**
   * @returns A list of repositories
   */

  /**
   * Get the available microagents associated with a conversation
   * @param conversationId The ID of the conversation
   * @returns The available microagents associated with the conversation
   */
  static async getMicroagents(
    conversationId: string,
  ): Promise<GetMicroagentsResponse> {
    const url = `${this.getConversationUrl(conversationId)}/microagents`;
    const { data } = await openHands.get<GetMicroagentsResponse>(url, {
      headers: this.getConversationHeaders(),
    });
    return data;
  }

  /**
   * Get the available microagents for a repository
   * @param owner The repository owner
   * @param repo The repository name
   * @returns The available microagents for the repository
   */

  /**
   * Get the content of a specific microagent from a repository
   * @param owner The repository owner
   * @param repo The repository name
   * @param filePath The path to the microagent file within the repository
   * @returns The microagent content and metadata
   */

  static async getMicroagentPrompt(
    conversationId: string,
    eventId: number,
  ): Promise<string> {
    const url = `${this.getConversationUrl(conversationId)}/remember-prompt`;
    const { data } = await openHands.get<GetMicroagentPromptResponse>(url, {
      params: { event_id: eventId },
      headers: this.getConversationHeaders(),
    });

    return data.prompt;
  }

  static async updateConversation(
    conversationId: string,
    updates: { title: string },
  ): Promise<boolean> {
    const { data } = await openHands.patch<boolean>(
      `/api/conversations/${conversationId}`,
      updates,
    );

    return data;
  }

  /**
   * Retrieve the list of files available in the workspace
   * @param conversationId ID of the conversation
   * @param path Path to list files from. If provided, it lists all the files in the given path
   * @returns List of files available in the given path. If path is not provided, it lists all the files in the workspace
   */
  static async getFiles(
    conversationId: string,
    path?: string,
  ): Promise<GetFilesResponse> {
    const url = `${this.getConversationUrl(conversationId)}/list-files`;
    const { data } = await openHands.get<GetFilesResponse>(url, {
      params: { path },
      headers: this.getConversationHeaders(),
    });

    return data;
  }

  /**
   * Retrieve the content of a file
   * @param conversationId ID of the conversation
   * @param path Full path of the file to retrieve
   * @returns Code content of the file
   */
  static async getFile(conversationId: string, path: string): Promise<string> {
    const url = `${this.getConversationUrl(conversationId)}/select-file`;
    const { data } = await openHands.get<GetFileResponse>(url, {
      params: { file: path },
      headers: this.getConversationHeaders(),
    });

    return data.code;
  }

  /**
   * Upload multiple files to the workspace
   * @param conversationId ID of the conversation
   * @param files List of files.
   * @returns list of uploaded files, list of skipped files
   */
  static async uploadFiles(
    conversationId: string,
    files: File[],
  ): Promise<FileUploadSuccessResponse> {
    const formData = new FormData();
    for (const file of files) {
      formData.append("files", file);
    }
    const url = `${this.getConversationUrl(conversationId)}/upload-files`;
    const response = await openHands.post<FileUploadSuccessResponse>(
      url,
      formData,
      {
        headers: {
          "Content-Type": "multipart/form-data",
          ...this.getConversationHeaders(),
        },
      },
    );
    return response.data;
  }
}

export default OpenHands;<|MERGE_RESOLUTION|>--- conflicted
+++ resolved
@@ -345,7 +345,6 @@
     return data;
   }
 
-<<<<<<< HEAD
   static async createSubscriptionCheckoutSession(): Promise<{
     redirect_url?: string;
   }> {
@@ -362,44 +361,6 @@
     return data;
   }
 
-  static async getGitUser(): Promise<GitUser> {
-    const response = await openHands.get<GitUser>("/api/user/info");
-
-    const { data } = response;
-
-    const user: GitUser = {
-      id: data.id,
-      login: data.login,
-      avatar_url: data.avatar_url,
-      company: data.company,
-      name: data.name,
-      email: data.email,
-    };
-
-    return user;
-  }
-
-  static async searchGitRepositories(
-    query: string,
-    per_page = 5,
-    selected_provider?: Provider,
-  ): Promise<GitRepository[]> {
-    const response = await openHands.get<GitRepository[]>(
-      "/api/user/search/repositories",
-      {
-        params: {
-          query,
-          per_page,
-          selected_provider,
-        },
-      },
-    );
-
-    return response.data;
-  }
-
-=======
->>>>>>> 74753036
   static async getTrajectory(
     conversationId: string,
   ): Promise<GetTrajectoryResponse> {
