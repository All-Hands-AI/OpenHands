--- conflicted
+++ resolved
@@ -66,13 +66,8 @@
     return data;
   }
 
-<<<<<<< HEAD
-  static async getUseCases(): Promise<GetUseCasesItemResponse[]> {
-    const { data } = await openHands.get<GetUseCasesItemResponse[]>(
-=======
   static async getUseCases(): Promise<GetUseCasesItemResponse> {
     const { data } = await openHands.get<GetUseCasesItemResponse>(
->>>>>>> 7f7078bd
       "/api/options/use-cases",
     );
     return data;
