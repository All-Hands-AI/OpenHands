--- conflicted
+++ resolved
@@ -2,11 +2,6 @@
 import {
   Feedback,
   FeedbackResponse,
-<<<<<<< HEAD
-  GitHubAccessTokenResponse,
-=======
-  GetConfigResponse,
->>>>>>> 921fec00
   GetVSCodeUrlResponse,
   Conversation,
   ResultSet,
@@ -21,7 +16,6 @@
   GetFilesResponse,
   GetFileResponse,
 } from "./open-hands.types";
-import { GetConfigResponse } from "./option-service/option.types";
 import { openHands } from "./open-hands-axios";
 import { ApiSettings, PostApiSettings, Provider } from "#/types/settings";
 import { SuggestedTask } from "#/utils/types";
