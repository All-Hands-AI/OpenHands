import { ConversationStatus } from "#/types/conversation-status";
import { RuntimeStatus } from "#/types/runtime-status";
import { Provider } from "#/types/settings";

export interface ErrorResponse {
  error: string;
}

export interface SaveFileSuccessResponse {
  message: string;
}

export interface FileUploadSuccessResponse {
  uploaded_files: string[];
  skipped_files: { name: string; reason: string }[];
}

export interface FeedbackBodyResponse {
  message: string;
  feedback_id: string;
  password: string;
}

export interface FeedbackResponse {
  statusCode: number;
  body: FeedbackBodyResponse;
}

export interface AuthenticationResponse {
  message: string;
  login?: string; // Only present when allow list is enabled
}

export interface Feedback {
  version: string;
  email: string;
  token: string;
  polarity: "positive" | "negative";
  permissions: "public" | "private";
  trajectory: unknown[];
}

export interface GetVSCodeUrlResponse {
  vscode_url: string | null;
  error?: string;
}

export interface GetTrajectoryResponse {
  trajectory: unknown[] | null;
  error?: string;
}

<<<<<<< HEAD
export interface AuthenticateResponse {
  message?: string;
  error?: string;
=======
export interface GetConfigResponse {
  APP_MODE: "saas" | "oss";
  APP_SLUG?: string;
  GITHUB_CLIENT_ID: string;
  POSTHOG_CLIENT_KEY: string;
  PROVIDERS_CONFIGURED?: Provider[];
  AUTH_URL?: string;
  FEATURE_FLAGS: {
    ENABLE_BILLING: boolean;
    HIDE_LLM_SETTINGS: boolean;
    ENABLE_JIRA: boolean;
    ENABLE_JIRA_DC: boolean;
    ENABLE_LINEAR: boolean;
  };
  MAINTENANCE?: {
    startTime: string;
  };
>>>>>>> 921fec00
}

export interface RepositorySelection {
  selected_repository: string | null;
  selected_branch: string | null;
  git_provider: Provider | null;
}

export type ConversationTrigger =
  | "resolver"
  | "gui"
  | "suggested_task"
  | "microagent_management";

export interface Conversation {
  conversation_id: string;
  title: string;
  selected_repository: string | null;
  selected_branch: string | null;
  git_provider: Provider | null;
  last_updated_at: string;
  created_at: string;
  status: ConversationStatus;
  runtime_status: RuntimeStatus | null;
  trigger?: ConversationTrigger;
  url: string | null;
  session_api_key: string | null;
  pr_number?: number[] | null;
}

export interface ResultSet<T> {
  results: T[];
  next_page_id: string | null;
}

export type GitChangeStatus = "M" | "A" | "D" | "R" | "U";

export interface GitChange {
  status: GitChangeStatus;
  path: string;
}

export interface GitChangeDiff {
  modified: string;
  original: string;
}

export interface InputMetadata {
  name: string;
  description: string;
}

export interface Microagent {
  name: string;
  type: "repo" | "knowledge";
  content: string;
  triggers: string[];
}

export interface GetMicroagentsResponse {
  microagents: Microagent[];
}

export interface GetMicroagentPromptResponse {
  status: string;
  prompt: string;
}

export interface IOption<T> {
  label: string;
  value: T;
}

export interface CreateMicroagent {
  repo: string;
  git_provider?: Provider;
  title?: string;
}

export interface MicroagentContentResponse {
  content: string;
  path: string;
  git_provider: Provider;
  triggers: string[];
}

export type GetFilesResponse = string[];

export interface GetFileResponse {
  code: string;
}<|MERGE_RESOLUTION|>--- conflicted
+++ resolved
@@ -50,29 +50,9 @@
   error?: string;
 }
 
-<<<<<<< HEAD
 export interface AuthenticateResponse {
   message?: string;
   error?: string;
-=======
-export interface GetConfigResponse {
-  APP_MODE: "saas" | "oss";
-  APP_SLUG?: string;
-  GITHUB_CLIENT_ID: string;
-  POSTHOG_CLIENT_KEY: string;
-  PROVIDERS_CONFIGURED?: Provider[];
-  AUTH_URL?: string;
-  FEATURE_FLAGS: {
-    ENABLE_BILLING: boolean;
-    HIDE_LLM_SETTINGS: boolean;
-    ENABLE_JIRA: boolean;
-    ENABLE_JIRA_DC: boolean;
-    ENABLE_LINEAR: boolean;
-  };
-  MAINTENANCE?: {
-    startTime: string;
-  };
->>>>>>> 921fec00
 }
 
 export interface RepositorySelection {
