--- conflicted
+++ resolved
@@ -81,11 +81,7 @@
   status: ProjectStatus;
   trigger?: ConversationTrigger;
   url: string | null;
-<<<<<<< HEAD
-  api_key: string | null;
-=======
   session_api_key: string | null;
->>>>>>> becc7165
 }
 
 export interface ResultSet<T> {
