--- conflicted
+++ resolved
@@ -81,28 +81,27 @@
   token: string,
   refreshToken: () => Promise<boolean>,
   logout: () => void,
-): Promise<string[] | GitHubErrorReponse> => {
-  return githubAPIRequest(
-    async () => {
-      const response = await fetch(
-        "https://api.github.com/user/installations",
-        {
-          headers: generateGitHubAPIHeaders(token),
-        },
-      );
-      if (!response.ok) {
-        throw {
-          response: { status: response.status },
-          message: "Failed to fetch installations",
-        };
-      }
-      const data = await response.json();
-      return data.installations.map(
-        (installation: { id: number }) => installation.id,
-      );
+): Promise<number[] | GitHubErrorReponse> => {
+  const response = await github.get<{ installations: { id: number }[] }>(
+    "/user/installations",
+    {
+      params: {},
+      transformResponse: (data: string) => {
+        const parsedData:
+          | { installations: { id: number } }
+          | GitHubErrorReponse = JSON.parse(data);
+
+        if (isGitHubErrorReponse(parsedData)) {
+          throw new Error(parsedData.message);
+        }
+
+        return parsedData;
+      },
     },
-    refreshToken,
-    logout,
+  );
+
+  return response.data.installations.map(
+    (installation: { id: number }) => installation.id,
   );
 };
 
@@ -112,41 +111,6 @@
  * @returns A list of repositories or an error response
  */
 export const retrieveGitHubUserRepositories = async (
-<<<<<<< HEAD
-  token: string,
-  refreshToken: () => Promise<boolean>,
-  logout: () => void,
-  page = 1,
-  per_page = 30,
-  installationId: string | null = null,
-): Promise<Response | GitHubErrorReponse> => {
-  return githubAPIRequest(
-    async () => {
-      const baseUrl = window.location.origin;
-      const url = new URL("/api/github/repositories", baseUrl);
-      url.searchParams.append("sort", "pushed");
-      url.searchParams.append("page", page.toString());
-      url.searchParams.append("per_page", per_page.toString());
-
-      if (installationId) {
-        url.searchParams.append("installation_id", installationId);
-      }
-
-      const response = await fetch(url.toString(), {
-        headers: generateGitHubAPIHeaders(token),
-      });
-      if (!response.ok) {
-        throw {
-          response: { status: response.status },
-          message: "Failed to retrieve repositories",
-        };
-      }
-      return response.json();
-    },
-    refreshToken,
-    logout,
-  );
-=======
   page = 1,
   per_page = 30,
 ) => {
@@ -156,7 +120,7 @@
       page,
       per_page,
     },
-    transformResponse: (data) => {
+    transformResponse: (data: string) => {
       const parsedData: GitHubRepository[] | GitHubErrorReponse =
         JSON.parse(data);
 
@@ -172,7 +136,6 @@
   const nextPage = extractNextPageFromLink(link);
 
   return { data: response.data, nextPage };
->>>>>>> 7ec407dc
 };
 
 /**
@@ -180,70 +143,9 @@
  * @param token The GitHub token
  * @returns The authenticated user or an error response
  */
-<<<<<<< HEAD
-export const retrieveGitHubUser = async (
-  token: string,
-  refreshToken: () => Promise<boolean>,
-  logout: () => void,
-): Promise<GitHubUser | GitHubErrorReponse> => {
-  return githubAPIRequest(
-    async () => {
-      const response = await fetch("https://api.github.com/user", {
-        headers: generateGitHubAPIHeaders(token),
-      });
-
-      if (!response.ok) {
-        const errorData = await response.json();
-        throw {
-          message: errorData.message || "Failed to retrieve user data",
-          response: { status: response.status },
-        };
-      }
-
-      const data = await response.json();
-
-      return {
-        id: data.id,
-        login: data.login,
-        avatar_url: data.avatar_url,
-        company: data.company,
-        name: data.name,
-        email: data.email,
-      } as GitHubUser;
-    },
-    refreshToken,
-    logout,
-  );
-};
-
-export const retrieveLatestGitHubCommit = async (
-  token: string,
-  refreshToken: () => Promise<boolean>,
-  logout: () => void,
-  repository: string,
-): Promise<GitHubCommit[] | GitHubErrorReponse> => {
-  return githubAPIRequest(
-    async () => {
-      const url = new URL(`https://api.github.com/repos/${repository}/commits`);
-      url.searchParams.append("per_page", "1");
-      const response = await fetch(url.toString(), {
-        headers: generateGitHubAPIHeaders(token),
-      });
-      if (!response.ok) {
-        throw {
-          response: { status: response.status },
-          message: "Failed to retrieve latest commit",
-        };
-      }
-      return response.json();
-    },
-    refreshToken,
-    logout,
-  );
-=======
 export const retrieveGitHubUser = async () => {
   const response = await github.get<GitHubUser>("/user", {
-    transformResponse: (data) => {
+    transformResponse: (data: string) => {
       const parsedData: GitHubUser | GitHubErrorReponse = JSON.parse(data);
 
       if (isGitHubErrorReponse(parsedData)) {
@@ -277,7 +179,7 @@
       params: {
         per_page: 1,
       },
-      transformResponse: (data) => {
+      transformResponse: (data: string) => {
         const parsedData: GitHubCommit[] | GitHubErrorReponse =
           JSON.parse(data);
 
@@ -291,5 +193,4 @@
   );
 
   return response.data;
->>>>>>> 7ec407dc
 };