--- conflicted
+++ resolved
@@ -116,8 +116,7 @@
     },
   );
 
-<<<<<<< HEAD
-  return response.data;
+  return response.data[0];
 };
 
 export const searchGitHubRepositories = async (query: string) => {
@@ -145,7 +144,4 @@
   );
 
   return { data: response.data.items, nextPage: null };
-=======
-  return response.data[0];
->>>>>>> bd3e38fe
 };