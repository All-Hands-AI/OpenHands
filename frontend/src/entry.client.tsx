/* eslint-disable react/react-in-jsx-scope */
/**
 * By default, Remix will handle hydrating your app on the client for you.
 * You are free to delete this file if you'd like to, but if you ever want it revealed again, you can run `npx remix reveal` ✨
 * For more information, see https://remix.run/file-conventions/entry.client
 */

import { HydratedRouter } from "react-router/dom";
import React, { startTransition, StrictMode } from "react";
import { hydrateRoot } from "react-dom/client";
import { Provider } from "react-redux";
import posthog from "posthog-js";
import "./i18n";
import { QueryClient, QueryClientProvider } from "@tanstack/react-query";
import store from "./store";
import { useConfig } from "./hooks/query/use-config";
import { AuthProvider } from "./context/auth-context";
<<<<<<< HEAD
import { SettingsUpToDateProvider } from "./context/settings-up-to-date-context";
import { queryClientConfig } from "./query-client-config";
=======
import { SettingsProvider } from "./context/settings-context";
>>>>>>> 5a6dbac5

function PosthogInit() {
  const { data: config } = useConfig();

  React.useEffect(() => {
    if (config?.POSTHOG_CLIENT_KEY) {
      posthog.init(config.POSTHOG_CLIENT_KEY, {
        api_host: "https://us.i.posthog.com",
        person_profiles: "identified_only",
      });
    }
  }, [config]);

  return null;
}

async function prepareApp() {
  if (
    process.env.NODE_ENV === "development" &&
    import.meta.env.VITE_MOCK_API === "true"
  ) {
    const { worker } = await import("./mocks/browser");

    await worker.start({
      onUnhandledRequest: "bypass",
    });
  }
}

const queryClient = new QueryClient(queryClientConfig);

prepareApp().then(() =>
  startTransition(() => {
    hydrateRoot(
      document,
      <StrictMode>
        <Provider store={store}>
          <AuthProvider>
            <QueryClientProvider client={queryClient}>
              <SettingsProvider>
                <HydratedRouter />
                <PosthogInit />
              </SettingsProvider>
            </QueryClientProvider>
          </AuthProvider>
        </Provider>
      </StrictMode>,
    );
  }),
);<|MERGE_RESOLUTION|>--- conflicted
+++ resolved
@@ -15,12 +15,8 @@
 import store from "./store";
 import { useConfig } from "./hooks/query/use-config";
 import { AuthProvider } from "./context/auth-context";
-<<<<<<< HEAD
-import { SettingsUpToDateProvider } from "./context/settings-up-to-date-context";
 import { queryClientConfig } from "./query-client-config";
-=======
 import { SettingsProvider } from "./context/settings-context";
->>>>>>> 5a6dbac5
 
 function PosthogInit() {
   const { data: config } = useConfig();
