--- conflicted
+++ resolved
@@ -1,20 +1,8 @@
 import { useDisclosure } from "@nextui-org/react";
 import React from "react";
-<<<<<<< HEAD
-import {
-  Outlet,
-  useLoaderData,
-  json,
-  ClientActionFunctionArgs,
-} from "@remix-run/react";
-import { useDispatch } from "react-redux";
-import { getSettings } from "#/services/settings";
-import Security from "../components/modals/security/security";
-=======
 import { Outlet } from "@remix-run/react";
 import { useDispatch, useSelector } from "react-redux";
 import Security from "../components/modals/security/Security";
->>>>>>> 066547cf
 import { Controls } from "#/components/controls";
 import { RootState } from "#/store";
 import { Container } from "#/components/container";
@@ -24,12 +12,7 @@
 import CodeIcon from "#/icons/code.svg?react";
 import GlobeIcon from "#/icons/globe.svg?react";
 import ListIcon from "#/icons/list-type-number.svg?react";
-<<<<<<< HEAD
-import { isGitHubErrorReponse, retrieveLatestGitHubCommit } from "#/api/github";
 import { clearJupyter } from "#/state/jupyter-slice";
-=======
-import { clearJupyter } from "#/state/jupyterSlice";
->>>>>>> 066547cf
 import { FilesProvider } from "#/context/files";
 import { ChatInterface } from "#/components/chat-interface";
 import { WsClientProvider } from "#/context/ws-client-provider";
