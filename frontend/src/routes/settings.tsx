--- conflicted
+++ resolved
@@ -1,9 +1,5 @@
-<<<<<<< HEAD
 import { useMemo } from "react";
 import { NavLink, Outlet, redirect, useLocation } from "react-router";
-=======
-import { NavLink, Outlet, redirect } from "react-router";
->>>>>>> 569ac161
 import { useTranslation } from "react-i18next";
 import SettingsIcon from "#/icons/settings-gear.svg?react";
 import { useConfig } from "#/hooks/query/use-config";
@@ -13,14 +9,11 @@
 import { queryClient } from "#/query-client-config";
 import { ProPill } from "#/components/features/settings/pro-pill";
 import { GetConfigResponse } from "#/api/option-service/option.types";
-<<<<<<< HEAD
 import { useSubscriptionAccess } from "#/hooks/query/use-subscription-access";
 import { SAAS_NAV_ITEMS, OSS_NAV_ITEMS } from "#/constants/settings-nav";
 import CircuitIcon from "#/icons/u-circuit.svg?react";
 import { Typography } from "#/ui/typography";
 import { cn } from "#/utils/utils";
-=======
->>>>>>> 569ac161
 
 const SAAS_ONLY_PATHS = [
   "/settings/user",
@@ -29,28 +22,6 @@
   "/settings/api-keys",
 ];
 
-<<<<<<< HEAD
-=======
-const SAAS_NAV_ITEMS = [
-  { to: "/settings/user", text: "SETTINGS$NAV_USER" },
-  { to: "/settings/integrations", text: "SETTINGS$NAV_INTEGRATIONS" },
-  { to: "/settings/app", text: "SETTINGS$NAV_APPLICATION" },
-  { to: "/settings", text: "SETTINGS$NAV_LLM" },
-  { to: "/settings/billing", text: "SETTINGS$NAV_BILLING" },
-  { to: "/settings/secrets", text: "SETTINGS$NAV_SECRETS" },
-  { to: "/settings/api-keys", text: "SETTINGS$NAV_API_KEYS" },
-  { to: "/settings/mcp", text: "SETTINGS$NAV_MCP" },
-];
-
-const OSS_NAV_ITEMS = [
-  { to: "/settings", text: "SETTINGS$NAV_LLM" },
-  { to: "/settings/mcp", text: "SETTINGS$NAV_MCP" },
-  { to: "/settings/integrations", text: "SETTINGS$NAV_INTEGRATIONS" },
-  { to: "/settings/app", text: "SETTINGS$NAV_APPLICATION" },
-  { to: "/settings/secrets", text: "SETTINGS$NAV_SECRETS" },
-];
-
->>>>>>> 569ac161
 export const clientLoader = async ({ request }: Route.ClientLoaderArgs) => {
   const url = new URL(request.url);
   const { pathname } = url;
@@ -74,7 +45,6 @@
 function SettingsScreen() {
   const { t } = useTranslation();
   const { data: config } = useConfig();
-<<<<<<< HEAD
   const { data: subscriptionAccess } = useSubscriptionAccess();
   const location = useLocation();
 
@@ -96,12 +66,6 @@
     }
     return items;
   }, [isSaas, !!subscriptionAccess]);
-=======
-
-  const isSaas = config?.APP_MODE === "saas";
-
-  const navItems = isSaas ? SAAS_NAV_ITEMS : OSS_NAV_ITEMS;
->>>>>>> 569ac161
 
   const currentSectionTitle = useMemo(() => {
     const currentItem = navItems.find((item) => item.to === location.pathname);
@@ -113,7 +77,6 @@
       data-testid="settings-screen"
       className="bg-base-secondary rounded-xl h-full flex flex-col px-[14px] pt-8"
     >
-<<<<<<< HEAD
       <div className="flex flex-1 overflow-hidden">
         <nav data-testid="settings-navbar" className="flex flex-col w-64 gap-6">
           <div className="flex items-center gap-2 ml-1.5">
@@ -137,38 +100,11 @@
                 <Typography.Text className="text-[#A3A3A3]">
                   {t(text)}
                 </Typography.Text>
+                {isSaas && to === "/settings" && <ProPill className="ml-2" />}
               </NavLink>
             ))}
           </div>
         </nav>
-=======
-      <header className="px-3 py-1.5 border-b border-b-tertiary flex items-center gap-2">
-        <SettingsIcon width={16} height={16} />
-        <h1 className="text-sm leading-6">{t(I18nKey.SETTINGS$TITLE)}</h1>
-      </header>
-
-      <nav
-        data-testid="settings-navbar"
-        className="flex items-end gap-6 px-3 md:px-9 border-b border-tertiary"
-      >
-        {navItems.map(({ to, text }) => (
-          <NavLink
-            end
-            key={to}
-            to={to}
-            className={({ isActive }) =>
-              cn(
-                "border-b-2 border-transparent py-2.5 px-4 min-w-[40px] flex items-center justify-center relative",
-                isActive && "border-primary",
-              )
-            }
-          >
-            <span className="text-[#F9FBFE] text-sm">{t(text)}</span>
-            {isSaas && to === "/settings" && <ProPill className="ml-2" />}
-          </NavLink>
-        ))}
-      </nav>
->>>>>>> 569ac161
 
         <div className="flex flex-col flex-1 overflow-auto gap-6">
           <Typography.H2>{t(currentSectionTitle)}</Typography.H2>
