import { NavLink, Outlet, useLocation, useNavigate } from "react-router";
import { useTranslation } from "react-i18next";
import React from "react";
import SettingsIcon from "#/icons/settings.svg?react";
import { cn } from "#/utils/utils";
import { useConfig } from "#/hooks/query/use-config";
import { I18nKey } from "#/i18n/declaration";

function SettingsScreen() {
  const { t } = useTranslation();
  const navigate = useNavigate();
  const { pathname } = useLocation();
  const { data: config } = useConfig();

  const isSaas = config?.APP_MODE === "saas";

  const saasNavItems = [
    { to: "/settings/git", text: t("SETTINGS$NAV_GIT") },
    { to: "/settings/app", text: t("SETTINGS$NAV_APPLICATION") },
    { to: "/settings/billing", text: t("SETTINGS$NAV_CREDITS") },
<<<<<<< HEAD
    { to: "/settings/secrets", text: "Secrets" },
=======
>>>>>>> e2d638dd
    { to: "/settings/api-keys", text: t("SETTINGS$NAV_API_KEYS") },
  ];

  const ossNavItems = [
    { to: "/settings", text: t("SETTINGS$NAV_LLM") },
    { to: "/settings/git", text: t("SETTINGS$NAV_GIT") },
    { to: "/settings/app", text: t("SETTINGS$NAV_APPLICATION") },
<<<<<<< HEAD
    { to: "/settings/secrets", text: "Secrets" },
=======
>>>>>>> e2d638dd
  ];

  React.useEffect(() => {
    if (isSaas) {
      if (pathname === "/settings") {
        navigate("/settings/git");
      }
    } else {
      const noEnteringPaths = [
        "/settings/billing",
        "/settings/credits",
        "/settings/api-keys",
      ];
      if (noEnteringPaths.includes(pathname)) {
        navigate("/settings");
      }
    }
  }, [isSaas, pathname]);

  const navItems = isSaas ? saasNavItems : ossNavItems;

  return (
    <main
      data-testid="settings-screen"
      className="bg-base-secondary border border-tertiary h-full rounded-xl flex flex-col"
    >
      <header className="px-3 py-1.5 border-b border-b-tertiary flex items-center gap-2">
        <SettingsIcon width={16} height={16} />
        <h1 className="text-sm leading-6">{t(I18nKey.SETTINGS$TITLE)}</h1>
      </header>

      <nav
        data-testid="settings-navbar"
        className="flex items-end gap-12 px-11 border-b border-tertiary"
      >
        {navItems.map(({ to, text }) => (
          <NavLink
            end
            key={to}
            to={to}
            className={({ isActive }) =>
              cn(
                "border-b-2 border-transparent py-2.5",
                isActive && "border-primary",
              )
            }
          >
            <ul className="text-[#F9FBFE] text-sm">{text}</ul>
          </NavLink>
        ))}
      </nav>

      <div className="flex flex-col grow overflow-auto">
        <Outlet />
      </div>
    </main>
  );
}

export default SettingsScreen;<|MERGE_RESOLUTION|>--- conflicted
+++ resolved
@@ -18,10 +18,7 @@
     { to: "/settings/git", text: t("SETTINGS$NAV_GIT") },
     { to: "/settings/app", text: t("SETTINGS$NAV_APPLICATION") },
     { to: "/settings/billing", text: t("SETTINGS$NAV_CREDITS") },
-<<<<<<< HEAD
-    { to: "/settings/secrets", text: "Secrets" },
-=======
->>>>>>> e2d638dd
+    { to: "/settings/secrets", text: t("SETTINGS$NAV_SECRETS") },
     { to: "/settings/api-keys", text: t("SETTINGS$NAV_API_KEYS") },
   ];
 
@@ -29,10 +26,7 @@
     { to: "/settings", text: t("SETTINGS$NAV_LLM") },
     { to: "/settings/git", text: t("SETTINGS$NAV_GIT") },
     { to: "/settings/app", text: t("SETTINGS$NAV_APPLICATION") },
-<<<<<<< HEAD
-    { to: "/settings/secrets", text: "Secrets" },
-=======
->>>>>>> e2d638dd
+    { to: "/settings/secrets", text: t("SETTINGS$NAV_SECRETS") },
   ];
 
   React.useEffect(() => {
