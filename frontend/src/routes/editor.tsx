--- conflicted
+++ resolved
@@ -21,15 +21,7 @@
 
   // Check if the error message contains "git repository" which would indicate it's not a git repo
   const isNotGitRepoError =
-<<<<<<< HEAD
-    error &&
-    (retrieveAxiosErrorMessage(error)
-      .toLowerCase()
-      .includes("git repository") ||
-      retrieveAxiosErrorMessage(error).toLowerCase().includes("git repo"));
-=======
     error && GIT_REPO_ERROR_PATTERN.test(retrieveAxiosErrorMessage(error));
->>>>>>> 0491357f
 
   return (
     <main className="h-full overflow-y-scroll px-4 py-3 gap-3 flex flex-col">
