--- conflicted
+++ resolved
@@ -1,12 +1,8 @@
-<<<<<<< HEAD
-import { Editor, Monaco } from "@monaco-editor/react";
+import { Editor, Monaco, EditorProps } from "@monaco-editor/react";
 import React, { useState } from "react";
-=======
-import { Editor, EditorProps } from "@monaco-editor/react";
-import React from "react";
->>>>>>> 36623a16
 import { useTranslation } from "react-i18next";
 import { VscCode } from "react-icons/vsc";
+import { type editor } from "monaco-editor";
 import toast from "react-hot-toast";
 import { I18nKey } from "#/i18n/declaration";
 import { useFiles } from "#/context/files";
@@ -30,7 +26,6 @@
     saveFileContent: saveNewFileContent,
   } = useFiles();
 
-<<<<<<< HEAD
   const [cursorPosition, setCursorPosition] = useState({ line: 1, column: 1 });
 
   const handleEditorDidMount = React.useCallback(
@@ -56,8 +51,6 @@
     [],
   );
 
-=======
->>>>>>> 36623a16
   const handleEditorChange = (value: string | undefined) => {
     if (selectedPath && value) modifyFileContent(selectedPath, value);
   };
@@ -96,7 +89,6 @@
   }
 
   return (
-<<<<<<< HEAD
     <div className="flex grow flex-col h-full w-full">
       {/* Ensure that the editor takes up the maximum amount of space in the parent container */}
       <div className="flex-grow min-h-0">
@@ -120,21 +112,6 @@
         Row: {cursorPosition.line}, Column: {cursorPosition.column}
       </div>
     </div>
-=======
-    <Editor
-      data-testid="code-editor"
-      path={selectedPath ?? undefined}
-      defaultValue=""
-      value={
-        selectedPath
-          ? modifiedFiles[selectedPath] || files[selectedPath]
-          : undefined
-      }
-      onMount={onMount}
-      onChange={handleEditorChange}
-      options={{ readOnly: isReadOnly }}
-    />
->>>>>>> 36623a16
   );
 }
 
