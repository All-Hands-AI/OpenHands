--- conflicted
+++ resolved
@@ -59,10 +59,6 @@
   const navigate = useNavigate();
   const { pathname } = useLocation();
   const [searchParams] = useSearchParams();
-<<<<<<< HEAD
-=======
-  const { providersAreSet } = useAuth();
->>>>>>> 60e8b584
   const { data: settings } = useSettings();
   const { error, isFetching } = useBalance();
   const { migrateUserConsent } = useMigrateUserConsent();
@@ -133,17 +129,7 @@
         <Outlet />
       </div>
 
-<<<<<<< HEAD
       {renderAuthModal && <AuthModal githubAuthUrl={gitHubAuthUrl} />}
-=======
-      {renderWaitlistModal && (
-        <WaitlistModal
-          ghTokenIsSet={providersAreSet}
-          githubAuthUrl={gitHubAuthUrl}
-        />
-      )}
-
->>>>>>> 60e8b584
       {config.data?.APP_MODE === "oss" && consentFormIsOpen && (
         <AnalyticsConsentFormModal
           onClose={() => {
