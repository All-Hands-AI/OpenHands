import React from "react";
import {
  useRouteError,
  isRouteErrorResponse,
  Outlet,
  useNavigate,
  useLocation,
  useSearchParams,
} from "react-router";
import { useTranslation } from "react-i18next";
import i18n from "#/i18n";
import { useGitHubAuthUrl } from "#/hooks/use-github-auth-url";
import { useIsAuthed } from "#/hooks/query/use-is-authed";
import { useConfig } from "#/hooks/query/use-config";
import { Sidebar } from "#/components/features/sidebar/sidebar";
import { AuthModal } from "#/components/features/waitlist/auth-modal";
import { AnalyticsConsentFormModal } from "#/components/features/analytics/analytics-consent-form-modal";
import { useSettings } from "#/hooks/query/use-settings";
import { useMigrateUserConsent } from "#/hooks/use-migrate-user-consent";
import { useBalance } from "#/hooks/query/use-balance";
import { SetupPaymentModal } from "#/components/features/payment/setup-payment-modal";
import { BILLING_SETTINGS } from "#/utils/feature-flags";
import { displaySuccessToast } from "#/utils/custom-toast-handlers";

export function ErrorBoundary() {
  const error = useRouteError();

  if (isRouteErrorResponse(error)) {
    return (
      <div>
        <h1>{error.status}</h1>
        <p>{error.statusText}</p>
        <pre>
          {error.data instanceof Object
            ? JSON.stringify(error.data)
            : error.data}
        </pre>
      </div>
    );
  }
  if (error instanceof Error) {
    return (
      <div>
        <h1>Uh oh, an error occurred!</h1>
        <pre>{error.message}</pre>
      </div>
    );
  }

  return (
    <div>
      <h1>Uh oh, an unknown error occurred!</h1>
    </div>
  );
}

export default function MainApp() {
<<<<<<< HEAD
=======
  const navigate = useNavigate();
  const { pathname } = useLocation();
  const [searchParams] = useSearchParams();
  const { githubTokenIsSet } = useAuth();
>>>>>>> e1f6929d
  const { data: settings } = useSettings();
  const { error, isFetching } = useBalance();
  const { migrateUserConsent } = useMigrateUserConsent();
  const { t } = useTranslation();

  const config = useConfig();
  const {
    data: isAuthed,
    isFetching: isFetchingAuth,
    isError: authError,
  } = useIsAuthed();

  const gitHubAuthUrl = useGitHubAuthUrl({
    appMode: config.data?.APP_MODE || null,
    gitHubClientId: config.data?.GITHUB_CLIENT_ID || null,
  });

  const [consentFormIsOpen, setConsentFormIsOpen] = React.useState(false);

  React.useEffect(() => {
    if (settings?.LANGUAGE) {
      i18n.changeLanguage(settings.LANGUAGE);
    }
  }, [settings?.LANGUAGE]);

  React.useEffect(() => {
    const consentFormModalIsOpen =
      settings?.USER_CONSENTS_TO_ANALYTICS === null;

    setConsentFormIsOpen(consentFormModalIsOpen);
  }, [settings]);

  React.useEffect(() => {
    // Migrate user consent to the server if it was previously stored in localStorage
    migrateUserConsent({
      handleAnalyticsWasPresentInLocalStorage: () => {
        setConsentFormIsOpen(false);
      },
    });
  }, []);

  React.useEffect(() => {
    // Don't allow users to use the app if it 402s
    if (error?.status === 402 && pathname !== "/") {
      navigate("/");
    } else if (!isFetching && searchParams.get("free_credits") === "success") {
      displaySuccessToast(t("BILLING$YOURE_IN"));
      searchParams.delete("free_credits");
      navigate("/");
    }
  }, [error?.status, pathname, isFetching]);

  const userIsAuthed = !!isAuthed && !authError;
  const renderAuthModal =
    !isFetchingAuth && !userIsAuthed && config.data?.APP_MODE === "saas";

  return (
    <div
      data-testid="root-layout"
      className="bg-base p-3 h-screen md:min-w-[1024px] overflow-x-hidden flex flex-col md:flex-row gap-3"
    >
      <Sidebar />

      <div
        id="root-outlet"
        className="h-[calc(100%-50px)] md:h-full w-full relative"
      >
        <Outlet />
      </div>

      {renderAuthModal && <AuthModal githubAuthUrl={gitHubAuthUrl} />}
      {config.data?.APP_MODE === "oss" && consentFormIsOpen && (
        <AnalyticsConsentFormModal
          onClose={() => {
            setConsentFormIsOpen(false);
          }}
        />
      )}

      {BILLING_SETTINGS() &&
        config.data?.APP_MODE === "saas" &&
        settings?.IS_NEW_USER && <SetupPaymentModal />}
    </div>
  );
}<|MERGE_RESOLUTION|>--- conflicted
+++ resolved
@@ -55,13 +55,9 @@
 }
 
 export default function MainApp() {
-<<<<<<< HEAD
-=======
   const navigate = useNavigate();
   const { pathname } = useLocation();
   const [searchParams] = useSearchParams();
-  const { githubTokenIsSet } = useAuth();
->>>>>>> e1f6929d
   const { data: settings } = useSettings();
   const { error, isFetching } = useBalance();
   const { migrateUserConsent } = useMigrateUserConsent();
