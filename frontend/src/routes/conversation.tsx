import React from "react";
import { useNavigate } from "react-router";
import { useDispatch } from "react-redux";
import { useQueryClient } from "@tanstack/react-query";

import { useConversationId } from "#/hooks/use-conversation-id";
import { useCommandStore } from "#/state/command-store";
import { useEffectOnce } from "#/hooks/use-effect-once";
import { clearJupyter } from "#/state/jupyter-slice";
import { useConversationStore } from "#/state/conversation-store";
import { setCurrentAgentState } from "#/state/agent-slice";
import { AgentState } from "#/types/agent-state";

import { useBatchFeedback } from "#/hooks/query/use-batch-feedback";
import { WsClientProvider } from "#/context/ws-client-provider";
import { EventHandler } from "../wrapper/event-handler";
import { useConversationConfig } from "#/hooks/query/use-conversation-config";

import { useActiveConversation } from "#/hooks/query/use-active-conversation";

import { displayErrorToast } from "#/utils/custom-toast-handlers";
import { useDocumentTitleFromState } from "#/hooks/use-document-title-from-state";
import { useIsAuthed } from "#/hooks/query/use-is-authed";
import { ConversationSubscriptionsProvider } from "#/context/conversation-subscriptions-provider";
import { useUserProviders } from "#/hooks/use-user-providers";

import { ConversationMain } from "#/components/features/conversation/conversation-main/conversation-main";
import { ConversationName } from "#/components/features/conversation/conversation-name";

import { ConversationTabs } from "#/components/features/conversation/conversation-tabs/conversation-tabs";
import { useStartConversation } from "#/hooks/mutation/use-start-conversation";

function AppContent() {
  useConversationConfig();

  const { conversationId } = useConversationId();
  const { data: conversation, isFetched, refetch } = useActiveConversation();
  const { mutate: startConversation } = useStartConversation();
  const { data: isAuthed } = useIsAuthed();
  const { providers } = useUserProviders();
  const { resetConversationState } = useConversationStore();
  const dispatch = useDispatch();
  const navigate = useNavigate();
  const clearTerminal = useCommandStore((state) => state.clearTerminal);
  const queryClient = useQueryClient();

  // Fetch batch feedback data when conversation is loaded
  useBatchFeedback();

  // Set the document title to the conversation title when available
  useDocumentTitleFromState();

  // Force fresh conversation data when navigating to prevent stale cache issues
  React.useEffect(() => {
    queryClient.invalidateQueries({
      queryKey: ["user", "conversation", conversationId],
    });
  }, [conversationId, queryClient]);

  React.useEffect(() => {
    if (isFetched && !conversation && isAuthed) {
      displayErrorToast(
        "This conversation does not exist, or you do not have permission to access it.",
      );
      navigate("/");
    } else if (conversation?.status === "STOPPED") {
      // If conversation is STOPPED, attempt to start it
      startConversation(
        { conversationId: conversation.conversation_id, providers },
        {
          onError: (error) => {
            displayErrorToast(`Failed to start conversation: ${error.message}`);
            // Refetch the conversation to ensure UI consistency
            refetch();
          },
        },
      );
    }
  }, [
    conversation?.conversation_id,
    conversation?.status,
    isFetched,
    isAuthed,
    providers,
  ]);

  React.useEffect(() => {
    clearTerminal();
    dispatch(clearJupyter());
    resetConversationState();
    dispatch(setCurrentAgentState(AgentState.LOADING));
<<<<<<< HEAD
  }, [conversationId, resetConversationState]);
=======
  }, [conversationId, clearTerminal]);
>>>>>>> e09f93aa

  useEffectOnce(() => {
    clearTerminal();
    dispatch(clearJupyter());
    resetConversationState();
    dispatch(setCurrentAgentState(AgentState.LOADING));
  });

  return (
    <WsClientProvider conversationId={conversationId}>
      <ConversationSubscriptionsProvider>
        <EventHandler>
          <div
            data-testid="app-route"
            className="p-3 md:p-0 flex flex-col h-full gap-3"
          >
            <div className="flex flex-col lg:flex-row lg:items-center justify-between gap-4.5 pt-2 lg:pt-0">
              <ConversationName />
              <ConversationTabs />
            </div>

            <div className="flex h-full overflow-auto">
              <ConversationMain />
            </div>
          </div>
        </EventHandler>
      </ConversationSubscriptionsProvider>
    </WsClientProvider>
  );
}

function App() {
  return <AppContent />;
}

export default App;<|MERGE_RESOLUTION|>--- conflicted
+++ resolved
@@ -89,11 +89,7 @@
     dispatch(clearJupyter());
     resetConversationState();
     dispatch(setCurrentAgentState(AgentState.LOADING));
-<<<<<<< HEAD
-  }, [conversationId, resetConversationState]);
-=======
-  }, [conversationId, clearTerminal]);
->>>>>>> e09f93aa
+  }, [conversationId, clearTerminal, resetConversationState]);
 
   useEffectOnce(() => {
     clearTerminal();
