import React from "react";
import { useNavigate } from "react-router";
import { useDispatch } from "react-redux";

import { useConversationId } from "#/hooks/use-conversation-id";
import { clearTerminal } from "#/state/command-slice";
import { useEffectOnce } from "#/hooks/use-effect-once";
import { clearJupyter } from "#/state/jupyter-slice";

import { useBatchFeedback } from "#/hooks/query/use-batch-feedback";
import { WsClientProvider } from "#/context/ws-client-provider";
import { EventHandler } from "../wrapper/event-handler";
import { useConversationConfig } from "#/hooks/query/use-conversation-config";

<<<<<<< HEAD
import Security from "#/components/shared/modals/security/security";
=======
import {
  Orientation,
  ResizablePanel,
} from "#/components/layout/resizable-panel";

>>>>>>> e7aae149
import { useActiveConversation } from "#/hooks/query/use-active-conversation";
import { useSettings } from "#/hooks/query/use-settings";
import { displayErrorToast } from "#/utils/custom-toast-handlers";
import { useDocumentTitleFromState } from "#/hooks/use-document-title-from-state";
import OpenHands from "#/api/open-hands";
import { useIsAuthed } from "#/hooks/query/use-is-authed";
import { ConversationSubscriptionsProvider } from "#/context/conversation-subscriptions-provider";
import { useUserProviders } from "#/hooks/use-user-providers";
import { ChatActions } from "#/components/features/chat/chat-actions";
import { ConversationMain } from "#/components/features/conversation/conversation-main";
import { ConversationName } from "#/components/features/conversation/conversation-name";
import { Controls } from "#/components/features/controls/controls";
import { ConversationTabProvider } from "#/components/features/conversation/conversation-tabs/use-conversation-tabs";
import { ConversationTabs } from "#/components/features/conversation/conversation-tabs/conversation-tabs";

function AppContent() {
  useConversationConfig();
  const { data: settings } = useSettings();
  const { conversationId } = useConversationId();
  const { data: conversation, isFetched, refetch } = useActiveConversation();
  const { data: isAuthed } = useIsAuthed();
  const { providers } = useUserProviders();
  const dispatch = useDispatch();
  const navigate = useNavigate();

  // Fetch batch feedback data when conversation is loaded
  useBatchFeedback();

  // Set the document title to the conversation title when available
  useDocumentTitleFromState();

  React.useEffect(() => {
    if (isFetched && !conversation && isAuthed) {
      displayErrorToast(
        "This conversation does not exist, or you do not have permission to access it.",
      );
      navigate("/");
    } else if (conversation?.status === "STOPPED") {
      // start the conversation if the state is stopped on initial load
      OpenHands.startConversation(conversation.conversation_id, providers).then(
        () => refetch(),
      );
    }
  }, [conversation?.conversation_id, isFetched, isAuthed, providers]);

  React.useEffect(() => {
    dispatch(clearTerminal());
    dispatch(clearJupyter());
  }, [conversationId]);

  useEffectOnce(() => {
    dispatch(clearTerminal());
    dispatch(clearJupyter());
  });

<<<<<<< HEAD
  const {
    isOpen: securityModalIsOpen,
    onOpen: onSecurityModalOpen,
    onOpenChange: onSecurityModalOpenChange,
  } = useDisclosure();

  return (
    <ConversationTabProvider>
      <WsClientProvider conversationId={conversationId}>
        <ConversationSubscriptionsProvider>
          <EventHandler>
            <div data-testid="app-route" className="flex flex-col h-full gap-3">
              <div className="flex items-center justify-between gap-4.5">
                <ConversationName />
                <ConversationTabs />
                <div className="h-full w-0.25 bg-[#525252]" />
                <ChatActions />
              </div>

              <div className="flex h-full overflow-auto">
                <ConversationMain />
              </div>

              <Controls
                setSecurityOpen={onSecurityModalOpen}
                showSecurityLock={!!settings?.SECURITY_ANALYZER}
              />
              {settings && (
                <Security
                  isOpen={securityModalIsOpen}
                  onOpenChange={onSecurityModalOpenChange}
                  securityAnalyzer={settings.SECURITY_ANALYZER}
                />
              )}
            </div>
          </EventHandler>
        </ConversationSubscriptionsProvider>
      </WsClientProvider>
    </ConversationTabProvider>
=======
  function handleResize() {
    setWidth(window.innerWidth);
  }

  React.useEffect(() => {
    window.addEventListener("resize", handleResize);
    return () => {
      window.removeEventListener("resize", handleResize);
    };
  }, []);

  function renderMain() {
    if (width <= 1024) {
      return (
        <div className="flex flex-col gap-3 overflow-auto w-full">
          <div className="rounded-xl overflow-hidden border border-neutral-600 w-full bg-base-secondary min-h-[494px]">
            <ChatInterface />
          </div>
          <div className="h-full w-full min-h-[494px]">
            <ConversationTabs />
          </div>
        </div>
      );
    }
    return (
      <ResizablePanel
        orientation={Orientation.HORIZONTAL}
        className="grow h-full min-h-0 min-w-0"
        initialSize={564}
        firstClassName="rounded-xl overflow-hidden border border-neutral-600 bg-base-secondary"
        secondClassName="flex flex-col overflow-hidden"
        firstChild={<ChatInterface />}
        secondChild={<ConversationTabs />}
      />
    );
  }

  return (
    <WsClientProvider conversationId={conversationId}>
      <ConversationSubscriptionsProvider>
        <EventHandler>
          <div data-testid="app-route" className="flex flex-col h-full gap-3">
            <div className="flex h-full overflow-auto">{renderMain()}</div>

            <Controls showSecurityLock={!!settings?.CONFIRMATION_MODE} />
          </div>
        </EventHandler>
      </ConversationSubscriptionsProvider>
    </WsClientProvider>
>>>>>>> e7aae149
  );
}

function App() {
  return <AppContent />;
}

export default App;<|MERGE_RESOLUTION|>--- conflicted
+++ resolved
@@ -12,15 +12,6 @@
 import { EventHandler } from "../wrapper/event-handler";
 import { useConversationConfig } from "#/hooks/query/use-conversation-config";
 
-<<<<<<< HEAD
-import Security from "#/components/shared/modals/security/security";
-=======
-import {
-  Orientation,
-  ResizablePanel,
-} from "#/components/layout/resizable-panel";
-
->>>>>>> e7aae149
 import { useActiveConversation } from "#/hooks/query/use-active-conversation";
 import { useSettings } from "#/hooks/query/use-settings";
 import { displayErrorToast } from "#/utils/custom-toast-handlers";
@@ -76,13 +67,6 @@
     dispatch(clearJupyter());
   });
 
-<<<<<<< HEAD
-  const {
-    isOpen: securityModalIsOpen,
-    onOpen: onSecurityModalOpen,
-    onOpenChange: onSecurityModalOpenChange,
-  } = useDisclosure();
-
   return (
     <ConversationTabProvider>
       <WsClientProvider conversationId={conversationId}>
@@ -100,73 +84,12 @@
                 <ConversationMain />
               </div>
 
-              <Controls
-                setSecurityOpen={onSecurityModalOpen}
-                showSecurityLock={!!settings?.SECURITY_ANALYZER}
-              />
-              {settings && (
-                <Security
-                  isOpen={securityModalIsOpen}
-                  onOpenChange={onSecurityModalOpenChange}
-                  securityAnalyzer={settings.SECURITY_ANALYZER}
-                />
-              )}
+              <Controls showSecurityLock={!!settings?.CONFIRMATION_MODE} />
             </div>
           </EventHandler>
         </ConversationSubscriptionsProvider>
       </WsClientProvider>
     </ConversationTabProvider>
-=======
-  function handleResize() {
-    setWidth(window.innerWidth);
-  }
-
-  React.useEffect(() => {
-    window.addEventListener("resize", handleResize);
-    return () => {
-      window.removeEventListener("resize", handleResize);
-    };
-  }, []);
-
-  function renderMain() {
-    if (width <= 1024) {
-      return (
-        <div className="flex flex-col gap-3 overflow-auto w-full">
-          <div className="rounded-xl overflow-hidden border border-neutral-600 w-full bg-base-secondary min-h-[494px]">
-            <ChatInterface />
-          </div>
-          <div className="h-full w-full min-h-[494px]">
-            <ConversationTabs />
-          </div>
-        </div>
-      );
-    }
-    return (
-      <ResizablePanel
-        orientation={Orientation.HORIZONTAL}
-        className="grow h-full min-h-0 min-w-0"
-        initialSize={564}
-        firstClassName="rounded-xl overflow-hidden border border-neutral-600 bg-base-secondary"
-        secondClassName="flex flex-col overflow-hidden"
-        firstChild={<ChatInterface />}
-        secondChild={<ConversationTabs />}
-      />
-    );
-  }
-
-  return (
-    <WsClientProvider conversationId={conversationId}>
-      <ConversationSubscriptionsProvider>
-        <EventHandler>
-          <div data-testid="app-route" className="flex flex-col h-full gap-3">
-            <div className="flex h-full overflow-auto">{renderMain()}</div>
-
-            <Controls showSecurityLock={!!settings?.CONFIRMATION_MODE} />
-          </div>
-        </EventHandler>
-      </ConversationSubscriptionsProvider>
-    </WsClientProvider>
->>>>>>> e7aae149
   );
 }
 
