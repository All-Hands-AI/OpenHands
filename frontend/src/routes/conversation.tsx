--- conflicted
+++ resolved
@@ -84,25 +84,15 @@
   ]);
 
   React.useEffect(() => {
-<<<<<<< HEAD
-    dispatch(clearTerminal());
+    clearTerminal();
     useJupyterStore.getState().clearJupyter();
-=======
-    clearTerminal();
-    dispatch(clearJupyter());
->>>>>>> b7765ba3
     dispatch(resetConversationState());
     dispatch(setCurrentAgentState(AgentState.LOADING));
   }, [conversationId, clearTerminal]);
 
   useEffectOnce(() => {
-<<<<<<< HEAD
-    dispatch(clearTerminal());
+    clearTerminal();
     useJupyterStore.getState().clearJupyter();
-=======
-    clearTerminal();
-    dispatch(clearJupyter());
->>>>>>> b7765ba3
     dispatch(resetConversationState());
     dispatch(setCurrentAgentState(AgentState.LOADING));
   });
