import { useDisclosure } from "@heroui/react";
import React from "react";
import { useNavigate } from "react-router";
import { useDispatch } from "react-redux";

import { useConversationId } from "#/hooks/use-conversation-id";
import { Controls } from "#/components/features/controls/controls";
import { clearTerminal } from "#/state/command-slice";
import { useEffectOnce } from "#/hooks/use-effect-once";
import { clearJupyter } from "#/state/jupyter-slice";

import { WsClientProvider } from "#/context/ws-client-provider";
import { EventHandler } from "../wrapper/event-handler";
import { useConversationConfig } from "#/hooks/query/use-conversation-config";

import Security from "#/components/shared/modals/security/security";
import { useActiveConversation } from "#/hooks/query/use-active-conversation";
import { useSettings } from "#/hooks/query/use-settings";
import { displayErrorToast } from "#/utils/custom-toast-handlers";
import { useDocumentTitleFromState } from "#/hooks/use-document-title-from-state";
import OpenHands from "#/api/open-hands";
import { useIsAuthed } from "#/hooks/query/use-is-authed";
import { ConversationSubscriptionsProvider } from "#/context/conversation-subscriptions-provider";
import { useUserProviders } from "#/hooks/use-user-providers";
import { ChatActions } from "#/components/features/chat/chat-actions";
import { ConversationMain } from "#/components/features/conversation/conversation-main";

function AppContent() {
  useConversationConfig();
  const { data: settings } = useSettings();
  const { conversationId } = useConversationId();
  const { data: conversation, isFetched, refetch } = useActiveConversation();
  const { data: isAuthed } = useIsAuthed();
  const { providers } = useUserProviders();

  const dispatch = useDispatch();
  const navigate = useNavigate();

  // Set the document title to the conversation title when available
  useDocumentTitleFromState();

  React.useEffect(() => {
    if (isFetched && !conversation && isAuthed) {
      displayErrorToast(
        "This conversation does not exist, or you do not have permission to access it.",
      );
      navigate("/");
    } else if (conversation?.status === "STOPPED") {
      // start the conversation if the state is stopped on initial load
      OpenHands.startConversation(conversation.conversation_id, providers).then(
        () => refetch(),
      );
    }
  }, [conversation?.conversation_id, isFetched, isAuthed, providers]);

  React.useEffect(() => {
    dispatch(clearTerminal());
    dispatch(clearJupyter());
  }, [conversationId]);

  useEffectOnce(() => {
    dispatch(clearTerminal());
    dispatch(clearJupyter());
  });

  const {
    isOpen: securityModalIsOpen,
    onOpen: onSecurityModalOpen,
    onOpenChange: onSecurityModalOpenChange,
  } = useDisclosure();

<<<<<<< HEAD
  function renderMain() {
    if (width <= 1024) {
      return (
        <div className="flex flex-col gap-3 overflow-auto w-full">
          <div className="rounded-xl overflow-hidden border border-neutral-600 w-full bg-base-secondary min-h-[494px]">
            <ChatInterface />
          </div>
          <div className="h-full w-full min-h-[494px]">
            <ConversationTabs />
          </div>
        </div>
      );
    }
    return (
      <ResizablePanel
        orientation={Orientation.HORIZONTAL}
        className="grow h-full min-h-0 min-w-0"
        initialSize={500}
        firstClassName="rounded-xl overflow-hidden border border-neutral-600 bg-base bg-base"
        secondClassName="flex flex-col overflow-hidden"
        firstChild={<ChatInterface />}
        secondChild={<ConversationTabs />}
      />
    );
  }

=======
>>>>>>> 1d207c8c
  return (
    <WsClientProvider conversationId={conversationId}>
      <ConversationSubscriptionsProvider>
        <EventHandler>
          <div data-testid="app-route" className="flex flex-col h-full gap-3">
            <ChatActions />

            <div className="flex h-full overflow-auto">
              <ConversationMain />
            </div>

            <Controls
              setSecurityOpen={onSecurityModalOpen}
              showSecurityLock={!!settings?.SECURITY_ANALYZER}
            />
            {settings && (
              <Security
                isOpen={securityModalIsOpen}
                onOpenChange={onSecurityModalOpenChange}
                securityAnalyzer={settings.SECURITY_ANALYZER}
              />
            )}
          </div>
        </EventHandler>
      </ConversationSubscriptionsProvider>
    </WsClientProvider>
  );
}

function App() {
  return <AppContent />;
}

export default App;<|MERGE_RESOLUTION|>--- conflicted
+++ resolved
@@ -69,35 +69,6 @@
     onOpenChange: onSecurityModalOpenChange,
   } = useDisclosure();
 
-<<<<<<< HEAD
-  function renderMain() {
-    if (width <= 1024) {
-      return (
-        <div className="flex flex-col gap-3 overflow-auto w-full">
-          <div className="rounded-xl overflow-hidden border border-neutral-600 w-full bg-base-secondary min-h-[494px]">
-            <ChatInterface />
-          </div>
-          <div className="h-full w-full min-h-[494px]">
-            <ConversationTabs />
-          </div>
-        </div>
-      );
-    }
-    return (
-      <ResizablePanel
-        orientation={Orientation.HORIZONTAL}
-        className="grow h-full min-h-0 min-w-0"
-        initialSize={500}
-        firstClassName="rounded-xl overflow-hidden border border-neutral-600 bg-base bg-base"
-        secondClassName="flex flex-col overflow-hidden"
-        firstChild={<ChatInterface />}
-        secondChild={<ConversationTabs />}
-      />
-    );
-  }
-
-=======
->>>>>>> 1d207c8c
   return (
     <WsClientProvider conversationId={conversationId}>
       <ConversationSubscriptionsProvider>
