--- conflicted
+++ resolved
@@ -40,11 +40,8 @@
   const { providers } = useUserProviders();
   const dispatch = useDispatch();
   const navigate = useNavigate();
-<<<<<<< HEAD
   const clearTerminal = useCommandStore((state) => state.clearTerminal);
-=======
   const queryClient = useQueryClient();
->>>>>>> 774caf06
 
   // Fetch batch feedback data when conversation is loaded
   useBatchFeedback();
