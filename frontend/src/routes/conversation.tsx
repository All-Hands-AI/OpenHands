import { useDisclosure } from "@heroui/react";
import React from "react";
import { Outlet } from "react-router";
import { useDispatch, useSelector } from "react-redux";
import { FaServer } from "react-icons/fa";
import { useTranslation } from "react-i18next";
import { I18nKey } from "#/i18n/declaration";
import {
  ConversationProvider,
  useConversation,
} from "#/context/conversation-context";
import { Controls } from "#/components/features/controls/controls";
import { clearMessages, addUserMessage } from "#/state/chat-slice";
import { clearTerminal } from "#/state/command-slice";
import { useEffectOnce } from "#/hooks/use-effect-once";
import CodeIcon from "#/icons/code.svg?react";
import GlobeIcon from "#/icons/globe.svg?react";
import JupyterIcon from "#/icons/jupyter.svg?react";
import TerminalIcon from "#/icons/terminal.svg?react";
import { clearJupyter } from "#/state/jupyter-slice";
import { FilesProvider } from "#/context/files";
import { ChatInterface } from "../components/features/chat/chat-interface";
import { WsClientProvider } from "#/context/ws-client-provider";
import { EventHandler } from "../wrapper/event-handler";
import { useConversationConfig } from "#/hooks/query/use-conversation-config";
import { Container } from "#/components/layout/container";
import {
  Orientation,
  ResizablePanel,
} from "#/components/layout/resizable-panel";
import Security from "#/components/shared/modals/security/security";
import { useEndSession } from "#/hooks/use-end-session";
import { useUserConversation } from "#/hooks/query/use-user-conversation";
import { ServedAppLabel } from "#/components/layout/served-app-label";
import { useSettings } from "#/hooks/query/use-settings";
import { clearFiles, clearInitialPrompt } from "#/state/initial-query-slice";
import { RootState } from "#/store";
import { displayErrorToast } from "#/utils/custom-toast-handlers";
import { useDocumentTitleFromState } from "#/hooks/use-document-title-from-state";

function AppContent() {
  useConversationConfig();
  const { t } = useTranslation();
  const { data: settings } = useSettings();
  const { conversationId } = useConversation();
  const { data: conversation, isFetched } = useUserConversation(
    conversationId || null,
  );
  const { initialPrompt, files } = useSelector(
    (state: RootState) => state.initialQuery,
  );
  const dispatch = useDispatch();
  const endSession = useEndSession();

  // Set the document title to the conversation title when available
  useDocumentTitleFromState();

  const [width, setWidth] = React.useState(window.innerWidth);

<<<<<<< HEAD
=======

>>>>>>> 256705db
  React.useEffect(() => {
    if (isFetched && !conversation) {
      displayErrorToast(
        "This conversation does not exist, or you do not have permission to access it.",
      );
      endSession();
    }
  }, [conversation, isFetched]);

  React.useEffect(() => {
    dispatch(clearMessages());
    dispatch(clearTerminal());
    dispatch(clearJupyter());
    if (conversationId && (initialPrompt || files.length > 0)) {
      dispatch(
        addUserMessage({
          content: initialPrompt || "",
          imageUrls: files || [],
          timestamp: new Date().toISOString(),
          pending: true,
        }),
      );
      dispatch(clearInitialPrompt());
      dispatch(clearFiles());
    }
  }, [conversationId]);

  useEffectOnce(() => {
    dispatch(clearMessages());
    dispatch(clearTerminal());
    dispatch(clearJupyter());
  });

  function handleResize() {
    setWidth(window.innerWidth);
  }

  React.useEffect(() => {
    window.addEventListener("resize", handleResize);
    return () => {
      window.removeEventListener("resize", handleResize);
    };
  }, []);

  const {
    isOpen: securityModalIsOpen,
    onOpen: onSecurityModalOpen,
    onOpenChange: onSecurityModalOpenChange,
  } = useDisclosure();

  function renderMain() {
    if (width <= 640) {
      return (
        <div className="rounded-xl overflow-hidden border border-neutral-600 w-full">
          <ChatInterface />
        </div>
      );
    }
    return (
      <ResizablePanel
        orientation={Orientation.HORIZONTAL}
        className="grow h-full min-h-0 min-w-0"
        initialSize={500}
        firstClassName="rounded-xl overflow-hidden border border-neutral-600 bg-base-secondary"
        secondClassName="flex flex-col overflow-hidden"
        firstChild={<ChatInterface />}
        secondChild={
          <Container
            className="h-full w-full"
            labels={[
              {
                label: t(I18nKey.WORKSPACE$TITLE),
                to: "",
                icon: <CodeIcon />,
              },
              {
                label: t(I18nKey.WORKSPACE$TERMINAL_TAB_LABEL),
                to: "terminal",
                icon: <TerminalIcon />,
              },
              { label: "Jupyter", to: "jupyter", icon: <JupyterIcon /> },
              {
                label: <ServedAppLabel />,
                to: "served",
                icon: <FaServer />,
              },
              {
                label: (
                  <div className="flex items-center gap-1">
                    {t(I18nKey.BROWSER$TITLE)}
                  </div>
                ),
                to: "browser",
                icon: <GlobeIcon />,
              },
            ]}
          >
            <FilesProvider>
              <Outlet />
            </FilesProvider>
          </Container>
        }
      />
    );
  }

  return (
    <WsClientProvider conversationId={conversationId}>
      <EventHandler>
        <div data-testid="app-route" className="flex flex-col h-full gap-3">
          <div className="flex h-full overflow-auto">{renderMain()}</div>

          <Controls
            setSecurityOpen={onSecurityModalOpen}
            showSecurityLock={!!settings?.SECURITY_ANALYZER}
          />
          {settings && (
            <Security
              isOpen={securityModalIsOpen}
              onOpenChange={onSecurityModalOpenChange}
              securityAnalyzer={settings.SECURITY_ANALYZER}
            />
          )}
        </div>
      </EventHandler>
    </WsClientProvider>
  );
}

function App() {
  return (
    <ConversationProvider>
      <AppContent />
    </ConversationProvider>
  );
}

export default App;<|MERGE_RESOLUTION|>--- conflicted
+++ resolved
@@ -57,10 +57,6 @@
 
   const [width, setWidth] = React.useState(window.innerWidth);
 
-<<<<<<< HEAD
-=======
-
->>>>>>> 256705db
   React.useEffect(() => {
     if (isFetched && !conversation) {
       displayErrorToast(
