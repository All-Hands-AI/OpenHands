--- conflicted
+++ resolved
@@ -22,13 +22,9 @@
 import { useIsAuthed } from "#/hooks/query/use-is-authed";
 import { ConversationSubscriptionsProvider } from "#/context/conversation-subscriptions-provider";
 import { useUserProviders } from "#/hooks/use-user-providers";
-<<<<<<< HEAD
-import { ConversationTabs } from "#/components/features/conversation/conversation-tabs";
-import { ConversationName } from "#/components/features/conversation/conversation-name";
-=======
 import { ChatActions } from "#/components/features/chat/chat-actions";
 import { ConversationMain } from "#/components/features/conversation/conversation-main";
->>>>>>> 1d207c8c
+import { ConversationName } from "#/components/features/conversation/conversation-name";
 
 function AppContent() {
   useConversationConfig();
@@ -79,16 +75,14 @@
       <ConversationSubscriptionsProvider>
         <EventHandler>
           <div data-testid="app-route" className="flex flex-col h-full gap-3">
-<<<<<<< HEAD
-            <ConversationName />
-            <div className="flex h-full overflow-auto">{renderMain()}</div>
-=======
-            <ChatActions />
+            <div className="flex items-center justify-between">
+              <ConversationName />
+              <ChatActions />
+            </div>
 
             <div className="flex h-full overflow-auto">
               <ConversationMain />
             </div>
->>>>>>> 1d207c8c
 
             <Controls
               setSecurityOpen={onSecurityModalOpen}
