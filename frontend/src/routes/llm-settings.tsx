import React from "react";
import { useTranslation } from "react-i18next";
import { AxiosError } from "axios";
import { ModelSelector } from "#/components/shared/modals/settings/model-selector";
import { organizeModelsAndProviders } from "#/utils/organize-models-and-providers";
import { useAIConfigOptions } from "#/hooks/query/use-ai-config-options";
import { useSettings } from "#/hooks/query/use-settings";
import { hasAdvancedSettingsSet } from "#/utils/has-advanced-settings-set";
import { useSaveSettings } from "#/hooks/mutation/use-save-settings";
import { SettingsSwitch } from "#/components/features/settings/settings-switch";
import { I18nKey } from "#/i18n/declaration";
import { SettingsInput } from "#/components/features/settings/settings-input";
import { HelpLink } from "#/components/features/settings/help-link";
import { BrandButton } from "#/components/features/settings/brand-button";
import {
  displayErrorToast,
  displaySuccessToast,
} from "#/utils/custom-toast-handlers";
import { retrieveAxiosErrorMessage } from "#/utils/retrieve-axios-error-message";
import { SettingsDropdownInput } from "#/components/features/settings/settings-dropdown-input";
import { useConfig } from "#/hooks/query/use-config";
import { isCustomModel } from "#/utils/is-custom-model";
import { LlmSettingsInputsSkeleton } from "#/components/features/settings/llm-settings/llm-settings-inputs-skeleton";
import { KeyStatusIcon } from "#/components/features/settings/key-status-icon";
import { DEFAULT_SETTINGS } from "#/services/settings";

function LlmSettingsScreen() {
  const { t } = useTranslation();

  const { mutate: saveSettings, isPending } = useSaveSettings();

  const { data: resources } = useAIConfigOptions();
  const { data: settings, isLoading, isFetching } = useSettings();
  const { data: config } = useConfig();

  const [view, setView] = React.useState<"basic" | "advanced">("basic");
  const [securityAnalyzerInputIsVisible, setSecurityAnalyzerInputIsVisible] =
    React.useState(false);

  const [dirtyInputs, setDirtyInputs] = React.useState({
    model: false,
    apiKey: false,
    baseUrl: false,
    agent: false,
    confirmationMode: false,
    enableDefaultCondenser: false,
    securityAnalyzer: false,
  });

  const modelsAndProviders = organizeModelsAndProviders(
    resources?.models || [],
  );

  React.useEffect(() => {
    const determineWhetherToToggleAdvancedSettings = () => {
      if (resources && settings) {
        return (
          isCustomModel(resources.models, settings.LLM_MODEL) ||
          hasAdvancedSettingsSet({
            ...settings,
          })
        );
      }

      return false;
    };

    const userSettingsIsAdvanced = determineWhetherToToggleAdvancedSettings();
    if (settings) setSecurityAnalyzerInputIsVisible(settings.CONFIRMATION_MODE);

    if (userSettingsIsAdvanced) setView("advanced");
    else setView("basic");
  }, [settings, resources]);

  const handleSuccessfulMutation = () => {
    displaySuccessToast(t(I18nKey.SETTINGS$SAVED));
    setDirtyInputs({
      model: false,
      apiKey: false,
      baseUrl: false,
      agent: false,
      confirmationMode: false,
      enableDefaultCondenser: false,
      securityAnalyzer: false,
    });
  };

  const handleErrorMutation = (error: AxiosError) => {
    const errorMessage = retrieveAxiosErrorMessage(error);
    displayErrorToast(errorMessage || t(I18nKey.ERROR$GENERIC));
  };

  const basicFormAction = (formData: FormData) => {
    const provider = formData.get("llm-provider-input")?.toString();
    const model = formData.get("llm-model-input")?.toString();
    const apiKey = formData.get("llm-api-key-input")?.toString();

    const fullLlmModel =
      provider && model && `${provider}/${model}`.toLowerCase();

    // Only include the API key if it's not empty, otherwise leave it undefined
    // to preserve the existing key
    const apiKeyToSave = apiKey && apiKey.trim() !== "" ? apiKey : undefined;

    saveSettings(
      {
        LLM_MODEL: fullLlmModel,
<<<<<<< HEAD
        llm_api_key: apiKeyToSave,
=======
        llm_api_key: apiKey || null,

        // reset advanced settings
        LLM_BASE_URL: DEFAULT_SETTINGS.LLM_BASE_URL,
        AGENT: DEFAULT_SETTINGS.AGENT,
        CONFIRMATION_MODE: DEFAULT_SETTINGS.CONFIRMATION_MODE,
        SECURITY_ANALYZER: DEFAULT_SETTINGS.SECURITY_ANALYZER,
        ENABLE_DEFAULT_CONDENSER: DEFAULT_SETTINGS.ENABLE_DEFAULT_CONDENSER,
>>>>>>> e5aad119
      },
      {
        onSuccess: handleSuccessfulMutation,
        onError: handleErrorMutation,
      },
    );
  };

  const advancedFormAction = (formData: FormData) => {
    const model = formData.get("llm-custom-model-input")?.toString();
    const baseUrl = formData.get("base-url-input")?.toString();
    const apiKey = formData.get("llm-api-key-input")?.toString();
    const agent = formData.get("agent-input")?.toString();
    const confirmationMode =
      formData.get("enable-confirmation-mode-switch")?.toString() === "on";
    const enableDefaultCondenser =
      formData.get("enable-memory-condenser-switch")?.toString() === "on";
    const securityAnalyzer = formData
      .get("security-analyzer-input")
      ?.toString();

    // Only include the API key if it's not empty, otherwise leave it undefined
    // to preserve the existing key
    const apiKeyToSave = apiKey && apiKey.trim() !== "" ? apiKey : undefined;

    saveSettings(
      {
        LLM_MODEL: model,
        LLM_BASE_URL: baseUrl,
<<<<<<< HEAD
        llm_api_key: apiKeyToSave,
=======
        llm_api_key: apiKey || null,
>>>>>>> e5aad119
        AGENT: agent,
        CONFIRMATION_MODE: confirmationMode,
        ENABLE_DEFAULT_CONDENSER: enableDefaultCondenser,
        SECURITY_ANALYZER: confirmationMode ? securityAnalyzer : undefined,
      },
      {
        onSuccess: handleSuccessfulMutation,
        onError: handleErrorMutation,
      },
    );
  };

  const formAction = (formData: FormData) => {
    if (view === "basic") basicFormAction(formData);
    else advancedFormAction(formData);
  };

  const handleToggleAdvancedSettings = (isToggled: boolean) => {
    setSecurityAnalyzerInputIsVisible(!!settings?.CONFIRMATION_MODE);
    setView(isToggled ? "advanced" : "basic");
    setDirtyInputs({
      model: false,
      apiKey: false,
      baseUrl: false,
      agent: false,
      confirmationMode: false,
      enableDefaultCondenser: false,
      securityAnalyzer: false,
    });
  };

  const handleModelIsDirty = (model: string | null) => {
    // openai providers are special case; see ModelSelector
    // component for details
    const modelIsDirty = model !== settings?.LLM_MODEL.replace("openai/", "");
    setDirtyInputs((prev) => ({
      ...prev,
      model: modelIsDirty,
    }));
  };

  const handleApiKeyIsDirty = (apiKey: string) => {
    const apiKeyIsDirty = apiKey !== "";
    setDirtyInputs((prev) => ({
      ...prev,
      apiKey: apiKeyIsDirty,
    }));
  };

  const handleCustomModelIsDirty = (model: string) => {
    const modelIsDirty = model !== settings?.LLM_MODEL && model !== "";
    setDirtyInputs((prev) => ({
      ...prev,
      model: modelIsDirty,
    }));
  };

  const handleBaseUrlIsDirty = (baseUrl: string) => {
    const baseUrlIsDirty = baseUrl !== settings?.LLM_BASE_URL;
    setDirtyInputs((prev) => ({
      ...prev,
      baseUrl: baseUrlIsDirty,
    }));
  };

  const handleAgentIsDirty = (agent: string) => {
    const agentIsDirty = agent !== settings?.AGENT && agent !== "";
    setDirtyInputs((prev) => ({
      ...prev,
      agent: agentIsDirty,
    }));
  };

  const handleConfirmationModeIsDirty = (isToggled: boolean) => {
    setSecurityAnalyzerInputIsVisible(isToggled);
    const confirmationModeIsDirty = isToggled !== settings?.CONFIRMATION_MODE;
    setDirtyInputs((prev) => ({
      ...prev,
      confirmationMode: confirmationModeIsDirty,
    }));
  };

  const handleEnableDefaultCondenserIsDirty = (isToggled: boolean) => {
    const enableDefaultCondenserIsDirty =
      isToggled !== settings?.ENABLE_DEFAULT_CONDENSER;
    setDirtyInputs((prev) => ({
      ...prev,
      enableDefaultCondenser: enableDefaultCondenserIsDirty,
    }));
  };

  const handleSecurityAnalyzerIsDirty = (securityAnalyzer: string) => {
    const securityAnalyzerIsDirty =
      securityAnalyzer !== settings?.SECURITY_ANALYZER;
    setDirtyInputs((prev) => ({
      ...prev,
      securityAnalyzer: securityAnalyzerIsDirty,
    }));
  };

  const formIsDirty = Object.values(dirtyInputs).some((isDirty) => isDirty);

  if (!settings || isFetching) return <LlmSettingsInputsSkeleton />;

  return (
    <div data-testid="llm-settings-screen" className="h-full">
      <form
        action={formAction}
        className="flex flex-col h-full justify-between"
      >
        <div className="p-9 flex flex-col gap-6">
          <SettingsSwitch
            testId="advanced-settings-switch"
            defaultIsToggled={view === "advanced"}
            onToggle={handleToggleAdvancedSettings}
            isToggled={view === "advanced"}
          >
            {t(I18nKey.SETTINGS$ADVANCED)}
          </SettingsSwitch>

          {view === "basic" && (
            <div
              data-testid="llm-settings-form-basic"
              className="flex flex-col gap-6"
            >
              {!isLoading && !isFetching && (
                <ModelSelector
                  models={modelsAndProviders}
                  currentModel={
                    settings.LLM_MODEL || "anthropic/claude-3-5-sonnet-20241022"
                  }
                  onChange={handleModelIsDirty}
                />
              )}

              <SettingsInput
                testId="llm-api-key-input"
                name="llm-api-key-input"
                label={t(I18nKey.SETTINGS_FORM$API_KEY)}
                type="password"
                className="w-[680px]"
                placeholder={settings.LLM_API_KEY_SET ? "<hidden>" : ""}
                onChange={handleApiKeyIsDirty}
                startContent={
                  settings.LLM_API_KEY_SET && (
                    <KeyStatusIcon isSet={settings.LLM_API_KEY_SET} />
                  )
                }
              />

              <HelpLink
                testId="llm-api-key-help-anchor"
                text={t(I18nKey.SETTINGS$DONT_KNOW_API_KEY)}
                linkText={t(I18nKey.SETTINGS$CLICK_FOR_INSTRUCTIONS)}
                href="https://docs.all-hands.dev/modules/usage/installation#getting-an-api-key"
              />
            </div>
          )}

          {view === "advanced" && (
            <div
              data-testid="llm-settings-form-advanced"
              className="flex flex-col gap-6"
            >
              <SettingsInput
                testId="llm-custom-model-input"
                name="llm-custom-model-input"
                label={t(I18nKey.SETTINGS$CUSTOM_MODEL)}
                defaultValue={
                  settings.LLM_MODEL || "anthropic/claude-3-5-sonnet-20241022"
                }
                placeholder="anthropic/claude-3-5-sonnet-20241022"
                type="text"
                className="w-[680px]"
                onChange={handleCustomModelIsDirty}
              />

              <SettingsInput
                testId="base-url-input"
                name="base-url-input"
                label={t(I18nKey.SETTINGS$BASE_URL)}
                defaultValue={settings.LLM_BASE_URL}
                placeholder="https://api.openai.com"
                type="text"
                className="w-[680px]"
                onChange={handleBaseUrlIsDirty}
              />

              <SettingsInput
                testId="llm-api-key-input"
                name="llm-api-key-input"
                label={t(I18nKey.SETTINGS_FORM$API_KEY)}
                type="password"
                className="w-[680px]"
                placeholder={settings.LLM_API_KEY_SET ? "<hidden>" : ""}
                onChange={handleApiKeyIsDirty}
                startContent={
                  settings.LLM_API_KEY_SET && (
                    <KeyStatusIcon isSet={settings.LLM_API_KEY_SET} />
                  )
                }
              />
              <HelpLink
                testId="llm-api-key-help-anchor"
                text={t(I18nKey.SETTINGS$DONT_KNOW_API_KEY)}
                linkText={t(I18nKey.SETTINGS$CLICK_FOR_INSTRUCTIONS)}
                href="https://docs.all-hands.dev/modules/usage/installation#getting-an-api-key"
              />

              <SettingsDropdownInput
                testId="agent-input"
                name="agent-input"
                label={t(I18nKey.SETTINGS$AGENT)}
                items={
                  resources?.agents.map((agent) => ({
                    key: agent,
                    label: agent,
                  })) || []
                }
                defaultSelectedKey={settings.AGENT}
                isClearable={false}
                onInputChange={handleAgentIsDirty}
                wrapperClassName="w-[680px]"
              />

              {config?.APP_MODE === "saas" && (
                <SettingsDropdownInput
                  testId="runtime-settings-input"
                  name="runtime-settings-input"
                  label={
                    <>
                      {t(I18nKey.SETTINGS$RUNTIME_SETTINGS)}
                      <a href="mailto:contact@all-hands.dev">
                        {t(I18nKey.SETTINGS$GET_IN_TOUCH)}
                      </a>
                      )
                    </>
                  }
                  items={[]}
                  isDisabled
                />
              )}

              <SettingsSwitch
                testId="enable-memory-condenser-switch"
                name="enable-memory-condenser-switch"
                defaultIsToggled={settings.ENABLE_DEFAULT_CONDENSER}
                onToggle={handleEnableDefaultCondenserIsDirty}
              >
                {t(I18nKey.SETTINGS$ENABLE_MEMORY_CONDENSATION)}
              </SettingsSwitch>

              <SettingsSwitch
                testId="enable-confirmation-mode-switch"
                name="enable-confirmation-mode-switch"
                onToggle={handleConfirmationModeIsDirty}
                defaultIsToggled={settings.CONFIRMATION_MODE}
                isBeta
              >
                {t(I18nKey.SETTINGS$CONFIRMATION_MODE)}
              </SettingsSwitch>

              {securityAnalyzerInputIsVisible && (
                <SettingsDropdownInput
                  testId="security-analyzer-input"
                  name="security-analyzer-input"
                  label={t(I18nKey.SETTINGS$SECURITY_ANALYZER)}
                  items={
                    resources?.securityAnalyzers.map((analyzer) => ({
                      key: analyzer,
                      label: analyzer,
                    })) || []
                  }
                  defaultSelectedKey={settings.SECURITY_ANALYZER}
                  isClearable
                  showOptionalTag
                  onInputChange={handleSecurityAnalyzerIsDirty}
                  wrapperClassName="w-[680px]"
                />
              )}
            </div>
          )}
        </div>

        <div className="flex gap-6 p-6 justify-end border-t border-t-tertiary">
          <BrandButton
            testId="submit-button"
            type="submit"
            variant="primary"
            isDisabled={!formIsDirty || isPending}
          >
            {!isPending && t("SETTINGS$SAVE_CHANGES")}
            {isPending && t("SETTINGS$SAVING")}
          </BrandButton>
        </div>
      </form>
    </div>
  );
}

export default LlmSettingsScreen;<|MERGE_RESOLUTION|>--- conflicted
+++ resolved
@@ -105,10 +105,7 @@
     saveSettings(
       {
         LLM_MODEL: fullLlmModel,
-<<<<<<< HEAD
         llm_api_key: apiKeyToSave,
-=======
-        llm_api_key: apiKey || null,
 
         // reset advanced settings
         LLM_BASE_URL: DEFAULT_SETTINGS.LLM_BASE_URL,
@@ -116,7 +113,6 @@
         CONFIRMATION_MODE: DEFAULT_SETTINGS.CONFIRMATION_MODE,
         SECURITY_ANALYZER: DEFAULT_SETTINGS.SECURITY_ANALYZER,
         ENABLE_DEFAULT_CONDENSER: DEFAULT_SETTINGS.ENABLE_DEFAULT_CONDENSER,
->>>>>>> e5aad119
       },
       {
         onSuccess: handleSuccessfulMutation,
@@ -146,11 +142,7 @@
       {
         LLM_MODEL: model,
         LLM_BASE_URL: baseUrl,
-<<<<<<< HEAD
         llm_api_key: apiKeyToSave,
-=======
-        llm_api_key: apiKey || null,
->>>>>>> e5aad119
         AGENT: agent,
         CONFIRMATION_MODE: confirmationMode,
         ENABLE_DEFAULT_CONDENSER: enableDefaultCondenser,
