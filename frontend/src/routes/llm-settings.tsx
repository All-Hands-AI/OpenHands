import React from "react";
import { useTranslation } from "react-i18next";
import { AxiosError } from "axios";
import { useSearchParams } from "react-router";
import { ModelSelector } from "#/components/shared/modals/settings/model-selector";
import { organizeModelsAndProviders } from "#/utils/organize-models-and-providers";
import { useAIConfigOptions } from "#/hooks/query/use-ai-config-options";
import { useSettings } from "#/hooks/query/use-settings";
import { hasAdvancedSettingsSet } from "#/utils/has-advanced-settings-set";
import { useSaveSettings } from "#/hooks/mutation/use-save-settings";
import { SettingsSwitch } from "#/components/features/settings/settings-switch";
import { TooltipButton } from "#/components/shared/buttons/tooltip-button";
import QuestionCircleIcon from "#/icons/question-circle.svg?react";
import { I18nKey } from "#/i18n/declaration";
import { SettingsInput } from "#/components/features/settings/settings-input";
import { HelpLink } from "#/ui/help-link";
import { BrandButton } from "#/components/features/settings/brand-button";
import {
  displayErrorToast,
  displaySuccessToast,
} from "#/utils/custom-toast-handlers";
import { retrieveAxiosErrorMessage } from "#/utils/retrieve-axios-error-message";
import { SettingsDropdownInput } from "#/components/features/settings/settings-dropdown-input";
import { useConfig } from "#/hooks/query/use-config";
import { isCustomModel } from "#/utils/is-custom-model";
import { LlmSettingsInputsSkeleton } from "#/components/features/settings/llm-settings/llm-settings-inputs-skeleton";
import { KeyStatusIcon } from "#/components/features/settings/key-status-icon";
import { DEFAULT_SETTINGS } from "#/services/settings";
import { getProviderId } from "#/utils/map-provider";
import { DEFAULT_OPENHANDS_MODEL } from "#/utils/verified-models";
import { useSubscriptionAccess } from "#/hooks/query/use-subscription-access";
import { UpgradeBannerWithBackdrop } from "#/components/features/settings/upgrade-banner-with-backdrop";
import { useCreateSubscriptionCheckoutSession } from "#/hooks/mutation/stripe/use-create-subscription-checkout-session";
import { useIsAuthed } from "#/hooks/query/use-is-authed";
import { cn } from "#/utils/utils";

interface OpenHandsApiKeyHelpProps {
  testId: string;
}

function OpenHandsApiKeyHelp({ testId }: OpenHandsApiKeyHelpProps) {
  const { t } = useTranslation();

  return (
    <>
      <HelpLink
        testId={testId}
        text={t(I18nKey.SETTINGS$OPENHANDS_API_KEY_HELP_TEXT)}
        linkText={t(I18nKey.SETTINGS$NAV_API_KEYS)}
        href="https://app.all-hands.dev/settings/api-keys"
        suffix={` ${t(I18nKey.SETTINGS$OPENHANDS_API_KEY_HELP_SUFFIX)}`}
      />
      <p className="text-xs">
        {t(I18nKey.SETTINGS$LLM_BILLING_INFO)}{" "}
        <a
          href="https://docs.all-hands.dev/usage/llms/openhands-llms"
          rel="noreferrer noopener"
          target="_blank"
          className="underline underline-offset-2"
        >
          {t(I18nKey.SETTINGS$SEE_PRICING_DETAILS)}
        </a>
      </p>
    </>
  );
}

function LlmSettingsScreen() {
  const { t } = useTranslation();
  const [searchParams, setSearchParams] = useSearchParams();

  const { mutate: saveSettings, isPending } = useSaveSettings();

  const { data: resources } = useAIConfigOptions();
  const { data: settings, isLoading, isFetching } = useSettings();
  const { data: config } = useConfig();
  const { data: subscriptionAccess } = useSubscriptionAccess();
  const { data: isAuthed } = useIsAuthed();
  const { mutate: createSubscriptionCheckoutSession } =
    useCreateSubscriptionCheckoutSession();

  const [view, setView] = React.useState<"basic" | "advanced">("basic");

  const [dirtyInputs, setDirtyInputs] = React.useState({
    model: false,
    apiKey: false,
    searchApiKey: false,
    baseUrl: false,
    agent: false,
    confirmationMode: false,
    enableDefaultCondenser: false,
    securityAnalyzer: false,
    condenserMaxSize: false,
  });

  // Track the currently selected model to show help text
  const [currentSelectedModel, setCurrentSelectedModel] = React.useState<
    string | null
  >(null);

  // Track confirmation mode state to control security analyzer visibility
  const [confirmationModeEnabled, setConfirmationModeEnabled] = React.useState(
    settings?.CONFIRMATION_MODE ?? DEFAULT_SETTINGS.CONFIRMATION_MODE,
  );

  // Track selected security analyzer for form submission
  const [selectedSecurityAnalyzer, setSelectedSecurityAnalyzer] =
    React.useState(
      settings?.SECURITY_ANALYZER === null
        ? "none"
        : (settings?.SECURITY_ANALYZER ?? DEFAULT_SETTINGS.SECURITY_ANALYZER),
    );

  const modelsAndProviders = organizeModelsAndProviders(
    resources?.models || [],
  );

  React.useEffect(() => {
    const determineWhetherToToggleAdvancedSettings = () => {
      if (resources && settings) {
        return (
          isCustomModel(resources.models, settings.LLM_MODEL) ||
          hasAdvancedSettingsSet({
            ...settings,
          })
        );
      }

      return false;
    };

    const userSettingsIsAdvanced = determineWhetherToToggleAdvancedSettings();

    if (userSettingsIsAdvanced) setView("advanced");
    else setView("basic");
  }, [settings, resources]);

  // Initialize currentSelectedModel with the current settings
  React.useEffect(() => {
    if (settings?.LLM_MODEL) {
      setCurrentSelectedModel(settings.LLM_MODEL);
    }
  }, [settings?.LLM_MODEL]);

  // Update confirmation mode state when settings change
  React.useEffect(() => {
    if (settings?.CONFIRMATION_MODE !== undefined) {
      setConfirmationModeEnabled(settings.CONFIRMATION_MODE);
    }
  }, [settings?.CONFIRMATION_MODE]);

  // Update selected security analyzer state when settings change
  React.useEffect(() => {
    if (settings?.SECURITY_ANALYZER !== undefined) {
      setSelectedSecurityAnalyzer(settings.SECURITY_ANALYZER || "none");
    }
  }, [settings?.SECURITY_ANALYZER]);

  // Handle URL parameters for SaaS subscription redirects
  React.useEffect(() => {
    const checkout = searchParams.get("checkout");

    if (checkout === "success") {
      displaySuccessToast(t(I18nKey.SUBSCRIPTION$SUCCESS));
      setSearchParams({});
    } else if (checkout === "cancel") {
      displayErrorToast(t(I18nKey.SUBSCRIPTION$FAILURE));
      setSearchParams({});
    }
  }, [searchParams, setSearchParams, t]);

  const handleSuccessfulMutation = () => {
    displaySuccessToast(t(I18nKey.SETTINGS$SAVED_WARNING));
    setDirtyInputs({
      model: false,
      apiKey: false,
      searchApiKey: false,
      baseUrl: false,
      agent: false,
      confirmationMode: false,
      enableDefaultCondenser: false,
      securityAnalyzer: false,
      condenserMaxSize: false,
    });
  };

  const handleErrorMutation = (error: AxiosError) => {
    const errorMessage = retrieveAxiosErrorMessage(error);
    displayErrorToast(errorMessage || t(I18nKey.ERROR$GENERIC));
  };

  const basicFormAction = (formData: FormData) => {
    const providerDisplay = formData.get("llm-provider-input")?.toString();
    const provider = providerDisplay
      ? getProviderId(providerDisplay)
      : undefined;
    const model = formData.get("llm-model-input")?.toString();
    const apiKey = formData.get("llm-api-key-input")?.toString();
    const searchApiKey = formData.get("search-api-key-input")?.toString();
    const confirmationMode =
      formData.get("enable-confirmation-mode-switch")?.toString() === "on";
    const securityAnalyzer = formData
      .get("security-analyzer-input")
      ?.toString();

    const fullLlmModel = provider && model && `${provider}/${model}`;

    saveSettings(
      {
        LLM_MODEL: fullLlmModel,
        llm_api_key: apiKey || null,
        SEARCH_API_KEY: searchApiKey || "",
        CONFIRMATION_MODE: confirmationMode,
        SECURITY_ANALYZER:
          securityAnalyzer === "none"
            ? null
            : securityAnalyzer || DEFAULT_SETTINGS.SECURITY_ANALYZER,

        // reset advanced settings
        LLM_BASE_URL: DEFAULT_SETTINGS.LLM_BASE_URL,
        AGENT: DEFAULT_SETTINGS.AGENT,
        ENABLE_DEFAULT_CONDENSER: DEFAULT_SETTINGS.ENABLE_DEFAULT_CONDENSER,
      },
      {
        onSuccess: handleSuccessfulMutation,
        onError: handleErrorMutation,
      },
    );
  };

  const advancedFormAction = (formData: FormData) => {
    const model = formData.get("llm-custom-model-input")?.toString();
    const baseUrl = formData.get("base-url-input")?.toString();
    const apiKey = formData.get("llm-api-key-input")?.toString();
    const searchApiKey = formData.get("search-api-key-input")?.toString();
    const agent = formData.get("agent-input")?.toString();
    const confirmationMode =
      formData.get("enable-confirmation-mode-switch")?.toString() === "on";
    const enableDefaultCondenser =
      formData.get("enable-memory-condenser-switch")?.toString() === "on";
    const condenserMaxSizeStr = formData
      .get("condenser-max-size-input")
      ?.toString();
    const condenserMaxSizeRaw = condenserMaxSizeStr
      ? Number.parseInt(condenserMaxSizeStr, 10)
      : undefined;
    const condenserMaxSize =
      condenserMaxSizeRaw !== undefined
        ? Math.max(20, condenserMaxSizeRaw)
        : undefined;

    const securityAnalyzer = formData
      .get("security-analyzer-input")
      ?.toString();

    saveSettings(
      {
        LLM_MODEL: model,
        LLM_BASE_URL: baseUrl,
        llm_api_key: apiKey || null,
        SEARCH_API_KEY: searchApiKey || "",
        AGENT: agent,
        CONFIRMATION_MODE: confirmationMode,
        ENABLE_DEFAULT_CONDENSER: enableDefaultCondenser,
        CONDENSER_MAX_SIZE:
          condenserMaxSize ?? DEFAULT_SETTINGS.CONDENSER_MAX_SIZE,
        SECURITY_ANALYZER:
          securityAnalyzer === "none"
            ? null
            : securityAnalyzer || DEFAULT_SETTINGS.SECURITY_ANALYZER,
      },
      {
        onSuccess: handleSuccessfulMutation,
        onError: handleErrorMutation,
      },
    );
  };

  const handleToggleAdvancedSettings = (isToggled: boolean) => {
    setView(isToggled ? "advanced" : "basic");
    setDirtyInputs({
      model: false,
      apiKey: false,
      searchApiKey: false,
      baseUrl: false,
      agent: false,
      confirmationMode: false,
      enableDefaultCondenser: false,
      securityAnalyzer: false,
      condenserMaxSize: false,
    });
  };

  const handleModelIsDirty = (model: string | null) => {
    // openai providers are special case; see ModelSelector
    // component for details
    const modelIsDirty = model !== settings?.LLM_MODEL.replace("openai/", "");
    setDirtyInputs((prev) => ({
      ...prev,
      model: modelIsDirty,
    }));

    // Track the currently selected model for help text display
    setCurrentSelectedModel(model);
  };

  const handleApiKeyIsDirty = (apiKey: string) => {
    const apiKeyIsDirty = apiKey !== "";
    setDirtyInputs((prev) => ({
      ...prev,
      apiKey: apiKeyIsDirty,
    }));
  };

  const handleSearchApiKeyIsDirty = (searchApiKey: string) => {
    const searchApiKeyIsDirty = searchApiKey !== settings?.SEARCH_API_KEY;
    setDirtyInputs((prev) => ({
      ...prev,
      searchApiKey: searchApiKeyIsDirty,
    }));
  };

  const handleCustomModelIsDirty = (model: string) => {
    const modelIsDirty = model !== settings?.LLM_MODEL && model !== "";
    setDirtyInputs((prev) => ({
      ...prev,
      model: modelIsDirty,
    }));

    // Track the currently selected model for help text display
    setCurrentSelectedModel(model);
  };

  const handleBaseUrlIsDirty = (baseUrl: string) => {
    const baseUrlIsDirty = baseUrl !== settings?.LLM_BASE_URL;
    setDirtyInputs((prev) => ({
      ...prev,
      baseUrl: baseUrlIsDirty,
    }));
  };

  const handleAgentIsDirty = (agent: string) => {
    const agentIsDirty = agent !== settings?.AGENT && agent !== "";
    setDirtyInputs((prev) => ({
      ...prev,
      agent: agentIsDirty,
    }));
  };

  const handleConfirmationModeIsDirty = (isToggled: boolean) => {
    const confirmationModeIsDirty = isToggled !== settings?.CONFIRMATION_MODE;
    setDirtyInputs((prev) => ({
      ...prev,
      confirmationMode: confirmationModeIsDirty,
    }));
    setConfirmationModeEnabled(isToggled);

    // When confirmation mode is enabled, set default security analyzer to "llm" if not already set
    if (isToggled && !selectedSecurityAnalyzer) {
      setSelectedSecurityAnalyzer(DEFAULT_SETTINGS.SECURITY_ANALYZER);
      setDirtyInputs((prev) => ({
        ...prev,
        securityAnalyzer: true,
      }));
    }
  };

  const handleEnableDefaultCondenserIsDirty = (isToggled: boolean) => {
    const enableDefaultCondenserIsDirty =
      isToggled !== settings?.ENABLE_DEFAULT_CONDENSER;
    setDirtyInputs((prev) => ({
      ...prev,
      enableDefaultCondenser: enableDefaultCondenserIsDirty,
    }));
  };

  const handleCondenserMaxSizeIsDirty = (value: string) => {
    const parsed = value ? Number.parseInt(value, 10) : undefined;
    const bounded = parsed !== undefined ? Math.max(20, parsed) : undefined;
    const condenserMaxSizeIsDirty =
      (bounded ?? DEFAULT_SETTINGS.CONDENSER_MAX_SIZE) !==
      (settings?.CONDENSER_MAX_SIZE ?? DEFAULT_SETTINGS.CONDENSER_MAX_SIZE);
    setDirtyInputs((prev) => ({
      ...prev,
      condenserMaxSize: condenserMaxSizeIsDirty,
    }));
  };

  const handleSecurityAnalyzerIsDirty = (securityAnalyzer: string) => {
    const securityAnalyzerIsDirty =
      securityAnalyzer !== settings?.SECURITY_ANALYZER;
    setDirtyInputs((prev) => ({
      ...prev,
      securityAnalyzer: securityAnalyzerIsDirty,
    }));
  };

  const formIsDirty = Object.values(dirtyInputs).some((isDirty) => isDirty);

  const getSecurityAnalyzerOptions = () => {
    const analyzers = resources?.securityAnalyzers || [];
    const orderedItems = [];

    // Add LLM analyzer first
    if (analyzers.includes("llm")) {
      orderedItems.push({
        key: "llm",
        label: t(I18nKey.SETTINGS$SECURITY_ANALYZER_LLM_DEFAULT),
      });
    }

    // Add None option second
    orderedItems.push({
      key: "none",
      label: t(I18nKey.SETTINGS$SECURITY_ANALYZER_NONE),
    });

    // Add Invariant analyzer third
    if (analyzers.includes("invariant")) {
      orderedItems.push({
        key: "invariant",
        label: t(I18nKey.SETTINGS$SECURITY_ANALYZER_INVARIANT),
      });
    }

    // Add any other analyzers that might exist
    analyzers.forEach((analyzer) => {
      if (!["llm", "invariant", "none"].includes(analyzer)) {
        // For unknown analyzers, use the analyzer name as fallback
        // In the future, add specific i18n keys for new analyzers
        orderedItems.push({
          key: analyzer,
          label: analyzer, // TODO: Add i18n support for new analyzers
        });
      }
    });

    return orderedItems;
  };

  if (!settings || isFetching) return <LlmSettingsInputsSkeleton />;

<<<<<<< HEAD
  // Show upgrade banner and disable form in SaaS mode when user doesn't have an active subscription
  const shouldShowUpgradeBanner =
    config?.APP_MODE === "saas" && !subscriptionAccess;

  const formAction = (formData: FormData) => {
    // Prevent form submission for unsubscribed SaaS users
    if (shouldShowUpgradeBanner) return;

=======
  const formAction = (formData: FormData) => {
>>>>>>> bc86796a
    if (view === "basic") basicFormAction(formData);
    else advancedFormAction(formData);
  };

  return (
<<<<<<< HEAD
    <div
      data-testid="llm-settings-screen"
      className={cn(
        "h-full relative",
        shouldShowUpgradeBanner && "overflow-hidden",
      )}
    >
      {shouldShowUpgradeBanner && (
        <UpgradeBannerWithBackdrop
          onUpgradeClick={() => {
            createSubscriptionCheckoutSession();
          }}
          isDisabled={!isAuthed}
        />
      )}
=======
    <div data-testid="llm-settings-screen" className="h-full relative">
>>>>>>> bc86796a
      <form
        action={formAction}
        className={cn(
          "flex flex-col h-full justify-between",
          shouldShowUpgradeBanner && "h-[calc(100%-theme(spacing.12))]",
        )}
        inert={shouldShowUpgradeBanner}
      >
        <div className="flex flex-col gap-6">
          <SettingsSwitch
            testId="advanced-settings-switch"
            defaultIsToggled={view === "advanced"}
            onToggle={handleToggleAdvancedSettings}
            isToggled={view === "advanced"}
            isDisabled={shouldShowUpgradeBanner}
          >
            {t(I18nKey.SETTINGS$ADVANCED)}
          </SettingsSwitch>

          {view === "basic" && (
            <div
              data-testid="llm-settings-form-basic"
              className="flex flex-col gap-6"
              aria-disabled={shouldShowUpgradeBanner ? "true" : undefined}
            >
              {!isLoading && !isFetching && (
                <>
                  <ModelSelector
                    models={modelsAndProviders}
                    currentModel={settings.LLM_MODEL || DEFAULT_OPENHANDS_MODEL}
                    onChange={handleModelIsDirty}
<<<<<<< HEAD
                    isDisabled={shouldShowUpgradeBanner}
=======
>>>>>>> bc86796a
                    wrapperClassName="!flex-col !gap-6"
                  />
                  {(settings.LLM_MODEL?.startsWith("openhands/") ||
                    currentSelectedModel?.startsWith("openhands/")) && (
<<<<<<< HEAD
                    <HelpLink
                      testId="openhands-api-key-help"
                      text={t(I18nKey.SETTINGS$OPENHANDS_API_KEY_HELP_TEXT)}
                      linkText={t(I18nKey.SETTINGS$NAV_API_KEYS)}
                      href="https://app.all-hands.dev/settings/api-keys"
                      suffix={` ${t(I18nKey.SETTINGS$OPENHANDS_API_KEY_HELP_SUFFIX)}`}
                    />
=======
                    <OpenHandsApiKeyHelp testId="openhands-api-key-help" />
>>>>>>> bc86796a
                  )}
                </>
              )}

              <SettingsInput
                testId="llm-api-key-input"
                name="llm-api-key-input"
                label={t(I18nKey.SETTINGS_FORM$API_KEY)}
                type="password"
                className="w-full max-w-[680px]"
                placeholder={settings.LLM_API_KEY_SET ? "<hidden>" : ""}
                onChange={handleApiKeyIsDirty}
                isDisabled={shouldShowUpgradeBanner}
                startContent={
                  settings.LLM_API_KEY_SET && (
                    <KeyStatusIcon isSet={settings.LLM_API_KEY_SET} />
                  )
                }
              />

              <HelpLink
                testId="llm-api-key-help-anchor"
                text={t(I18nKey.SETTINGS$DONT_KNOW_API_KEY)}
                linkText={t(I18nKey.SETTINGS$CLICK_FOR_INSTRUCTIONS)}
                href="https://docs.all-hands.dev/usage/local-setup#getting-an-api-key"
              />
<<<<<<< HEAD

              {config?.APP_MODE !== "saas" && (
                <SettingsInput
                  testId="search-api-key-input"
                  name="search-api-key-input"
                  label={t(I18nKey.SETTINGS$SEARCH_API_KEY)}
                  type="password"
                  className="w-full max-w-[680px]"
                  defaultValue={settings.SEARCH_API_KEY || ""}
                  onChange={handleSearchApiKeyIsDirty}
                  placeholder={t(I18nKey.API$TAVILY_KEY_EXAMPLE)}
                  isDisabled={shouldShowUpgradeBanner}
                  startContent={
                    settings.SEARCH_API_KEY_SET && (
                      <KeyStatusIcon isSet={settings.SEARCH_API_KEY_SET} />
                    )
                  }
                />
              )}

              {config?.APP_MODE !== "saas" && (
                <HelpLink
                  testId="search-api-key-help-anchor"
                  text={t(I18nKey.SETTINGS$SEARCH_API_KEY_OPTIONAL)}
                  linkText={t(I18nKey.SETTINGS$SEARCH_API_KEY_INSTRUCTIONS)}
                  href="https://tavily.com/"
                />
              )}
=======
>>>>>>> bc86796a
            </div>
          )}

          {view === "advanced" && (
            <div
              data-testid="llm-settings-form-advanced"
              className="flex flex-col gap-6"
            >
              <SettingsInput
                testId="llm-custom-model-input"
                name="llm-custom-model-input"
                label={t(I18nKey.SETTINGS$CUSTOM_MODEL)}
                defaultValue={settings.LLM_MODEL || DEFAULT_OPENHANDS_MODEL}
                placeholder={DEFAULT_OPENHANDS_MODEL}
                type="text"
                className="w-full max-w-[680px]"
                onChange={handleCustomModelIsDirty}
              />
              {(settings.LLM_MODEL?.startsWith("openhands/") ||
                currentSelectedModel?.startsWith("openhands/")) && (
<<<<<<< HEAD
                <HelpLink
                  testId="openhands-api-key-help-2"
                  text={t(I18nKey.SETTINGS$OPENHANDS_API_KEY_HELP_TEXT)}
                  linkText={t(I18nKey.SETTINGS$NAV_API_KEYS)}
                  href="https://app.all-hands.dev/settings/api-keys"
                  suffix={` ${t(I18nKey.SETTINGS$OPENHANDS_API_KEY_HELP_SUFFIX)}`}
                />
=======
                <OpenHandsApiKeyHelp testId="openhands-api-key-help-2" />
>>>>>>> bc86796a
              )}

              <SettingsInput
                testId="base-url-input"
                name="base-url-input"
                label={t(I18nKey.SETTINGS$BASE_URL)}
                defaultValue={settings.LLM_BASE_URL}
                placeholder="https://api.openai.com"
                type="text"
                className="w-full max-w-[680px]"
                onChange={handleBaseUrlIsDirty}
              />

              <SettingsInput
                testId="llm-api-key-input"
                name="llm-api-key-input"
                label={t(I18nKey.SETTINGS_FORM$API_KEY)}
                type="password"
                className="w-full max-w-[680px]"
                placeholder={settings.LLM_API_KEY_SET ? "<hidden>" : ""}
                onChange={handleApiKeyIsDirty}
                startContent={
                  settings.LLM_API_KEY_SET && (
                    <KeyStatusIcon isSet={settings.LLM_API_KEY_SET} />
                  )
                }
              />
              <HelpLink
                testId="llm-api-key-help-anchor-advanced"
                text={t(I18nKey.SETTINGS$DONT_KNOW_API_KEY)}
                linkText={t(I18nKey.SETTINGS$CLICK_FOR_INSTRUCTIONS)}
                href="https://docs.all-hands.dev/usage/local-setup#getting-an-api-key"
              />

              {config?.APP_MODE !== "saas" && (
                <>
                  <SettingsInput
                    testId="search-api-key-input"
                    name="search-api-key-input"
                    label={t(I18nKey.SETTINGS$SEARCH_API_KEY)}
                    type="password"
                    className="w-full max-w-[680px]"
                    defaultValue={settings.SEARCH_API_KEY || ""}
                    onChange={handleSearchApiKeyIsDirty}
                    placeholder={t(I18nKey.API$TVLY_KEY_EXAMPLE)}
<<<<<<< HEAD
                    isDisabled={shouldShowUpgradeBanner}
=======
>>>>>>> bc86796a
                    startContent={
                      settings.SEARCH_API_KEY_SET && (
                        <KeyStatusIcon isSet={settings.SEARCH_API_KEY_SET} />
                      )
                    }
                  />

                  <HelpLink
                    testId="search-api-key-help-anchor"
                    text={t(I18nKey.SETTINGS$SEARCH_API_KEY_OPTIONAL)}
                    linkText={t(I18nKey.SETTINGS$SEARCH_API_KEY_INSTRUCTIONS)}
                    href="https://tavily.com/"
                  />

                  <SettingsDropdownInput
                    testId="agent-input"
                    name="agent-input"
                    label={t(I18nKey.SETTINGS$AGENT)}
                    items={
                      resources?.agents.map((agent) => ({
                        key: agent,
                        label: agent, // TODO: Add i18n support for agent names
                      })) || []
                    }
                    defaultSelectedKey={settings.AGENT}
                    isClearable={false}
                    onInputChange={handleAgentIsDirty}
                    wrapperClassName="w-full max-w-[680px]"
                  />
                </>
              )}

              <div className="w-full max-w-[680px]">
                <SettingsInput
                  testId="condenser-max-size-input"
                  name="condenser-max-size-input"
                  type="number"
                  min={20}
                  step={1}
                  label={t(I18nKey.SETTINGS$CONDENSER_MAX_SIZE)}
                  defaultValue={(
                    settings.CONDENSER_MAX_SIZE ??
                    DEFAULT_SETTINGS.CONDENSER_MAX_SIZE
                  )?.toString()}
                  onChange={(value) => handleCondenserMaxSizeIsDirty(value)}
                  isDisabled={!settings.ENABLE_DEFAULT_CONDENSER}
                />
                <p className="text-xs text-tertiary-alt mt-1">
                  {t(I18nKey.SETTINGS$CONDENSER_MAX_SIZE_TOOLTIP)}
                </p>
              </div>

              <SettingsSwitch
                testId="enable-memory-condenser-switch"
                name="enable-memory-condenser-switch"
                defaultIsToggled={settings.ENABLE_DEFAULT_CONDENSER}
                onToggle={handleEnableDefaultCondenserIsDirty}
              >
                {t(I18nKey.SETTINGS$ENABLE_MEMORY_CONDENSATION)}
              </SettingsSwitch>
<<<<<<< HEAD
            </div>
          )}

          {/* Confirmation mode and security analyzer - always visible */}
          <div className="flex items-center gap-2">
            <SettingsSwitch
              testId="enable-confirmation-mode-switch"
              name="enable-confirmation-mode-switch"
              onToggle={handleConfirmationModeIsDirty}
              defaultIsToggled={settings.CONFIRMATION_MODE}
              isBeta
              isDisabled={shouldShowUpgradeBanner}
            >
              {t(I18nKey.SETTINGS$CONFIRMATION_MODE)}
            </SettingsSwitch>
            <TooltipButton
              tooltip={t(I18nKey.SETTINGS$CONFIRMATION_MODE_TOOLTIP)}
              ariaLabel={t(I18nKey.SETTINGS$CONFIRMATION_MODE)}
              className="text-[#9099AC] hover:text-white cursor-help"
            >
              <QuestionCircleIcon width={16} height={16} />
            </TooltipButton>
          </div>
=======
>>>>>>> bc86796a

              {/* Confirmation mode and security analyzer */}
              <div className="flex items-center gap-2">
                <SettingsSwitch
                  testId="enable-confirmation-mode-switch"
                  name="enable-confirmation-mode-switch"
                  onToggle={handleConfirmationModeIsDirty}
                  defaultIsToggled={settings.CONFIRMATION_MODE}
                  isBeta
                >
                  {t(I18nKey.SETTINGS$CONFIRMATION_MODE)}
                </SettingsSwitch>
                <TooltipButton
                  tooltip={t(I18nKey.SETTINGS$CONFIRMATION_MODE_TOOLTIP)}
                  ariaLabel={t(I18nKey.SETTINGS$CONFIRMATION_MODE)}
                  className="text-[#9099AC] hover:text-white cursor-help"
                >
                  <QuestionCircleIcon width={16} height={16} />
                </TooltipButton>
              </div>

              {confirmationModeEnabled && (
                <>
                  <div className="w-full max-w-[680px]">
                    <SettingsDropdownInput
                      testId="security-analyzer-input"
                      name="security-analyzer-display"
                      label={t(I18nKey.SETTINGS$SECURITY_ANALYZER)}
                      items={getSecurityAnalyzerOptions()}
                      placeholder={t(
                        I18nKey.SETTINGS$SECURITY_ANALYZER_PLACEHOLDER,
                      )}
                      selectedKey={selectedSecurityAnalyzer || "none"}
                      isClearable={false}
                      onSelectionChange={(key) => {
                        const newValue = key?.toString() || "";
                        setSelectedSecurityAnalyzer(newValue);
                        handleSecurityAnalyzerIsDirty(newValue);
                      }}
                      onInputChange={(value) => {
                        // Handle when input is cleared
                        if (!value) {
                          setSelectedSecurityAnalyzer("");
                          handleSecurityAnalyzerIsDirty("");
                        }
                      }}
                      wrapperClassName="w-full"
                    />
                    {/* Hidden input to store the actual key value for form submission */}
                    <input
                      type="hidden"
                      name="security-analyzer-input"
                      value={selectedSecurityAnalyzer || ""}
                    />
                  </div>
                  <p className="text-xs text-tertiary-alt max-w-[680px]">
                    {t(I18nKey.SETTINGS$SECURITY_ANALYZER_DESCRIPTION)}
                  </p>
                </>
              )}
            </div>
          )}
        </div>

        <div className="flex gap-6 p-6 justify-end">
          <BrandButton
            testId="submit-button"
            type="submit"
            variant="primary"
            isDisabled={!formIsDirty || isPending}
          >
            {!isPending && t("SETTINGS$SAVE_CHANGES")}
            {isPending && t("SETTINGS$SAVING")}
          </BrandButton>
        </div>
      </form>
    </div>
  );
}

export default LlmSettingsScreen;<|MERGE_RESOLUTION|>--- conflicted
+++ resolved
@@ -440,42 +440,13 @@
 
   if (!settings || isFetching) return <LlmSettingsInputsSkeleton />;
 
-<<<<<<< HEAD
-  // Show upgrade banner and disable form in SaaS mode when user doesn't have an active subscription
-  const shouldShowUpgradeBanner =
-    config?.APP_MODE === "saas" && !subscriptionAccess;
-
   const formAction = (formData: FormData) => {
-    // Prevent form submission for unsubscribed SaaS users
-    if (shouldShowUpgradeBanner) return;
-
-=======
-  const formAction = (formData: FormData) => {
->>>>>>> bc86796a
     if (view === "basic") basicFormAction(formData);
     else advancedFormAction(formData);
   };
 
   return (
-<<<<<<< HEAD
-    <div
-      data-testid="llm-settings-screen"
-      className={cn(
-        "h-full relative",
-        shouldShowUpgradeBanner && "overflow-hidden",
-      )}
-    >
-      {shouldShowUpgradeBanner && (
-        <UpgradeBannerWithBackdrop
-          onUpgradeClick={() => {
-            createSubscriptionCheckoutSession();
-          }}
-          isDisabled={!isAuthed}
-        />
-      )}
-=======
     <div data-testid="llm-settings-screen" className="h-full relative">
->>>>>>> bc86796a
       <form
         action={formAction}
         className={cn(
@@ -507,25 +478,11 @@
                     models={modelsAndProviders}
                     currentModel={settings.LLM_MODEL || DEFAULT_OPENHANDS_MODEL}
                     onChange={handleModelIsDirty}
-<<<<<<< HEAD
-                    isDisabled={shouldShowUpgradeBanner}
-=======
->>>>>>> bc86796a
                     wrapperClassName="!flex-col !gap-6"
                   />
                   {(settings.LLM_MODEL?.startsWith("openhands/") ||
                     currentSelectedModel?.startsWith("openhands/")) && (
-<<<<<<< HEAD
-                    <HelpLink
-                      testId="openhands-api-key-help"
-                      text={t(I18nKey.SETTINGS$OPENHANDS_API_KEY_HELP_TEXT)}
-                      linkText={t(I18nKey.SETTINGS$NAV_API_KEYS)}
-                      href="https://app.all-hands.dev/settings/api-keys"
-                      suffix={` ${t(I18nKey.SETTINGS$OPENHANDS_API_KEY_HELP_SUFFIX)}`}
-                    />
-=======
                     <OpenHandsApiKeyHelp testId="openhands-api-key-help" />
->>>>>>> bc86796a
                   )}
                 </>
               )}
@@ -552,37 +509,6 @@
                 linkText={t(I18nKey.SETTINGS$CLICK_FOR_INSTRUCTIONS)}
                 href="https://docs.all-hands.dev/usage/local-setup#getting-an-api-key"
               />
-<<<<<<< HEAD
-
-              {config?.APP_MODE !== "saas" && (
-                <SettingsInput
-                  testId="search-api-key-input"
-                  name="search-api-key-input"
-                  label={t(I18nKey.SETTINGS$SEARCH_API_KEY)}
-                  type="password"
-                  className="w-full max-w-[680px]"
-                  defaultValue={settings.SEARCH_API_KEY || ""}
-                  onChange={handleSearchApiKeyIsDirty}
-                  placeholder={t(I18nKey.API$TAVILY_KEY_EXAMPLE)}
-                  isDisabled={shouldShowUpgradeBanner}
-                  startContent={
-                    settings.SEARCH_API_KEY_SET && (
-                      <KeyStatusIcon isSet={settings.SEARCH_API_KEY_SET} />
-                    )
-                  }
-                />
-              )}
-
-              {config?.APP_MODE !== "saas" && (
-                <HelpLink
-                  testId="search-api-key-help-anchor"
-                  text={t(I18nKey.SETTINGS$SEARCH_API_KEY_OPTIONAL)}
-                  linkText={t(I18nKey.SETTINGS$SEARCH_API_KEY_INSTRUCTIONS)}
-                  href="https://tavily.com/"
-                />
-              )}
-=======
->>>>>>> bc86796a
             </div>
           )}
 
@@ -603,17 +529,7 @@
               />
               {(settings.LLM_MODEL?.startsWith("openhands/") ||
                 currentSelectedModel?.startsWith("openhands/")) && (
-<<<<<<< HEAD
-                <HelpLink
-                  testId="openhands-api-key-help-2"
-                  text={t(I18nKey.SETTINGS$OPENHANDS_API_KEY_HELP_TEXT)}
-                  linkText={t(I18nKey.SETTINGS$NAV_API_KEYS)}
-                  href="https://app.all-hands.dev/settings/api-keys"
-                  suffix={` ${t(I18nKey.SETTINGS$OPENHANDS_API_KEY_HELP_SUFFIX)}`}
-                />
-=======
                 <OpenHandsApiKeyHelp testId="openhands-api-key-help-2" />
->>>>>>> bc86796a
               )}
 
               <SettingsInput
@@ -659,10 +575,6 @@
                     defaultValue={settings.SEARCH_API_KEY || ""}
                     onChange={handleSearchApiKeyIsDirty}
                     placeholder={t(I18nKey.API$TVLY_KEY_EXAMPLE)}
-<<<<<<< HEAD
-                    isDisabled={shouldShowUpgradeBanner}
-=======
->>>>>>> bc86796a
                     startContent={
                       settings.SEARCH_API_KEY_SET && (
                         <KeyStatusIcon isSet={settings.SEARCH_API_KEY_SET} />
@@ -723,32 +635,6 @@
               >
                 {t(I18nKey.SETTINGS$ENABLE_MEMORY_CONDENSATION)}
               </SettingsSwitch>
-<<<<<<< HEAD
-            </div>
-          )}
-
-          {/* Confirmation mode and security analyzer - always visible */}
-          <div className="flex items-center gap-2">
-            <SettingsSwitch
-              testId="enable-confirmation-mode-switch"
-              name="enable-confirmation-mode-switch"
-              onToggle={handleConfirmationModeIsDirty}
-              defaultIsToggled={settings.CONFIRMATION_MODE}
-              isBeta
-              isDisabled={shouldShowUpgradeBanner}
-            >
-              {t(I18nKey.SETTINGS$CONFIRMATION_MODE)}
-            </SettingsSwitch>
-            <TooltipButton
-              tooltip={t(I18nKey.SETTINGS$CONFIRMATION_MODE_TOOLTIP)}
-              ariaLabel={t(I18nKey.SETTINGS$CONFIRMATION_MODE)}
-              className="text-[#9099AC] hover:text-white cursor-help"
-            >
-              <QuestionCircleIcon width={16} height={16} />
-            </TooltipButton>
-          </div>
-=======
->>>>>>> bc86796a
 
               {/* Confirmation mode and security analyzer */}
               <div className="flex items-center gap-2">
