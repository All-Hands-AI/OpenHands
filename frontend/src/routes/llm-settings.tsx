--- conflicted
+++ resolved
@@ -460,11 +460,8 @@
                     models={modelsAndProviders}
                     currentModel={settings.LLM_MODEL || DEFAULT_OPENHANDS_MODEL}
                     onChange={handleModelIsDirty}
-<<<<<<< HEAD
                     isDisabled={shouldShowUpgradeBanner}
-=======
                     wrapperClassName="!flex-col !gap-6"
->>>>>>> 8ea12599
                   />
                   {(settings.LLM_MODEL?.startsWith("openhands/") ||
                     currentSelectedModel?.startsWith("openhands/")) && (
