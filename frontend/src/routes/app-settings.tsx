import React from "react";
import { useTranslation } from "react-i18next";
import { useSaveSettings } from "#/hooks/mutation/use-save-settings";
import { useSettings } from "#/hooks/query/use-settings";
import { AvailableLanguages } from "#/i18n";
import { DEFAULT_SETTINGS } from "#/services/settings";
import { BrandButton } from "#/components/features/settings/brand-button";
import { SettingsSwitch } from "#/components/features/settings/settings-switch";
import { SettingsInput } from "#/components/features/settings/settings-input";
import { I18nKey } from "#/i18n/declaration";
import { LanguageInput } from "#/components/features/settings/app-settings/language-input";
import { handleCaptureConsent } from "#/utils/handle-capture-consent";
import {
  displayErrorToast,
  displaySuccessToast,
} from "#/utils/custom-toast-handlers";
import { retrieveAxiosErrorMessage } from "#/utils/retrieve-axios-error-message";
import { AppSettingsInputsSkeleton } from "#/components/features/settings/app-settings/app-settings-inputs-skeleton";
import { SystemPromptSelector } from "#/components/features/settings/app-settings/system-prompt-selector";
import { useConfig } from "#/hooks/query/use-config";
import { parseMaxBudgetPerTask } from "#/utils/settings-utils";

function AppSettingsScreen() {
  const { t } = useTranslation();

  const { mutate: saveSettings, isPending } = useSaveSettings();
  const { data: settings, isLoading } = useSettings();
  const { data: config } = useConfig();

  const [languageInputHasChanged, setLanguageInputHasChanged] =
    React.useState(false);
  const [analyticsSwitchHasChanged, setAnalyticsSwitchHasChanged] =
    React.useState(false);
  const [
    soundNotificationsSwitchHasChanged,
    setSoundNotificationsSwitchHasChanged,
  ] = React.useState(false);
  const [
    proactiveConversationsSwitchHasChanged,
    setProactiveConversationsSwitchHasChanged,
  ] = React.useState(false);
  const [
    solvabilityAnalysisSwitchHasChanged,
    setSolvabilityAnalysisSwitchHasChanged,
  ] = React.useState(false);
  const [maxBudgetPerTaskHasChanged, setMaxBudgetPerTaskHasChanged] =
    React.useState(false);
<<<<<<< HEAD
  const [systemPromptHasChanged, setSystemPromptHasChanged] =
=======
  const [gitUserNameHasChanged, setGitUserNameHasChanged] =
    React.useState(false);
  const [gitUserEmailHasChanged, setGitUserEmailHasChanged] =
>>>>>>> 19a6b6b6
    React.useState(false);

  const formAction = (formData: FormData) => {
    const languageLabel = formData.get("language-input")?.toString();
    const languageValue = AvailableLanguages.find(
      ({ label }) => label === languageLabel,
    )?.value;
    const language = languageValue || DEFAULT_SETTINGS.LANGUAGE;

    const enableAnalytics =
      formData.get("enable-analytics-switch")?.toString() === "on";
    const enableSoundNotifications =
      formData.get("enable-sound-notifications-switch")?.toString() === "on";

    const enableProactiveConversations =
      formData.get("enable-proactive-conversations-switch")?.toString() ===
      "on";

    const enableSolvabilityAnalysis =
      formData.get("enable-solvability-analysis-switch")?.toString() === "on";

    const maxBudgetPerTaskValue = formData
      .get("max-budget-per-task-input")
      ?.toString();
    const maxBudgetPerTask = parseMaxBudgetPerTask(maxBudgetPerTaskValue || "");

<<<<<<< HEAD
    const systemPrompt =
      formData.get("system-prompt-selector")?.toString() || "system_prompt.j2";
=======
    const gitUserName =
      formData.get("git-user-name-input")?.toString() ||
      DEFAULT_SETTINGS.GIT_USER_NAME;
    const gitUserEmail =
      formData.get("git-user-email-input")?.toString() ||
      DEFAULT_SETTINGS.GIT_USER_EMAIL;
>>>>>>> 19a6b6b6

    saveSettings(
      {
        LANGUAGE: language,
        user_consents_to_analytics: enableAnalytics,
        ENABLE_SOUND_NOTIFICATIONS: enableSoundNotifications,
        ENABLE_PROACTIVE_CONVERSATION_STARTERS: enableProactiveConversations,
        ENABLE_SOLVABILITY_ANALYSIS: enableSolvabilityAnalysis,
        MAX_BUDGET_PER_TASK: maxBudgetPerTask,
<<<<<<< HEAD
        SYSTEM_PROMPT: systemPrompt,
=======
        GIT_USER_NAME: gitUserName,
        GIT_USER_EMAIL: gitUserEmail,
>>>>>>> 19a6b6b6
      },
      {
        onSuccess: () => {
          handleCaptureConsent(enableAnalytics);
          displaySuccessToast(t(I18nKey.SETTINGS$SAVED));
        },
        onError: (error) => {
          const errorMessage = retrieveAxiosErrorMessage(error);
          displayErrorToast(errorMessage || t(I18nKey.ERROR$GENERIC));
        },
        onSettled: () => {
          setLanguageInputHasChanged(false);
          setAnalyticsSwitchHasChanged(false);
          setSoundNotificationsSwitchHasChanged(false);
          setProactiveConversationsSwitchHasChanged(false);
          setMaxBudgetPerTaskHasChanged(false);
<<<<<<< HEAD
          setSystemPromptHasChanged(false);
=======
          setGitUserNameHasChanged(false);
          setGitUserEmailHasChanged(false);
>>>>>>> 19a6b6b6
        },
      },
    );
  };

  const checkIfLanguageInputHasChanged = (value: string) => {
    const selectedLanguage = AvailableLanguages.find(
      ({ label: langValue }) => langValue === value,
    )?.label;
    const currentLanguage = AvailableLanguages.find(
      ({ value: langValue }) => langValue === settings?.LANGUAGE,
    )?.label;

    setLanguageInputHasChanged(selectedLanguage !== currentLanguage);
  };

  const checkIfAnalyticsSwitchHasChanged = (checked: boolean) => {
    const currentAnalytics = !!settings?.USER_CONSENTS_TO_ANALYTICS;
    setAnalyticsSwitchHasChanged(checked !== currentAnalytics);
  };

  const checkIfSoundNotificationsSwitchHasChanged = (checked: boolean) => {
    const currentSoundNotifications = !!settings?.ENABLE_SOUND_NOTIFICATIONS;
    setSoundNotificationsSwitchHasChanged(
      checked !== currentSoundNotifications,
    );
  };

  const checkIfProactiveConversationsSwitchHasChanged = (checked: boolean) => {
    const currentProactiveConversations =
      !!settings?.ENABLE_PROACTIVE_CONVERSATION_STARTERS;
    setProactiveConversationsSwitchHasChanged(
      checked !== currentProactiveConversations,
    );
  };

  const checkIfSolvabilityAnalysisSwitchHasChanged = (checked: boolean) => {
    const currentSolvabilityAnalysis = !!settings?.ENABLE_SOLVABILITY_ANALYSIS;
    setSolvabilityAnalysisSwitchHasChanged(
      checked !== currentSolvabilityAnalysis,
    );
  };

  const checkIfMaxBudgetPerTaskHasChanged = (value: string) => {
    const newValue = parseMaxBudgetPerTask(value);
    const currentValue = settings?.MAX_BUDGET_PER_TASK;
    setMaxBudgetPerTaskHasChanged(newValue !== currentValue);
  };

<<<<<<< HEAD
  const checkIfSystemPromptHasChanged = (value: string) => {
    const currentValue = settings?.SYSTEM_PROMPT || "system_prompt.j2";
    setSystemPromptHasChanged(value !== currentValue);
=======
  const checkIfGitUserNameHasChanged = (value: string) => {
    const currentValue = settings?.GIT_USER_NAME;
    setGitUserNameHasChanged(value !== currentValue);
  };

  const checkIfGitUserEmailHasChanged = (value: string) => {
    const currentValue = settings?.GIT_USER_EMAIL;
    setGitUserEmailHasChanged(value !== currentValue);
>>>>>>> 19a6b6b6
  };

  const formIsClean =
    !languageInputHasChanged &&
    !analyticsSwitchHasChanged &&
    !soundNotificationsSwitchHasChanged &&
    !proactiveConversationsSwitchHasChanged &&
<<<<<<< HEAD
    !maxBudgetPerTaskHasChanged &&
    !systemPromptHasChanged;
=======
    !solvabilityAnalysisSwitchHasChanged &&
    !maxBudgetPerTaskHasChanged &&
    !gitUserNameHasChanged &&
    !gitUserEmailHasChanged;
>>>>>>> 19a6b6b6

  const shouldBeLoading = !settings || isLoading || isPending;

  return (
    <form
      data-testid="app-settings-screen"
      action={formAction}
      className="flex flex-col h-full justify-between"
    >
      {shouldBeLoading && <AppSettingsInputsSkeleton />}
      {!shouldBeLoading && (
        <div className="p-9 flex flex-col gap-6">
          <LanguageInput
            name="language-input"
            defaultKey={settings.LANGUAGE}
            onChange={checkIfLanguageInputHasChanged}
          />

          <SettingsSwitch
            testId="enable-analytics-switch"
            name="enable-analytics-switch"
            defaultIsToggled={!!settings.USER_CONSENTS_TO_ANALYTICS}
            onToggle={checkIfAnalyticsSwitchHasChanged}
          >
            {t(I18nKey.ANALYTICS$SEND_ANONYMOUS_DATA)}
          </SettingsSwitch>

          <SettingsSwitch
            testId="enable-sound-notifications-switch"
            name="enable-sound-notifications-switch"
            defaultIsToggled={!!settings.ENABLE_SOUND_NOTIFICATIONS}
            onToggle={checkIfSoundNotificationsSwitchHasChanged}
          >
            {t(I18nKey.SETTINGS$SOUND_NOTIFICATIONS)}
          </SettingsSwitch>

          {config?.APP_MODE === "saas" && (
            <SettingsSwitch
              testId="enable-proactive-conversations-switch"
              name="enable-proactive-conversations-switch"
              defaultIsToggled={
                !!settings.ENABLE_PROACTIVE_CONVERSATION_STARTERS
              }
              onToggle={checkIfProactiveConversationsSwitchHasChanged}
            >
              {t(I18nKey.SETTINGS$PROACTIVE_CONVERSATION_STARTERS)}
            </SettingsSwitch>
          )}

          {config?.APP_MODE === "saas" && (
            <SettingsSwitch
              testId="enable-solvability-analysis-switch"
              name="enable-solvability-analysis-switch"
              defaultIsToggled={!!settings.ENABLE_SOLVABILITY_ANALYSIS}
              onToggle={checkIfSolvabilityAnalysisSwitchHasChanged}
            >
              {t(I18nKey.SETTINGS$SOLVABILITY_ANALYSIS)}
            </SettingsSwitch>
          )}

          <SettingsInput
            testId="max-budget-per-task-input"
            name="max-budget-per-task-input"
            type="number"
            label={t(I18nKey.SETTINGS$MAX_BUDGET_PER_CONVERSATION)}
            defaultValue={settings.MAX_BUDGET_PER_TASK?.toString() || ""}
            onChange={checkIfMaxBudgetPerTaskHasChanged}
            placeholder={t(I18nKey.SETTINGS$MAXIMUM_BUDGET_USD)}
            min={1}
            step={1}
            className="w-full max-w-[680px]" // Match the width of the language field
          />

<<<<<<< HEAD
          <SystemPromptSelector
            name="system-prompt-selector"
            defaultValue={settings.SYSTEM_PROMPT || "system_prompt.j2"}
            onChange={checkIfSystemPromptHasChanged}
          />
=======
          <div className="border-t border-t-tertiary pt-6 mt-2 hidden">
            <h3 className="text-lg font-medium mb-4">
              {t(I18nKey.SETTINGS$GIT_SETTINGS)}
            </h3>
            <div className="flex flex-col gap-6">
              <SettingsInput
                testId="git-user-name-input"
                name="git-user-name-input"
                type="text"
                label={t(I18nKey.SETTINGS$GIT_USERNAME)}
                defaultValue={settings.GIT_USER_NAME || ""}
                onChange={checkIfGitUserNameHasChanged}
                placeholder="Username for git commits"
                className="w-full max-w-[680px]"
              />
              <SettingsInput
                testId="git-user-email-input"
                name="git-user-email-input"
                type="email"
                label={t(I18nKey.SETTINGS$GIT_EMAIL)}
                defaultValue={settings.GIT_USER_EMAIL || ""}
                onChange={checkIfGitUserEmailHasChanged}
                placeholder="Email for git commits"
                className="w-full max-w-[680px]"
              />
            </div>
          </div>
>>>>>>> 19a6b6b6
        </div>
      )}

      <div className="flex gap-6 p-6 justify-end border-t border-t-tertiary">
        <BrandButton
          testId="submit-button"
          variant="primary"
          type="submit"
          isDisabled={isPending || formIsClean}
        >
          {!isPending && t("SETTINGS$SAVE_CHANGES")}
          {isPending && t("SETTINGS$SAVING")}
        </BrandButton>
      </div>
    </form>
  );
}

export default AppSettingsScreen;<|MERGE_RESOLUTION|>--- conflicted
+++ resolved
@@ -45,13 +45,11 @@
   ] = React.useState(false);
   const [maxBudgetPerTaskHasChanged, setMaxBudgetPerTaskHasChanged] =
     React.useState(false);
-<<<<<<< HEAD
   const [systemPromptHasChanged, setSystemPromptHasChanged] =
-=======
+    React.useState(false);
   const [gitUserNameHasChanged, setGitUserNameHasChanged] =
     React.useState(false);
   const [gitUserEmailHasChanged, setGitUserEmailHasChanged] =
->>>>>>> 19a6b6b6
     React.useState(false);
 
   const formAction = (formData: FormData) => {
@@ -78,17 +76,15 @@
       ?.toString();
     const maxBudgetPerTask = parseMaxBudgetPerTask(maxBudgetPerTaskValue || "");
 
-<<<<<<< HEAD
     const systemPrompt =
       formData.get("system-prompt-selector")?.toString() || "system_prompt.j2";
-=======
+
     const gitUserName =
       formData.get("git-user-name-input")?.toString() ||
       DEFAULT_SETTINGS.GIT_USER_NAME;
     const gitUserEmail =
       formData.get("git-user-email-input")?.toString() ||
       DEFAULT_SETTINGS.GIT_USER_EMAIL;
->>>>>>> 19a6b6b6
 
     saveSettings(
       {
@@ -98,12 +94,9 @@
         ENABLE_PROACTIVE_CONVERSATION_STARTERS: enableProactiveConversations,
         ENABLE_SOLVABILITY_ANALYSIS: enableSolvabilityAnalysis,
         MAX_BUDGET_PER_TASK: maxBudgetPerTask,
-<<<<<<< HEAD
         SYSTEM_PROMPT: systemPrompt,
-=======
         GIT_USER_NAME: gitUserName,
         GIT_USER_EMAIL: gitUserEmail,
->>>>>>> 19a6b6b6
       },
       {
         onSuccess: () => {
@@ -120,12 +113,9 @@
           setSoundNotificationsSwitchHasChanged(false);
           setProactiveConversationsSwitchHasChanged(false);
           setMaxBudgetPerTaskHasChanged(false);
-<<<<<<< HEAD
           setSystemPromptHasChanged(false);
-=======
           setGitUserNameHasChanged(false);
           setGitUserEmailHasChanged(false);
->>>>>>> 19a6b6b6
         },
       },
     );
@@ -175,11 +165,11 @@
     setMaxBudgetPerTaskHasChanged(newValue !== currentValue);
   };
 
-<<<<<<< HEAD
   const checkIfSystemPromptHasChanged = (value: string) => {
     const currentValue = settings?.SYSTEM_PROMPT || "system_prompt.j2";
     setSystemPromptHasChanged(value !== currentValue);
-=======
+  };
+
   const checkIfGitUserNameHasChanged = (value: string) => {
     const currentValue = settings?.GIT_USER_NAME;
     setGitUserNameHasChanged(value !== currentValue);
@@ -188,7 +178,6 @@
   const checkIfGitUserEmailHasChanged = (value: string) => {
     const currentValue = settings?.GIT_USER_EMAIL;
     setGitUserEmailHasChanged(value !== currentValue);
->>>>>>> 19a6b6b6
   };
 
   const formIsClean =
@@ -196,15 +185,11 @@
     !analyticsSwitchHasChanged &&
     !soundNotificationsSwitchHasChanged &&
     !proactiveConversationsSwitchHasChanged &&
-<<<<<<< HEAD
-    !maxBudgetPerTaskHasChanged &&
-    !systemPromptHasChanged;
-=======
     !solvabilityAnalysisSwitchHasChanged &&
     !maxBudgetPerTaskHasChanged &&
+    !systemPromptHasChanged &&
     !gitUserNameHasChanged &&
     !gitUserEmailHasChanged;
->>>>>>> 19a6b6b6
 
   const shouldBeLoading = !settings || isLoading || isPending;
 
@@ -278,13 +263,12 @@
             className="w-full max-w-[680px]" // Match the width of the language field
           />
 
-<<<<<<< HEAD
           <SystemPromptSelector
             name="system-prompt-selector"
             defaultValue={settings.SYSTEM_PROMPT || "system_prompt.j2"}
             onChange={checkIfSystemPromptHasChanged}
           />
-=======
+
           <div className="border-t border-t-tertiary pt-6 mt-2 hidden">
             <h3 className="text-lg font-medium mb-4">
               {t(I18nKey.SETTINGS$GIT_SETTINGS)}
@@ -312,7 +296,6 @@
               />
             </div>
           </div>
->>>>>>> 19a6b6b6
         </div>
       )}
 
