import { useLocation, useNavigate } from "react-router";
import React from "react";
import { useDispatch } from "react-redux";
import posthog from "posthog-js";
import { setImportedProjectZip } from "#/state/initial-query-slice";
import { convertZipToBase64 } from "#/utils/convert-zip-to-base64";
<<<<<<< HEAD
=======
import { useUserRepositories } from "#/hooks/query/use-user-repositories";
import { useAppRepositories } from "#/hooks/query/use-app-repositories";
>>>>>>> bd3e38fe

import { useGitHubUser } from "#/hooks/query/use-github-user";
import { useGitHubAuthUrl } from "#/hooks/use-github-auth-url";
import { useConfig } from "#/hooks/query/use-config";
import { useAuth } from "#/context/auth-context";
import { ImportProjectSuggestionBox } from "../../components/features/suggestions/import-project-suggestion-box";
import { GitHubRepositoriesSuggestionBox } from "#/components/features/github/github-repositories-suggestion-box";
import { HeroHeading } from "#/components/shared/hero-heading";
import { TaskForm } from "#/components/shared/task-form";

function Home() {
  const { token, gitHubToken } = useAuth();

  const dispatch = useDispatch();
  const location = useLocation();
  const navigate = useNavigate();

  const formRef = React.useRef<HTMLFormElement>(null);

  const { data: config } = useConfig();
  const { data: user } = useGitHubUser();
<<<<<<< HEAD
=======
  const { data: appRepositories } = useAppRepositories();
  const { data: userRepositories } = useUserRepositories();
>>>>>>> bd3e38fe

  const gitHubAuthUrl = useGitHubAuthUrl({
    gitHubToken,
    appMode: config?.APP_MODE || null,
    gitHubClientId: config?.GITHUB_CLIENT_ID || null,
  });

  React.useEffect(() => {
    if (token) navigate("/app");
  }, [location.pathname]);

  return (
    <div
      data-testid="root-index"
      className="bg-root-secondary h-full rounded-xl flex flex-col items-center justify-center relative overflow-y-auto"
    >
      <HeroHeading />
      <div className="flex flex-col gap-16 w-[600px] items-center">
        <div className="flex flex-col gap-2 w-full">
          <TaskForm ref={formRef} />
        </div>

        <div className="flex gap-4 w-full">
          <GitHubRepositoriesSuggestionBox
            handleSubmit={() => formRef.current?.requestSubmit()}
<<<<<<< HEAD
=======
            repositories={
              userRepositories?.pages.flatMap((page) => page.data) ||
              appRepositories?.pages.flatMap((page) => page.data) ||
              []
            }
>>>>>>> bd3e38fe
            gitHubAuthUrl={gitHubAuthUrl}
            user={user || null}
          />
          <ImportProjectSuggestionBox
            onChange={async (event) => {
              if (event.target.files) {
                const zip = event.target.files[0];
                dispatch(setImportedProjectZip(await convertZipToBase64(zip)));
                posthog.capture("zip_file_uploaded");
                formRef.current?.requestSubmit();
              } else {
                // TODO: handle error
              }
            }}
          />
        </div>
      </div>
    </div>
  );
}

export default Home;<|MERGE_RESOLUTION|>--- conflicted
+++ resolved
@@ -4,11 +4,8 @@
 import posthog from "posthog-js";
 import { setImportedProjectZip } from "#/state/initial-query-slice";
 import { convertZipToBase64 } from "#/utils/convert-zip-to-base64";
-<<<<<<< HEAD
-=======
 import { useUserRepositories } from "#/hooks/query/use-user-repositories";
 import { useAppRepositories } from "#/hooks/query/use-app-repositories";
->>>>>>> bd3e38fe
 
 import { useGitHubUser } from "#/hooks/query/use-github-user";
 import { useGitHubAuthUrl } from "#/hooks/use-github-auth-url";
@@ -30,11 +27,8 @@
 
   const { data: config } = useConfig();
   const { data: user } = useGitHubUser();
-<<<<<<< HEAD
-=======
   const { data: appRepositories } = useAppRepositories();
   const { data: userRepositories } = useUserRepositories();
->>>>>>> bd3e38fe
 
   const gitHubAuthUrl = useGitHubAuthUrl({
     gitHubToken,
@@ -60,14 +54,11 @@
         <div className="flex gap-4 w-full">
           <GitHubRepositoriesSuggestionBox
             handleSubmit={() => formRef.current?.requestSubmit()}
-<<<<<<< HEAD
-=======
             repositories={
               userRepositories?.pages.flatMap((page) => page.data) ||
               appRepositories?.pages.flatMap((page) => page.data) ||
               []
             }
->>>>>>> bd3e38fe
             gitHubAuthUrl={gitHubAuthUrl}
             user={user || null}
           />
