--- conflicted
+++ resolved
@@ -5,14 +5,9 @@
 import { useGitHubUser } from "#/hooks/query/use-github-user";
 import { useGitHubAuthUrl } from "#/hooks/use-github-auth-url";
 import { useConfig } from "#/hooks/query/use-config";
-<<<<<<< HEAD
-import { ImportProjectSuggestionBox } from "../../components/features/suggestions/import-project-suggestion-box";
 import { GitRepositoriesSuggestionBox } from "#/components/features/github/github-repositories-suggestion-box";
-=======
 import { ReplaySuggestionBox } from "../../components/features/suggestions/replay-suggestion-box";
-import { GitHubRepositoriesSuggestionBox } from "#/components/features/github/github-repositories-suggestion-box";
 import { CodeNotInGitHubLink } from "#/components/features/github/code-not-in-github-link";
->>>>>>> f7d3516d
 import { HeroHeading } from "#/components/shared/hero-heading";
 import { TaskForm } from "#/components/shared/task-form";
 import { convertFileToText } from "#/utils/convert-file-to-text";
@@ -41,13 +36,8 @@
           <TaskForm ref={formRef} />
         </div>
 
-<<<<<<< HEAD
-        <div className="flex gap-4 w-full flex-col md:flex-row">
+        <div className="flex gap-4 w-full flex-col md:flex-row mt-8">
           <GitRepositoriesSuggestionBox
-=======
-        <div className="flex gap-4 w-full flex-col md:flex-row mt-8">
-          <GitHubRepositoriesSuggestionBox
->>>>>>> f7d3516d
             handleSubmit={() => formRef.current?.requestSubmit()}
             gitHubAuthUrl={gitHubAuthUrl}
             user={user || null}
