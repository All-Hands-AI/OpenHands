import React from "react";
import { useDispatch } from "react-redux";
import posthog from "posthog-js";
import { setImportedProjectZip } from "#/state/initial-query-slice";
import { convertZipToBase64 } from "#/utils/convert-zip-to-base64";
import { useUserRepositories } from "#/hooks/query/use-user-repositories";
import { useAppRepositories } from "#/hooks/query/use-app-repositories";

import { useGitHubUser } from "#/hooks/query/use-github-user";
import { useGitHubAuthUrl } from "#/hooks/use-github-auth-url";
import { useConfig } from "#/hooks/query/use-config";
import { useAuth } from "#/context/auth-context";
import { ImportProjectSuggestionBox } from "../../components/features/suggestions/import-project-suggestion-box";
import { GitHubRepositoriesSuggestionBox } from "#/components/features/github/github-repositories-suggestion-box";
import { HeroHeading } from "#/components/shared/hero-heading";
import { TaskForm } from "#/components/shared/task-form";

function Home() {
  const { gitHubToken } = useAuth();
  const dispatch = useDispatch();
  const formRef = React.useRef<HTMLFormElement>(null);

  const { data: config } = useConfig();
  const { data: user } = useGitHubUser();
  const { data: appRepositories } = useAppRepositories();
  const { data: userRepositories } = useUserRepositories();

  const gitHubAuthUrl = useGitHubAuthUrl({
    gitHubToken,
    appMode: config?.APP_MODE || null,
    gitHubClientId: config?.GITHUB_CLIENT_ID || null,
  });

<<<<<<< HEAD
  React.useEffect(() => {
    if (token) navigate("/conversation");
  }, [location.pathname]);

=======
>>>>>>> 7a6330f3
  return (
    <div
      data-testid="root-index"
      className="bg-root-secondary h-full rounded-xl flex flex-col items-center justify-center relative overflow-y-auto"
    >
      <HeroHeading />
      <div className="flex flex-col gap-16 w-[600px] items-center">
        <div className="flex flex-col gap-2 w-full">
          <TaskForm ref={formRef} />
        </div>

        <div className="flex gap-4 w-full">
          <GitHubRepositoriesSuggestionBox
            handleSubmit={() => formRef.current?.requestSubmit()}
            repositories={
              userRepositories?.pages.flatMap((page) => page.data) ||
              appRepositories?.pages.flatMap((page) => page.data) ||
              []
            }
            gitHubAuthUrl={gitHubAuthUrl}
            user={user || null}
          />
          <ImportProjectSuggestionBox
            onChange={async (event) => {
              if (event.target.files) {
                const zip = event.target.files[0];
                dispatch(setImportedProjectZip(await convertZipToBase64(zip)));
                posthog.capture("zip_file_uploaded");
                formRef.current?.requestSubmit();
              } else {
                // TODO: handle error
              }
            }}
          />
        </div>
      </div>
    </div>
  );
}

export default Home;<|MERGE_RESOLUTION|>--- conflicted
+++ resolved
@@ -31,13 +31,6 @@
     gitHubClientId: config?.GITHUB_CLIENT_ID || null,
   });
 
-<<<<<<< HEAD
-  React.useEffect(() => {
-    if (token) navigate("/conversation");
-  }, [location.pathname]);
-
-=======
->>>>>>> 7a6330f3
   return (
     <div
       data-testid="root-index"
