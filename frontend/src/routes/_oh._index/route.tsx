--- conflicted
+++ resolved
@@ -1,15 +1,10 @@
 import React from "react";
 import { useDispatch } from "react-redux";
 import posthog from "posthog-js";
-<<<<<<< HEAD
-import { I18nKey } from "#/i18n/declaration";
 import {
   setImportedProjectZip,
   setReplayJson,
 } from "#/state/initial-query-slice";
-=======
-import { setImportedProjectZip } from "#/state/initial-query-slice";
->>>>>>> 3e3b2aaa
 import { convertZipToBase64 } from "#/utils/convert-zip-to-base64";
 import { useGitHubUser } from "#/hooks/query/use-github-user";
 import { useGitHubAuthUrl } from "#/hooks/use-github-auth-url";
