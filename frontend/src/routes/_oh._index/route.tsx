import React from "react";
<<<<<<< HEAD
import { useDispatch } from "react-redux";
import posthog from "posthog-js";
import {
  setImportedProjectZip,
  setReplayJson,
} from "#/state/initial-query-slice";
import { convertZipToBase64 } from "#/utils/convert-zip-to-base64";
import { useGitHubUser } from "#/hooks/query/use-github-user";
import { useGitHubAuthUrl } from "#/hooks/use-github-auth-url";
import { useConfig } from "#/hooks/query/use-config";
import { ImportProjectSuggestionBox } from "../../components/features/suggestions/import-project-suggestion-box";
import { ReplaySuggestionBox } from "../../components/features/suggestions/replay-suggestion-box";
=======
import { useGitHubUser } from "#/hooks/query/use-github-user";
import { useGitHubAuthUrl } from "#/hooks/use-github-auth-url";
import { useConfig } from "#/hooks/query/use-config";
>>>>>>> 30618881
import { GitHubRepositoriesSuggestionBox } from "#/components/features/github/github-repositories-suggestion-box";
import { CodeNotInGitHubLink } from "#/components/features/github/code-not-in-github-link";
import { HeroHeading } from "#/components/shared/hero-heading";
import { TaskForm } from "#/components/shared/task-form";
import { convertFileToText } from "#/utils/convert-file-to-text";
import { ENABLE_TRAJECTORY_REPLAY } from "#/utils/feature-flags";

function Home() {
  const formRef = React.useRef<HTMLFormElement>(null);

  const { data: config } = useConfig();
  const { data: user } = useGitHubUser();

  const gitHubAuthUrl = useGitHubAuthUrl({
    appMode: config?.APP_MODE || null,
    gitHubClientId: config?.GITHUB_CLIENT_ID || null,
  });

  return (
    <div
      data-testid="home-screen"
      className="bg-base-secondary h-full rounded-xl flex flex-col items-center justify-center relative overflow-y-auto px-2"
    >
      <HeroHeading />
      <div className="flex flex-col gap-1 w-full mt-8 md:w-[600px] items-center">
        <div className="flex flex-col gap-2 w-full">
          <TaskForm ref={formRef} />
        </div>

        <div className="flex gap-4 w-full flex-col md:flex-row mt-8">
          <GitHubRepositoriesSuggestionBox
            handleSubmit={() => formRef.current?.requestSubmit()}
            gitHubAuthUrl={gitHubAuthUrl}
            user={user || null}
          />
<<<<<<< HEAD
          <ImportProjectSuggestionBox
            onChange={async (event) => {
              if (event.target.files) {
                const zip = event.target.files[0];
                dispatch(setImportedProjectZip(await convertZipToBase64(zip)));
                posthog.capture("zip_file_uploaded");
                formRef.current?.requestSubmit();
              } else {
                // TODO: handle error
              }
            }}
          />
          {ENABLE_TRAJECTORY_REPLAY() && (
            <ReplaySuggestionBox
              onChange={async (event) => {
                if (event.target.files) {
                const json = event.target.files[0];
                dispatch(setReplayJson(await convertFileToText(json)));
                posthog.capture("json_file_uploaded");
                formRef.current?.requestSubmit();
              } else {
                // TODO: handle error
              }
            }}
          />
          )}
=======
        </div>
        <div className="w-full flex justify-start mt-2 ml-2">
          <CodeNotInGitHubLink />
>>>>>>> 30618881
        </div>
      </div>
    </div>
  );
}

export default Home;<|MERGE_RESOLUTION|>--- conflicted
+++ resolved
@@ -1,22 +1,12 @@
 import React from "react";
-<<<<<<< HEAD
-import { useDispatch } from "react-redux";
 import posthog from "posthog-js";
 import {
-  setImportedProjectZip,
   setReplayJson,
 } from "#/state/initial-query-slice";
-import { convertZipToBase64 } from "#/utils/convert-zip-to-base64";
 import { useGitHubUser } from "#/hooks/query/use-github-user";
 import { useGitHubAuthUrl } from "#/hooks/use-github-auth-url";
 import { useConfig } from "#/hooks/query/use-config";
-import { ImportProjectSuggestionBox } from "../../components/features/suggestions/import-project-suggestion-box";
 import { ReplaySuggestionBox } from "../../components/features/suggestions/replay-suggestion-box";
-=======
-import { useGitHubUser } from "#/hooks/query/use-github-user";
-import { useGitHubAuthUrl } from "#/hooks/use-github-auth-url";
-import { useConfig } from "#/hooks/query/use-config";
->>>>>>> 30618881
 import { GitHubRepositoriesSuggestionBox } from "#/components/features/github/github-repositories-suggestion-box";
 import { CodeNotInGitHubLink } from "#/components/features/github/code-not-in-github-link";
 import { HeroHeading } from "#/components/shared/hero-heading";
@@ -52,19 +42,9 @@
             gitHubAuthUrl={gitHubAuthUrl}
             user={user || null}
           />
-<<<<<<< HEAD
-          <ImportProjectSuggestionBox
-            onChange={async (event) => {
-              if (event.target.files) {
-                const zip = event.target.files[0];
-                dispatch(setImportedProjectZip(await convertZipToBase64(zip)));
-                posthog.capture("zip_file_uploaded");
-                formRef.current?.requestSubmit();
-              } else {
-                // TODO: handle error
-              }
-            }}
-          />
+        </div>
+        <div className="w-full flex justify-start mt-2 ml-2">
+          <CodeNotInGitHubLink />
           {ENABLE_TRAJECTORY_REPLAY() && (
             <ReplaySuggestionBox
               onChange={async (event) => {
@@ -79,11 +59,6 @@
             }}
           />
           )}
-=======
-        </div>
-        <div className="w-full flex justify-start mt-2 ml-2">
-          <CodeNotInGitHubLink />
->>>>>>> 30618881
         </div>
       </div>
     </div>
