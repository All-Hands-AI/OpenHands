--- conflicted
+++ resolved
@@ -130,13 +130,6 @@
 
     const githubToken = formData.get("github-token-input")?.toString();
     const gitlabToken = formData.get("gitlab-token-input")?.toString();
-<<<<<<< HEAD
-    const azuredevopsToken = formData.get("azuredevops-token-input")?.toString();
-=======
-    const azuredevopsToken = formData
-      .get("azuredevops-token-input")
-      ?.toString();
->>>>>>> 2f065d0b
     // we don't want the user to be able to modify these settings in SaaS
     const finalLlmModel = shouldHandleSpecialSaasCase
       ? undefined
@@ -148,7 +141,7 @@
 
     const newSettings = {
       provider_tokens:
-        githubToken || gitlabToken || azuredevopsToken
+        githubToken || gitlabToken
           ? {
               github: githubToken || "",
               gitlab: gitlabToken || "",
@@ -495,14 +488,10 @@
                   placeholder={isAzureDevOpsTokenSet ? "<hidden>" : ""}
                 />
 
-<<<<<<< HEAD
-                <p data-testId="azuredevops-token-help-anchor" className="text-xs">
-=======
                 <p
                   data-testId="azuredevops-token-help-anchor"
                   className="text-xs"
                 >
->>>>>>> 2f065d0b
                   {" "}
                   Generate a Personal Access Token (PAT) on{" "}
                   <b>
@@ -516,12 +505,43 @@
                       Azure DevOps
                     </a>
                   </b>{" "}
-<<<<<<< HEAD
-                  with <b>Code (Read & Write)</b> and <b>User Profile (Read)</b> scopes.
-=======
                   with <b>Code (Read & Write)</b> and <b>User Profile (Read)</b>{" "}
                   scopes.
->>>>>>> 2f065d0b
+                </p>
+
+                <SettingsInput
+                  testId="azuredevops-token-input"
+                  name="azuredevops-token-input"
+                  label="Azure DevOps Token"
+                  type="password"
+                  className="w-[680px]"
+                  startContent={
+                    isAzureDevOpsTokenSet && (
+                      <KeyStatusIcon isSet={!!isAzureDevOpsTokenSet} />
+                    )
+                  }
+                  placeholder={isAzureDevOpsTokenSet ? "<hidden>" : ""}
+                />
+
+                <p
+                  data-testId="azuredevops-token-help-anchor"
+                  className="text-xs"
+                >
+                  {" "}
+                  Generate a Personal Access Token (PAT) on{" "}
+                  <b>
+                    {" "}
+                    <a
+                      href="https://dev.azure.com/_usersSettings/tokens"
+                      target="_blank"
+                      className="underline underline-offset-2"
+                      rel="noopener noreferrer"
+                    >
+                      Azure DevOps
+                    </a>
+                  </b>{" "}
+                  with <b>Code (Read & Write)</b> and <b>User Profile (Read)</b>{" "}
+                  scopes.
                 </p>
                 <BrandButton
                   type="button"
