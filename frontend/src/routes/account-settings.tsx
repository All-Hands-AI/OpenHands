--- conflicted
+++ resolved
@@ -25,11 +25,8 @@
   displayErrorToast,
   displaySuccessToast,
 } from "#/utils/custom-toast-handlers";
-<<<<<<< HEAD
-import { PostSettings, ProviderOptions } from "#/types/settings";
+import { ProviderOptions } from "#/types/settings";
 import { useAuth } from "#/context/auth-context";
-=======
->>>>>>> 5a3eca2a
 
 const REMOTE_RUNTIME_OPTIONS = [
   { key: 1, label: "1x (2 core, 8G)" },
@@ -178,28 +175,7 @@
   };
 
   const handleReset = () => {
-<<<<<<< HEAD
-    const newSettings: Partial<PostSettings> = {
-      ...DEFAULT_SETTINGS,
-      LLM_API_KEY: "", // reset LLM API key
-      provider_tokens: {
-        github: "",
-        gitlab: "",
-      },
-    };
-
-    // we don't want the user to be able to modify these settings in SaaS
-    // and we should make sure they aren't included in the reset
-    if (shouldHandleSpecialSaasCase) {
-      delete newSettings.LLM_API_KEY;
-      delete newSettings.LLM_BASE_URL;
-      delete newSettings.LLM_MODEL;
-    }
-
-    saveSettings(newSettings, {
-=======
     saveSettings(null, {
->>>>>>> 5a3eca2a
       onSuccess: () => {
         displaySuccessToast("Settings reset");
         setResetSettingsModalIsOpen(false);
