--- conflicted
+++ resolved
@@ -124,13 +124,9 @@
       formData.get("enable-memory-condenser-switch")?.toString() === "on";
     const enableSoundNotifications =
       formData.get("enable-sound-notifications-switch")?.toString() === "on";
-<<<<<<< HEAD
     const enableRepositoryMemory =
       formData.get("enable-repository-memory-switch")?.toString() === "on";
-    const llmBaseUrl = formData.get("base-url-input")?.toString() || "";
-=======
     const llmBaseUrl = formData.get("base-url-input")?.toString().trim() || "";
->>>>>>> e0fcd7a6
     const inputApiKey = formData.get("llm-api-key-input")?.toString() || "";
     const llmApiKey =
       inputApiKey === "" && isLLMKeySet
