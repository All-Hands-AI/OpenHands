<<<<<<< HEAD
=======
import React from "react";
import { Link } from "react-router";
import { useTranslation } from "react-i18next";
import { I18nKey } from "#/i18n/declaration";
>>>>>>> b66e04d0
import { BrandButton } from "#/components/features/settings/brand-button";
import { SettingsDropdownInput } from "#/components/features/settings/settings-dropdown-input";
import { SettingsSwitch } from "#/components/features/settings/settings-switch";
import { LoadingSpinner } from "#/components/shared/loading-spinner";
import { useSaveSettings } from "#/hooks/mutation/use-save-settings";
import { useAIConfigOptions } from "#/hooks/query/use-ai-config-options";
import { useConfig } from "#/hooks/query/use-config";
import { useSettings } from "#/hooks/query/use-settings";
import { AvailableLanguages } from "#/i18n";
import { DEFAULT_SETTINGS } from "#/services/settings";
import {
  displayErrorToast,
  displaySuccessToast,
} from "#/utils/custom-toast-handlers";
import { handleCaptureConsent } from "#/utils/handle-capture-consent";
import { hasAdvancedSettingsSet } from "#/utils/has-advanced-settings-set";
import { isCustomModel } from "#/utils/is-custom-model";
import { organizeModelsAndProviders } from "#/utils/organize-models-and-providers";
import { retrieveAxiosErrorMessage } from "#/utils/retrieve-axios-error-message";
<<<<<<< HEAD
import { Modal, ModalBody, ModalContent } from "@heroui/react";
import React from "react";
import { useNavigate } from "react-router";
=======
import {
  displayErrorToast,
  displaySuccessToast,
} from "#/utils/custom-toast-handlers";
import { ProviderOptions } from "#/types/settings";
import { useAuth } from "#/context/auth-context";
>>>>>>> b66e04d0

// Define REMOTE_RUNTIME_OPTIONS for testing
const REMOTE_RUNTIME_OPTIONS = [
  { key: "1", label: "Standard" },
  { key: "2", label: "Enhanced" },
  { key: "4", label: "Premium" },
];

<<<<<<< HEAD
const AccountSettings = () => {
  const navigate = useNavigate();
=======
function AccountSettings() {
  const { t } = useTranslation();
>>>>>>> b66e04d0
  const {
    data: settings,
    isFetching: isFetchingSettings,
    isFetched,
    isSuccess: isSuccessfulSettings,
  } = useSettings();

  const { data: config } = useConfig();
  const {
    data: resources,
    isFetching: isFetchingResources,
    isSuccess: isSuccessfulResources,
  } = useAIConfigOptions();
  const { mutate: saveSettings } = useSaveSettings();
<<<<<<< HEAD
=======
  const { handleLogout } = useAppLogout();
  const { providerTokensSet, providersAreSet } = useAuth();
>>>>>>> b66e04d0

  const isFetching = isFetchingSettings || isFetchingResources;
  console.log("isFetching", isFetching);
  const isSuccess = isSuccessfulSettings && isSuccessfulResources;
  const isSaas = config?.APP_MODE === "saas";
  const shouldHandleSpecialSaasCase =
    config?.FEATURE_FLAGS.HIDE_LLM_SETTINGS && isSaas;

  const determineWhetherToToggleAdvancedSettings = () => {
    if (shouldHandleSpecialSaasCase) return true;
    if (isSuccess) {
      return (
        isCustomModel(resources.models, settings?.LLM_MODEL || "") ||
        hasAdvancedSettingsSet({
          ...settings,
<<<<<<< HEAD
          PROVIDER_TOKENS: settings?.PROVIDER_TOKENS || {
            github: "",
            gitlab: "",
          },
        } as any)
=======
        })
>>>>>>> b66e04d0
      );
    }
    return false;
  };

<<<<<<< HEAD
  const isLLMKeySet = settings?.LLM_API_KEY === "**********";
=======
  const hasAppSlug = !!config?.APP_SLUG;
  const isGitHubTokenSet =
    providerTokensSet.includes(ProviderOptions.github) || false;
  const isGitLabTokenSet =
    providerTokensSet.includes(ProviderOptions.gitlab) || false;
  const isLLMKeySet = settings?.LLM_API_KEY_SET;
>>>>>>> b66e04d0
  const isAnalyticsEnabled = settings?.USER_CONSENTS_TO_ANALYTICS;
  const isAdvancedSettingsSet = determineWhetherToToggleAdvancedSettings();

  const modelsAndProviders = organizeModelsAndProviders(
    resources?.models || [],
  );

  const [llmConfigMode, setLlmConfigMode] = React.useState(
    isAdvancedSettingsSet ? "advanced" : "basic",
  );
  const [confirmationModeIsEnabled, setConfirmationModeIsEnabled] =
    React.useState(!!settings?.SECURITY_ANALYZER);
  const [resetSettingsModalIsOpen, setResetSettingsModalIsOpen] =
    React.useState(false);

  const formRef = React.useRef<HTMLFormElement>(null);

  const onSubmit = async (formData: FormData) => {
    const languageLabel = formData.get("language-input")?.toString();
    const languageValue = AvailableLanguages.find(
      ({ label }) => label === languageLabel,
    )?.value;

    const llmProvider = formData.get("llm-provider-input")?.toString();
    const llmModel = formData.get("llm-model-input")?.toString();
    const fullLlmModel = `${llmProvider}/${llmModel}`.toLowerCase();
    const customLlmModel = formData.get("llm-custom-model-input")?.toString();

    const rawRemoteRuntimeResourceFactor = formData
      .get("runtime-settings-input")
      ?.toString();
    const remoteRuntimeResourceFactor = REMOTE_RUNTIME_OPTIONS.find(
      ({ label }) => label === rawRemoteRuntimeResourceFactor,
    )?.key;

    const userConsentsToAnalytics =
      formData.get("enable-analytics-switch")?.toString() === "on";
    const enableMemoryCondenser =
      formData.get("enable-memory-condenser-switch")?.toString() === "on";
    const enableSoundNotifications =
      formData.get("enable-sound-notifications-switch")?.toString() === "on";
    const llmBaseUrl = formData.get("base-url-input")?.toString() || "";
    const inputApiKey = formData.get("llm-api-key-input")?.toString() || "";
    const llmApiKey =
<<<<<<< HEAD
      formData.get("llm-api-key-input")?.toString() ||
      (isLLMKeySet ? undefined : "");

=======
      inputApiKey === "" && isLLMKeySet
        ? undefined // don't update if it's already set and input is empty
        : inputApiKey; // otherwise use the input value

    const githubToken = formData.get("github-token-input")?.toString();
    const gitlabToken = formData.get("gitlab-token-input")?.toString();
    // we don't want the user to be able to modify these settings in SaaS
>>>>>>> b66e04d0
    const finalLlmModel = shouldHandleSpecialSaasCase
      ? undefined
      : customLlmModel || fullLlmModel;
    const finalLlmBaseUrl = shouldHandleSpecialSaasCase
      ? undefined
      : llmBaseUrl;
    const finalLlmApiKey = shouldHandleSpecialSaasCase ? undefined : llmApiKey;

    const newSettings = {
<<<<<<< HEAD
      github_token: githubToken,
      provider_tokens: githubToken
        ? { github: githubToken, gitlab: "" }
        : undefined,
=======
      provider_tokens:
        githubToken || gitlabToken
          ? {
              github: githubToken || "",
              gitlab: gitlabToken || "",
            }
          : undefined,
>>>>>>> b66e04d0
      LANGUAGE: languageValue,
      user_consents_to_analytics: userConsentsToAnalytics,
      ENABLE_DEFAULT_CONDENSER: enableMemoryCondenser,
      ENABLE_SOUND_NOTIFICATIONS: enableSoundNotifications,
      LLM_MODEL: finalLlmModel,
      LLM_BASE_URL: finalLlmBaseUrl,
      llm_api_key: finalLlmApiKey,
      AGENT: formData.get("agent-input")?.toString(),
      SECURITY_ANALYZER:
        formData.get("security-analyzer-input")?.toString() || "",
      REMOTE_RUNTIME_RESOURCE_FACTOR:
        remoteRuntimeResourceFactor !== null
          ? Number(remoteRuntimeResourceFactor)
          : DEFAULT_SETTINGS.REMOTE_RUNTIME_RESOURCE_FACTOR,
      CONFIRMATION_MODE: confirmationModeIsEnabled,
    };

    saveSettings(newSettings, {
      onSuccess: () => {
        handleCaptureConsent(userConsentsToAnalytics);
        displaySuccessToast(t(I18nKey.SETTINGS$SAVED));
        setLlmConfigMode(isAdvancedSettingsSet ? "advanced" : "basic");
      },
      onError: (error) => {
        const errorMessage = retrieveAxiosErrorMessage(error);
        displayErrorToast(errorMessage || t(I18nKey.ERROR$GENERIC));
      },
    });
  };

  const handleReset = () => {
    saveSettings(null, {
      onSuccess: () => {
        displaySuccessToast(t(I18nKey.SETTINGS$RESET));
        setResetSettingsModalIsOpen(false);
        setLlmConfigMode("basic");
      },
    });
  };

  React.useEffect(() => {
    setLlmConfigMode(isAdvancedSettingsSet ? "advanced" : "basic");
  }, [isAdvancedSettingsSet]);

  if (isFetched && !settings) {
    return (
      <div className="text-white">
        Failed to fetch settings. Please try reloading.
      </div>
    );
  }

  if (isFetching || !settings) {
    return (
      <div className="flex items-center justify-center grow p-4">
        <LoadingSpinner size="large" />
      </div>
    );
  }

  return (
    <>
      <form
        ref={formRef}
        action={onSubmit}
        className="flex flex-col grow overflow-auto p-3 md:p-6"
      >
<<<<<<< HEAD
        <div className="max-w-[680px]">
          {/* {!shouldHandleSpecialSaasCase && (
            <section className="flex flex-col gap-6">
              <h3 className="text-[18px] font-semibold text-[#EFEFEF]">
                LLM Settings
              </h3>
              <Tabs
                selectedKey={llmConfigMode}
                onSelectionChange={(key: any) => setLlmConfigMode(key)}
                classNames={{
                  base: "w-full",
                  tabList: "rounded-[12px]",
                  cursor: "bg-[#080808] rounded-lg",
                  tabContent:
                    "text-[14px] font-semibold text-[#595B57] group-data-[selected=true]:text-[#EFEFEF] ",
                }}
              >
                <Tab key="basic" title="Basic" />
                <Tab key="advanced" title="Advanced" />
              </Tabs>
              {llmConfigMode === "basic" && (
=======
        <div className="flex flex-col gap-12 px-11 py-9">
          {!shouldHandleSpecialSaasCase && (
            <section
              data-testid="llm-settings-section"
              className="flex flex-col gap-6"
            >
              <div className="flex items-center gap-7">
                <h2 className="text-[28px] leading-8 tracking-[-0.02em] font-bold">
                  {t(I18nKey.SETTINGS$LLM_SETTINGS)}
                </h2>
                {!shouldHandleSpecialSaasCase && (
                  <SettingsSwitch
                    testId="advanced-settings-switch"
                    defaultIsToggled={isAdvancedSettingsSet}
                    onToggle={onToggleAdvancedMode}
                  >
                    {t(I18nKey.SETTINGS$ADVANCED)}
                  </SettingsSwitch>
                )}
              </div>

              {llmConfigMode === "basic" && !shouldHandleSpecialSaasCase && (
>>>>>>> b66e04d0
                <ModelSelector
                  models={modelsAndProviders}
                  currentModel={settings.LLM_MODEL}
                />
              )}
<<<<<<< HEAD
              {llmConfigMode === "advanced" && (
                <>
                  <SettingsInput
                    testId="llm-custom-model-input"
                    name="llm-custom-model-input"
                    label="Custom Model"
                    defaultValue={settings.LLM_MODEL}
                    placeholder="anthropic/claude-3-5-sonnet-20241022"
                    type="text"
                    className="w-full"
                  />
                  <SettingsInput
                    testId="base-url-input"
                    name="base-url-input"
                    label="Base URL"
                    defaultValue={settings.LLM_BASE_URL}
                    placeholder="https://api.openai.com"
                    type="text"
                    className="w-full"
                  />
                  <SettingsDropdownInput
                    testId="agent-input"
                    name="agent-input"
                    label="Agent"
                    items={
                      resources?.agents.map((agent) => ({
                        key: agent,
                        label: agent,
                      })) || []
                    }
                    defaultSelectedKey={settings.AGENT}
                    isClearable={false}
                  />
                  {isSaas && (
                    <SettingsDropdownInput
                      testId="runtime-settings-input"
                      name="runtime-settings-input"
                      label={
                        <>
                          Runtime Settings (
                          <a
                            href="mailto:contact@all-hands.dev"
                            className="text-orange-500"
                          >
                            get in touch for access
                          </a>
                          )
                        </>
                      }
                      items={REMOTE_RUNTIME_OPTIONS}
                      defaultSelectedKey={settings.REMOTE_RUNTIME_RESOURCE_FACTOR?.toString()}
                      isDisabled
                      isClearable={false}
                    />
                  )}
                  <div className="flex flex-col md:flex-row md:items-center gap-8">
                    <SettingsSwitch
                      testId="enable-confirmation-mode-switch"
                      onToggle={setConfirmationModeIsEnabled}
                      defaultIsToggled={!!settings.CONFIRMATION_MODE}
                      isBeta
                    >
                      Enable confirmation mode
                    </SettingsSwitch>
                    <SettingsSwitch
                      testId="enable-memory-condenser-switch"
                      name="enable-memory-condenser-switch"
                      defaultIsToggled={!!settings.ENABLE_DEFAULT_CONDENSER}
                    >
                      Enable memory condensation
                    </SettingsSwitch>
                  </div>
                  {confirmationModeIsEnabled && (
                    <SettingsDropdownInput
                      testId="security-analyzer-input"
                      name="security-analyzer-input"
                      label="Security Analyzer"
                      items={
                        resources?.securityAnalyzers.map((analyzer) => ({
                          key: analyzer,
                          label: analyzer,
                        })) || []
                      }
                      defaultSelectedKey={settings.SECURITY_ANALYZER}
                      isClearable
                      showOptionalTag
                    />
                  )}
                </>
=======

              {llmConfigMode === "advanced" && !shouldHandleSpecialSaasCase && (
                <SettingsInput
                  testId="llm-custom-model-input"
                  name="llm-custom-model-input"
                  label={t(I18nKey.SETTINGS$CUSTOM_MODEL)}
                  defaultValue={settings.LLM_MODEL}
                  placeholder="anthropic/claude-3-5-sonnet-20241022"
                  type="text"
                  className="w-[680px]"
                />
              )}
              {llmConfigMode === "advanced" && !shouldHandleSpecialSaasCase && (
                <SettingsInput
                  testId="base-url-input"
                  name="base-url-input"
                  label={t(I18nKey.SETTINGS$BASE_URL)}
                  defaultValue={settings.LLM_BASE_URL}
                  placeholder="https://api.openai.com"
                  type="text"
                  className="w-[680px]"
                />
>>>>>>> b66e04d0
              )}

              <div className="relative ">
                <SettingsInput
                  testId="llm-api-key-input"
                  name="llm-api-key-input"
                  label={t(I18nKey.SETTINGS_FORM$API_KEY)}
                  type="password"
<<<<<<< HEAD
                  className="w-full"
                  startContent={
                    isLLMKeySet && <KeyStatusIcon isSet={isLLMKeySet} />
                  }
                  placeholder={isLLMKeySet ? "<hidden>" : "Enter"}
                />
                <div className="absolute top-0 right-0">
                  <HelpLink
                    testId="llm-api-key-help-anchor"
                    // text="Don't know your API key?"
                    text=""
                    linkText="Click here for instructions"
                    href="https://docs.all-hands.dev/modules/usage/installation#getting-an-api-key"
                    classNames={{
                      linkText: "text-[#FF6100]",
                    }}
=======
                  className="w-[680px]"
                  placeholder={isLLMKeySet ? "<hidden>" : ""}
                  startContent={
                    isLLMKeySet && <KeyStatusIcon isSet={isLLMKeySet} />
                  }
                />
              )}

              {!shouldHandleSpecialSaasCase && (
                <HelpLink
                  testId="llm-api-key-help-anchor"
                  text={t(I18nKey.SETTINGS$DONT_KNOW_API_KEY)}
                  linkText={t(I18nKey.SETTINGS$CLICK_FOR_INSTRUCTIONS)}
                  href="https://docs.all-hands.dev/modules/usage/installation#getting-an-api-key"
                />
              )}

              {llmConfigMode === "advanced" && (
                <SettingsDropdownInput
                  testId="agent-input"
                  name="agent-input"
                  label={t(I18nKey.SETTINGS$AGENT)}
                  items={
                    resources?.agents.map((agent) => ({
                      key: agent,
                      label: agent,
                    })) || []
                  }
                  defaultSelectedKey={settings.AGENT}
                  isClearable={false}
                />
              )}

              {isSaas && llmConfigMode === "advanced" && (
                <SettingsDropdownInput
                  testId="runtime-settings-input"
                  name="runtime-settings-input"
                  label={
                    <>
                      {t(I18nKey.SETTINGS$RUNTIME_SETTINGS)}
                      <a href="mailto:contact@all-hands.dev">
                        {t(I18nKey.SETTINGS$GET_IN_TOUCH)}
                      </a>
                      )
                    </>
                  }
                  items={REMOTE_RUNTIME_OPTIONS}
                  defaultSelectedKey={settings.REMOTE_RUNTIME_RESOURCE_FACTOR?.toString()}
                  isDisabled
                  isClearable={false}
                />
              )}

              {llmConfigMode === "advanced" && (
                <SettingsSwitch
                  testId="enable-confirmation-mode-switch"
                  onToggle={setConfirmationModeIsEnabled}
                  defaultIsToggled={!!settings.CONFIRMATION_MODE}
                  isBeta
                >
                  {t(I18nKey.SETTINGS$CONFIRMATION_MODE)}
                </SettingsSwitch>
              )}

              {llmConfigMode === "advanced" && (
                <SettingsSwitch
                  testId="enable-memory-condenser-switch"
                  name="enable-memory-condenser-switch"
                  defaultIsToggled={!!settings.ENABLE_DEFAULT_CONDENSER}
                >
                  {t(I18nKey.SETTINGS$ENABLE_MEMORY_CONDENSATION)}
                </SettingsSwitch>
              )}

              {llmConfigMode === "advanced" && confirmationModeIsEnabled && (
                <div>
                  <SettingsDropdownInput
                    testId="security-analyzer-input"
                    name="security-analyzer-input"
                    label={t(I18nKey.SETTINGS$SECURITY_ANALYZER)}
                    items={
                      resources?.securityAnalyzers.map((analyzer) => ({
                        key: analyzer,
                        label: analyzer,
                      })) || []
                    }
                    defaultSelectedKey={settings.SECURITY_ANALYZER}
                    isClearable
                    showOptionalTag
>>>>>>> b66e04d0
                  />
                </div>
              </div>
            </section>
          )}
          <div className="my-7 h-[1px] w-full bg-[#1B1C1A]" /> */}
          <section className="flex flex-col gap-6">
<<<<<<< HEAD
            <h3 className="text-[18px] font-semibold text-[#EFEFEF]">
              Additional Settings
            </h3>
=======
            <h2 className="text-[28px] leading-8 tracking-[-0.02em] font-bold">
              {t(I18nKey.SETTINGS$GITHUB_SETTINGS)}
            </h2>
            {isSaas && hasAppSlug && (
              <Link
                to={`https://github.com/apps/${config.APP_SLUG}/installations/new`}
                target="_blank"
                rel="noreferrer noopener"
              >
                <BrandButton type="button" variant="secondary">
                  {t(I18nKey.GITHUB$CONFIGURE_REPOS)}
                </BrandButton>
              </Link>
            )}
            {!isSaas && (
              <>
                <SettingsInput
                  testId="github-token-input"
                  name="github-token-input"
                  label={t(I18nKey.GITHUB$TOKEN_LABEL)}
                  type="password"
                  className="w-[680px]"
                  startContent={
                    isGitHubTokenSet && (
                      <KeyStatusIcon isSet={!!isGitHubTokenSet} />
                    )
                  }
                  placeholder={isGitHubTokenSet ? "<hidden>" : ""}
                />
                <p data-testid="github-token-help-anchor" className="text-xs">
                  {" "}
                  {t(I18nKey.GITHUB$GET_TOKEN)}{" "}
                  <b>
                    {" "}
                    <a
                      href="https://github.com/settings/tokens/new?description=openhands-app&scopes=repo,user,workflow"
                      target="_blank"
                      className="underline underline-offset-2"
                      rel="noopener noreferrer"
                    >
                      GitHub
                    </a>{" "}
                  </b>
                  {t(I18nKey.COMMON$HERE)}{" "}
                  <b>
                    <a
                      href="https://docs.github.com/en/authentication/keeping-your-account-and-data-secure/creating-a-personal-access-token"
                      target="_blank"
                      className="underline underline-offset-2"
                      rel="noopener noreferrer"
                    >
                      {t(I18nKey.COMMON$CLICK_FOR_INSTRUCTIONS)}
                    </a>
                  </b>
                  .
                </p>

                <SettingsInput
                  testId="gitlab-token-input"
                  name="gitlab-token-input"
                  label={t(I18nKey.GITLAB$TOKEN_LABEL)}
                  type="password"
                  className="w-[680px]"
                  startContent={
                    isGitLabTokenSet && (
                      <KeyStatusIcon isSet={!!isGitLabTokenSet} />
                    )
                  }
                  placeholder={isGitHubTokenSet ? "<hidden>" : ""}
                />

                <p data-testid="gitlab-token-help-anchor" className="text-xs">
                  {" "}
                  {t(I18nKey.GITLAB$GET_TOKEN)}{" "}
                  <b>
                    {" "}
                    <a
                      href="https://gitlab.com/-/user_settings/personal_access_tokens?name=openhands-app&scopes=api,read_user,read_repository,write_repository"
                      target="_blank"
                      className="underline underline-offset-2"
                      rel="noopener noreferrer"
                    >
                      GitLab
                    </a>{" "}
                  </b>
                  {t(I18nKey.GITLAB$OR_SEE)}{" "}
                  <b>
                    <a
                      href="https://docs.gitlab.com/user/profile/personal_access_tokens/"
                      target="_blank"
                      className="underline underline-offset-2"
                      rel="noopener noreferrer"
                    >
                      {t(I18nKey.COMMON$DOCUMENTATION)}
                    </a>
                  </b>
                  .
                </p>
                <BrandButton
                  type="button"
                  variant="secondary"
                  onClick={handleLogout}
                  isDisabled={!providersAreSet}
                >
                  Disconnect Tokens
                </BrandButton>
              </>
            )}
          </section>

          <section className="flex flex-col gap-6">
            <h2 className="text-[28px] leading-8 tracking-[-0.02em] font-bold">
              {t(I18nKey.ACCOUNT_SETTINGS$ADDITIONAL_SETTINGS)}
            </h2>

>>>>>>> b66e04d0
            <SettingsDropdownInput
              testId="language-input"
              name="language-input"
              label={t(I18nKey.SETTINGS$LANGUAGE)}
              items={AvailableLanguages.map((language) => ({
                key: language.value,
                label: language.label,
              }))}
              defaultSelectedKey={settings?.LANGUAGE}
              isClearable={false}
            />
<<<<<<< HEAD
            <div className="flex flex-col md:flex-row md:items-center gap-8">
              <SettingsSwitch
                testId="enable-analytics-switch"
                name="enable-analytics-switch"
                defaultIsToggled={!!isAnalyticsEnabled}
              >
                Enable analytics
              </SettingsSwitch>
              <SettingsSwitch
                testId="enable-sound-notifications-switch"
                name="enable-sound-notifications-switch"
                defaultIsToggled={!!settings.ENABLE_SOUND_NOTIFICATIONS}
              >
                Enable sound notifications
              </SettingsSwitch>
            </div>
=======

            <SettingsSwitch
              testId="enable-analytics-switch"
              name="enable-analytics-switch"
              defaultIsToggled={!!isAnalyticsEnabled}
            >
              {t(I18nKey.ANALYTICS$ENABLE)}
            </SettingsSwitch>

            <SettingsSwitch
              testId="enable-sound-notifications-switch"
              name="enable-sound-notifications-switch"
              defaultIsToggled={!!settings.ENABLE_SOUND_NOTIFICATIONS}
            >
              {t(I18nKey.SETTINGS$SOUND_NOTIFICATIONS)}
            </SettingsSwitch>
>>>>>>> b66e04d0
          </section>
        </div>
      </form>
      <footer className="flex justify-end gap-4 w-full px-3 py-2 md:p-6 md:py-4 border-t border-t-[#232521] bg-[#080808] rounded-b-xl">
        <BrandButton
          type="button"
          variant="secondary"
          onClick={() => setResetSettingsModalIsOpen(true)}
          className="bg-[#1E1E1F] text-[14px] font-semibold text-[#EFEFEF] px-4 py-[10px] rounded-lg border-[0px]"
        >
          {t(I18nKey.BUTTON$RESET_TO_DEFAULTS)}
        </BrandButton>
        <BrandButton
          type="button"
          variant="primary"
          onClick={() => formRef.current?.requestSubmit()}
          className="bg-primary text-[14px] font-semibold text-[#080808] px-4 py-[10px] rounded-lg border-[0px]"
        >
          {t(I18nKey.BUTTON$SAVE)}
        </BrandButton>
      </footer>
      {resetSettingsModalIsOpen && (
<<<<<<< HEAD
        <Modal
          isOpen={resetSettingsModalIsOpen}
          onClose={() => setResetSettingsModalIsOpen(false)}
          classNames={{
            backdrop: "bg-black/40 backdrop-blur-[12px]",
            base: "bg-[#0F0F0F] max-w-[559px] rounded-2xl w-full",
          }}
        >
          <ModalContent>
            <ModalBody className="p-6">
              <p className="text-[#EFEFEF] mb-4 text-[16px] font-semibold">
                Are you sure you want to reset all settings?
              </p>
              <div className="flex gap-2">
                <BrandButton
                  type="button"
                  variant="primary"
                  onClick={handleReset}
                  className="bg-primary text-[14px] font-semibold text-[#080808] px-4 py-[10px] rounded-lg flex-1 border-[0px]"
                >
                  Reset
                </BrandButton>
                <BrandButton
                  type="button"
                  variant="secondary"
                  onClick={() => setResetSettingsModalIsOpen(false)}
                  className="bg-[#1E1E1F] text-[14px] font-semibold text-[#EFEFEF] px-4 py-[10px] rounded-lg flex-1 border-[0px]"
                >
                  Cancel
                </BrandButton>
              </div>
            </ModalBody>
          </ModalContent>
        </Modal>
=======
        <ModalBackdrop>
          <div
            data-testid="reset-modal"
            className="bg-base-secondary p-4 rounded-xl flex flex-col gap-4 border border-tertiary"
          >
            <p>{t(I18nKey.SETTINGS$RESET_CONFIRMATION)}</p>
            <div className="w-full flex gap-2">
              <BrandButton
                type="button"
                variant="primary"
                className="grow"
                onClick={() => {
                  handleReset();
                }}
              >
                Reset
              </BrandButton>

              <BrandButton
                type="button"
                variant="secondary"
                className="grow"
                onClick={() => {
                  setResetSettingsModalIsOpen(false);
                }}
              >
                Cancel
              </BrandButton>
            </div>
          </div>
        </ModalBackdrop>
>>>>>>> b66e04d0
      )}
    </>
  );
};

export default AccountSettings;<|MERGE_RESOLUTION|>--- conflicted
+++ resolved
@@ -1,10 +1,6 @@
-<<<<<<< HEAD
-=======
-import React from "react";
 import { Link } from "react-router";
 import { useTranslation } from "react-i18next";
 import { I18nKey } from "#/i18n/declaration";
->>>>>>> b66e04d0
 import { BrandButton } from "#/components/features/settings/brand-button";
 import { SettingsDropdownInput } from "#/components/features/settings/settings-dropdown-input";
 import { SettingsSwitch } from "#/components/features/settings/settings-switch";
@@ -24,18 +20,12 @@
 import { isCustomModel } from "#/utils/is-custom-model";
 import { organizeModelsAndProviders } from "#/utils/organize-models-and-providers";
 import { retrieveAxiosErrorMessage } from "#/utils/retrieve-axios-error-message";
-<<<<<<< HEAD
 import { Modal, ModalBody, ModalContent } from "@heroui/react";
 import React from "react";
 import { useNavigate } from "react-router";
-=======
-import {
-  displayErrorToast,
-  displaySuccessToast,
-} from "#/utils/custom-toast-handlers";
 import { ProviderOptions } from "#/types/settings";
 import { useAuth } from "#/context/auth-context";
->>>>>>> b66e04d0
+import { useAppLogout } from "#/hooks/use-app-logout";
 
 // Define REMOTE_RUNTIME_OPTIONS for testing
 const REMOTE_RUNTIME_OPTIONS = [
@@ -44,13 +34,9 @@
   { key: "4", label: "Premium" },
 ];
 
-<<<<<<< HEAD
-const AccountSettings = () => {
+function AccountSettings() {
   const navigate = useNavigate();
-=======
-function AccountSettings() {
   const { t } = useTranslation();
->>>>>>> b66e04d0
   const {
     data: settings,
     isFetching: isFetchingSettings,
@@ -65,11 +51,8 @@
     isSuccess: isSuccessfulResources,
   } = useAIConfigOptions();
   const { mutate: saveSettings } = useSaveSettings();
-<<<<<<< HEAD
-=======
   const { handleLogout } = useAppLogout();
   const { providerTokensSet, providersAreSet } = useAuth();
->>>>>>> b66e04d0
 
   const isFetching = isFetchingSettings || isFetchingResources;
   console.log("isFetching", isFetching);
@@ -85,30 +68,24 @@
         isCustomModel(resources.models, settings?.LLM_MODEL || "") ||
         hasAdvancedSettingsSet({
           ...settings,
-<<<<<<< HEAD
           PROVIDER_TOKENS: settings?.PROVIDER_TOKENS || {
             github: "",
             gitlab: "",
           },
         } as any)
-=======
-        })
->>>>>>> b66e04d0
       );
     }
     return false;
   };
 
-<<<<<<< HEAD
-  const isLLMKeySet = settings?.LLM_API_KEY === "**********";
-=======
+  // TODO FIXME: unclear whether this is a good conflict
+  // const isLLMKeySet = settings?.LLM_API_KEY === "**********";
   const hasAppSlug = !!config?.APP_SLUG;
   const isGitHubTokenSet =
     providerTokensSet.includes(ProviderOptions.github) || false;
   const isGitLabTokenSet =
     providerTokensSet.includes(ProviderOptions.gitlab) || false;
   const isLLMKeySet = settings?.LLM_API_KEY_SET;
->>>>>>> b66e04d0
   const isAnalyticsEnabled = settings?.USER_CONSENTS_TO_ANALYTICS;
   const isAdvancedSettingsSet = determineWhetherToToggleAdvancedSettings();
 
@@ -153,11 +130,9 @@
     const llmBaseUrl = formData.get("base-url-input")?.toString() || "";
     const inputApiKey = formData.get("llm-api-key-input")?.toString() || "";
     const llmApiKey =
-<<<<<<< HEAD
       formData.get("llm-api-key-input")?.toString() ||
       (isLLMKeySet ? undefined : "");
 
-=======
       inputApiKey === "" && isLLMKeySet
         ? undefined // don't update if it's already set and input is empty
         : inputApiKey; // otherwise use the input value
@@ -165,7 +140,6 @@
     const githubToken = formData.get("github-token-input")?.toString();
     const gitlabToken = formData.get("gitlab-token-input")?.toString();
     // we don't want the user to be able to modify these settings in SaaS
->>>>>>> b66e04d0
     const finalLlmModel = shouldHandleSpecialSaasCase
       ? undefined
       : customLlmModel || fullLlmModel;
@@ -175,12 +149,6 @@
     const finalLlmApiKey = shouldHandleSpecialSaasCase ? undefined : llmApiKey;
 
     const newSettings = {
-<<<<<<< HEAD
-      github_token: githubToken,
-      provider_tokens: githubToken
-        ? { github: githubToken, gitlab: "" }
-        : undefined,
-=======
       provider_tokens:
         githubToken || gitlabToken
           ? {
@@ -188,7 +156,6 @@
               gitlab: gitlabToken || "",
             }
           : undefined,
->>>>>>> b66e04d0
       LANGUAGE: languageValue,
       user_consents_to_analytics: userConsentsToAnalytics,
       ENABLE_DEFAULT_CONDENSER: enableMemoryCondenser,
@@ -256,7 +223,6 @@
         action={onSubmit}
         className="flex flex-col grow overflow-auto p-3 md:p-6"
       >
-<<<<<<< HEAD
         <div className="max-w-[680px]">
           {/* {!shouldHandleSpecialSaasCase && (
             <section className="flex flex-col gap-6">
@@ -278,36 +244,11 @@
                 <Tab key="advanced" title="Advanced" />
               </Tabs>
               {llmConfigMode === "basic" && (
-=======
-        <div className="flex flex-col gap-12 px-11 py-9">
-          {!shouldHandleSpecialSaasCase && (
-            <section
-              data-testid="llm-settings-section"
-              className="flex flex-col gap-6"
-            >
-              <div className="flex items-center gap-7">
-                <h2 className="text-[28px] leading-8 tracking-[-0.02em] font-bold">
-                  {t(I18nKey.SETTINGS$LLM_SETTINGS)}
-                </h2>
-                {!shouldHandleSpecialSaasCase && (
-                  <SettingsSwitch
-                    testId="advanced-settings-switch"
-                    defaultIsToggled={isAdvancedSettingsSet}
-                    onToggle={onToggleAdvancedMode}
-                  >
-                    {t(I18nKey.SETTINGS$ADVANCED)}
-                  </SettingsSwitch>
-                )}
-              </div>
-
-              {llmConfigMode === "basic" && !shouldHandleSpecialSaasCase && (
->>>>>>> b66e04d0
                 <ModelSelector
                   models={modelsAndProviders}
                   currentModel={settings.LLM_MODEL}
                 />
               )}
-<<<<<<< HEAD
               {llmConfigMode === "advanced" && (
                 <>
                   <SettingsInput
@@ -397,30 +338,6 @@
                     />
                   )}
                 </>
-=======
-
-              {llmConfigMode === "advanced" && !shouldHandleSpecialSaasCase && (
-                <SettingsInput
-                  testId="llm-custom-model-input"
-                  name="llm-custom-model-input"
-                  label={t(I18nKey.SETTINGS$CUSTOM_MODEL)}
-                  defaultValue={settings.LLM_MODEL}
-                  placeholder="anthropic/claude-3-5-sonnet-20241022"
-                  type="text"
-                  className="w-[680px]"
-                />
-              )}
-              {llmConfigMode === "advanced" && !shouldHandleSpecialSaasCase && (
-                <SettingsInput
-                  testId="base-url-input"
-                  name="base-url-input"
-                  label={t(I18nKey.SETTINGS$BASE_URL)}
-                  defaultValue={settings.LLM_BASE_URL}
-                  placeholder="https://api.openai.com"
-                  type="text"
-                  className="w-[680px]"
-                />
->>>>>>> b66e04d0
               )}
 
               <div className="relative ">
@@ -429,7 +346,6 @@
                   name="llm-api-key-input"
                   label={t(I18nKey.SETTINGS_FORM$API_KEY)}
                   type="password"
-<<<<<<< HEAD
                   className="w-full"
                   startContent={
                     isLLMKeySet && <KeyStatusIcon isSet={isLLMKeySet} />
@@ -446,97 +362,6 @@
                     classNames={{
                       linkText: "text-[#FF6100]",
                     }}
-=======
-                  className="w-[680px]"
-                  placeholder={isLLMKeySet ? "<hidden>" : ""}
-                  startContent={
-                    isLLMKeySet && <KeyStatusIcon isSet={isLLMKeySet} />
-                  }
-                />
-              )}
-
-              {!shouldHandleSpecialSaasCase && (
-                <HelpLink
-                  testId="llm-api-key-help-anchor"
-                  text={t(I18nKey.SETTINGS$DONT_KNOW_API_KEY)}
-                  linkText={t(I18nKey.SETTINGS$CLICK_FOR_INSTRUCTIONS)}
-                  href="https://docs.all-hands.dev/modules/usage/installation#getting-an-api-key"
-                />
-              )}
-
-              {llmConfigMode === "advanced" && (
-                <SettingsDropdownInput
-                  testId="agent-input"
-                  name="agent-input"
-                  label={t(I18nKey.SETTINGS$AGENT)}
-                  items={
-                    resources?.agents.map((agent) => ({
-                      key: agent,
-                      label: agent,
-                    })) || []
-                  }
-                  defaultSelectedKey={settings.AGENT}
-                  isClearable={false}
-                />
-              )}
-
-              {isSaas && llmConfigMode === "advanced" && (
-                <SettingsDropdownInput
-                  testId="runtime-settings-input"
-                  name="runtime-settings-input"
-                  label={
-                    <>
-                      {t(I18nKey.SETTINGS$RUNTIME_SETTINGS)}
-                      <a href="mailto:contact@all-hands.dev">
-                        {t(I18nKey.SETTINGS$GET_IN_TOUCH)}
-                      </a>
-                      )
-                    </>
-                  }
-                  items={REMOTE_RUNTIME_OPTIONS}
-                  defaultSelectedKey={settings.REMOTE_RUNTIME_RESOURCE_FACTOR?.toString()}
-                  isDisabled
-                  isClearable={false}
-                />
-              )}
-
-              {llmConfigMode === "advanced" && (
-                <SettingsSwitch
-                  testId="enable-confirmation-mode-switch"
-                  onToggle={setConfirmationModeIsEnabled}
-                  defaultIsToggled={!!settings.CONFIRMATION_MODE}
-                  isBeta
-                >
-                  {t(I18nKey.SETTINGS$CONFIRMATION_MODE)}
-                </SettingsSwitch>
-              )}
-
-              {llmConfigMode === "advanced" && (
-                <SettingsSwitch
-                  testId="enable-memory-condenser-switch"
-                  name="enable-memory-condenser-switch"
-                  defaultIsToggled={!!settings.ENABLE_DEFAULT_CONDENSER}
-                >
-                  {t(I18nKey.SETTINGS$ENABLE_MEMORY_CONDENSATION)}
-                </SettingsSwitch>
-              )}
-
-              {llmConfigMode === "advanced" && confirmationModeIsEnabled && (
-                <div>
-                  <SettingsDropdownInput
-                    testId="security-analyzer-input"
-                    name="security-analyzer-input"
-                    label={t(I18nKey.SETTINGS$SECURITY_ANALYZER)}
-                    items={
-                      resources?.securityAnalyzers.map((analyzer) => ({
-                        key: analyzer,
-                        label: analyzer,
-                      })) || []
-                    }
-                    defaultSelectedKey={settings.SECURITY_ANALYZER}
-                    isClearable
-                    showOptionalTag
->>>>>>> b66e04d0
                   />
                 </div>
               </div>
@@ -544,127 +369,9 @@
           )}
           <div className="my-7 h-[1px] w-full bg-[#1B1C1A]" /> */}
           <section className="flex flex-col gap-6">
-<<<<<<< HEAD
             <h3 className="text-[18px] font-semibold text-[#EFEFEF]">
               Additional Settings
             </h3>
-=======
-            <h2 className="text-[28px] leading-8 tracking-[-0.02em] font-bold">
-              {t(I18nKey.SETTINGS$GITHUB_SETTINGS)}
-            </h2>
-            {isSaas && hasAppSlug && (
-              <Link
-                to={`https://github.com/apps/${config.APP_SLUG}/installations/new`}
-                target="_blank"
-                rel="noreferrer noopener"
-              >
-                <BrandButton type="button" variant="secondary">
-                  {t(I18nKey.GITHUB$CONFIGURE_REPOS)}
-                </BrandButton>
-              </Link>
-            )}
-            {!isSaas && (
-              <>
-                <SettingsInput
-                  testId="github-token-input"
-                  name="github-token-input"
-                  label={t(I18nKey.GITHUB$TOKEN_LABEL)}
-                  type="password"
-                  className="w-[680px]"
-                  startContent={
-                    isGitHubTokenSet && (
-                      <KeyStatusIcon isSet={!!isGitHubTokenSet} />
-                    )
-                  }
-                  placeholder={isGitHubTokenSet ? "<hidden>" : ""}
-                />
-                <p data-testid="github-token-help-anchor" className="text-xs">
-                  {" "}
-                  {t(I18nKey.GITHUB$GET_TOKEN)}{" "}
-                  <b>
-                    {" "}
-                    <a
-                      href="https://github.com/settings/tokens/new?description=openhands-app&scopes=repo,user,workflow"
-                      target="_blank"
-                      className="underline underline-offset-2"
-                      rel="noopener noreferrer"
-                    >
-                      GitHub
-                    </a>{" "}
-                  </b>
-                  {t(I18nKey.COMMON$HERE)}{" "}
-                  <b>
-                    <a
-                      href="https://docs.github.com/en/authentication/keeping-your-account-and-data-secure/creating-a-personal-access-token"
-                      target="_blank"
-                      className="underline underline-offset-2"
-                      rel="noopener noreferrer"
-                    >
-                      {t(I18nKey.COMMON$CLICK_FOR_INSTRUCTIONS)}
-                    </a>
-                  </b>
-                  .
-                </p>
-
-                <SettingsInput
-                  testId="gitlab-token-input"
-                  name="gitlab-token-input"
-                  label={t(I18nKey.GITLAB$TOKEN_LABEL)}
-                  type="password"
-                  className="w-[680px]"
-                  startContent={
-                    isGitLabTokenSet && (
-                      <KeyStatusIcon isSet={!!isGitLabTokenSet} />
-                    )
-                  }
-                  placeholder={isGitHubTokenSet ? "<hidden>" : ""}
-                />
-
-                <p data-testid="gitlab-token-help-anchor" className="text-xs">
-                  {" "}
-                  {t(I18nKey.GITLAB$GET_TOKEN)}{" "}
-                  <b>
-                    {" "}
-                    <a
-                      href="https://gitlab.com/-/user_settings/personal_access_tokens?name=openhands-app&scopes=api,read_user,read_repository,write_repository"
-                      target="_blank"
-                      className="underline underline-offset-2"
-                      rel="noopener noreferrer"
-                    >
-                      GitLab
-                    </a>{" "}
-                  </b>
-                  {t(I18nKey.GITLAB$OR_SEE)}{" "}
-                  <b>
-                    <a
-                      href="https://docs.gitlab.com/user/profile/personal_access_tokens/"
-                      target="_blank"
-                      className="underline underline-offset-2"
-                      rel="noopener noreferrer"
-                    >
-                      {t(I18nKey.COMMON$DOCUMENTATION)}
-                    </a>
-                  </b>
-                  .
-                </p>
-                <BrandButton
-                  type="button"
-                  variant="secondary"
-                  onClick={handleLogout}
-                  isDisabled={!providersAreSet}
-                >
-                  Disconnect Tokens
-                </BrandButton>
-              </>
-            )}
-          </section>
-
-          <section className="flex flex-col gap-6">
-            <h2 className="text-[28px] leading-8 tracking-[-0.02em] font-bold">
-              {t(I18nKey.ACCOUNT_SETTINGS$ADDITIONAL_SETTINGS)}
-            </h2>
-
->>>>>>> b66e04d0
             <SettingsDropdownInput
               testId="language-input"
               name="language-input"
@@ -676,7 +383,6 @@
               defaultSelectedKey={settings?.LANGUAGE}
               isClearable={false}
             />
-<<<<<<< HEAD
             <div className="flex flex-col md:flex-row md:items-center gap-8">
               <SettingsSwitch
                 testId="enable-analytics-switch"
@@ -693,24 +399,6 @@
                 Enable sound notifications
               </SettingsSwitch>
             </div>
-=======
-
-            <SettingsSwitch
-              testId="enable-analytics-switch"
-              name="enable-analytics-switch"
-              defaultIsToggled={!!isAnalyticsEnabled}
-            >
-              {t(I18nKey.ANALYTICS$ENABLE)}
-            </SettingsSwitch>
-
-            <SettingsSwitch
-              testId="enable-sound-notifications-switch"
-              name="enable-sound-notifications-switch"
-              defaultIsToggled={!!settings.ENABLE_SOUND_NOTIFICATIONS}
-            >
-              {t(I18nKey.SETTINGS$SOUND_NOTIFICATIONS)}
-            </SettingsSwitch>
->>>>>>> b66e04d0
           </section>
         </div>
       </form>
@@ -733,7 +421,6 @@
         </BrandButton>
       </footer>
       {resetSettingsModalIsOpen && (
-<<<<<<< HEAD
         <Modal
           isOpen={resetSettingsModalIsOpen}
           onClose={() => setResetSettingsModalIsOpen(false)}
@@ -768,39 +455,6 @@
             </ModalBody>
           </ModalContent>
         </Modal>
-=======
-        <ModalBackdrop>
-          <div
-            data-testid="reset-modal"
-            className="bg-base-secondary p-4 rounded-xl flex flex-col gap-4 border border-tertiary"
-          >
-            <p>{t(I18nKey.SETTINGS$RESET_CONFIRMATION)}</p>
-            <div className="w-full flex gap-2">
-              <BrandButton
-                type="button"
-                variant="primary"
-                className="grow"
-                onClick={() => {
-                  handleReset();
-                }}
-              >
-                Reset
-              </BrandButton>
-
-              <BrandButton
-                type="button"
-                variant="secondary"
-                className="grow"
-                onClick={() => {
-                  setResetSettingsModalIsOpen(false);
-                }}
-              >
-                Cancel
-              </BrandButton>
-            </div>
-          </div>
-        </ModalBackdrop>
->>>>>>> b66e04d0
       )}
     </>
   );
