--- conflicted
+++ resolved
@@ -407,7 +407,6 @@
             )}
             {!isSaas && (
               <>
-<<<<<<< HEAD
                 <div>
                   {/* Navigation Tabs */}
                   <nav className="flex border-b border-gray-200">
@@ -453,7 +452,7 @@
                         <SettingsInput
                           testId="github-token-input"
                           name="github-token-input"
-                          label="GitHub Token"
+                          label={t(I18nKey.GITHUB$TOKEN_LABEL)}
                           type="password"
                           className="w-[680px]"
                           startContent={
@@ -467,7 +466,7 @@
                           data-testid="github-token-help-anchor"
                           className="text-xs"
                         >
-                          Generate a token on{" "}
+                          {t(I18nKey.GITHUB$GET_TOKEN)}{" "}
                           <b>
                             <a
                               href="https://github.com/settings/tokens/new?description=openhands-app&scopes=repo,user,workflow"
@@ -478,7 +477,7 @@
                               GitHub
                             </a>
                           </b>{" "}
-                          or see the{" "}
+                          {t(I18nKey.COMMON$HERE)}{" "}
                           <b>
                             <a
                               href="https://docs.github.com/en/authentication/keeping-your-account-and-data-secure/creating-a-personal-access-token"
@@ -486,7 +485,7 @@
                               className="underline underline-offset-2"
                               rel="noopener noreferrer"
                             >
-                              documentation
+                              {t(I18nKey.COMMON$CLICK_FOR_INSTRUCTIONS)}
                             </a>
                           </b>
                           .
@@ -498,7 +497,7 @@
                         <SettingsInput
                           testId="gitlab-token-input"
                           name="gitlab-token-input"
-                          label="GitLab Token"
+                          label={t(I18nKey.GITLAB$TOKEN_LABEL)}
                           type="password"
                           className="w-[680px]"
                           startContent={
@@ -509,10 +508,10 @@
                           placeholder={isGitLabTokenSet ? "<hidden>" : ""}
                         />
                         <p
-                          data-testId="gitlab-token-help-anchor"
+                          data-testid="gitlab-token-help-anchor"
                           className="text-xs"
                         >
-                          Generate a token on{" "}
+                          {t(I18nKey.GITLAB$GET_TOKEN)}{" "}
                           <b>
                             <a
                               href="https://gitlab.com/-/user_settings/personal_access_tokens?name=openhands-app&scopes=api,read_user,read_repository,write_repository"
@@ -523,7 +522,7 @@
                               GitLab
                             </a>
                           </b>{" "}
-                          or see the{" "}
+                          {t(I18nKey.GITLAB$OR_SEE)}{" "}
                           <b>
                             <a
                               href="https://docs.gitlab.com/user/profile/personal_access_tokens/"
@@ -531,7 +530,7 @@
                               className="underline underline-offset-2"
                               rel="noopener noreferrer"
                             >
-                              documentation
+                              {t(I18nKey.COMMON$DOCUMENTATION)}
                             </a>
                           </b>
                           .
@@ -543,7 +542,7 @@
                         <SettingsInput
                           testId="azuredevops-token-input"
                           name="azuredevops-token-input"
-                          label="Azure DevOps Token"
+                          label={t(I18nKey.AZURE$TOKEN_LABEL)}
                           type="password"
                           className="w-[680px]"
                           startContent={
@@ -557,7 +556,7 @@
                           data-testId="azuredevops-token-help-anchor"
                           className="text-xs"
                         >
-                          Generate a Personal Access Token (PAT) on{" "}
+                          {t(I18nKey.AZURE$GET_TOKEN)}{" "}
                           <b>
                             <a
                               href="https://dev.azure.com/_usersSettings/tokens"
@@ -568,13 +567,12 @@
                               Azure DevOps
                             </a>
                           </b>{" "}
-                          with <b>Code (Read & Write)</b> and{" "}
-                          <b>User Profile (Read)</b> scopes.
+                          {t(I18nKey.AZURE$PERMISSIONS)}{" "}
                         </p>
                         <SettingsInput
                           testId="azuredevops-org-input"
                           name="azuredevops-org-input"
-                          label="Azure DevOps Organization"
+                          label={t(I18nKey.AZURE$ORGANIZATION_LABEL)}
                           type="text"
                           className="w-[680px]"
                           placeholder="Your Azure DevOps organization name"
@@ -583,7 +581,7 @@
                         <SettingsInput
                           testId="azuredevops-project-input"
                           name="azuredevops-project-input"
-                          label="Azure DevOps Project"
+                          label={t(I18nKey.AZURE$PROJECT_LABEL)}
                           type="text"
                           className="w-[680px]"
                           placeholder="Your Azure DevOps project name"
@@ -593,90 +591,6 @@
                     )}
                   </div>
                 </div>
-=======
-                <SettingsInput
-                  testId="github-token-input"
-                  name="github-token-input"
-                  label={t(I18nKey.GITHUB$TOKEN_LABEL)}
-                  type="password"
-                  className="w-[680px]"
-                  startContent={
-                    isGitHubTokenSet && (
-                      <KeyStatusIcon isSet={!!isGitHubTokenSet} />
-                    )
-                  }
-                  placeholder={isGitHubTokenSet ? "<hidden>" : ""}
-                />
-                <p data-testid="github-token-help-anchor" className="text-xs">
-                  {" "}
-                  {t(I18nKey.GITHUB$GET_TOKEN)}{" "}
-                  <b>
-                    {" "}
-                    <a
-                      href="https://github.com/settings/tokens/new?description=openhands-app&scopes=repo,user,workflow"
-                      target="_blank"
-                      className="underline underline-offset-2"
-                      rel="noopener noreferrer"
-                    >
-                      GitHub
-                    </a>{" "}
-                  </b>
-                  {t(I18nKey.COMMON$HERE)}{" "}
-                  <b>
-                    <a
-                      href="https://docs.github.com/en/authentication/keeping-your-account-and-data-secure/creating-a-personal-access-token"
-                      target="_blank"
-                      className="underline underline-offset-2"
-                      rel="noopener noreferrer"
-                    >
-                      {t(I18nKey.COMMON$CLICK_FOR_INSTRUCTIONS)}
-                    </a>
-                  </b>
-                  .
-                </p>
-
-                <SettingsInput
-                  testId="gitlab-token-input"
-                  name="gitlab-token-input"
-                  label={t(I18nKey.GITLAB$TOKEN_LABEL)}
-                  type="password"
-                  className="w-[680px]"
-                  startContent={
-                    isGitLabTokenSet && (
-                      <KeyStatusIcon isSet={!!isGitLabTokenSet} />
-                    )
-                  }
-                  placeholder={isGitHubTokenSet ? "<hidden>" : ""}
-                />
-
-                <p data-testid="gitlab-token-help-anchor" className="text-xs">
-                  {" "}
-                  {t(I18nKey.GITLAB$GET_TOKEN)}{" "}
-                  <b>
-                    {" "}
-                    <a
-                      href="https://gitlab.com/-/user_settings/personal_access_tokens?name=openhands-app&scopes=api,read_user,read_repository,write_repository"
-                      target="_blank"
-                      className="underline underline-offset-2"
-                      rel="noopener noreferrer"
-                    >
-                      GitLab
-                    </a>{" "}
-                  </b>
-                  {t(I18nKey.GITLAB$OR_SEE)}{" "}
-                  <b>
-                    <a
-                      href="https://docs.gitlab.com/user/profile/personal_access_tokens/"
-                      target="_blank"
-                      className="underline underline-offset-2"
-                      rel="noopener noreferrer"
-                    >
-                      {t(I18nKey.COMMON$DOCUMENTATION)}
-                    </a>
-                  </b>
-                  .
-                </p>
->>>>>>> 8bf197df
                 <BrandButton
                   type="button"
                   variant="secondary"
@@ -690,12 +604,8 @@
           </section>
           <section className="flex flex-col gap-6">
             <h2 className="text-[28px] leading-8 tracking-[-0.02em] font-bold">
-<<<<<<< HEAD
               {" "}
-              Additional Settings
-=======
               {t(I18nKey.ACCOUNT_SETTINGS$ADDITIONAL_SETTINGS)}
->>>>>>> 8bf197df
             </h2>
 
             <SettingsDropdownInput
