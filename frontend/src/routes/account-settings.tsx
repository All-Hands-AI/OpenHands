--- conflicted
+++ resolved
@@ -38,11 +38,8 @@
 ];
 
 function AccountSettings() {
-<<<<<<< HEAD
   const settingsQuery = useSettings();
-=======
   const { t } = useTranslation();
->>>>>>> f5fa076f
   const {
     data: settings,
     isFetching: isFetchingSettings,
