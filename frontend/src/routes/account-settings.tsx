import React from "react";
import { Link } from "react-router";
import { BrandButton } from "#/components/features/settings/brand-button";
import { HelpLink } from "#/components/features/settings/help-link";
import { KeyStatusIcon } from "#/components/features/settings/key-status-icon";
import { SettingsDropdownInput } from "#/components/features/settings/settings-dropdown-input";
import { SettingsInput } from "#/components/features/settings/settings-input";
import { SettingsSwitch } from "#/components/features/settings/settings-switch";
import { LoadingSpinner } from "#/components/shared/loading-spinner";
import { ModalBackdrop } from "#/components/shared/modals/modal-backdrop";
import { ModelSelector } from "#/components/shared/modals/settings/model-selector";
import { useSaveSettings } from "#/hooks/mutation/use-save-settings";
import { useAIConfigOptions } from "#/hooks/query/use-ai-config-options";
import { useConfig } from "#/hooks/query/use-config";
import { useSettings } from "#/hooks/query/use-settings";
import { useAppLogout } from "#/hooks/use-app-logout";
import { AvailableLanguages } from "#/i18n";
import { DEFAULT_SETTINGS } from "#/services/settings";
import { handleCaptureConsent } from "#/utils/handle-capture-consent";
import { hasAdvancedSettingsSet } from "#/utils/has-advanced-settings-set";
import { isCustomModel } from "#/utils/is-custom-model";
import { organizeModelsAndProviders } from "#/utils/organize-models-and-providers";
import { retrieveAxiosErrorMessage } from "#/utils/retrieve-axios-error-message";
import {
  displayErrorToast,
  displaySuccessToast,
} from "#/utils/custom-toast-handlers";
import { PostSettings } from "#/types/settings";
import { HIDE_LLM_SETTINGS } from "#/utils/feature-flags";

const REMOTE_RUNTIME_OPTIONS = [
  { key: 1, label: "1x (2 core, 8G)" },
  { key: 2, label: "2x (4 core, 16G)" },
];

function AccountSettings() {
  const {
    data: settings,
    isFetching: isFetchingSettings,
    isFetched,
    isSuccess: isSuccessfulSettings,
  } = useSettings();
  const { data: config } = useConfig();
  const {
    data: resources,
    isFetching: isFetchingResources,
    isSuccess: isSuccessfulResources,
  } = useAIConfigOptions();
  const { mutate: saveSettings } = useSaveSettings();
  const { handleLogout } = useAppLogout();

  const isFetching = isFetchingSettings || isFetchingResources;
  const isSuccess = isSuccessfulSettings && isSuccessfulResources;

  const isSaas = config?.APP_MODE === "saas";
  const shouldHandleSpecialSaasCase = HIDE_LLM_SETTINGS() && isSaas;

  const determineWhetherToToggleAdvancedSettings = () => {
    if (shouldHandleSpecialSaasCase) return true;

    if (isSuccess) {
      return (
        isCustomModel(resources.models, settings.LLM_MODEL) ||
        hasAdvancedSettingsSet({
          ...settings,
          PROVIDER_TOKENS: settings.PROVIDER_TOKENS || {},
        })
      );
    }

    return false;
  };

  const hasAppSlug = !!config?.APP_SLUG;
  const isGitHubTokenSet = settings?.GITHUB_TOKEN_IS_SET;
  const isLLMKeySet = settings?.LLM_API_KEY === "**********";
  const isAnalyticsEnabled = settings?.USER_CONSENTS_TO_ANALYTICS;
  const isAdvancedSettingsSet = determineWhetherToToggleAdvancedSettings();

  const modelsAndProviders = organizeModelsAndProviders(
    resources?.models || [],
  );

  const [llmConfigMode, setLlmConfigMode] = React.useState<
    "basic" | "advanced"
  >(isAdvancedSettingsSet ? "advanced" : "basic");
  const [confirmationModeIsEnabled, setConfirmationModeIsEnabled] =
    React.useState(!!settings?.SECURITY_ANALYZER);
  const [resetSettingsModalIsOpen, setResetSettingsModalIsOpen] =
    React.useState(false);

  const formRef = React.useRef<HTMLFormElement>(null);

  const onSubmit = async (formData: FormData) => {
    const languageLabel = formData.get("language-input")?.toString();
    const languageValue = AvailableLanguages.find(
      ({ label }) => label === languageLabel,
    )?.value;

    const llmProvider = formData.get("llm-provider-input")?.toString();
    const llmModel = formData.get("llm-model-input")?.toString();
    const fullLlmModel = `${llmProvider}/${llmModel}`.toLowerCase();
    const customLlmModel = formData.get("llm-custom-model-input")?.toString();

    const rawRemoteRuntimeResourceFactor = formData
      .get("runtime-settings-input")
      ?.toString();
    const remoteRuntimeResourceFactor = REMOTE_RUNTIME_OPTIONS.find(
      ({ label }) => label === rawRemoteRuntimeResourceFactor,
    )?.key;

    const userConsentsToAnalytics =
      formData.get("enable-analytics-switch")?.toString() === "on";
    const enableMemoryCondenser =
      formData.get("enable-memory-condenser-switch")?.toString() === "on";
    const enableSoundNotifications =
      formData.get("enable-sound-notifications-switch")?.toString() === "on";
    const llmBaseUrl = formData.get("base-url-input")?.toString() || "";
    const llmApiKey =
      formData.get("llm-api-key-input")?.toString() ||
      (isLLMKeySet
        ? undefined // don't update if it's already set
        : ""); // reset if it's first time save to avoid 500 error

    // we don't want the user to be able to modify these settings in SaaS
    const finalLlmModel = shouldHandleSpecialSaasCase
      ? undefined
      : customLlmModel || fullLlmModel;
    const finalLlmBaseUrl = shouldHandleSpecialSaasCase
      ? undefined
      : llmBaseUrl;
    const finalLlmApiKey = shouldHandleSpecialSaasCase ? undefined : llmApiKey;

<<<<<<< HEAD
    const githubToken = formData.get("github-token-input")?.toString();
    const newSettings = {
      github_token: githubToken,
      provider_tokens: githubToken
        ? {
            github: githubToken,
            gitlab: "",
          }
        : undefined,
      LANGUAGE: languageValue,
      user_consents_to_analytics: userConsentsToAnalytics,
      ENABLE_DEFAULT_CONDENSER: enableMemoryCondenser,
      ENABLE_SOUND_NOTIFICATIONS: enableSoundNotifications,
      LLM_MODEL: customLlmModel || fullLlmModel,
      LLM_BASE_URL: formData.get("base-url-input")?.toString() || "",
      LLM_API_KEY:
        formData.get("llm-api-key-input")?.toString() ||
        (isLLMKeySet
          ? undefined // don't update if it's already set
          : ""), // reset if it's first time save to avoid 500 error
      AGENT: formData.get("agent-input")?.toString(),
      SECURITY_ANALYZER:
        formData.get("security-analyzer-input")?.toString() || "",
      REMOTE_RUNTIME_RESOURCE_FACTOR:
        remoteRuntimeResourceFactor ||
        DEFAULT_SETTINGS.REMOTE_RUNTIME_RESOURCE_FACTOR,
      CONFIRMATION_MODE: confirmationModeIsEnabled,
    };

    saveSettings(newSettings, {
      onSuccess: () => {
        handleCaptureConsent(userConsentsToAnalytics);
        displaySuccessToast("Settings saved");
        setLlmConfigMode(isAdvancedSettingsSet ? "advanced" : "basic");
=======
    saveSettings(
      {
        github_token:
          formData.get("github-token-input")?.toString() || undefined,
        LANGUAGE: languageValue,
        user_consents_to_analytics: userConsentsToAnalytics,
        ENABLE_DEFAULT_CONDENSER: enableMemoryCondenser,
        ENABLE_SOUND_NOTIFICATIONS: enableSoundNotifications,
        LLM_MODEL: finalLlmModel,
        LLM_BASE_URL: finalLlmBaseUrl,
        LLM_API_KEY: finalLlmApiKey,
        AGENT: formData.get("agent-input")?.toString(),
        SECURITY_ANALYZER:
          formData.get("security-analyzer-input")?.toString() || "",
        REMOTE_RUNTIME_RESOURCE_FACTOR:
          remoteRuntimeResourceFactor ||
          DEFAULT_SETTINGS.REMOTE_RUNTIME_RESOURCE_FACTOR,
        CONFIRMATION_MODE: confirmationModeIsEnabled,
>>>>>>> 80436124
      },
      onError: (error) => {
        const errorMessage = retrieveAxiosErrorMessage(error);
        displayErrorToast(errorMessage);
      },
    });
  };

  const handleReset = () => {
    const newSettings: Partial<PostSettings> = {
      ...DEFAULT_SETTINGS,
      LLM_API_KEY: "", // reset LLM API key
    };

    // we don't want the user to be able to modify these settings in SaaS
    // and we should make sure they aren't included in the reset
    if (shouldHandleSpecialSaasCase) {
      delete newSettings.LLM_API_KEY;
      delete newSettings.LLM_BASE_URL;
      delete newSettings.LLM_MODEL;
    }

    saveSettings(newSettings, {
      onSuccess: () => {
        displaySuccessToast("Settings reset");
        setResetSettingsModalIsOpen(false);
        setLlmConfigMode(isAdvancedSettingsSet ? "advanced" : "basic");
      },
    });
  };

  React.useEffect(() => {
    // If settings is still loading by the time the state is set, it will always
    // default to basic settings. This is a workaround to ensure the correct
    // settings are displayed.
    setLlmConfigMode(isAdvancedSettingsSet ? "advanced" : "basic");
  }, [isAdvancedSettingsSet]);

  if (isFetched && !settings) {
    return <div>Failed to fetch settings. Please try reloading.</div>;
  }

  const onToggleAdvancedMode = (isToggled: boolean) => {
    setLlmConfigMode(isToggled ? "advanced" : "basic");
    if (!isToggled) {
      // reset advanced state
      setConfirmationModeIsEnabled(!!settings?.SECURITY_ANALYZER);
    }
  };

  if (isFetching || !settings) {
    return (
      <div className="flex grow p-4">
        <LoadingSpinner size="large" />
      </div>
    );
  }

  return (
    <>
      <form
        data-testid="account-settings-form"
        ref={formRef}
        action={onSubmit}
        className="flex flex-col grow overflow-auto"
      >
        <div className="flex flex-col gap-12 px-11 py-9">
          {!shouldHandleSpecialSaasCase && (
            <section
              data-testid="llm-settings-section"
              className="flex flex-col gap-6"
            >
              <div className="flex items-center gap-7">
                <h2 className="text-[28px] leading-8 tracking-[-0.02em] font-bold">
                  LLM Settings
                </h2>
                {!shouldHandleSpecialSaasCase && (
                  <SettingsSwitch
                    testId="advanced-settings-switch"
                    defaultIsToggled={isAdvancedSettingsSet}
                    onToggle={onToggleAdvancedMode}
                  >
                    Advanced
                  </SettingsSwitch>
                )}
              </div>

              {llmConfigMode === "basic" && !shouldHandleSpecialSaasCase && (
                <ModelSelector
                  models={modelsAndProviders}
                  currentModel={settings.LLM_MODEL}
                />
              )}

              {llmConfigMode === "advanced" && !shouldHandleSpecialSaasCase && (
                <SettingsInput
                  testId="llm-custom-model-input"
                  name="llm-custom-model-input"
                  label="Custom Model"
                  defaultValue={settings.LLM_MODEL}
                  placeholder="anthropic/claude-3-5-sonnet-20241022"
                  type="text"
                  className="w-[680px]"
                />
              )}
              {llmConfigMode === "advanced" && !shouldHandleSpecialSaasCase && (
                <SettingsInput
                  testId="base-url-input"
                  name="base-url-input"
                  label="Base URL"
                  defaultValue={settings.LLM_BASE_URL}
                  placeholder="https://api.openai.com"
                  type="text"
                  className="w-[680px]"
                />
              )}

              {!shouldHandleSpecialSaasCase && (
                <SettingsInput
                  testId="llm-api-key-input"
                  name="llm-api-key-input"
                  label="API Key"
                  type="password"
                  className="w-[680px]"
                  startContent={
                    isLLMKeySet && <KeyStatusIcon isSet={isLLMKeySet} />
                  }
                  placeholder={isLLMKeySet ? "**********" : ""}
                />
              )}

              {!shouldHandleSpecialSaasCase && (
                <HelpLink
                  testId="llm-api-key-help-anchor"
                  text="Don't know your API key?"
                  linkText="Click here for instructions"
                  href="https://docs.all-hands.dev/modules/usage/llms"
                />
              )}

              {llmConfigMode === "advanced" && (
                <SettingsDropdownInput
                  testId="agent-input"
                  name="agent-input"
                  label="Agent"
                  items={
                    resources?.agents.map((agent) => ({
                      key: agent,
                      label: agent,
                    })) || []
                  }
                  defaultSelectedKey={settings.AGENT}
                  isClearable={false}
                />
              )}

              {isSaas && llmConfigMode === "advanced" && (
                <SettingsDropdownInput
                  testId="runtime-settings-input"
                  name="runtime-settings-input"
                  label={
                    <>
                      Runtime Settings (
                      <a href="mailto:contact@all-hands.dev">
                        get in touch for access
                      </a>
                      )
                    </>
                  }
                  items={REMOTE_RUNTIME_OPTIONS}
                  defaultSelectedKey={settings.REMOTE_RUNTIME_RESOURCE_FACTOR?.toString()}
                  isDisabled
                  isClearable={false}
                />
              )}

              {llmConfigMode === "advanced" && (
                <SettingsSwitch
                  testId="enable-confirmation-mode-switch"
                  onToggle={setConfirmationModeIsEnabled}
                  defaultIsToggled={!!settings.CONFIRMATION_MODE}
                  isBeta
                >
                  Enable confirmation mode
                </SettingsSwitch>
              )}

              {llmConfigMode === "advanced" && (
                <SettingsSwitch
                  testId="enable-memory-condenser-switch"
                  name="enable-memory-condenser-switch"
                  defaultIsToggled={!!settings.ENABLE_DEFAULT_CONDENSER}
                >
                  Enable memory condensation
                </SettingsSwitch>
              )}

              {llmConfigMode === "advanced" && confirmationModeIsEnabled && (
                <div>
                  <SettingsDropdownInput
                    testId="security-analyzer-input"
                    name="security-analyzer-input"
                    label="Security Analyzer"
                    items={
                      resources?.securityAnalyzers.map((analyzer) => ({
                        key: analyzer,
                        label: analyzer,
                      })) || []
                    }
                    defaultSelectedKey={settings.SECURITY_ANALYZER}
                    isClearable
                    showOptionalTag
                  />
                </div>
              )}
            </section>
          )}

          <section className="flex flex-col gap-6">
            <h2 className="text-[28px] leading-8 tracking-[-0.02em] font-bold">
              GitHub Settings
            </h2>
            {isSaas && hasAppSlug && (
              <Link
                to={`https://github.com/apps/${config.APP_SLUG}/installations/new`}
                target="_blank"
                rel="noreferrer noopener"
              >
                <BrandButton type="button" variant="secondary">
                  Configure GitHub Repositories
                </BrandButton>
              </Link>
            )}
            {!isSaas && (
              <>
                <SettingsInput
                  testId="github-token-input"
                  name="github-token-input"
                  label="GitHub Token"
                  type="password"
                  className="w-[680px]"
                  startContent={
                    isGitHubTokenSet && (
                      <KeyStatusIcon isSet={!!isGitHubTokenSet} />
                    )
                  }
                  placeholder={isGitHubTokenSet ? "**********" : ""}
                />

                <HelpLink
                  testId="github-token-help-anchor"
                  text="Get your token"
                  linkText="here"
                  href="https://github.com/settings/tokens/new?description=openhands-app&scopes=repo,user,workflow"
                />
              </>
            )}

            <BrandButton
              type="button"
              variant="secondary"
              onClick={handleLogout}
              isDisabled={!isGitHubTokenSet}
            >
              Disconnect from GitHub
            </BrandButton>
          </section>

          <section className="flex flex-col gap-6">
            <h2 className="text-[28px] leading-8 tracking-[-0.02em] font-bold">
              Additional Settings
            </h2>

            <SettingsDropdownInput
              testId="language-input"
              name="language-input"
              label="Language"
              items={AvailableLanguages.map((language) => ({
                key: language.value,
                label: language.label,
              }))}
              defaultSelectedKey={settings.LANGUAGE}
              isClearable={false}
            />

            <SettingsSwitch
              testId="enable-analytics-switch"
              name="enable-analytics-switch"
              defaultIsToggled={!!isAnalyticsEnabled}
            >
              Enable analytics
            </SettingsSwitch>

            <SettingsSwitch
              testId="enable-sound-notifications-switch"
              name="enable-sound-notifications-switch"
              defaultIsToggled={!!settings.ENABLE_SOUND_NOTIFICATIONS}
            >
              Enable sound notifications
            </SettingsSwitch>
          </section>
        </div>
      </form>

      <footer className="flex gap-6 p-6 justify-end border-t border-t-tertiary">
        <BrandButton
          type="button"
          variant="secondary"
          onClick={() => setResetSettingsModalIsOpen(true)}
        >
          Reset to defaults
        </BrandButton>
        <BrandButton
          type="button"
          variant="primary"
          onClick={() => {
            formRef.current?.requestSubmit();
          }}
        >
          Save Changes
        </BrandButton>
      </footer>

      {resetSettingsModalIsOpen && (
        <ModalBackdrop>
          <div
            data-testid="reset-modal"
            className="bg-base-secondary p-4 rounded-xl flex flex-col gap-4 border border-tertiary"
          >
            <p>Are you sure you want to reset all settings?</p>
            <div className="w-full flex gap-2">
              <BrandButton
                type="button"
                variant="primary"
                className="grow"
                onClick={() => {
                  handleReset();
                }}
              >
                Reset
              </BrandButton>

              <BrandButton
                type="button"
                variant="secondary"
                className="grow"
                onClick={() => {
                  setResetSettingsModalIsOpen(false);
                }}
              >
                Cancel
              </BrandButton>
            </div>
          </div>
        </ModalBackdrop>
      )}
    </>
  );
}

export default AccountSettings;<|MERGE_RESOLUTION|>--- conflicted
+++ resolved
@@ -131,7 +131,6 @@
       : llmBaseUrl;
     const finalLlmApiKey = shouldHandleSpecialSaasCase ? undefined : llmApiKey;
 
-<<<<<<< HEAD
     const githubToken = formData.get("github-token-input")?.toString();
     const newSettings = {
       github_token: githubToken,
@@ -145,13 +144,9 @@
       user_consents_to_analytics: userConsentsToAnalytics,
       ENABLE_DEFAULT_CONDENSER: enableMemoryCondenser,
       ENABLE_SOUND_NOTIFICATIONS: enableSoundNotifications,
-      LLM_MODEL: customLlmModel || fullLlmModel,
-      LLM_BASE_URL: formData.get("base-url-input")?.toString() || "",
-      LLM_API_KEY:
-        formData.get("llm-api-key-input")?.toString() ||
-        (isLLMKeySet
-          ? undefined // don't update if it's already set
-          : ""), // reset if it's first time save to avoid 500 error
+      LLM_MODEL: finalLlmModel,
+      LLM_BASE_URL: finalLlmBaseUrl,
+      LLM_API_KEY: finalLlmApiKey,
       AGENT: formData.get("agent-input")?.toString(),
       SECURITY_ANALYZER:
         formData.get("security-analyzer-input")?.toString() || "",
@@ -166,26 +161,6 @@
         handleCaptureConsent(userConsentsToAnalytics);
         displaySuccessToast("Settings saved");
         setLlmConfigMode(isAdvancedSettingsSet ? "advanced" : "basic");
-=======
-    saveSettings(
-      {
-        github_token:
-          formData.get("github-token-input")?.toString() || undefined,
-        LANGUAGE: languageValue,
-        user_consents_to_analytics: userConsentsToAnalytics,
-        ENABLE_DEFAULT_CONDENSER: enableMemoryCondenser,
-        ENABLE_SOUND_NOTIFICATIONS: enableSoundNotifications,
-        LLM_MODEL: finalLlmModel,
-        LLM_BASE_URL: finalLlmBaseUrl,
-        LLM_API_KEY: finalLlmApiKey,
-        AGENT: formData.get("agent-input")?.toString(),
-        SECURITY_ANALYZER:
-          formData.get("security-analyzer-input")?.toString() || "",
-        REMOTE_RUNTIME_RESOURCE_FACTOR:
-          remoteRuntimeResourceFactor ||
-          DEFAULT_SETTINGS.REMOTE_RUNTIME_RESOURCE_FACTOR,
-        CONFIRMATION_MODE: confirmationModeIsEnabled,
->>>>>>> 80436124
       },
       onError: (error) => {
         const errorMessage = retrieveAxiosErrorMessage(error);
