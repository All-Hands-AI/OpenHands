--- conflicted
+++ resolved
@@ -78,13 +78,9 @@
     providerTokensSet.includes(ProviderOptions.github) || false;
   const isGitLabTokenSet =
     providerTokensSet.includes(ProviderOptions.gitlab) || false;
-<<<<<<< HEAD
   const isAzureDevOpsTokenSet =
-    providerTokensSet.includes(ProviderOptions.azuredevops) || false;
-  const isLLMKeySet = settings?.LLM_API_KEY === "**********";
-=======
+    providerTokensSet.includes(ProviderOptions.azuredevops) || false; 
   const isLLMKeySet = settings?.LLM_API_KEY_SET;
->>>>>>> 40dd175a
   const isAnalyticsEnabled = settings?.USER_CONSENTS_TO_ANALYTICS;
   const isAdvancedSettingsSet = determineWhetherToToggleAdvancedSettings();
 
