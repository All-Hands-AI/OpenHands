import React from "react";
import { Link } from "react-router";
import { BrandButton } from "#/components/features/settings/brand-button";
import { HelpLink } from "#/components/features/settings/help-link";
import { KeyStatusIcon } from "#/components/features/settings/key-status-icon";
import { SettingsDropdownInput } from "#/components/features/settings/settings-dropdown-input";
import { SettingsInput } from "#/components/features/settings/settings-input";
import { SettingsSwitch } from "#/components/features/settings/settings-switch";
import { LoadingSpinner } from "#/components/shared/loading-spinner";
import { ModalBackdrop } from "#/components/shared/modals/modal-backdrop";
import { ModelSelector } from "#/components/shared/modals/settings/model-selector";
import { useSaveSettings } from "#/hooks/mutation/use-save-settings";
import { useAIConfigOptions } from "#/hooks/query/use-ai-config-options";
import { useConfig } from "#/hooks/query/use-config";
import { useSettings } from "#/hooks/query/use-settings";
import { useAppLogout } from "#/hooks/use-app-logout";
import { AvailableLanguages } from "#/i18n";
import { DEFAULT_SETTINGS } from "#/services/settings";
import { handleCaptureConsent } from "#/utils/handle-capture-consent";
import { hasAdvancedSettingsSet } from "#/utils/has-advanced-settings-set";
import { isCustomModel } from "#/utils/is-custom-model";
import { organizeModelsAndProviders } from "#/utils/organize-models-and-providers";
import { retrieveAxiosErrorMessage } from "#/utils/retrieve-axios-error-message";
import {
  displayErrorToast,
  displaySuccessToast,
} from "#/utils/custom-toast-handlers";
import { PostSettings } from "#/types/settings";
import { HIDE_LLM_SETTINGS } from "#/utils/feature-flags";

const REMOTE_RUNTIME_OPTIONS = [
  { key: 1, label: "1x (2 core, 8G)" },
  { key: 2, label: "2x (4 core, 16G)" },
];

function AccountSettings() {
  const {
    data: settings,
    isFetching: isFetchingSettings,
    isFetched,
    isSuccess: isSuccessfulSettings,
  } = useSettings();
  const { data: config } = useConfig();
  const {
    data: resources,
    isFetching: isFetchingResources,
    isSuccess: isSuccessfulResources,
  } = useAIConfigOptions();
  const { mutate: saveSettings } = useSaveSettings();
  const { handleLogout } = useAppLogout();

  const isFetching = isFetchingSettings || isFetchingResources;
  const isSuccess = isSuccessfulSettings && isSuccessfulResources;

  const isSaas = config?.APP_MODE === "saas";
  const shouldHandleSpecialSaasCase = HIDE_LLM_SETTINGS() && isSaas;

  const determineWhetherToToggleAdvancedSettings = () => {
    if (shouldHandleSpecialSaasCase) return true;

    if (isSuccess) {
      return (
        isCustomModel(resources.models, settings.LLM_MODEL) ||
        hasAdvancedSettingsSet({
          ...settings,
<<<<<<< HEAD
=======
          PROVIDER_TOKENS: settings.PROVIDER_TOKENS || {},
>>>>>>> e7b3d442
        })
      );
    }

    return false;
  };

  const hasAppSlug = !!config?.APP_SLUG;
  const providerTokensSet = settings?.PROVIDER_TOKENS_SET || {};
  const isGithubTokenSet = providerTokensSet.github || false;
  const isGitlabTokenSet = providerTokensSet.gitlab || false;
  // Check if at least one provider has a true value
  const hasAnyProviderToken = Object.values(providerTokensSet).some(
    (value) => value === true,
  );
  const isLLMKeySet = settings?.LLM_API_KEY === "**********";
  const isAnalyticsEnabled = settings?.USER_CONSENTS_TO_ANALYTICS;
  const isAdvancedSettingsSet = determineWhetherToToggleAdvancedSettings();

  const modelsAndProviders = organizeModelsAndProviders(
    resources?.models || [],
  );

  const [llmConfigMode, setLlmConfigMode] = React.useState<
    "basic" | "advanced"
  >(isAdvancedSettingsSet ? "advanced" : "basic");
  const [confirmationModeIsEnabled, setConfirmationModeIsEnabled] =
    React.useState(!!settings?.SECURITY_ANALYZER);
  const [resetSettingsModalIsOpen, setResetSettingsModalIsOpen] =
    React.useState(false);

  const formRef = React.useRef<HTMLFormElement>(null);

  const onSubmit = async (formData: FormData) => {
    const languageLabel = formData.get("language-input")?.toString();
    const languageValue = AvailableLanguages.find(
      ({ label }) => label === languageLabel,
    )?.value;

    const llmProvider = formData.get("llm-provider-input")?.toString();
    const llmModel = formData.get("llm-model-input")?.toString();
    const fullLlmModel = `${llmProvider}/${llmModel}`.toLowerCase();
    const customLlmModel = formData.get("llm-custom-model-input")?.toString();

    const rawRemoteRuntimeResourceFactor = formData
      .get("runtime-settings-input")
      ?.toString();
    const remoteRuntimeResourceFactor = REMOTE_RUNTIME_OPTIONS.find(
      ({ label }) => label === rawRemoteRuntimeResourceFactor,
    )?.key;

    const userConsentsToAnalytics =
      formData.get("enable-analytics-switch")?.toString() === "on";
    const enableMemoryCondenser =
      formData.get("enable-memory-condenser-switch")?.toString() === "on";
    const enableSoundNotifications =
      formData.get("enable-sound-notifications-switch")?.toString() === "on";
<<<<<<< HEAD

    const githubToken = formData.get("github-token-input")?.toString();
    const gitlabToken = formData.get("gitlab-token-input")?.toString();
    const newSettings = {
      provider_tokens:
        githubToken || gitlabToken
          ? {
              github: githubToken || "",
              gitlab: gitlabToken || "",
            }
          : undefined,
=======
    const llmBaseUrl = formData.get("base-url-input")?.toString() || "";
    const llmApiKey =
      formData.get("llm-api-key-input")?.toString() ||
      (isLLMKeySet
        ? undefined // don't update if it's already set
        : ""); // reset if it's first time save to avoid 500 error

    // we don't want the user to be able to modify these settings in SaaS
    const finalLlmModel = shouldHandleSpecialSaasCase
      ? undefined
      : customLlmModel || fullLlmModel;
    const finalLlmBaseUrl = shouldHandleSpecialSaasCase
      ? undefined
      : llmBaseUrl;
    const finalLlmApiKey = shouldHandleSpecialSaasCase ? undefined : llmApiKey;

    const githubToken = formData.get("github-token-input")?.toString();
    const newSettings = {
      github_token: githubToken,
      provider_tokens: githubToken
        ? {
            github: githubToken,
            gitlab: "",
          }
        : undefined,
>>>>>>> e7b3d442
      LANGUAGE: languageValue,
      user_consents_to_analytics: userConsentsToAnalytics,
      ENABLE_DEFAULT_CONDENSER: enableMemoryCondenser,
      ENABLE_SOUND_NOTIFICATIONS: enableSoundNotifications,
<<<<<<< HEAD
      LLM_MODEL: customLlmModel || fullLlmModel,
      LLM_BASE_URL: formData.get("base-url-input")?.toString() || "",
      LLM_API_KEY:
        formData.get("llm-api-key-input")?.toString() ||
        (isLLMKeySet
          ? undefined // don't update if it's already set
          : ""), // reset if it's first time save to avoid 500 error
=======
      LLM_MODEL: finalLlmModel,
      LLM_BASE_URL: finalLlmBaseUrl,
      LLM_API_KEY: finalLlmApiKey,
>>>>>>> e7b3d442
      AGENT: formData.get("agent-input")?.toString(),
      SECURITY_ANALYZER:
        formData.get("security-analyzer-input")?.toString() || "",
      REMOTE_RUNTIME_RESOURCE_FACTOR:
        remoteRuntimeResourceFactor ||
        DEFAULT_SETTINGS.REMOTE_RUNTIME_RESOURCE_FACTOR,
      CONFIRMATION_MODE: confirmationModeIsEnabled,
    };

    saveSettings(newSettings, {
      onSuccess: () => {
        handleCaptureConsent(userConsentsToAnalytics);
        displaySuccessToast("Settings saved");
        setLlmConfigMode(isAdvancedSettingsSet ? "advanced" : "basic");
      },
      onError: (error) => {
        const errorMessage = retrieveAxiosErrorMessage(error);
        displayErrorToast(errorMessage);
      },
    });
  };

  const handleReset = () => {
    const newSettings: Partial<PostSettings> = {
      ...DEFAULT_SETTINGS,
      LLM_API_KEY: "", // reset LLM API key
    };

    // we don't want the user to be able to modify these settings in SaaS
    // and we should make sure they aren't included in the reset
    if (shouldHandleSpecialSaasCase) {
      delete newSettings.LLM_API_KEY;
      delete newSettings.LLM_BASE_URL;
      delete newSettings.LLM_MODEL;
    }

    saveSettings(newSettings, {
      onSuccess: () => {
        displaySuccessToast("Settings reset");
        setResetSettingsModalIsOpen(false);
        setLlmConfigMode(isAdvancedSettingsSet ? "advanced" : "basic");
      },
    });
  };

  React.useEffect(() => {
    // If settings is still loading by the time the state is set, it will always
    // default to basic settings. This is a workaround to ensure the correct
    // settings are displayed.
    setLlmConfigMode(isAdvancedSettingsSet ? "advanced" : "basic");
  }, [isAdvancedSettingsSet]);

  if (isFetched && !settings) {
    return <div>Failed to fetch settings. Please try reloading.</div>;
  }

  const onToggleAdvancedMode = (isToggled: boolean) => {
    setLlmConfigMode(isToggled ? "advanced" : "basic");
    if (!isToggled) {
      // reset advanced state
      setConfirmationModeIsEnabled(!!settings?.SECURITY_ANALYZER);
    }
  };

  if (isFetching || !settings) {
    return (
      <div className="flex grow p-4">
        <LoadingSpinner size="large" />
      </div>
    );
  }

  return (
    <>
      <form
        data-testid="account-settings-form"
        ref={formRef}
        action={onSubmit}
        className="flex flex-col grow overflow-auto"
      >
        <div className="flex flex-col gap-12 px-11 py-9">
          {!shouldHandleSpecialSaasCase && (
            <section
              data-testid="llm-settings-section"
              className="flex flex-col gap-6"
            >
              <div className="flex items-center gap-7">
                <h2 className="text-[28px] leading-8 tracking-[-0.02em] font-bold">
                  LLM Settings
                </h2>
                {!shouldHandleSpecialSaasCase && (
                  <SettingsSwitch
                    testId="advanced-settings-switch"
                    defaultIsToggled={isAdvancedSettingsSet}
                    onToggle={onToggleAdvancedMode}
                  >
                    Advanced
                  </SettingsSwitch>
                )}
              </div>

              {llmConfigMode === "basic" && !shouldHandleSpecialSaasCase && (
                <ModelSelector
                  models={modelsAndProviders}
                  currentModel={settings.LLM_MODEL}
                />
              )}

              {llmConfigMode === "advanced" && !shouldHandleSpecialSaasCase && (
                <SettingsInput
                  testId="llm-custom-model-input"
                  name="llm-custom-model-input"
                  label="Custom Model"
                  defaultValue={settings.LLM_MODEL}
                  placeholder="anthropic/claude-3-5-sonnet-20241022"
                  type="text"
                  className="w-[680px]"
                />
              )}
              {llmConfigMode === "advanced" && !shouldHandleSpecialSaasCase && (
                <SettingsInput
                  testId="base-url-input"
                  name="base-url-input"
                  label="Base URL"
                  defaultValue={settings.LLM_BASE_URL}
                  placeholder="https://api.openai.com"
                  type="text"
                  className="w-[680px]"
                />
              )}

              {!shouldHandleSpecialSaasCase && (
                <SettingsInput
                  testId="llm-api-key-input"
                  name="llm-api-key-input"
                  label="API Key"
                  type="password"
                  className="w-[680px]"
                  startContent={
                    isLLMKeySet && <KeyStatusIcon isSet={isLLMKeySet} />
                  }
                  placeholder={isLLMKeySet ? "**********" : ""}
                />
              )}

              {!shouldHandleSpecialSaasCase && (
                <HelpLink
                  testId="llm-api-key-help-anchor"
                  text="Don't know your API key?"
                  linkText="Click here for instructions"
                  href="https://docs.all-hands.dev/modules/usage/llms"
                />
              )}

              {llmConfigMode === "advanced" && (
                <SettingsDropdownInput
                  testId="agent-input"
                  name="agent-input"
                  label="Agent"
                  items={
                    resources?.agents.map((agent) => ({
                      key: agent,
                      label: agent,
                    })) || []
                  }
                  defaultSelectedKey={settings.AGENT}
                  isClearable={false}
                />
              )}

              {isSaas && llmConfigMode === "advanced" && (
                <SettingsDropdownInput
                  testId="runtime-settings-input"
                  name="runtime-settings-input"
                  label={
                    <>
                      Runtime Settings (
                      <a href="mailto:contact@all-hands.dev">
                        get in touch for access
                      </a>
                      )
                    </>
                  }
                  items={REMOTE_RUNTIME_OPTIONS}
                  defaultSelectedKey={settings.REMOTE_RUNTIME_RESOURCE_FACTOR?.toString()}
                  isDisabled
                  isClearable={false}
                />
              )}

              {llmConfigMode === "advanced" && (
                <SettingsSwitch
                  testId="enable-confirmation-mode-switch"
                  onToggle={setConfirmationModeIsEnabled}
                  defaultIsToggled={!!settings.CONFIRMATION_MODE}
                  isBeta
                >
                  Enable confirmation mode
                </SettingsSwitch>
              )}

              {llmConfigMode === "advanced" && (
                <SettingsSwitch
                  testId="enable-memory-condenser-switch"
                  name="enable-memory-condenser-switch"
                  defaultIsToggled={!!settings.ENABLE_DEFAULT_CONDENSER}
                >
                  Enable memory condensation
                </SettingsSwitch>
              )}

              {llmConfigMode === "advanced" && confirmationModeIsEnabled && (
                <div>
                  <SettingsDropdownInput
                    testId="security-analyzer-input"
                    name="security-analyzer-input"
                    label="Security Analyzer"
                    items={
                      resources?.securityAnalyzers.map((analyzer) => ({
                        key: analyzer,
                        label: analyzer,
                      })) || []
                    }
                    defaultSelectedKey={settings.SECURITY_ANALYZER}
                    isClearable
                    showOptionalTag
                  />
                </div>
              )}
            </section>
          )}

          <section className="flex flex-col gap-6">
            <h2 className="text-[28px] leading-8 tracking-[-0.02em] font-bold">
              Provider Settings
            </h2>
            {isSaas && hasAppSlug && (
              <Link
                to={`https://github.com/apps/${config.APP_SLUG}/installations/new`}
                target="_blank"
                rel="noreferrer noopener"
              >
                <BrandButton type="button" variant="secondary">
                  Configure GitHub Repositories
                </BrandButton>
              </Link>
            )}
            {!isSaas && (
              <>
                <SettingsInput
                  testId="github-token-input"
                  name="github-token-input"
                  label="GitHub Token"
                  type="password"
                  className="w-[680px]"
                  startContent={<KeyStatusIcon isSet={isGithubTokenSet} />}
                  placeholder={isGithubTokenSet ? "**********" : ""}
                />

                <HelpLink
                  testId="github-token-help-anchor"
                  text="Get your GitHub token"
                  linkText="here"
                  href="https://github.com/settings/tokens/new?description=openhands-app&scopes=repo,user,workflow"
                />

                <SettingsInput
                  testId="gitlab-token-input"
                  name="gitlab-token-input"
                  label="GitLab Token"
                  type="password"
                  className="w-[680px]"
                  startContent={<KeyStatusIcon isSet={isGitlabTokenSet} />}
                  placeholder={isGitlabTokenSet ? "**********" : ""}
                />

                <HelpLink
                  testId="gitlab-token-help-anchor"
                  text="Get your GitLab token"
                  linkText="here"
                  href="https://gitlab.com/-/profile/personal_access_tokens?name=openhands-app&scopes=api,read_user,read_repository"
                />
              </>
            )}

            <BrandButton
              type="button"
              variant="secondary"
              onClick={handleLogout}
              isDisabled={!hasAnyProviderToken}
            >
              Disconnect Tokens
            </BrandButton>
          </section>

          <section className="flex flex-col gap-6">
            <h2 className="text-[28px] leading-8 tracking-[-0.02em] font-bold">
              Additional Settings
            </h2>

            <SettingsDropdownInput
              testId="language-input"
              name="language-input"
              label="Language"
              items={AvailableLanguages.map((language) => ({
                key: language.value,
                label: language.label,
              }))}
              defaultSelectedKey={settings.LANGUAGE}
              isClearable={false}
            />

            <SettingsSwitch
              testId="enable-analytics-switch"
              name="enable-analytics-switch"
              defaultIsToggled={!!isAnalyticsEnabled}
            >
              Enable analytics
            </SettingsSwitch>

            <SettingsSwitch
              testId="enable-sound-notifications-switch"
              name="enable-sound-notifications-switch"
              defaultIsToggled={!!settings.ENABLE_SOUND_NOTIFICATIONS}
            >
              Enable sound notifications
            </SettingsSwitch>
          </section>
        </div>
      </form>

      <footer className="flex gap-6 p-6 justify-end border-t border-t-tertiary">
        <BrandButton
          type="button"
          variant="secondary"
          onClick={() => setResetSettingsModalIsOpen(true)}
        >
          Reset to defaults
        </BrandButton>
        <BrandButton
          type="button"
          variant="primary"
          onClick={() => {
            formRef.current?.requestSubmit();
          }}
        >
          Save Changes
        </BrandButton>
      </footer>

      {resetSettingsModalIsOpen && (
        <ModalBackdrop>
          <div
            data-testid="reset-modal"
            className="bg-base-secondary p-4 rounded-xl flex flex-col gap-4 border border-tertiary"
          >
            <p>Are you sure you want to reset all settings?</p>
            <div className="w-full flex gap-2">
              <BrandButton
                type="button"
                variant="primary"
                className="grow"
                onClick={() => {
                  handleReset();
                }}
              >
                Reset
              </BrandButton>

              <BrandButton
                type="button"
                variant="secondary"
                className="grow"
                onClick={() => {
                  setResetSettingsModalIsOpen(false);
                }}
              >
                Cancel
              </BrandButton>
            </div>
          </div>
        </ModalBackdrop>
      )}
    </>
  );
}

export default AccountSettings;<|MERGE_RESOLUTION|>--- conflicted
+++ resolved
@@ -63,10 +63,6 @@
         isCustomModel(resources.models, settings.LLM_MODEL) ||
         hasAdvancedSettingsSet({
           ...settings,
-<<<<<<< HEAD
-=======
-          PROVIDER_TOKENS: settings.PROVIDER_TOKENS || {},
->>>>>>> e7b3d442
         })
       );
     }
@@ -124,10 +120,24 @@
       formData.get("enable-memory-condenser-switch")?.toString() === "on";
     const enableSoundNotifications =
       formData.get("enable-sound-notifications-switch")?.toString() === "on";
-<<<<<<< HEAD
+    const llmBaseUrl = formData.get("base-url-input")?.toString() || "";
+    const llmApiKey =
+      formData.get("llm-api-key-input")?.toString() ||
+      (isLLMKeySet
+        ? undefined // don't update if it's already set
+        : ""); // reset if it's first time save to avoid 500 error
 
     const githubToken = formData.get("github-token-input")?.toString();
     const gitlabToken = formData.get("gitlab-token-input")?.toString();
+    // we don't want the user to be able to modify these settings in SaaS
+    const finalLlmModel = shouldHandleSpecialSaasCase
+      ? undefined
+      : customLlmModel || fullLlmModel;
+    const finalLlmBaseUrl = shouldHandleSpecialSaasCase
+      ? undefined
+      : llmBaseUrl;
+    const finalLlmApiKey = shouldHandleSpecialSaasCase ? undefined : llmApiKey;
+
     const newSettings = {
       provider_tokens:
         githubToken || gitlabToken
@@ -136,50 +146,13 @@
               gitlab: gitlabToken || "",
             }
           : undefined,
-=======
-    const llmBaseUrl = formData.get("base-url-input")?.toString() || "";
-    const llmApiKey =
-      formData.get("llm-api-key-input")?.toString() ||
-      (isLLMKeySet
-        ? undefined // don't update if it's already set
-        : ""); // reset if it's first time save to avoid 500 error
-
-    // we don't want the user to be able to modify these settings in SaaS
-    const finalLlmModel = shouldHandleSpecialSaasCase
-      ? undefined
-      : customLlmModel || fullLlmModel;
-    const finalLlmBaseUrl = shouldHandleSpecialSaasCase
-      ? undefined
-      : llmBaseUrl;
-    const finalLlmApiKey = shouldHandleSpecialSaasCase ? undefined : llmApiKey;
-
-    const githubToken = formData.get("github-token-input")?.toString();
-    const newSettings = {
-      github_token: githubToken,
-      provider_tokens: githubToken
-        ? {
-            github: githubToken,
-            gitlab: "",
-          }
-        : undefined,
->>>>>>> e7b3d442
       LANGUAGE: languageValue,
       user_consents_to_analytics: userConsentsToAnalytics,
       ENABLE_DEFAULT_CONDENSER: enableMemoryCondenser,
       ENABLE_SOUND_NOTIFICATIONS: enableSoundNotifications,
-<<<<<<< HEAD
-      LLM_MODEL: customLlmModel || fullLlmModel,
-      LLM_BASE_URL: formData.get("base-url-input")?.toString() || "",
-      LLM_API_KEY:
-        formData.get("llm-api-key-input")?.toString() ||
-        (isLLMKeySet
-          ? undefined // don't update if it's already set
-          : ""), // reset if it's first time save to avoid 500 error
-=======
       LLM_MODEL: finalLlmModel,
       LLM_BASE_URL: finalLlmBaseUrl,
       LLM_API_KEY: finalLlmApiKey,
->>>>>>> e7b3d442
       AGENT: formData.get("agent-input")?.toString(),
       SECURITY_ANALYZER:
         formData.get("security-analyzer-input")?.toString() || "",
