import { useTranslation } from "react-i18next";
import Markdown from "react-markdown";
import remarkGfm from "remark-gfm";
import remarkBreaks from "remark-breaks";
import { I18nKey } from "#/i18n/declaration";
import LessonPlanIcon from "#/icons/lesson-plan.svg?react";
import { useConversationStore } from "#/state/conversation-store";
<<<<<<< HEAD
import { code } from "#/components/features/markdown/code";
import { ul, ol } from "#/components/features/markdown/list";
import { paragraph } from "#/components/features/markdown/paragraph";
import { anchor } from "#/components/features/markdown/anchor";
import {
  h1,
  h2,
  h3,
  h4,
  h5,
  h6,
} from "#/components/features/markdown/headings";

function PlannerTab() {
  const { t } = useTranslation();
  const { planContent } = useConversationStore();

  if (planContent) {
    return (
      <div className="flex flex-col w-full h-full p-4 overflow-auto">
        <Markdown
          components={{
            code,
            ul,
            ol,
            a: anchor,
            p: paragraph,
            h1,
            h2,
            h3,
            h4,
            h5,
            h6,
          }}
          remarkPlugins={[remarkGfm, remarkBreaks]}
        >
          {planContent}
        </Markdown>
      </div>
    );
  }
=======

function PlannerTab() {
  const { t } = useTranslation();
  const setConversationMode = useConversationStore(
    (state) => state.setConversationMode,
  );
>>>>>>> 1e3f1de7

  return (
    <div className="flex flex-col items-center justify-center w-full h-full p-10">
      <LessonPlanIcon width={109} height={109} color="#A1A1A1" />
      <span className="text-[#8D95A9] text-[19px] font-normal leading-5 pb-9">
        {t(I18nKey.PLANNER$EMPTY_MESSAGE)}
      </span>
      <button
        type="button"
        onClick={() => setConversationMode("plan")}
        className="flex w-[164px] h-[40px] p-2 justify-center items-center shrink-0 rounded-lg bg-white overflow-hidden text-black text-ellipsis font-sans text-[16px] not-italic font-normal leading-[20px] hover:cursor-pointer hover:opacity-80"
      >
        {t(I18nKey.COMMON$CREATE_A_PLAN)}
      </button>
    </div>
  );
}

export default PlannerTab;<|MERGE_RESOLUTION|>--- conflicted
+++ resolved
@@ -5,7 +5,6 @@
 import { I18nKey } from "#/i18n/declaration";
 import LessonPlanIcon from "#/icons/lesson-plan.svg?react";
 import { useConversationStore } from "#/state/conversation-store";
-<<<<<<< HEAD
 import { code } from "#/components/features/markdown/code";
 import { ul, ol } from "#/components/features/markdown/list";
 import { paragraph } from "#/components/features/markdown/paragraph";
@@ -21,7 +20,8 @@
 
 function PlannerTab() {
   const { t } = useTranslation();
-  const { planContent } = useConversationStore();
+
+  const { planContent, setConversationMode } = useConversationStore();
 
   if (planContent) {
     return (
@@ -47,14 +47,6 @@
       </div>
     );
   }
-=======
-
-function PlannerTab() {
-  const { t } = useTranslation();
-  const setConversationMode = useConversationStore(
-    (state) => state.setConversationMode,
-  );
->>>>>>> 1e3f1de7
 
   return (
     <div className="flex flex-col items-center justify-center w-full h-full p-10">
