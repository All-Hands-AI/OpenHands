--- conflicted
+++ resolved
@@ -33,22 +33,16 @@
 import { useUserConversation } from "#/hooks/query/get-conversation-permissions";
 import { CountBadge } from "#/components/layout/count-badge";
 import { TerminalStatusLabel } from "#/components/features/terminal/terminal-status-label";
-<<<<<<< HEAD
 import { useSettings } from "#/hooks/query/use-settings";
+import { MULTI_CONVO_UI_IS_ENABLED } from "#/utils/constants";
 
 function AppContent() {
   const { gitHubToken } = useAuth();
   const { data: settings } = useSettings();
-=======
-import { MULTI_CONVO_UI_IS_ENABLED } from "#/utils/constants";
-
-function AppContent() {
-  const { gitHubToken } = useAuth();
+
   const endSession = useEndSession();
   const [width, setWidth] = React.useState(window.innerWidth);
 
-  const { settings } = useSettings();
->>>>>>> c37e865c
   const { conversationId } = useConversation();
 
   const dispatch = useDispatch();
