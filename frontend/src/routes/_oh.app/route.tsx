import { useDisclosure } from "@nextui-org/react";
import React from "react";
import { Outlet, useParams } from "react-router";
import { useDispatch, useSelector } from "react-redux";
import toast from "react-hot-toast";
import {
  ConversationProvider,
  useConversation,
} from "#/context/conversation-context";
import { Controls } from "#/components/features/controls/controls";
import { RootState } from "#/store";
import { clearMessages } from "#/state/chat-slice";
import { clearTerminal } from "#/state/command-slice";
import { useEffectOnce } from "#/hooks/use-effect-once";
import CodeIcon from "#/icons/code.svg?react";
import GlobeIcon from "#/icons/globe.svg?react";
import ListIcon from "#/icons/list-type-number.svg?react";
import { clearJupyter } from "#/state/jupyter-slice";
import { FilesProvider } from "#/context/files";
import { ChatInterface } from "../../components/features/chat/chat-interface";
import { WsClientProvider } from "#/context/ws-client-provider";
import { EventHandler } from "./event-handler";
import { useLatestRepoCommit } from "#/hooks/query/use-latest-repo-commit";
import { useAuth } from "#/context/auth-context";
import { useUserPrefs } from "#/context/user-prefs-context";
import { useConversationConfig } from "#/hooks/query/use-conversation-config";
import { Container } from "#/components/layout/container";
import Security from "#/components/shared/modals/security/security";
import { useEndSession } from "#/hooks/use-end-session";
import { useUserConversation } from "#/hooks/query/get-conversation-permissions";
import { useCreateConversation } from "#/hooks/mutation/use-create-conversation";
import { CountBadge } from "#/components/layout/count-badge";
import { TerminalStatusLabel } from "#/components/features/terminal/terminal-status-label";

function AppContent() {
  const { cid } = useParams();

  const { gitHubToken, setToken } = useAuth();
  const { settings } = useUserPrefs();
  const endSession = useEndSession();

  const { conversationId } = useConversation();

  const dispatch = useDispatch();

  useConversationConfig();
  const { mutate: createConversation } = useCreateConversation();
  const { data: conversation, isFetched } = useUserConversation(cid || null);

  const { selectedRepository } = useSelector(
    (state: RootState) => state.initalQuery,
  );

  const { updateCount } = useSelector((state: RootState) => state.browser);

  const { data: latestGitHubCommit } = useLatestRepoCommit({
    repository: selectedRepository,
  });

  const secrets = React.useMemo(
    () => [gitHubToken].filter((secret) => secret !== null),
    [gitHubToken],
  );

  const Terminal = React.useMemo(
    () => React.lazy(() => import("#/components/features/terminal/terminal")),
    [],
  );

  React.useEffect(() => {
    if (isFetched && !conversation) {
      toast.error("You do not have permission to write to this conversation.");
      endSession();
    }
  }, [conversation, isFetched]);

  React.useEffect(() => {
    if (cid) setToken(cid);

    dispatch(clearMessages());
    dispatch(clearTerminal());
    dispatch(clearJupyter());
  }, [cid]);

  useEffectOnce(() => {
    if (!cid) createConversation(settings);

    dispatch(clearMessages());
    dispatch(clearTerminal());
    dispatch(clearJupyter());
  });

  const {
    isOpen: securityModalIsOpen,
    onOpen: onSecurityModalOpen,
    onOpenChange: onSecurityModalOpenChange,
  } = useDisclosure();

  return (
<<<<<<< HEAD
    <WsClientProvider
      enabled={!!conversation}
      ghToken={gitHubToken}
      selectedRepository={selectedRepository}
      conversationId={conversationId}
    >
=======
    <WsClientProvider ghToken={gitHubToken} conversationId={conversationId}>
>>>>>>> d62cf7e7
      <EventHandler>
        <div data-testid="app-route" className="flex flex-col h-full gap-3">
          <div className="flex h-full overflow-auto gap-3">
            <Container className="w-full md:w-[390px] max-h-full relative">
              <ChatInterface />
            </Container>

            <div className="hidden md:flex flex-col grow gap-3">
              <Container
                className="h-2/3"
                labels={[
                  { label: "Workspace", to: "", icon: <CodeIcon /> },
                  { label: "Jupyter", to: "jupyter", icon: <ListIcon /> },
                  {
                    label: (
                      <div className="flex items-center gap-1">
                        Browser
                        {updateCount > 0 && <CountBadge count={updateCount} />}
                      </div>
                    ),
                    to: "browser",
                    icon: <GlobeIcon />,
                  },
                ]}
              >
                <FilesProvider>
                  <Outlet />
                </FilesProvider>
              </Container>
              {/* Terminal uses some API that is not compatible in a server-environment. For this reason, we lazy load it to ensure
               * that it loads only in the client-side. */}
              <Container
                className="h-1/3 overflow-scroll"
                label={<TerminalStatusLabel />}
              >
                <React.Suspense fallback={<div className="h-full" />}>
                  <Terminal secrets={secrets} />
                </React.Suspense>
              </Container>
            </div>
          </div>

          <div className="h-[60px]">
            <Controls
              setSecurityOpen={onSecurityModalOpen}
              showSecurityLock={!!settings.SECURITY_ANALYZER}
              lastCommitData={latestGitHubCommit || null}
            />
          </div>
          <Security
            isOpen={securityModalIsOpen}
            onOpenChange={onSecurityModalOpenChange}
            securityAnalyzer={settings.SECURITY_ANALYZER}
          />
        </div>
      </EventHandler>
    </WsClientProvider>
  );
}

function App() {
  return (
    <ConversationProvider>
      <AppContent />
    </ConversationProvider>
  );
}

export default App;<|MERGE_RESOLUTION|>--- conflicted
+++ resolved
@@ -97,16 +97,7 @@
   } = useDisclosure();
 
   return (
-<<<<<<< HEAD
-    <WsClientProvider
-      enabled={!!conversation}
-      ghToken={gitHubToken}
-      selectedRepository={selectedRepository}
-      conversationId={conversationId}
-    >
-=======
     <WsClientProvider ghToken={gitHubToken} conversationId={conversationId}>
->>>>>>> d62cf7e7
       <EventHandler>
         <div data-testid="app-route" className="flex flex-col h-full gap-3">
           <div className="flex h-full overflow-auto gap-3">
