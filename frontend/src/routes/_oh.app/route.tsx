import { useDisclosure } from "@nextui-org/react";
import React from "react";
import { Outlet } from "react-router";
import { useDispatch, useSelector } from "react-redux";
<<<<<<< HEAD
import { FaServer } from "react-icons/fa";
=======
import {
  ConversationProvider,
  useConversation,
} from "#/context/conversation-context";
>>>>>>> cfbe77b3
import { Controls } from "#/components/features/controls/controls";
import { RootState } from "#/store";
import { clearMessages } from "#/state/chat-slice";
import { clearTerminal } from "#/state/command-slice";
import { useEffectOnce } from "#/hooks/use-effect-once";
import CodeIcon from "#/icons/code.svg?react";
import GlobeIcon from "#/icons/globe.svg?react";
import ListIcon from "#/icons/list-type-number.svg?react";
import { clearJupyter } from "#/state/jupyter-slice";
import { FilesProvider } from "#/context/files";
import { ChatInterface } from "../../components/features/chat/chat-interface";
import { WsClientProvider } from "#/context/ws-client-provider";
import { EventHandler } from "./event-handler";
import { useLatestRepoCommit } from "#/hooks/query/use-latest-repo-commit";
import { useAuth } from "#/context/auth-context";
import { useUserPrefs } from "#/context/user-prefs-context";
import { useConversationConfig } from "#/hooks/query/use-conversation-config";
import { Container } from "#/components/layout/container";
import Security from "#/components/shared/modals/security/security";
import { CountBadge } from "#/components/layout/count-badge";
import { ServedAppLabel } from "#/components/layout/served-app-label";
import { TerminalStatusLabel } from "#/components/features/terminal/terminal-status-label";

function AppContent() {
  const { gitHubToken } = useAuth();
  const { settings } = useUserPrefs();
  const { conversationId } = useConversation();

  const dispatch = useDispatch();
  useConversationConfig();

  const { selectedRepository } = useSelector(
    (state: RootState) => state.initalQuery,
  );

  const { updateCount } = useSelector((state: RootState) => state.browser);

  const { data: latestGitHubCommit } = useLatestRepoCommit({
    repository: selectedRepository,
  });

  const secrets = React.useMemo(
    () => [gitHubToken].filter((secret) => secret !== null),
    [gitHubToken],
  );

  const Terminal = React.useMemo(
    () => React.lazy(() => import("#/components/features/terminal/terminal")),
    [],
  );

  useEffectOnce(() => {
    dispatch(clearMessages());
    dispatch(clearTerminal());
    dispatch(clearJupyter());
  });

  const {
    isOpen: securityModalIsOpen,
    onOpen: onSecurityModalOpen,
    onOpenChange: onSecurityModalOpenChange,
  } = useDisclosure();

  return (
    <WsClientProvider
      enabled
      ghToken={gitHubToken}
      selectedRepository={selectedRepository}
      conversationId={conversationId}
    >
      <EventHandler>
        <div className="flex flex-col h-full gap-3">
          <div className="flex h-full overflow-auto gap-3">
            <Container className="w-full md:w-[390px] max-h-full relative">
              <ChatInterface />
            </Container>

            <div className="hidden md:flex flex-col grow gap-3">
              <Container
                className="h-2/3"
                labels={[
                  { label: "Workspace", to: "", icon: <CodeIcon /> },
                  { label: "Jupyter", to: "jupyter", icon: <ListIcon /> },
                  {
                    label: <ServedAppLabel />,
                    to: "served",
                    icon: <FaServer />,
                  },
                  {
                    label: (
                      <div className="flex items-center gap-1">
                        Browser
                        {updateCount > 0 && <CountBadge count={updateCount} />}
                      </div>
                    ),
                    to: "browser",
                    icon: <GlobeIcon />,
                  },
                ]}
              >
                <FilesProvider>
                  <Outlet />
                </FilesProvider>
              </Container>
              {/* Terminal uses some API that is not compatible in a server-environment. For this reason, we lazy load it to ensure
               * that it loads only in the client-side. */}
              <Container
                className="h-1/3 overflow-scroll"
                label={<TerminalStatusLabel />}
              >
                <React.Suspense fallback={<div className="h-full" />}>
                  <Terminal secrets={secrets} />
                </React.Suspense>
              </Container>
            </div>
          </div>

          <div className="h-[60px]">
            <Controls
              setSecurityOpen={onSecurityModalOpen}
              showSecurityLock={!!settings.SECURITY_ANALYZER}
              lastCommitData={latestGitHubCommit || null}
            />
          </div>
          <Security
            isOpen={securityModalIsOpen}
            onOpenChange={onSecurityModalOpenChange}
            securityAnalyzer={settings.SECURITY_ANALYZER}
          />
        </div>
      </EventHandler>
    </WsClientProvider>
  );
}

function App() {
  return (
    <ConversationProvider>
      <AppContent />
    </ConversationProvider>
  );
}

export default App;<|MERGE_RESOLUTION|>--- conflicted
+++ resolved
@@ -2,14 +2,11 @@
 import React from "react";
 import { Outlet } from "react-router";
 import { useDispatch, useSelector } from "react-redux";
-<<<<<<< HEAD
 import { FaServer } from "react-icons/fa";
-=======
 import {
   ConversationProvider,
   useConversation,
 } from "#/context/conversation-context";
->>>>>>> cfbe77b3
 import { Controls } from "#/components/features/controls/controls";
 import { RootState } from "#/store";
 import { clearMessages } from "#/state/chat-slice";
