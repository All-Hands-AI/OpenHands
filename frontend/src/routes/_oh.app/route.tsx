import { useDisclosure } from "@nextui-org/react";
import React from "react";
import { Outlet } from "react-router";
import { useDispatch, useSelector } from "react-redux";
import toast from "react-hot-toast";
import {
  ConversationProvider,
  useConversation,
} from "#/context/conversation-context";
import { Controls } from "#/components/features/controls/controls";
import { RootState } from "#/store";
import { clearMessages } from "#/state/chat-slice";
import { clearTerminal } from "#/state/command-slice";
import { useEffectOnce } from "#/hooks/use-effect-once";
import CodeIcon from "#/icons/code.svg?react";
import GlobeIcon from "#/icons/globe.svg?react";
import ListIcon from "#/icons/list-type-number.svg?react";
import { clearJupyter } from "#/state/jupyter-slice";
import { FilesProvider } from "#/context/files";
import { ChatInterface } from "../../components/features/chat/chat-interface";
import { WsClientProvider } from "#/context/ws-client-provider";
import { EventHandler } from "./event-handler";
import { useLatestRepoCommit } from "#/hooks/query/use-latest-repo-commit";
import { useAuth } from "#/context/auth-context";
import { useConversationConfig } from "#/hooks/query/use-conversation-config";
import { Container } from "#/components/layout/container";
import {
  Orientation,
  ResizablePanel,
} from "#/components/layout/resizable-panel";
import Security from "#/components/shared/modals/security/security";
import { useEndSession } from "#/hooks/use-end-session";
import { useUserConversation } from "#/hooks/query/get-conversation-permissions";
import { CountBadge } from "#/components/layout/count-badge";
import { TerminalStatusLabel } from "#/components/features/terminal/terminal-status-label";
import { useSettings } from "#/hooks/query/use-settings";
import { MULTI_CONVERSATION_UI } from "#/utils/feature-flags";

function AppContent() {
  const { gitHubToken } = useAuth();
  const { data: settings } = useSettings();

  const endSession = useEndSession();
  const [width, setWidth] = React.useState(window.innerWidth);

  const { conversationId } = useConversation();

  const dispatch = useDispatch();

  useConversationConfig();
  const { data: conversation, isFetched } = useUserConversation(
    conversationId || null,
  );

  const { selectedRepository } = useSelector(
    (state: RootState) => state.initialQuery,
  );

  const { updateCount } = useSelector((state: RootState) => state.browser);

  const { data: latestGitHubCommit } = useLatestRepoCommit({
    repository: selectedRepository,
  });

  const secrets = React.useMemo(
    () => [gitHubToken].filter((secret) => secret !== null),
    [gitHubToken],
  );

  const Terminal = React.useMemo(
    () => React.lazy(() => import("#/components/features/terminal/terminal")),
    [],
  );

  React.useEffect(() => {
    if (MULTI_CONVERSATION_UI && isFetched && !conversation) {
      toast.error(
        "This conversation does not exist, or you do not have permission to access it.",
      );
      endSession();
    }
  }, [conversation, isFetched]);

  React.useEffect(() => {
    dispatch(clearMessages());
    dispatch(clearTerminal());
    dispatch(clearJupyter());
  }, [conversationId]);

  useEffectOnce(() => {
    dispatch(clearMessages());
    dispatch(clearTerminal());
    dispatch(clearJupyter());
  });

  function handleResize() {
    setWidth(window.innerWidth);
  }

  React.useEffect(() => {
    window.addEventListener("resize", handleResize);
    return () => {
      window.removeEventListener("resize", handleResize);
    };
  }, []);

  const {
    isOpen: securityModalIsOpen,
    onOpen: onSecurityModalOpen,
    onOpenChange: onSecurityModalOpenChange,
  } = useDisclosure();

  function renderMain() {
    if (width <= 640) {
      return (
        <div className="rounded-xl overflow-hidden border border-neutral-600 w-full">
          <ChatInterface />
        </div>
      );
    }
    return (
      <ResizablePanel
        orientation={Orientation.HORIZONTAL}
        className="grow h-full min-h-0 min-w-0"
<<<<<<< HEAD
        initialSize={window.innerWidth * 0.3}
=======
        initialSize={window.innerWidth * 0.3} // 30% of window width
>>>>>>> b0f5545f
        firstClassName="rounded-xl overflow-hidden border border-neutral-600 bg-neutral-800"
        secondClassName="flex flex-col overflow-hidden"
        firstChild={<ChatInterface />}
        secondChild={
          <ResizablePanel
            orientation={Orientation.VERTICAL}
            className="grow h-full min-h-0 min-w-0"
<<<<<<< HEAD
            initialSize={window.innerHeight * 0.7}
=======
            initialSize={window.innerHeight * 0.7} // 70% of window height for workspace, 30% for terminal
>>>>>>> b0f5545f
            firstClassName="rounded-xl overflow-hidden border border-neutral-600"
            secondClassName="flex flex-col overflow-hidden"
            firstChild={
              <Container
                className="h-full"
                labels={[
                  { label: "Workspace", to: "", icon: <CodeIcon /> },
                  { label: "Jupyter", to: "jupyter", icon: <ListIcon /> },
                  {
                    label: (
                      <div className="flex items-center gap-1">
                        Browser
                        {updateCount > 0 && <CountBadge count={updateCount} />}
                      </div>
                    ),
                    to: "browser",
                    icon: <GlobeIcon />,
                  },
                ]}
              >
                <FilesProvider>
                  <Outlet />
                </FilesProvider>
              </Container>
            }
            secondChild={
              <Container
                className="h-full overflow-scroll"
                label={<TerminalStatusLabel />}
              >
                {/* Terminal uses some API that is not compatible in a server-environment. For this reason, we lazy load it to ensure
                 * that it loads only in the client-side. */}
                <React.Suspense fallback={<div className="h-full" />}>
                  <Terminal secrets={secrets} />
                </React.Suspense>
              </Container>
            }
          />
        }
      />
    );
  }

  return (
    <WsClientProvider conversationId={conversationId}>
      <EventHandler>
        <div data-testid="app-route" className="flex flex-col h-full gap-3">
          <div className="flex h-full overflow-auto">{renderMain()}</div>

          <div className="h-[60px]">
            <Controls
              setSecurityOpen={onSecurityModalOpen}
              showSecurityLock={!!settings.SECURITY_ANALYZER}
              lastCommitData={latestGitHubCommit || null}
            />
          </div>
          <Security
            isOpen={securityModalIsOpen}
            onOpenChange={onSecurityModalOpenChange}
            securityAnalyzer={settings.SECURITY_ANALYZER}
          />
        </div>
      </EventHandler>
    </WsClientProvider>
  );
}

function App() {
  return (
    <ConversationProvider>
      <AppContent />
    </ConversationProvider>
  );
}

export default App;<|MERGE_RESOLUTION|>--- conflicted
+++ resolved
@@ -122,11 +122,7 @@
       <ResizablePanel
         orientation={Orientation.HORIZONTAL}
         className="grow h-full min-h-0 min-w-0"
-<<<<<<< HEAD
-        initialSize={window.innerWidth * 0.3}
-=======
         initialSize={window.innerWidth * 0.3} // 30% of window width
->>>>>>> b0f5545f
         firstClassName="rounded-xl overflow-hidden border border-neutral-600 bg-neutral-800"
         secondClassName="flex flex-col overflow-hidden"
         firstChild={<ChatInterface />}
@@ -134,11 +130,7 @@
           <ResizablePanel
             orientation={Orientation.VERTICAL}
             className="grow h-full min-h-0 min-w-0"
-<<<<<<< HEAD
-            initialSize={window.innerHeight * 0.7}
-=======
             initialSize={window.innerHeight * 0.7} // 70% of window height for workspace, 30% for terminal
->>>>>>> b0f5545f
             firstClassName="rounded-xl overflow-hidden border border-neutral-600"
             secondClassName="flex flex-col overflow-hidden"
             firstChild={
