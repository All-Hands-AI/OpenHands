--- conflicted
+++ resolved
@@ -100,8 +100,7 @@
   return (
     <WsClientProvider ghToken={gitHubToken} conversationId={conversationId}>
       <EventHandler>
-<<<<<<< HEAD
-        <div className="flex flex-col h-full gap-3">
+        <div data-testid="app-route" className="flex flex-col h-full gap-3">
           <div className="flex h-full overflow-auto">
             <ResizablePanel
               orientation={Orientation.HORIZONTAL}
@@ -161,47 +160,6 @@
                 />
               }
             />
-=======
-        <div data-testid="app-route" className="flex flex-col h-full gap-3">
-          <div className="flex h-full overflow-auto gap-3">
-            <Container className="w-full md:w-[390px] max-h-full relative">
-              <ChatInterface />
-            </Container>
-
-            <div className="hidden md:flex flex-col grow gap-3">
-              <Container
-                className="h-2/3"
-                labels={[
-                  { label: "Workspace", to: "", icon: <CodeIcon /> },
-                  { label: "Jupyter", to: "jupyter", icon: <ListIcon /> },
-                  {
-                    label: (
-                      <div className="flex items-center gap-1">
-                        Browser
-                        {updateCount > 0 && <CountBadge count={updateCount} />}
-                      </div>
-                    ),
-                    to: "browser",
-                    icon: <GlobeIcon />,
-                  },
-                ]}
-              >
-                <FilesProvider>
-                  <Outlet />
-                </FilesProvider>
-              </Container>
-              {/* Terminal uses some API that is not compatible in a server-environment. For this reason, we lazy load it to ensure
-               * that it loads only in the client-side. */}
-              <Container
-                className="h-1/3 overflow-scroll"
-                label={<TerminalStatusLabel />}
-              >
-                <React.Suspense fallback={<div className="h-full" />}>
-                  <Terminal secrets={secrets} />
-                </React.Suspense>
-              </Container>
-            </div>
->>>>>>> 6523fcae
           </div>
 
           <div className="h-[60px]">
