import React from "react";
import {
  useRouteError,
  isRouteErrorResponse,
  Outlet,
  useNavigate,
  useLocation,
} from "react-router";
import { useTranslation } from "react-i18next";
import { I18nKey } from "#/i18n/declaration";
import i18n from "#/i18n";
import { useGitHubAuthUrl } from "#/hooks/use-github-auth-url";
import { useIsAuthed } from "#/hooks/query/use-is-authed";
import { useConfig } from "#/hooks/query/use-config";
import { Sidebar } from "#/components/features/sidebar/sidebar";
import { AuthModal } from "#/components/features/waitlist/auth-modal";
import { ReauthModal } from "#/components/features/waitlist/reauth-modal";
import { AnalyticsConsentFormModal } from "#/components/features/analytics/analytics-consent-form-modal";
import { useSettings } from "#/hooks/query/use-settings";
import { useMigrateUserConsent } from "#/hooks/use-migrate-user-consent";
import { useBalance } from "#/hooks/query/use-balance";
import { SetupPaymentModal } from "#/components/features/payment/setup-payment-modal";
import { displaySuccessToast } from "#/utils/custom-toast-handlers";
import { useIsOnTosPage } from "#/hooks/use-is-on-tos-page";
import { useAutoLogin } from "#/hooks/use-auto-login";
import { useAuthCallback } from "#/hooks/use-auth-callback";
import { LOCAL_STORAGE_KEYS } from "#/utils/local-storage";
import { EmailVerificationGuard } from "#/components/features/guards/email-verification-guard";
import { MaintenanceBanner } from "#/components/features/maintenance/maintenance-banner";
<<<<<<< HEAD
import { cn } from "#/utils/utils";
=======
import { cn, isMobileDevice } from "#/utils/utils";
>>>>>>> 8ea12599

export function ErrorBoundary() {
  const error = useRouteError();
  const { t } = useTranslation();

  if (isRouteErrorResponse(error)) {
    return (
      <div>
        <h1>{error.status}</h1>
        <p>{error.statusText}</p>
        <pre>
          {error.data instanceof Object
            ? JSON.stringify(error.data)
            : error.data}
        </pre>
      </div>
    );
  }
  if (error instanceof Error) {
    return (
      <div>
        <h1>{t(I18nKey.ERROR$GENERIC)}</h1>
        <pre>{error.message}</pre>
      </div>
    );
  }

  return (
    <div>
      <h1>{t(I18nKey.ERROR$UNKNOWN)}</h1>
    </div>
  );
}

export default function MainApp() {
  const navigate = useNavigate();
  const { pathname } = useLocation();
  const isOnTosPage = useIsOnTosPage();
  const { data: settings } = useSettings();
  const { error } = useBalance();
  const { migrateUserConsent } = useMigrateUserConsent();
  const { t } = useTranslation();

  const config = useConfig();
  const {
    data: isAuthed,
    isFetching: isFetchingAuth,
    isError: isAuthError,
  } = useIsAuthed();

  // Always call the hook, but we'll only use the result when not on TOS page
  const gitHubAuthUrl = useGitHubAuthUrl({
    appMode: config.data?.APP_MODE || null,
    gitHubClientId: config.data?.GITHUB_CLIENT_ID || null,
    authUrl: config.data?.AUTH_URL,
  });

  // When on TOS page, we don't use the GitHub auth URL
  const effectiveGitHubAuthUrl = isOnTosPage ? null : gitHubAuthUrl;

  const [consentFormIsOpen, setConsentFormIsOpen] = React.useState(false);

  // Auto-login if login method is stored in local storage
  useAutoLogin();

  // Handle authentication callback and set login method after successful authentication
  useAuthCallback();

  React.useEffect(() => {
    // Don't change language when on TOS page
    if (!isOnTosPage && settings?.LANGUAGE) {
      i18n.changeLanguage(settings.LANGUAGE);
    }
  }, [settings?.LANGUAGE, isOnTosPage]);

  React.useEffect(() => {
    // Don't show consent form when on TOS page
    if (!isOnTosPage) {
      const consentFormModalIsOpen =
        settings?.USER_CONSENTS_TO_ANALYTICS === null;

      setConsentFormIsOpen(consentFormModalIsOpen);
    }
  }, [settings, isOnTosPage]);

  React.useEffect(() => {
    // Don't migrate user consent when on TOS page
    if (!isOnTosPage) {
      // Migrate user consent to the server if it was previously stored in localStorage
      migrateUserConsent({
        handleAnalyticsWasPresentInLocalStorage: () => {
          setConsentFormIsOpen(false);
        },
      });
    }
  }, [isOnTosPage]);

  React.useEffect(() => {
    if (settings?.IS_NEW_USER && config.data?.APP_MODE === "saas") {
      displaySuccessToast(t(I18nKey.BILLING$YOURE_IN));
    }
  }, [settings?.IS_NEW_USER, config.data?.APP_MODE]);

  React.useEffect(() => {
    // Don't do any redirects when on TOS page
    // Don't allow users to use the app if it 402s
    if (!isOnTosPage && error?.status === 402 && pathname !== "/") {
      navigate("/");
    }
  }, [error?.status, pathname, isOnTosPage]);

  // Function to check if login method exists in local storage
  const checkLoginMethodExists = React.useCallback(() => {
    // Only check localStorage if we're in a browser environment
    if (typeof window !== "undefined" && window.localStorage) {
      return localStorage.getItem(LOCAL_STORAGE_KEYS.LOGIN_METHOD) !== null;
    }
    return false;
  }, []);

  // State to track if login method exists
  const [loginMethodExists, setLoginMethodExists] = React.useState(
    checkLoginMethodExists(),
  );

  // Listen for storage events to update loginMethodExists when logout happens
  React.useEffect(() => {
    const handleStorageChange = (event: StorageEvent) => {
      if (event.key === LOCAL_STORAGE_KEYS.LOGIN_METHOD) {
        setLoginMethodExists(checkLoginMethodExists());
      }
    };

    // Also check on window focus, as logout might happen in another tab
    const handleWindowFocus = () => {
      setLoginMethodExists(checkLoginMethodExists());
    };

    window.addEventListener("storage", handleStorageChange);
    window.addEventListener("focus", handleWindowFocus);

    return () => {
      window.removeEventListener("storage", handleStorageChange);
      window.removeEventListener("focus", handleWindowFocus);
    };
  }, [checkLoginMethodExists]);

  // Check login method status when auth status changes
  React.useEffect(() => {
    // When auth status changes (especially on logout), recheck login method
    setLoginMethodExists(checkLoginMethodExists());
  }, [isAuthed, checkLoginMethodExists]);

  const renderAuthModal =
    !isAuthed &&
    !isAuthError &&
    !isFetchingAuth &&
    !isOnTosPage &&
    config.data?.APP_MODE === "saas" &&
    !loginMethodExists; // Don't show auth modal if login method exists in local storage

  const renderReAuthModal =
    !isAuthed &&
    !isAuthError &&
    !isFetchingAuth &&
    !isOnTosPage &&
    config.data?.APP_MODE === "saas" &&
    loginMethodExists;

  return (
    <div
      data-testid="root-layout"
      className={cn(
        "h-screen lg:min-w-[1024px] flex flex-col md:flex-row bg-base",
<<<<<<< HEAD
        pathname === "/" ? "p-0" : "p-3 pl-0",
=======
        pathname === "/" ? "p-0" : "p-0 md:p-3 md:pl-0",
        isMobileDevice() && "overflow-hidden",
>>>>>>> 8ea12599
      )}
    >
      <Sidebar />

      <div className="flex flex-col w-full h-[calc(100%-50px)] md:h-full gap-3">
        {config.data?.MAINTENANCE && (
          <MaintenanceBanner startTime={config.data.MAINTENANCE.startTime} />
        )}
        <div id="root-outlet" className="flex-1 relative overflow-auto">
          <EmailVerificationGuard>
            <Outlet />
          </EmailVerificationGuard>
        </div>
      </div>

      {renderAuthModal && (
        <AuthModal
          githubAuthUrl={effectiveGitHubAuthUrl}
          appMode={config.data?.APP_MODE}
          providersConfigured={config.data?.PROVIDERS_CONFIGURED}
          authUrl={config.data?.AUTH_URL}
        />
      )}
      {renderReAuthModal && <ReauthModal />}
      {config.data?.APP_MODE === "oss" && consentFormIsOpen && (
        <AnalyticsConsentFormModal
          onClose={() => {
            setConsentFormIsOpen(false);
          }}
        />
      )}

      {config.data?.FEATURE_FLAGS.ENABLE_BILLING &&
        config.data?.APP_MODE === "saas" &&
        settings?.IS_NEW_USER && <SetupPaymentModal />}
    </div>
  );
}<|MERGE_RESOLUTION|>--- conflicted
+++ resolved
@@ -27,11 +27,7 @@
 import { LOCAL_STORAGE_KEYS } from "#/utils/local-storage";
 import { EmailVerificationGuard } from "#/components/features/guards/email-verification-guard";
 import { MaintenanceBanner } from "#/components/features/maintenance/maintenance-banner";
-<<<<<<< HEAD
-import { cn } from "#/utils/utils";
-=======
 import { cn, isMobileDevice } from "#/utils/utils";
->>>>>>> 8ea12599
 
 export function ErrorBoundary() {
   const error = useRouteError();
@@ -206,12 +202,8 @@
       data-testid="root-layout"
       className={cn(
         "h-screen lg:min-w-[1024px] flex flex-col md:flex-row bg-base",
-<<<<<<< HEAD
-        pathname === "/" ? "p-0" : "p-3 pl-0",
-=======
         pathname === "/" ? "p-0" : "p-0 md:p-3 md:pl-0",
         isMobileDevice() && "overflow-hidden",
->>>>>>> 8ea12599
       )}
     >
       <Sidebar />
