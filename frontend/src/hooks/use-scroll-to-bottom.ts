--- conflicted
+++ resolved
@@ -1,42 +1,12 @@
-<<<<<<< HEAD
-import { RefObject, useEffect, useState, useCallback } from "react";
-
-export function useScrollToBottom(scrollRef: RefObject<HTMLDivElement | null>) {
-  // Track whether we should auto-scroll to the bottom when content changes
-  const [shouldScrollToBottom, setShouldScrollToBottom] = useState(true);
-=======
 import { RefObject, useEffect, useState, useCallback, useRef } from "react";
 
 export function useScrollToBottom(scrollRef: RefObject<HTMLDivElement | null>) {
   // Track whether we should auto-scroll to the bottom when content changes
   const [autoscroll, setAutoscroll] = useState(true);
->>>>>>> 3873d9f0
 
   // Track whether the user is currently at the bottom of the scroll area
   const [hitBottom, setHitBottom] = useState(true);
 
-<<<<<<< HEAD
-  // Check if the scroll position is at the bottom
-  const isAtBottom = useCallback((element: HTMLElement): boolean => {
-    const bottomThreshold = 10; // Pixels from bottom to consider "at bottom"
-    const bottomPosition = element.scrollTop + element.clientHeight;
-    return bottomPosition >= element.scrollHeight - bottomThreshold;
-  }, []);
-
-  // Handle scroll events
-  const onChatBodyScroll = useCallback(
-    (e: HTMLElement) => {
-      const isCurrentlyAtBottom = isAtBottom(e);
-      setHitBottom(isCurrentlyAtBottom);
-
-      // Only update shouldScrollToBottom when user manually scrolls
-      // This prevents content changes from affecting our scroll behavior decision
-      setShouldScrollToBottom(isCurrentlyAtBottom);
-    },
-    [isAtBottom],
-  );
-
-=======
   // Store previous scroll position to detect scroll direction
   const prevScrollTopRef = useRef<number>(0);
 
@@ -76,19 +46,13 @@
     [isAtBottom],
   );
 
->>>>>>> 3873d9f0
   // Scroll to bottom function with animation
   const scrollDomToBottom = useCallback(() => {
     const dom = scrollRef.current;
     if (dom) {
       requestAnimationFrame(() => {
-<<<<<<< HEAD
-        // Set shouldScrollToBottom to true when manually scrolling to bottom
-        setShouldScrollToBottom(true);
-=======
         // Set autoscroll to true when manually scrolling to bottom
         setAutoscroll(true);
->>>>>>> 3873d9f0
         setHitBottom(true);
 
         // Use smooth scrolling but with a fast duration
@@ -102,13 +66,8 @@
 
   // Auto-scroll effect that runs when content changes
   useEffect(() => {
-<<<<<<< HEAD
-    // Only auto-scroll if the user was already at the bottom
-    if (shouldScrollToBottom) {
-=======
     // Only auto-scroll if autoscroll is enabled
     if (autoscroll) {
->>>>>>> 3873d9f0
       const dom = scrollRef.current;
       if (dom) {
         requestAnimationFrame(() => {
@@ -123,13 +82,8 @@
 
   return {
     scrollRef,
-<<<<<<< HEAD
-    autoScroll: shouldScrollToBottom,
-    setAutoScroll: setShouldScrollToBottom,
-=======
     autoScroll: autoscroll,
     setAutoScroll: setAutoscroll,
->>>>>>> 3873d9f0
     scrollDomToBottom,
     hitBottom,
     setHitBottom,
