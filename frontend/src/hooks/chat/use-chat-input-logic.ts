import { useRef, useCallback, useEffect } from "react";
<<<<<<< HEAD
import { useDispatch, useSelector } from "react-redux";
import { setMessageToSend } from "#/state/conversation-slice";
import { RootState } from "#/store";
=======
>>>>>>> 6a5d0966
import {
  isContentEmpty,
  clearEmptyContent,
  getTextContent,
} from "#/components/features/chat/utils/chat-input.utils";
import { useConversationStore } from "#/state/conversation-store";

/**
 * Hook for managing chat input content logic
 */
export const useChatInputLogic = () => {
  const chatInputRef = useRef<HTMLDivElement | null>(null);

<<<<<<< HEAD
  const { messageToSend, isRightPanelShown } = useSelector(
    (state: RootState) => state.conversation,
  );

  const dispatch = useDispatch();
=======
  const {
    messageToSend,
    hasRightPanelToggled,
    setMessageToSend,
    setIsRightPanelShown,
  } = useConversationStore();
>>>>>>> 6a5d0966

  // Save current input value when drawer state changes
  useEffect(() => {
    if (chatInputRef.current) {
      const currentText = getTextContent(chatInputRef.current);
<<<<<<< HEAD
      dispatch(setMessageToSend(currentText));
    }
  }, [isRightPanelShown, dispatch]);
=======
      setMessageToSend(currentText);
      setIsRightPanelShown(hasRightPanelToggled);
    }
  }, [hasRightPanelToggled, setMessageToSend, setIsRightPanelShown]);
>>>>>>> 6a5d0966

  // Helper function to check if contentEditable is truly empty
  const checkIsContentEmpty = useCallback(
    (): boolean => isContentEmpty(chatInputRef.current),
    [],
  );

  // Helper function to properly clear contentEditable for placeholder display
  const clearEmptyContentHandler = useCallback((): void => {
    clearEmptyContent(chatInputRef.current);
  }, []);

  // Get current message text
  const getCurrentMessage = useCallback(
    (): string => getTextContent(chatInputRef.current),
    [],
  );

  return {
    chatInputRef,
    messageToSend,
    checkIsContentEmpty,
    clearEmptyContentHandler,
    getCurrentMessage,
  };
};<|MERGE_RESOLUTION|>--- conflicted
+++ resolved
@@ -1,10 +1,4 @@
 import { useRef, useCallback, useEffect } from "react";
-<<<<<<< HEAD
-import { useDispatch, useSelector } from "react-redux";
-import { setMessageToSend } from "#/state/conversation-slice";
-import { RootState } from "#/store";
-=======
->>>>>>> 6a5d0966
 import {
   isContentEmpty,
   clearEmptyContent,
@@ -18,35 +12,21 @@
 export const useChatInputLogic = () => {
   const chatInputRef = useRef<HTMLDivElement | null>(null);
 
-<<<<<<< HEAD
-  const { messageToSend, isRightPanelShown } = useSelector(
-    (state: RootState) => state.conversation,
-  );
-
-  const dispatch = useDispatch();
-=======
   const {
     messageToSend,
     hasRightPanelToggled,
     setMessageToSend,
     setIsRightPanelShown,
   } = useConversationStore();
->>>>>>> 6a5d0966
 
   // Save current input value when drawer state changes
   useEffect(() => {
     if (chatInputRef.current) {
       const currentText = getTextContent(chatInputRef.current);
-<<<<<<< HEAD
-      dispatch(setMessageToSend(currentText));
-    }
-  }, [isRightPanelShown, dispatch]);
-=======
       setMessageToSend(currentText);
       setIsRightPanelShown(hasRightPanelToggled);
     }
   }, [hasRightPanelToggled, setMessageToSend, setIsRightPanelShown]);
->>>>>>> 6a5d0966
 
   // Helper function to check if contentEditable is truly empty
   const checkIsContentEmpty = useCallback(
