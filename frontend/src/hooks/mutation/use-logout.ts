import { useMutation, useQueryClient } from "@tanstack/react-query";
import OpenHands from "#/api/open-hands";
import { useAuth } from "#/context/auth-context";
import { useConfig } from "../query/use-config";

export const useLogout = () => {
<<<<<<< HEAD
  const { setProvidersAreSet } = useAuth();
=======
  const { setProviderTokensSet, setProvidersAreSet } = useAuth();
>>>>>>> e69ae81a
  const queryClient = useQueryClient();
  const { data: config } = useConfig();

  return useMutation({
<<<<<<< HEAD
    mutationFn: OpenHands.logout,
    onSuccess: async () => {
      setProvidersAreSet(false);
      await queryClient.invalidateQueries();
=======
    mutationFn: async () => {
      // Pause all queries that depend on githubTokenIsSet
      queryClient.setQueryData(["user"], null);

      // Call logout endpoint
      await OpenHands.logout(config?.APP_MODE ?? "oss");

      // Remove settings from cache so it will be refetched with new token state
      queryClient.removeQueries({ queryKey: ["settings"] });

      // Update token state - this will trigger a settings refetch since it's part of the query key
      setProviderTokensSet([]);
      setProvidersAreSet(false);
>>>>>>> e69ae81a
    },
  });
};<|MERGE_RESOLUTION|>--- conflicted
+++ resolved
@@ -4,21 +4,11 @@
 import { useConfig } from "../query/use-config";
 
 export const useLogout = () => {
-<<<<<<< HEAD
-  const { setProvidersAreSet } = useAuth();
-=======
   const { setProviderTokensSet, setProvidersAreSet } = useAuth();
->>>>>>> e69ae81a
   const queryClient = useQueryClient();
   const { data: config } = useConfig();
 
   return useMutation({
-<<<<<<< HEAD
-    mutationFn: OpenHands.logout,
-    onSuccess: async () => {
-      setProvidersAreSet(false);
-      await queryClient.invalidateQueries();
-=======
     mutationFn: async () => {
       // Pause all queries that depend on githubTokenIsSet
       queryClient.setQueryData(["user"], null);
@@ -32,7 +22,6 @@
       // Update token state - this will trigger a settings refetch since it's part of the query key
       setProviderTokensSet([]);
       setProvidersAreSet(false);
->>>>>>> e69ae81a
     },
   });
 };