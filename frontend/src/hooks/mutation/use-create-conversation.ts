--- conflicted
+++ resolved
@@ -11,8 +11,7 @@
   const dispatch = useDispatch();
   const queryClient = useQueryClient();
 
-<<<<<<< HEAD
-  const { selectedRepository, files, importedProjectZip, replayJson } =
+  const { selectedRepository, files, replayJson } =
     useSelector((state: RootState) => state.initialQuery);
 
   return useMutation({
@@ -21,20 +20,11 @@
         !variables.q?.trim() &&
         !selectedRepository &&
         files.length === 0 &&
-        !importedProjectZip &&
         !replayJson
       ) {
         throw new Error("No query provided");
       }
 
-=======
-  const { selectedRepository, files } = useSelector(
-    (state: RootState) => state.initialQuery,
-  );
-
-  return useMutation({
-    mutationFn: async (variables: { q?: string }) => {
->>>>>>> 30618881
       if (variables.q) dispatch(setInitialPrompt(variables.q));
 
       return OpenHands.createConversation(
