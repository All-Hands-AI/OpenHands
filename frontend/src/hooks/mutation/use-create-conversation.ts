import { useMutation, useQueryClient } from "@tanstack/react-query";
<<<<<<< HEAD
import posthog from "posthog-js";
import ConversationService from "#/api/conversation-service/conversation-service.api";
=======
import ConversationService from "#/api/conversation-service/conversation-service.api";
import V1ConversationService from "#/api/conversation-service/v1-conversation-service.api";
>>>>>>> bc86796a
import { SuggestedTask } from "#/utils/types";
import { Provider } from "#/types/settings";
import { CreateMicroagent, Conversation } from "#/api/open-hands.types";
import { USE_V1_CONVERSATION_API } from "#/utils/feature-flags";
import { useTracking } from "#/hooks/use-tracking";

interface CreateConversationVariables {
  query?: string;
  repository?: {
    name: string;
    gitProvider: Provider;
    branch?: string;
  };
  suggestedTask?: SuggestedTask;
  conversationInstructions?: string;
  createMicroagent?: CreateMicroagent;
}

// Response type that combines both V1 and legacy responses
interface CreateConversationResponse extends Partial<Conversation> {
  conversation_id: string;
  session_api_key: string | null;
  url: string | null;
  // V1 specific fields
  v1_task_id?: string;
  is_v1?: boolean;
}

export const useCreateConversation = () => {
  const queryClient = useQueryClient();
  const { trackConversationCreated } = useTracking();

  return useMutation({
    mutationKey: ["create-conversation"],
    mutationFn: async (
      variables: CreateConversationVariables,
    ): Promise<CreateConversationResponse> => {
      const {
        query,
        repository,
        suggestedTask,
        conversationInstructions,
        createMicroagent,
      } = variables;

<<<<<<< HEAD
      return ConversationService.createConversation(
=======
      const useV1 = USE_V1_CONVERSATION_API() && !createMicroagent;

      if (useV1) {
        // Use V1 API - creates a conversation start task
        const startTask = await V1ConversationService.createConversation(
          repository?.name,
          repository?.gitProvider,
          query,
          repository?.branch,
          conversationInstructions,
          undefined, // trigger - will be set by backend
        );

        // Return a special task ID that the frontend will recognize
        // Format: "task-{uuid}" so the conversation screen can poll the task
        // Once the task is ready, it will navigate to the actual conversation ID
        return {
          conversation_id: `task-${startTask.id}`,
          session_api_key: null,
          url: startTask.agent_server_url,
          v1_task_id: startTask.id,
          is_v1: true,
        };
      }

      // Use legacy API
      const conversation = await ConversationService.createConversation(
>>>>>>> bc86796a
        repository?.name,
        repository?.gitProvider,
        query,
        suggestedTask,
        repository?.branch,
        conversationInstructions,
        createMicroagent,
      );

      return {
        ...conversation,
        is_v1: false,
      };
    },
    onSuccess: async (_, { repository }) => {
      trackConversationCreated({
        hasRepository: !!repository,
      });

      queryClient.removeQueries({
        queryKey: ["user", "conversations"],
      });
    },
  });
};<|MERGE_RESOLUTION|>--- conflicted
+++ resolved
@@ -1,11 +1,6 @@
 import { useMutation, useQueryClient } from "@tanstack/react-query";
-<<<<<<< HEAD
-import posthog from "posthog-js";
-import ConversationService from "#/api/conversation-service/conversation-service.api";
-=======
 import ConversationService from "#/api/conversation-service/conversation-service.api";
 import V1ConversationService from "#/api/conversation-service/v1-conversation-service.api";
->>>>>>> bc86796a
 import { SuggestedTask } from "#/utils/types";
 import { Provider } from "#/types/settings";
 import { CreateMicroagent, Conversation } from "#/api/open-hands.types";
@@ -51,9 +46,6 @@
         createMicroagent,
       } = variables;
 
-<<<<<<< HEAD
-      return ConversationService.createConversation(
-=======
       const useV1 = USE_V1_CONVERSATION_API() && !createMicroagent;
 
       if (useV1) {
@@ -81,7 +73,6 @@
 
       // Use legacy API
       const conversation = await ConversationService.createConversation(
->>>>>>> bc86796a
         repository?.name,
         repository?.gitProvider,
         query,
