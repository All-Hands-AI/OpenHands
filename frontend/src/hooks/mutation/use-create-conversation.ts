--- conflicted
+++ resolved
@@ -26,19 +26,13 @@
         throw new Error("No query provided");
       }
 
-<<<<<<< HEAD
-      if (variables.q) dispatch(setInitialQuery(variables.q));
-      return OpenHands.createConversation(selectedRepository || undefined);
-=======
       if (variables.q) dispatch(setInitialPrompt(variables.q));
 
       return OpenHands.createConversation(
-        gitHubToken || undefined,
         selectedRepository || undefined,
         variables.q,
         files,
       );
->>>>>>> 38e19d21
     },
     onSuccess: async ({ conversation_id: conversationId }, { q }) => {
       posthog.capture("initial_query_submitted", {
