--- conflicted
+++ resolved
@@ -15,13 +15,10 @@
     confirmation_mode: settings.CONFIRMATION_MODE,
     security_analyzer: settings.SECURITY_ANALYZER,
     llm_api_key: settings.LLM_API_KEY?.trim() || undefined,
-<<<<<<< HEAD
     remote_runtime_resource_factor: settings.REMOTE_RUNTIME_RESOURCE_FACTOR,
     github_token: settings.github_token,
     unset_github_token: settings.unset_github_token,
-=======
     enable_default_condenser: settings.ENABLE_DEFAULT_CONDENSER,
->>>>>>> 60453490
   };
 
   await OpenHands.saveSettings(apiSettings);
