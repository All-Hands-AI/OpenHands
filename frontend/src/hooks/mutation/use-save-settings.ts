--- conflicted
+++ resolved
@@ -21,13 +21,10 @@
     enable_default_condenser: settings.ENABLE_DEFAULT_CONDENSER,
     enable_sound_notifications: settings.ENABLE_SOUND_NOTIFICATIONS,
     user_consents_to_analytics: settings.user_consents_to_analytics,
-<<<<<<< HEAD
     provider_tokens_set: settings.PROVIDER_TOKENS_SET,
     mcp_config: settings.MCP_CONFIG,
-=======
     enable_proactive_conversation_starters:
       settings.ENABLE_PROACTIVE_CONVERSATION_STARTERS,
->>>>>>> adfa510b
   };
 
   await OpenHands.saveSettings(apiSettings);
