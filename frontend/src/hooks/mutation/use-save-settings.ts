import { useMutation, useQueryClient } from "@tanstack/react-query";
import { DEFAULT_SETTINGS } from "#/services/settings";
import OpenHands from "#/api/open-hands";
import { PostSettings, PostApiSettings } from "#/types/settings";
import { useSettings } from "../query/use-settings";

const saveSettingsMutationFn = async (
  settings: Partial<PostSettings> | null,
) => {
  // If settings is null, we're resetting
  if (settings === null) {
    await OpenHands.resetSettings();
    return;
  }

  const apiSettings: Partial<PostApiSettings> = {
    llm_model: settings.LLM_MODEL,
    llm_base_url: settings.LLM_BASE_URL,
    agent: settings.AGENT || DEFAULT_SETTINGS.AGENT,
    language: settings.LANGUAGE || DEFAULT_SETTINGS.LANGUAGE,
    confirmation_mode: settings.CONFIRMATION_MODE,
    security_analyzer: settings.SECURITY_ANALYZER,
    llm_api_key:
      settings.LLM_API_KEY === ""
        ? ""
        : settings.LLM_API_KEY?.trim() || undefined,
    remote_runtime_resource_factor: settings.REMOTE_RUNTIME_RESOURCE_FACTOR,
<<<<<<< HEAD
=======
    provider_tokens: settings.provider_tokens,
>>>>>>> 5a3eca2a
    enable_default_condenser: settings.ENABLE_DEFAULT_CONDENSER,
    enable_sound_notifications: settings.ENABLE_SOUND_NOTIFICATIONS,
    user_consents_to_analytics: settings.user_consents_to_analytics,
    provider_tokens: settings.provider_tokens,
    unset_tokens: settings.unset_tokens,
  };

  await OpenHands.saveSettings(apiSettings);
};

export const useSaveSettings = () => {
  const queryClient = useQueryClient();
  const { data: currentSettings } = useSettings();

  return useMutation({
    mutationFn: async (settings: Partial<PostSettings> | null) => {
      if (settings === null) {
        await saveSettingsMutationFn(null);
        return;
      }

      const newSettings = { ...currentSettings, ...settings };
      await saveSettingsMutationFn(newSettings);
    },
    onSuccess: async () => {
      await queryClient.invalidateQueries({ queryKey: ["settings"] });
    },
    meta: {
      disableToast: true,
    },
  });
};<|MERGE_RESOLUTION|>--- conflicted
+++ resolved
@@ -25,10 +25,6 @@
         ? ""
         : settings.LLM_API_KEY?.trim() || undefined,
     remote_runtime_resource_factor: settings.REMOTE_RUNTIME_RESOURCE_FACTOR,
-<<<<<<< HEAD
-=======
-    provider_tokens: settings.provider_tokens,
->>>>>>> 5a3eca2a
     enable_default_condenser: settings.ENABLE_DEFAULT_CONDENSER,
     enable_sound_notifications: settings.ENABLE_SOUND_NOTIFICATIONS,
     user_consents_to_analytics: settings.user_consents_to_analytics,
