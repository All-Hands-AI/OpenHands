import { FitAddon } from "@xterm/addon-fit";
import { Terminal } from "@xterm/xterm";
import React from "react";
<<<<<<< HEAD
import { useSelector } from "react-redux";
=======
>>>>>>> a80c51b2
import { Command, useCommandStore } from "#/state/command-store";
import { RUNTIME_INACTIVE_STATES } from "#/types/agent-state";
import { useWsClient } from "#/context/ws-client-provider";
import { getTerminalCommand } from "#/services/terminal-service";
import { parseTerminalOutput } from "#/utils/parse-terminal-output";
<<<<<<< HEAD
import { RootState } from "#/store";
=======
import { useAgentStore } from "#/stores/agent-store";
>>>>>>> a80c51b2

/*
  NOTE: Tests for this hook are indirectly covered by the tests for the XTermTerminal component.
  The reason for this is that the hook exposes a ref that requires a DOM element to be rendered.
*/

const renderCommand = (
  command: Command,
  terminal: Terminal,
  isUserInput: boolean = false,
) => {
  const { content, type } = command;

  // Skip rendering user input commands that come from the event stream
  // as they've already been displayed in the terminal as the user typed
  if (type === "input" && isUserInput) {
    return;
  }

  terminal.writeln(
    parseTerminalOutput(content.replaceAll("\n", "\r\n").trim()),
  );
};

// Create a persistent reference that survives component unmounts
// This ensures terminal history is preserved when navigating away and back
const persistentLastCommandIndex = { current: 0 };

export const useTerminal = () => {
  const { send } = useWsClient();
<<<<<<< HEAD
  const { curAgentState } = useSelector((state: RootState) => state.agent);
=======
  const { curAgentState } = useAgentStore();
>>>>>>> a80c51b2
  const commands = useCommandStore((state) => state.commands);
  const terminal = React.useRef<Terminal | null>(null);
  const fitAddon = React.useRef<FitAddon | null>(null);
  const ref = React.useRef<HTMLDivElement>(null);
  const lastCommandIndex = persistentLastCommandIndex; // Use the persistent reference
  const keyEventDisposable = React.useRef<{ dispose: () => void } | null>(null);
  const disabled = RUNTIME_INACTIVE_STATES.includes(curAgentState);

  const createTerminal = () =>
    new Terminal({
      fontFamily: "Menlo, Monaco, 'Courier New', monospace",
      fontSize: 14,
      scrollback: 1000,
      scrollSensitivity: 1,
      fastScrollModifier: "alt",
      fastScrollSensitivity: 5,
      allowTransparency: true,
      theme: {
        background: "transparent",
      },
    });

  const initializeTerminal = () => {
    if (terminal.current) {
      if (fitAddon.current) terminal.current.loadAddon(fitAddon.current);
      if (ref.current) terminal.current.open(ref.current);
    }
  };

  const copySelection = (selection: string) => {
    const clipboardItem = new ClipboardItem({
      "text/plain": new Blob([selection], { type: "text/plain" }),
    });

    navigator.clipboard.write([clipboardItem]);
  };

  const pasteSelection = (callback: (text: string) => void) => {
    navigator.clipboard.readText().then(callback);
  };

  const pasteHandler = (event: KeyboardEvent, cb: (text: string) => void) => {
    const isControlOrMetaPressed =
      event.type === "keydown" && (event.ctrlKey || event.metaKey);

    if (isControlOrMetaPressed) {
      if (event.code === "KeyV") {
        pasteSelection((text: string) => {
          terminal.current?.write(text);
          cb(text);
        });
      }

      if (event.code === "KeyC") {
        const selection = terminal.current?.getSelection();
        if (selection) copySelection(selection);
      }
    }

    return true;
  };

  const handleEnter = (command: string) => {
    terminal.current?.write("\r\n");
    // Don't write the command again as it will be added to the commands array
    // and rendered by the useEffect that watches commands
    send(getTerminalCommand(command));
    // Don't add the prompt here as it will be added when the command is processed
    // and the commands array is updated
  };

  const handleBackspace = (command: string) => {
    terminal.current?.write("\b \b");
    return command.slice(0, -1);
  };

  // Initialize terminal and handle cleanup
  React.useEffect(() => {
    terminal.current = createTerminal();
    fitAddon.current = new FitAddon();

    if (ref.current) {
      initializeTerminal();
      // Render all commands in array
      // This happens when we just switch to Terminal from other tabs
      if (commands.length > 0) {
        for (let i = 0; i < commands.length; i += 1) {
          if (commands[i].type === "input") {
            terminal.current.write("$ ");
          }
          // Don't pass isUserInput=true here because we're initializing the terminal
          // and need to show all previous commands
          renderCommand(commands[i], terminal.current, false);
        }
        lastCommandIndex.current = commands.length;
      }
      terminal.current.write("$ ");
    }

    return () => {
      terminal.current?.dispose();
    };
  }, []);

  React.useEffect(() => {
    if (
      terminal.current &&
      commands.length > 0 &&
      lastCommandIndex.current < commands.length
    ) {
      let lastCommandType = "";
      for (let i = lastCommandIndex.current; i < commands.length; i += 1) {
        lastCommandType = commands[i].type;
        // Pass true for isUserInput to skip rendering user input commands
        // that have already been displayed as the user typed
        renderCommand(commands[i], terminal.current, true);
      }
      lastCommandIndex.current = commands.length;
      if (lastCommandType === "output") {
        terminal.current.write("$ ");
      }
    }
  }, [commands, disabled]);

  React.useEffect(() => {
    let resizeObserver: ResizeObserver | null = null;

    resizeObserver = new ResizeObserver(() => {
      fitAddon.current?.fit();
    });

    if (ref.current) {
      resizeObserver.observe(ref.current);
    }

    return () => {
      resizeObserver?.disconnect();
    };
  }, []);

  React.useEffect(() => {
    if (terminal.current) {
      // Dispose of existing listeners if they exist
      if (keyEventDisposable.current) {
        keyEventDisposable.current.dispose();
        keyEventDisposable.current = null;
      }

      let commandBuffer = "";

      if (!disabled) {
        // Add new key event listener and store the disposable
        keyEventDisposable.current = terminal.current.onKey(
          ({ key, domEvent }) => {
            if (domEvent.key === "Enter") {
              handleEnter(commandBuffer);
              commandBuffer = "";
            } else if (domEvent.key === "Backspace") {
              if (commandBuffer.length > 0) {
                commandBuffer = handleBackspace(commandBuffer);
              }
            } else {
              // Ignore paste event
              if (key.charCodeAt(0) === 22) {
                return;
              }
              commandBuffer += key;
              terminal.current?.write(key);
            }
          },
        );

        // Add custom key handler and store the disposable
        terminal.current.attachCustomKeyEventHandler((event) =>
          pasteHandler(event, (text) => {
            commandBuffer += text;
          }),
        );
      } else {
        // Add a noop handler when disabled
        keyEventDisposable.current = terminal.current.onKey((e) => {
          e.domEvent.preventDefault();
          e.domEvent.stopPropagation();
        });
      }
    }

    return () => {
      if (keyEventDisposable.current) {
        keyEventDisposable.current.dispose();
        keyEventDisposable.current = null;
      }
    };
  }, [disabled]);

  return ref;
};<|MERGE_RESOLUTION|>--- conflicted
+++ resolved
@@ -1,20 +1,12 @@
 import { FitAddon } from "@xterm/addon-fit";
 import { Terminal } from "@xterm/xterm";
 import React from "react";
-<<<<<<< HEAD
-import { useSelector } from "react-redux";
-=======
->>>>>>> a80c51b2
 import { Command, useCommandStore } from "#/state/command-store";
 import { RUNTIME_INACTIVE_STATES } from "#/types/agent-state";
 import { useWsClient } from "#/context/ws-client-provider";
 import { getTerminalCommand } from "#/services/terminal-service";
 import { parseTerminalOutput } from "#/utils/parse-terminal-output";
-<<<<<<< HEAD
-import { RootState } from "#/store";
-=======
 import { useAgentStore } from "#/stores/agent-store";
->>>>>>> a80c51b2
 
 /*
   NOTE: Tests for this hook are indirectly covered by the tests for the XTermTerminal component.
@@ -45,11 +37,7 @@
 
 export const useTerminal = () => {
   const { send } = useWsClient();
-<<<<<<< HEAD
-  const { curAgentState } = useSelector((state: RootState) => state.agent);
-=======
   const { curAgentState } = useAgentStore();
->>>>>>> a80c51b2
   const commands = useCommandStore((state) => state.commands);
   const terminal = React.useRef<Terminal | null>(null);
   const fitAddon = React.useRef<FitAddon | null>(null);
