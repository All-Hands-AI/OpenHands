<<<<<<< HEAD
import { useQuery } from "@tanstack/react-query"
import { useSelector } from "react-redux"
import OpenHands from "#/api/open-hands"
import { useConversation } from "#/context/conversation-context"
import { RootState } from "#/store"
import { RUNTIME_INACTIVE_STATES } from "#/types/agent-state"
=======
import { useQuery } from "@tanstack/react-query";
import { useSelector } from "react-redux";
import { useConversation } from "#/context/conversation-context";
import { RootState } from "#/store";
import { RUNTIME_INACTIVE_STATES } from "#/types/agent-state";
import { FileService } from "#/api/file-service/file-service.api";
>>>>>>> 71759e76

interface UseListFilesConfig {
  path?: string
  enabled?: boolean
}

const DEFAULT_CONFIG: UseListFilesConfig = {
  enabled: true,
}

export const useListFiles = (config: UseListFilesConfig = DEFAULT_CONFIG) => {
<<<<<<< HEAD
  const { conversationId } = useConversation()
  const { curAgentState } = useSelector((state: RootState) => state.agent)
  const isActive = !RUNTIME_INACTIVE_STATES.includes(curAgentState)
  console.log("isActive", isActive)
  console.log("curAgentState", curAgentState)
=======
  const { conversationId } = useConversation();
  const { curAgentState } = useSelector((state: RootState) => state.agent);
  const runtimeIsActive = !RUNTIME_INACTIVE_STATES.includes(curAgentState);
>>>>>>> 71759e76

  return useQuery({
    queryKey: ["files", conversationId, config?.path],
    queryFn: () => FileService.getFiles(conversationId, config?.path),
    enabled: runtimeIsActive && !!config?.enabled,
    staleTime: 1000 * 60 * 5, // 5 minutes
    gcTime: 1000 * 60 * 15, // 15 minutes
  })
}<|MERGE_RESOLUTION|>--- conflicted
+++ resolved
@@ -1,18 +1,9 @@
-<<<<<<< HEAD
-import { useQuery } from "@tanstack/react-query"
-import { useSelector } from "react-redux"
-import OpenHands from "#/api/open-hands"
+import { FileService } from "#/api/file-service/file-service.api"
 import { useConversation } from "#/context/conversation-context"
 import { RootState } from "#/store"
 import { RUNTIME_INACTIVE_STATES } from "#/types/agent-state"
-=======
-import { useQuery } from "@tanstack/react-query";
-import { useSelector } from "react-redux";
-import { useConversation } from "#/context/conversation-context";
-import { RootState } from "#/store";
-import { RUNTIME_INACTIVE_STATES } from "#/types/agent-state";
-import { FileService } from "#/api/file-service/file-service.api";
->>>>>>> 71759e76
+import { useQuery } from "@tanstack/react-query"
+import { useSelector } from "react-redux"
 
 interface UseListFilesConfig {
   path?: string
@@ -24,17 +15,9 @@
 }
 
 export const useListFiles = (config: UseListFilesConfig = DEFAULT_CONFIG) => {
-<<<<<<< HEAD
   const { conversationId } = useConversation()
   const { curAgentState } = useSelector((state: RootState) => state.agent)
-  const isActive = !RUNTIME_INACTIVE_STATES.includes(curAgentState)
-  console.log("isActive", isActive)
-  console.log("curAgentState", curAgentState)
-=======
-  const { conversationId } = useConversation();
-  const { curAgentState } = useSelector((state: RootState) => state.agent);
-  const runtimeIsActive = !RUNTIME_INACTIVE_STATES.includes(curAgentState);
->>>>>>> 71759e76
+  const runtimeIsActive = !RUNTIME_INACTIVE_STATES.includes(curAgentState)
 
   return useQuery({
     queryKey: ["files", conversationId, config?.path],
