import { useInfiniteQuery } from "@tanstack/react-query";
import React from "react";
<<<<<<< HEAD
import { retrieveUserGitRepositories } from "#/api/github";
import { useConfig } from "./use-config";
=======
import { retrieveUserGitRepositories } from "#/api/git";
>>>>>>> e69ae81a
import { useAuth } from "#/context/auth-context";
import { Provider } from "#/types/settings";

<<<<<<< HEAD
export const useUserRepositories = (selectedProvider: Provider | null) => {
  const { providersAreSet } = useAuth();
  const { data: config } = useConfig();

  const repos = useInfiniteQuery({
    queryKey: ["repositories", providersAreSet, selectedProvider],
    queryFn: async ({ pageParam }) =>
      retrieveUserGitRepositories(pageParam, 100, selectedProvider),
    initialPageParam: 1,
    getNextPageParam: (lastPage) => lastPage.nextPage,
    enabled:
      providersAreSet && config?.APP_MODE === "oss" && !!selectedProvider,
=======
export const useUserRepositories = () => {
  const { providerTokensSet, providersAreSet } = useAuth();

  const repos = useInfiniteQuery({
    queryKey: ["repositories", providerTokensSet],
    queryFn: async () => retrieveUserGitRepositories(),
    initialPageParam: 1,
    getNextPageParam: (lastPage) => lastPage.nextPage,
    enabled: providersAreSet,
>>>>>>> e69ae81a
    staleTime: 1000 * 60 * 5, // 5 minutes
    gcTime: 1000 * 60 * 15, // 15 minutes
  });

  // TODO: Once we create our custom dropdown component, we should fetch data onEndReached
  // (nextui autocomplete doesn't support onEndReached nor is it compatible for extending)
  const { isSuccess, isFetchingNextPage, hasNextPage, fetchNextPage } = repos;
  React.useEffect(() => {
    if (!isFetchingNextPage && isSuccess && hasNextPage) {
      fetchNextPage();
    }
  }, [isFetchingNextPage, isSuccess, hasNextPage, fetchNextPage]);

  return repos;
};<|MERGE_RESOLUTION|>--- conflicted
+++ resolved
@@ -1,28 +1,9 @@
 import { useInfiniteQuery } from "@tanstack/react-query";
 import React from "react";
-<<<<<<< HEAD
-import { retrieveUserGitRepositories } from "#/api/github";
-import { useConfig } from "./use-config";
-=======
 import { retrieveUserGitRepositories } from "#/api/git";
->>>>>>> e69ae81a
 import { useAuth } from "#/context/auth-context";
 import { Provider } from "#/types/settings";
 
-<<<<<<< HEAD
-export const useUserRepositories = (selectedProvider: Provider | null) => {
-  const { providersAreSet } = useAuth();
-  const { data: config } = useConfig();
-
-  const repos = useInfiniteQuery({
-    queryKey: ["repositories", providersAreSet, selectedProvider],
-    queryFn: async ({ pageParam }) =>
-      retrieveUserGitRepositories(pageParam, 100, selectedProvider),
-    initialPageParam: 1,
-    getNextPageParam: (lastPage) => lastPage.nextPage,
-    enabled:
-      providersAreSet && config?.APP_MODE === "oss" && !!selectedProvider,
-=======
 export const useUserRepositories = () => {
   const { providerTokensSet, providersAreSet } = useAuth();
 
@@ -32,7 +13,6 @@
     initialPageParam: 1,
     getNextPageParam: (lastPage) => lastPage.nextPage,
     enabled: providersAreSet,
->>>>>>> e69ae81a
     staleTime: 1000 * 60 * 5, // 5 minutes
     gcTime: 1000 * 60 * 15, // 15 minutes
   });
