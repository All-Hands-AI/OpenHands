--- conflicted
+++ resolved
@@ -50,7 +50,6 @@
   }, [query.data?.LLM_API_KEY, query.isFetched]);
 
   React.useEffect(() => {
-<<<<<<< HEAD
     if (query.data?.PROVIDER_TOKENS_SET) {
       const providers = query.data.PROVIDER_TOKENS_SET;
       const setProviders = (
@@ -63,10 +62,6 @@
       setProvidersAreSet(atLeastOneSet);
     }
   }, [query.data?.PROVIDER_TOKENS_SET, query.isFetched]);
-=======
-    if (query.isFetched) setGitHubTokenIsSet(!!query.data?.GITHUB_TOKEN_IS_SET);
-  }, [query.data?.GITHUB_TOKEN_IS_SET, query.isFetched]);
->>>>>>> ce26f1c6
 
   // We want to return the defaults if the settings aren't found so the user can still see the
   // options to make their initial save. We don't set the defaults in `initialData` above because
