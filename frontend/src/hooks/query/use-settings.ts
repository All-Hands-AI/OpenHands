--- conflicted
+++ resolved
@@ -1,9 +1,6 @@
 import { useQuery } from "@tanstack/react-query";
-<<<<<<< HEAD
 import React from "react";
 import { usePostHog } from "posthog-js/react";
-=======
->>>>>>> 5ad35728
 import SettingsService from "#/settings-service/settings-service.api";
 import { DEFAULT_SETTINGS } from "#/services/settings";
 import { useIsOnTosPage } from "#/hooks/use-is-on-tos-page";
