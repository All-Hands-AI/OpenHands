import { useQuery } from "@tanstack/react-query";
import React from "react";
import posthog from "posthog-js";
import { DEFAULT_SETTINGS } from "#/services/settings";
import OpenHands from "#/api/open-hands";
import { useAuth } from "#/context/auth-context";
import { useConfig } from "#/hooks/query/use-config";

const getSettingsQueryFn = async () => {
  const apiSettings = await OpenHands.getSettings();

  return {
    LLM_MODEL: apiSettings.llm_model,
    LLM_BASE_URL: apiSettings.llm_base_url,
    AGENT: apiSettings.agent,
    LANGUAGE: apiSettings.language,
    CONFIRMATION_MODE: apiSettings.confirmation_mode,
    SECURITY_ANALYZER: apiSettings.security_analyzer,
    LLM_API_KEY: apiSettings.llm_api_key,
    REMOTE_RUNTIME_RESOURCE_FACTOR: apiSettings.remote_runtime_resource_factor,
    GITHUB_TOKEN_IS_SET: apiSettings.github_token_is_set,
    ENABLE_DEFAULT_CONDENSER: apiSettings.enable_default_condenser,
    ENABLE_SOUND_NOTIFICATIONS: apiSettings.enable_sound_notifications,
    USER_CONSENTS_TO_ANALYTICS: apiSettings.user_consents_to_analytics,
  };
};

export const useSettings = () => {
  const { setGitHubTokenIsSet, githubTokenIsSet } = useAuth();
  const { data: config } = useConfig();

  const query = useQuery({
    queryKey: ["settings"],
    queryFn: getSettingsQueryFn,
    initialData: DEFAULT_SETTINGS,
<<<<<<< HEAD
    staleTime: 1000, // Consider data fresh for 1 second
    retry: 1, // Retry failed requests once
    refetchOnWindowFocus: false, // Don't refetch on window focus
=======
    staleTime: 0,
    retry: false,
    enabled: config?.APP_MODE !== "saas" || githubTokenIsSet,
>>>>>>> 4a5891cb
    meta: {
      disableToast: true,
    },
  });

  React.useEffect(() => {
    if (query.data?.LLM_API_KEY) {
      posthog.capture("user_activated");
    }
  }, [query.data?.LLM_API_KEY]);

  React.useEffect(() => {
    setGitHubTokenIsSet(!!query.data?.GITHUB_TOKEN_IS_SET);
  }, [query.data?.GITHUB_TOKEN_IS_SET, query.isFetched]);

  return query;
};<|MERGE_RESOLUTION|>--- conflicted
+++ resolved
@@ -33,15 +33,9 @@
     queryKey: ["settings"],
     queryFn: getSettingsQueryFn,
     initialData: DEFAULT_SETTINGS,
-<<<<<<< HEAD
-    staleTime: 1000, // Consider data fresh for 1 second
-    retry: 1, // Retry failed requests once
-    refetchOnWindowFocus: false, // Don't refetch on window focus
-=======
     staleTime: 0,
     retry: false,
     enabled: config?.APP_MODE !== "saas" || githubTokenIsSet,
->>>>>>> 4a5891cb
     meta: {
       disableToast: true,
     },
