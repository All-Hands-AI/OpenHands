--- conflicted
+++ resolved
@@ -6,38 +6,6 @@
 import { useAuth } from "#/context/auth-context";
 
 const getSettingsQueryFn = async () => {
-<<<<<<< HEAD
-  try {
-    const apiSettings = await OpenHands.getSettings();
-
-    if (apiSettings !== null) {
-      return {
-        LLM_MODEL: apiSettings.llm_model,
-        LLM_BASE_URL: apiSettings.llm_base_url,
-        AGENT: apiSettings.agent,
-        LANGUAGE: apiSettings.language,
-        CONFIRMATION_MODE: apiSettings.confirmation_mode,
-        SECURITY_ANALYZER: apiSettings.security_analyzer,
-        LLM_API_KEY: apiSettings.llm_api_key,
-        REMOTE_RUNTIME_RESOURCE_FACTOR:
-          apiSettings.remote_runtime_resource_factor,
-        GITHUB_TOKEN_IS_SET: apiSettings.github_token_is_set,
-        ENABLE_DEFAULT_CONDENSER: apiSettings.enable_default_condenser,
-        USER_CONSENTS_TO_ANALYTICS: apiSettings.user_consents_to_analytics,
-      };
-    }
-
-    return DEFAULT_SETTINGS;
-  } catch (error) {
-    if (error instanceof AxiosError) {
-      if (error.response?.status === 404) {
-        return DEFAULT_SETTINGS;
-      }
-    }
-
-    throw error;
-  }
-=======
   const apiSettings = await OpenHands.getSettings();
 
   return {
@@ -51,8 +19,8 @@
     REMOTE_RUNTIME_RESOURCE_FACTOR: apiSettings.remote_runtime_resource_factor,
     GITHUB_TOKEN_IS_SET: apiSettings.github_token_is_set,
     ENABLE_DEFAULT_CONDENSER: apiSettings.enable_default_condenser,
+    USER_CONSENTS_TO_ANALYTICS: apiSettings.user_consents_to_analytics,
   };
->>>>>>> 6909075b
 };
 
 export const useSettings = () => {
