import { useQuery } from "@tanstack/react-query";
import React from "react";
import posthog from "posthog-js";
import OpenHands from "#/api/open-hands";
import { useAuth } from "#/context/auth-context";
import { DEFAULT_SETTINGS } from "#/services/settings";

const getSettingsQueryFn = async () => {
  const apiSettings = await OpenHands.getSettings();

  return {
    LLM_MODEL: apiSettings.llm_model,
    LLM_BASE_URL: apiSettings.llm_base_url,
    AGENT: apiSettings.agent,
    LANGUAGE: apiSettings.language,
    CONFIRMATION_MODE: apiSettings.confirmation_mode,
    SECURITY_ANALYZER: apiSettings.security_analyzer,
    LLM_API_KEY: apiSettings.llm_api_key,
    REMOTE_RUNTIME_RESOURCE_FACTOR: apiSettings.remote_runtime_resource_factor,
    GITHUB_TOKEN_IS_SET: apiSettings.github_token_is_set,
    ENABLE_DEFAULT_CONDENSER: apiSettings.enable_default_condenser,
    ENABLE_SOUND_NOTIFICATIONS: apiSettings.enable_sound_notifications,
    USER_CONSENTS_TO_ANALYTICS: apiSettings.user_consents_to_analytics,
<<<<<<< HEAD
    PROVIDER_TOKENS: apiSettings.provider_tokens,
=======
    IS_NEW_USER: false,
>>>>>>> e1f6929d
  };
};

export const useSettings = () => {
  const { setGitHubTokenIsSet, githubTokenIsSet } = useAuth();

  const query = useQuery({
    queryKey: ["settings", githubTokenIsSet],
    queryFn: getSettingsQueryFn,
    // Only retry if the error is not a 404 because we
    // would want to show the modal immediately if the
    // settings are not found
    retry: (_, error) => error.status !== 404,
    staleTime: 1000 * 60 * 5, // 5 minutes
    gcTime: 1000 * 60 * 15, // 15 minutes
    meta: {
      disableToast: true,
    },
  });

  React.useEffect(() => {
    if (query.data?.LLM_API_KEY) {
      posthog.capture("user_activated");
    }
  }, [query.data?.LLM_API_KEY]);

  React.useEffect(() => {
    setGitHubTokenIsSet(!!query.data?.GITHUB_TOKEN_IS_SET);
  }, [query.data?.GITHUB_TOKEN_IS_SET, query.isFetched]);

  // We want to return the defaults if the settings aren't found so the user can still see the
  // options to make their initial save. We don't set the defaults in `initialData` above because
  // that would prepopulate the data to the cache and mess with expectations. Read more:
  // https://tanstack.com/query/latest/docs/framework/react/guides/initial-query-data#using-initialdata-to-prepopulate-a-query
  if (query.error?.status === 404) {
    return {
      ...query,
      data: DEFAULT_SETTINGS,
    };
  }

  return query;
};<|MERGE_RESOLUTION|>--- conflicted
+++ resolved
@@ -21,11 +21,8 @@
     ENABLE_DEFAULT_CONDENSER: apiSettings.enable_default_condenser,
     ENABLE_SOUND_NOTIFICATIONS: apiSettings.enable_sound_notifications,
     USER_CONSENTS_TO_ANALYTICS: apiSettings.user_consents_to_analytics,
-<<<<<<< HEAD
     PROVIDER_TOKENS: apiSettings.provider_tokens,
-=======
     IS_NEW_USER: false,
->>>>>>> e1f6929d
   };
 };
 
