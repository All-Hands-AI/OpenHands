--- conflicted
+++ resolved
@@ -21,11 +21,8 @@
         LLM_API_KEY: apiSettings.llm_api_key,
         REMOTE_RUNTIME_RESOURCE_FACTOR:
           apiSettings.remote_runtime_resource_factor,
-<<<<<<< HEAD
         GITHUB_TOKEN_IS_SET: apiSettings.github_token_is_set,
-=======
         ENABLE_DEFAULT_CONDENSER: apiSettings.enable_default_condenser,
->>>>>>> 60453490
       };
     }
 
