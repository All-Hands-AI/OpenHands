--- conflicted
+++ resolved
@@ -69,18 +69,6 @@
   // that would prepopulate the data to the cache and mess with expectations. Read more:
   // https://tanstack.com/query/latest/docs/framework/react/guides/initial-query-data#using-initialdata-to-prepopulate-a-query
   if (query.error?.status === 404) {
-<<<<<<< HEAD
-    // Extract only the necessary properties to avoid excessive re-renders
-    const { error, isLoading, isFetching, isFetched, isError, refetch } = query;
-    return {
-      data: DEFAULT_SETTINGS,
-      error,
-      isLoading,
-      isFetching,
-      isFetched,
-      isError,
-      refetch,
-=======
     // Create a new object with only the properties we need, avoiding rest destructuring
     return {
       data: DEFAULT_SETTINGS,
@@ -93,7 +81,6 @@
       status: query.status,
       fetchStatus: query.fetchStatus,
       refetch: query.refetch,
->>>>>>> f5fa076f
     };
   }
 
