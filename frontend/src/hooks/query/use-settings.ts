import { useQuery } from "@tanstack/react-query";
import React from "react";
import posthog from "posthog-js";
import OpenHands from "#/api/open-hands";
import { useAuth } from "#/context/auth-context";
import { DEFAULT_SETTINGS } from "#/services/settings";
<<<<<<< HEAD
import { isOnTosPage } from "#/utils/is-on-tos-page";
=======
import { Settings } from "#/types/settings";
>>>>>>> 1f747232

const getSettingsQueryFn = async (): Promise<Settings> => {
  const apiSettings = await OpenHands.getSettings();

  return {
    LLM_MODEL: apiSettings.llm_model,
    LLM_BASE_URL: apiSettings.llm_base_url,
    AGENT: apiSettings.agent,
    LANGUAGE: apiSettings.language,
    CONFIRMATION_MODE: apiSettings.confirmation_mode,
    SECURITY_ANALYZER: apiSettings.security_analyzer,
    LLM_API_KEY_SET: apiSettings.llm_api_key_set,
    REMOTE_RUNTIME_RESOURCE_FACTOR: apiSettings.remote_runtime_resource_factor,
    PROVIDER_TOKENS_SET: apiSettings.provider_tokens_set,
    ENABLE_DEFAULT_CONDENSER: apiSettings.enable_default_condenser,
    ENABLE_SOUND_NOTIFICATIONS: apiSettings.enable_sound_notifications,
    USER_CONSENTS_TO_ANALYTICS: apiSettings.user_consents_to_analytics,
    PROVIDER_TOKENS: apiSettings.provider_tokens,
    IS_NEW_USER: false,
  };
};

export const useSettings = () => {
  const { setProviderTokensSet, providerTokensSet, setProvidersAreSet } =
    useAuth();

  const query = useQuery({
    queryKey: ["settings", providerTokensSet],
    queryFn: getSettingsQueryFn,
    // Only retry if the error is not a 404 because we
    // would want to show the modal immediately if the
    // settings are not found
    retry: (_, error) => error.status !== 404,
    staleTime: 1000 * 60 * 5, // 5 minutes
    gcTime: 1000 * 60 * 15, // 15 minutes
    enabled: !isOnTosPage(),
    meta: {
      disableToast: true,
    },
  });

  React.useEffect(() => {
    if (query.isFetched && query.data?.LLM_API_KEY_SET) {
      posthog.capture("user_activated");
    }
  }, [query.data?.LLM_API_KEY_SET, query.isFetched]);

  React.useEffect(() => {
    if (query.data?.PROVIDER_TOKENS_SET) {
      const providers = query.data.PROVIDER_TOKENS_SET;
      const setProviders = (
        Object.keys(providers) as Array<keyof typeof providers>
      ).filter((key) => providers[key]);
      setProviderTokensSet(setProviders);
      const atLeastOneSet = Object.values(query.data.PROVIDER_TOKENS_SET).some(
        (value) => value,
      );
      setProvidersAreSet(atLeastOneSet);
    }
  }, [query.data?.PROVIDER_TOKENS_SET, query.isFetched]);

  // We want to return the defaults if the settings aren't found so the user can still see the
  // options to make their initial save. We don't set the defaults in `initialData` above because
  // that would prepopulate the data to the cache and mess with expectations. Read more:
  // https://tanstack.com/query/latest/docs/framework/react/guides/initial-query-data#using-initialdata-to-prepopulate-a-query
  if (query.error?.status === 404) {
    // Create a new object with only the properties we need, avoiding rest destructuring
    return {
      data: DEFAULT_SETTINGS,
      error: query.error,
      isError: query.isError,
      isLoading: query.isLoading,
      isFetching: query.isFetching,
      isFetched: query.isFetched,
      isSuccess: query.isSuccess,
      status: query.status,
      fetchStatus: query.fetchStatus,
      refetch: query.refetch,
    };
  }

  return query;
};<|MERGE_RESOLUTION|>--- conflicted
+++ resolved
@@ -4,11 +4,8 @@
 import OpenHands from "#/api/open-hands";
 import { useAuth } from "#/context/auth-context";
 import { DEFAULT_SETTINGS } from "#/services/settings";
-<<<<<<< HEAD
 import { isOnTosPage } from "#/utils/is-on-tos-page";
-=======
 import { Settings } from "#/types/settings";
->>>>>>> 1f747232
 
 const getSettingsQueryFn = async (): Promise<Settings> => {
   const apiSettings = await OpenHands.getSettings();
