--- conflicted
+++ resolved
@@ -5,16 +5,6 @@
 
 export const useActiveConversation = () => {
   const { conversationId } = useConversationId();
-<<<<<<< HEAD
-  const userConversation = useUserConversation(conversationId, (query) => {
-    if (query.state.data?.status === "STARTING") {
-      return 3000; // 3 seconds
-    }
-    // TODO: Return conversation title as a WS event to avoid polling
-    // This was changed from 5 minutes to 30 seconds to poll for updated conversation title after an auto update
-    return 30000; // 30 seconds
-  });
-=======
 
   // Don't poll if this is a task ID (format: "task-{uuid}")
   // Task polling is handled by useTaskPolling hook
@@ -32,7 +22,6 @@
       return 30000; // 30 seconds
     },
   );
->>>>>>> bc86796a
 
   useEffect(() => {
     const conversation = userConversation.data;
