import { useQueries, useQuery } from "@tanstack/react-query";
import axios from "axios";
import React from "react";
import { useSelector } from "react-redux";
import OpenHands from "#/api/open-hands";
import { RUNTIME_INACTIVE_STATES } from "#/types/agent-state";
import { RootState } from "#/store";
<<<<<<< HEAD
import { useConversation } from "#/context/conversation-context";
import { useActiveConversation } from "./use-active-conversation";
=======
import { useConversationId } from "#/hooks/use-conversation-id";
>>>>>>> a40443f5

export const useActiveHost = () => {
  const { curAgentState } = useSelector((state: RootState) => state.agent);
  const [activeHost, setActiveHost] = React.useState<string | null>(null);

<<<<<<< HEAD
  const { conversationId } = useConversation();
  const { data: conversation } = useActiveConversation();
  const enabled =
    conversation?.status === "RUNNING" &&
    RUNTIME_INACTIVE_STATES.includes(curAgentState);
=======
  const { conversationId } = useConversationId();
>>>>>>> a40443f5

  const { data } = useQuery({
    queryKey: [conversationId, "hosts"],
    queryFn: async () => {
      const hosts = await OpenHands.getWebHosts(conversationId);
      return { hosts };
    },
    enabled,
    initialData: { hosts: [] },
    meta: {
      disableToast: true,
    },
  });

  const apps = useQueries({
    queries: data.hosts.map((host) => ({
      queryKey: [conversationId, "hosts", host],
      queryFn: async () => {
        try {
          await axios.get(host);
          return host;
        } catch (e) {
          return "";
        }
      },
      // refetchInterval: 3000,
      meta: {
        disableToast: true,
      },
    })),
  });

  const appsData = apps.map((app) => app.data);

  React.useEffect(() => {
    const successfulApp = appsData.find((app) => app);
    setActiveHost(successfulApp || "");
  }, [appsData]);

  return { activeHost };
};<|MERGE_RESOLUTION|>--- conflicted
+++ resolved
@@ -5,26 +5,17 @@
 import OpenHands from "#/api/open-hands";
 import { RUNTIME_INACTIVE_STATES } from "#/types/agent-state";
 import { RootState } from "#/store";
-<<<<<<< HEAD
-import { useConversation } from "#/context/conversation-context";
+import { useConversationId } from "#/hooks/use-conversation-id";
 import { useActiveConversation } from "./use-active-conversation";
-=======
-import { useConversationId } from "#/hooks/use-conversation-id";
->>>>>>> a40443f5
 
 export const useActiveHost = () => {
   const { curAgentState } = useSelector((state: RootState) => state.agent);
   const [activeHost, setActiveHost] = React.useState<string | null>(null);
-
-<<<<<<< HEAD
-  const { conversationId } = useConversation();
+  const { conversationId } = useConversationId();
   const { data: conversation } = useActiveConversation();
   const enabled =
     conversation?.status === "RUNNING" &&
     RUNTIME_INACTIVE_STATES.includes(curAgentState);
-=======
-  const { conversationId } = useConversationId();
->>>>>>> a40443f5
 
   const { data } = useQuery({
     queryKey: [conversationId, "hosts"],
