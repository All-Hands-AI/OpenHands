import { useQuery } from "@tanstack/react-query";
import GitService from "#/api/git-service/git-service.api";
import { Provider } from "#/types/settings";

export function useSearchRepositories(
  query: string,
  selectedProvider?: Provider | null,
  disabled?: boolean,
<<<<<<< HEAD
  pageSize: number = 3,
=======
  pageSize: number = 100,
>>>>>>> bc86796a
) {
  return useQuery({
    queryKey: ["repositories", "search", query, selectedProvider, pageSize],
    queryFn: () =>
      GitService.searchGitRepositories(
        query,
        pageSize,
        selectedProvider || undefined,
      ),
    enabled: !!query && !!selectedProvider && !disabled,
    staleTime: 1000 * 60 * 5, // 5 minutes
    gcTime: 1000 * 60 * 15, // 15 minutes
  });
}<|MERGE_RESOLUTION|>--- conflicted
+++ resolved
@@ -6,11 +6,7 @@
   query: string,
   selectedProvider?: Provider | null,
   disabled?: boolean,
-<<<<<<< HEAD
-  pageSize: number = 3,
-=======
   pageSize: number = 100,
->>>>>>> bc86796a
 ) {
   return useQuery({
     queryKey: ["repositories", "search", query, selectedProvider, pageSize],
