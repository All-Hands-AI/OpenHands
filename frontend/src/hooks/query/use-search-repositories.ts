import { useQuery } from "@tanstack/react-query";
import GitService from "#/api/git-service/git-service.api";
import { Provider } from "#/types/settings";

export function useSearchRepositories(
  query: string,
  selectedProvider?: Provider | null,
  disabled?: boolean,
<<<<<<< HEAD
  pageSize: number = 3,
=======
  pageSize: number = 100,
>>>>>>> a80c51b2
) {
  return useQuery({
    queryKey: ["repositories", "search", query, selectedProvider, pageSize],
    queryFn: () =>
      GitService.searchGitRepositories(
        query,
        pageSize,
        selectedProvider || undefined,
      ),
    enabled: !!query && !!selectedProvider && !disabled,
    staleTime: 1000 * 60 * 5, // 5 minutes
    gcTime: 1000 * 60 * 15, // 15 minutes
  });
}<|MERGE_RESOLUTION|>--- conflicted
+++ resolved
@@ -6,11 +6,7 @@
   query: string,
   selectedProvider?: Provider | null,
   disabled?: boolean,
-<<<<<<< HEAD
-  pageSize: number = 3,
-=======
   pageSize: number = 100,
->>>>>>> a80c51b2
 ) {
   return useQuery({
     queryKey: ["repositories", "search", query, selectedProvider, pageSize],
