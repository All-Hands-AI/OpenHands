import { useQuery } from "@tanstack/react-query";
import OpenHands from "#/api/open-hands";
import { Provider } from "#/types/settings";

export function useSearchRepositories(
  query: string,
  selectedProvider?: Provider | null,
<<<<<<< HEAD
  disabled?: boolean,
=======
  pageSize: number = 3,
>>>>>>> 9bdccc9c
) {
  return useQuery({
    queryKey: ["repositories", "search", query, selectedProvider, pageSize],
    queryFn: () =>
<<<<<<< HEAD
      OpenHands.searchGitRepositories(query, 3, selectedProvider || undefined),
    enabled: !!query && !!selectedProvider && !disabled,
=======
      OpenHands.searchGitRepositories(
        query,
        pageSize,
        selectedProvider || undefined,
      ),
    enabled: !!query && !!selectedProvider,
>>>>>>> 9bdccc9c
    staleTime: 1000 * 60 * 5, // 5 minutes
    gcTime: 1000 * 60 * 15, // 15 minutes
  });
}<|MERGE_RESOLUTION|>--- conflicted
+++ resolved
@@ -5,26 +5,18 @@
 export function useSearchRepositories(
   query: string,
   selectedProvider?: Provider | null,
-<<<<<<< HEAD
   disabled?: boolean,
-=======
   pageSize: number = 3,
->>>>>>> 9bdccc9c
 ) {
   return useQuery({
     queryKey: ["repositories", "search", query, selectedProvider, pageSize],
     queryFn: () =>
-<<<<<<< HEAD
-      OpenHands.searchGitRepositories(query, 3, selectedProvider || undefined),
-    enabled: !!query && !!selectedProvider && !disabled,
-=======
       OpenHands.searchGitRepositories(
         query,
         pageSize,
         selectedProvider || undefined,
       ),
-    enabled: !!query && !!selectedProvider,
->>>>>>> 9bdccc9c
+    enabled: !!query && !!selectedProvider && !disabled,
     staleTime: 1000 * 60 * 5, // 5 minutes
     gcTime: 1000 * 60 * 15, // 15 minutes
   });
