--- conflicted
+++ resolved
@@ -1,8 +1,4 @@
-<<<<<<< HEAD
-import { useInfiniteQuery } from "@tanstack/react-query";
-=======
 import { useInfiniteQuery, useQueryClient } from "@tanstack/react-query";
->>>>>>> bc86796a
 import ConversationService from "#/api/conversation-service/conversation-service.api";
 import { useIsAuthed } from "./use-is-authed";
 
@@ -12,10 +8,6 @@
 
   return useInfiniteQuery({
     queryKey: ["user", "conversations", "paginated", limit],
-<<<<<<< HEAD
-    queryFn: ({ pageParam }) =>
-      ConversationService.getUserConversations(limit, pageParam),
-=======
     queryFn: async ({ pageParam }) => {
       const result = await ConversationService.getUserConversations(
         limit,
@@ -32,7 +24,6 @@
 
       return result;
     },
->>>>>>> bc86796a
     enabled: !!userIsAuthenticated,
     getNextPageParam: (lastPage) => lastPage.next_page_id,
     initialPageParam: undefined as string | undefined,
