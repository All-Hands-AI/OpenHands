--- conflicted
+++ resolved
@@ -7,12 +7,7 @@
 import { useLogout } from "../mutation/use-logout";
 
 export const useGitHubUser = () => {
-<<<<<<< HEAD
   const { providersAreSet, providerTokensSet } = useAuth();
-  const { setProvidersAreSet } = useAuth();
-=======
-  const { githubTokenIsSet } = useAuth();
->>>>>>> 5a3eca2a
   const { mutateAsync: logout } = useLogout();
 
   const { data: config } = useConfig();
@@ -39,15 +34,7 @@
   }, [user.data]);
 
   const handleLogout = async () => {
-<<<<<<< HEAD
-    if (config?.APP_MODE === "saas") await logout();
-    else {
-      await saveUserSettings({ unset_tokens: true });
-      setProvidersAreSet(false);
-    }
-=======
     await logout();
->>>>>>> 5a3eca2a
     posthog.reset();
   };
 
