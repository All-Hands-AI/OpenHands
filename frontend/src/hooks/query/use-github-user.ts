--- conflicted
+++ resolved
@@ -38,13 +38,8 @@
   const handleLogout = async () => {
     if (config?.APP_MODE === "saas") await logout();
     else {
-<<<<<<< HEAD
       await saveUserSettings({ unset_tokens: true });
       setProvidersAreSet(false);
-=======
-      saveUserSettings({ unset_github_token: true });
-      setGitHubTokenIsSet(false);
->>>>>>> ce26f1c6
     }
     posthog.reset();
   };
