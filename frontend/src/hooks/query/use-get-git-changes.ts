--- conflicted
+++ resolved
@@ -9,12 +9,8 @@
 import { useActiveConversation } from "./use-active-conversation";
 
 export const useGetGitChanges = () => {
-<<<<<<< HEAD
-  const { conversationId } = useConversation();
+  const { conversationId } = useConversationId();
   const { data: conversation } = useActiveConversation();
-=======
-  const { conversationId } = useConversationId();
->>>>>>> a40443f5
   const [orderedChanges, setOrderedChanges] = React.useState<GitChange[]>([]);
   const previousDataRef = React.useRef<GitChange[]>(null);
 
