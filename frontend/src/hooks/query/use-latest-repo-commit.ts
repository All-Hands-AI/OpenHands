--- conflicted
+++ resolved
@@ -11,24 +11,7 @@
 
   return useQuery({
     queryKey: ["latest_commit", gitHubToken, config.repository],
-<<<<<<< HEAD
-    queryFn: async () => {
-      const data = await retrieveLatestGitHubCommit(
-        gitHubToken!,
-        refreshToken,
-        logout,
-        config.repository!,
-      );
-
-      if (isGitHubErrorReponse(data)) {
-        throw new Error("Failed to retrieve latest commit");
-      }
-
-      return data[0];
-    },
-=======
     queryFn: () => retrieveLatestGitHubCommit(config.repository!),
->>>>>>> 7ec407dc
     enabled: !!gitHubToken && !!config.repository,
   });
 };