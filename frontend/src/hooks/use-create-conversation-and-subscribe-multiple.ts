--- conflicted
+++ resolved
@@ -14,6 +14,7 @@
   conversationId: string;
   sessionApiKey: string | null;
   baseUrl: string;
+  socketPath: string;
   onEventCallback?: (event: unknown, conversationId: string) => void;
 }
 
@@ -83,6 +84,7 @@
           sessionApiKey,
           providersSet: providers,
           baseUrl,
+          socketPath: conversationData.socketPath,
           onEvent: conversationData.onEventCallback,
         });
 
@@ -166,22 +168,6 @@
               socketPath = "/socket.io";
             }
 
-<<<<<<< HEAD
-            // Subscribe to the conversation
-            subscribeToConversation({
-              conversationId: data.conversation_id,
-              sessionApiKey: data.session_api_key,
-              providersSet: providers,
-              baseUrl,
-              socketPath,
-              onEvent: onEventCallback,
-            });
-
-            // Call the success callback if provided
-            if (onSuccessCallback) {
-              onSuccessCallback(data.conversation_id);
-            }
-=======
             // Store conversation data for polling and eventual subscription
             setCreatedConversations((prev) => ({
               ...prev,
@@ -189,10 +175,10 @@
                 conversationId: data.conversation_id,
                 sessionApiKey: data.session_api_key,
                 baseUrl,
+                socketPath,
                 onEventCallback,
               },
             }));
->>>>>>> 7f4d3112
           },
         },
       );
