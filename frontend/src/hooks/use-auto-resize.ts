import { useCallback, useEffect, RefObject } from "react";
import { IMessageToSend } from "#/state/conversation-slice";

interface UseAutoResizeOptions {
  minHeight?: number;
  maxHeight?: number;
<<<<<<< HEAD
  value?: string;
  onHeightChange?: (height: number) => void; // New callback for height changes
=======
  value?: IMessageToSend;
>>>>>>> a07693e4
}

interface UseAutoResizeReturn {
  autoResize: () => void;
}

export const useAutoResize = (
  elementRef: RefObject<HTMLElement | null>,
  options: UseAutoResizeOptions = {},
): UseAutoResizeReturn => {
  const { minHeight = 20, maxHeight = 120, value, onHeightChange } = options;

  // Helper function to calculate final height and apply styles
  const calculateAndApplyHeight = useCallback(
    (element: HTMLElement, scrollHeight: number) => {
      let finalHeight: number;

      if (scrollHeight <= maxHeight) {
        finalHeight = Math.max(scrollHeight, minHeight);
        element.style.setProperty("height", `${finalHeight}px`);
        element.style.setProperty("overflow-y", "hidden");
      } else {
        finalHeight = maxHeight;
        element.style.setProperty("height", `${maxHeight}px`);
        element.style.setProperty("overflow-y", "auto");
      }

      return finalHeight;
    },
    [minHeight, maxHeight],
  );

  // Auto-resize functionality for contenteditable div
  const autoResize = useCallback(() => {
    const element = elementRef.current;
    if (!element) return;

    // Reset height to auto to get the actual content height
    element.style.setProperty("height", "auto");
    element.style.setProperty("overflow-y", "hidden");

    // Set the height based on scroll height, with min and max constraints
    const { scrollHeight } = element;
    const finalHeight = calculateAndApplyHeight(element, scrollHeight);

    // Call the height change callback if provided
    if (onHeightChange) {
      onHeightChange(finalHeight);
    }
  }, [elementRef, calculateAndApplyHeight, onHeightChange]);

  // Update content and resize when value prop changes
  useEffect(() => {
    const element = elementRef.current;
    if (element && value !== undefined) {
      element.textContent = value.text;
      autoResize();
    }
  }, [value, autoResize]);

  // Initialize auto-resize on mount
  useEffect(() => {
    autoResize();
  }, [autoResize]);

  return { autoResize };
};<|MERGE_RESOLUTION|>--- conflicted
+++ resolved
@@ -4,12 +4,8 @@
 interface UseAutoResizeOptions {
   minHeight?: number;
   maxHeight?: number;
-<<<<<<< HEAD
-  value?: string;
   onHeightChange?: (height: number) => void; // New callback for height changes
-=======
   value?: IMessageToSend;
->>>>>>> a07693e4
 }
 
 interface UseAutoResizeReturn {
