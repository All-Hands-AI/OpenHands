--- conflicted
+++ resolved
@@ -9,11 +9,7 @@
 
   const handleLogout = async () => {
     if (config?.APP_MODE === "saas") await logout();
-<<<<<<< HEAD
     else await saveUserSettings({ unset_tokens: true });
-=======
-    else saveUserSettings({ unset_github_token: true });
->>>>>>> ce26f1c6
   };
 
   return { handleLogout };
