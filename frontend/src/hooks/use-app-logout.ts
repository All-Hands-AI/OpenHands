import { useLogout } from "./mutation/use-logout";

export const useAppLogout = () => {
  const { mutateAsync: logout } = useLogout();

  const handleLogout = async () => {
<<<<<<< HEAD
    if (config?.APP_MODE === "saas") await logout();
    else await saveUserSettings({ unset_tokens: true });
=======
    await logout();
>>>>>>> 5a3eca2a
  };

  return { handleLogout };
};<|MERGE_RESOLUTION|>--- conflicted
+++ resolved
@@ -4,12 +4,7 @@
   const { mutateAsync: logout } = useLogout();
 
   const handleLogout = async () => {
-<<<<<<< HEAD
-    if (config?.APP_MODE === "saas") await logout();
-    else await saveUserSettings({ unset_tokens: true });
-=======
     await logout();
->>>>>>> 5a3eca2a
   };
 
   return { handleLogout };
