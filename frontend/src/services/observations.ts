import { setCurrentAgentState } from "#/state/agent-slice";
import { setUrl, setScreenshotSrc } from "#/state/browser-slice";
import store from "#/store";
import { ObservationMessage } from "#/types/message";
<<<<<<< HEAD
import { appendOutput } from "#/state/command-slice";
import { useJupyterStore } from "#/state/jupyter-store";
=======
import { useCommandStore } from "#/state/command-store";
import { appendJupyterOutput } from "#/state/jupyter-slice";
>>>>>>> b7765ba3
import ObservationType from "#/types/observation-type";

export function handleObservationMessage(message: ObservationMessage) {
  switch (message.observation) {
    case ObservationType.RUN: {
      if (message.extras.hidden) break;
      let { content } = message;

      if (content.length > 5000) {
        const halfLength = 2500;
        const head = content.slice(0, halfLength);
        const tail = content.slice(content.length - halfLength);
        content = `${head}\r\n\n... (truncated ${message.content.length - 5000} characters) ...\r\n\n${tail}`;
      }

      useCommandStore.getState().appendOutput(content);
      break;
    }
    case ObservationType.RUN_IPYTHON:
      useJupyterStore.getState().appendJupyterOutput({
        content: message.content,
        imageUrls: Array.isArray(message.extras?.image_urls)
          ? message.extras.image_urls
          : undefined,
      });
      break;
    case ObservationType.BROWSE:
    case ObservationType.BROWSE_INTERACTIVE:
      if (message.extras?.screenshot) {
        store.dispatch(setScreenshotSrc(message.extras?.screenshot));
      }
      if (message.extras?.url) {
        store.dispatch(setUrl(message.extras.url));
      }
      break;
    case ObservationType.AGENT_STATE_CHANGED:
      store.dispatch(setCurrentAgentState(message.extras.agent_state));
      break;
    case ObservationType.DELEGATE:
    case ObservationType.READ:
    case ObservationType.EDIT:
    case ObservationType.THINK:
    case ObservationType.NULL:
    case ObservationType.RECALL:
    case ObservationType.ERROR:
    case ObservationType.MCP:
    case ObservationType.TASK_TRACKING:
      break; // We don't display the default message for these observations
    default:
      break;
  }
  if (!message.extras?.hidden) {
    // Convert the message to the appropriate observation type
    const { observation } = message;

    switch (observation) {
      case "browse":
        if (message.extras?.screenshot) {
          store.dispatch(setScreenshotSrc(message.extras.screenshot));
        }
        if (message.extras?.url) {
          store.dispatch(setUrl(message.extras.url));
        }
        break;
      case "browse_interactive":
        if (message.extras?.screenshot) {
          store.dispatch(setScreenshotSrc(message.extras.screenshot));
        }
        if (message.extras?.url) {
          store.dispatch(setUrl(message.extras.url));
        }
        break;
      default:
        // For any unhandled observation types, just ignore them
        break;
    }
  }
}<|MERGE_RESOLUTION|>--- conflicted
+++ resolved
@@ -2,13 +2,8 @@
 import { setUrl, setScreenshotSrc } from "#/state/browser-slice";
 import store from "#/store";
 import { ObservationMessage } from "#/types/message";
-<<<<<<< HEAD
-import { appendOutput } from "#/state/command-slice";
 import { useJupyterStore } from "#/state/jupyter-store";
-=======
 import { useCommandStore } from "#/state/command-store";
-import { appendJupyterOutput } from "#/state/jupyter-slice";
->>>>>>> b7765ba3
 import ObservationType from "#/types/observation-type";
 
 export function handleObservationMessage(message: ObservationMessage) {
