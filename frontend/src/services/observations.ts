--- conflicted
+++ resolved
@@ -1,19 +1,9 @@
-<<<<<<< HEAD
-import { setCurrentAgentState } from "#/state/agent-slice";
-import store from "#/store";
-import { ObservationMessage } from "#/types/message";
-import { useCommandStore } from "#/state/command-store";
-import { appendJupyterOutput } from "#/state/jupyter-slice";
-import ObservationType from "#/types/observation-type";
-import { useBrowserStore } from "#/stores/browser-store";
-=======
 import { ObservationMessage } from "#/types/message";
 import { useCommandStore } from "#/state/command-store";
 import ObservationType from "#/types/observation-type";
 import { useBrowserStore } from "#/stores/browser-store";
 import { useAgentStore } from "#/stores/agent-store";
 import { AgentState } from "#/types/agent-state";
->>>>>>> bc86796a
 
 export function handleObservationMessage(message: ObservationMessage) {
   switch (message.observation) {
