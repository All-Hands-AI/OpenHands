import { describe, expect, it, vi, Mock } from "vitest";
import {
  DEFAULT_SETTINGS,
  Settings,
  getSettings,
  getSettingsDifference,
  saveSettings,
} from "./settings";

Storage.prototype.getItem = vi.fn();
Storage.prototype.setItem = vi.fn();

afterEach(() => {
  vi.resetAllMocks();
});

describe("getSettings", () => {
  it("should get the stored settings", () => {
    (localStorage.getItem as Mock)
      .mockReturnValueOnce("llm_value")
      .mockReturnValueOnce("agent_value")
      .mockReturnValueOnce("language_value")
<<<<<<< HEAD
      .mockReturnValueOnce("true")
      .mockReturnValueOnce("true");
=======
      .mockReturnValueOnce("api_key")
      .mockReturnValueOnce("security_invariant");
>>>>>>> 0a37d3b0

    const settings = getSettings();

    expect(settings).toEqual({
      LLM_MODEL: "llm_value",
      AGENT: "agent_value",
      LANGUAGE: "language_value",
      LLM_API_KEY: "api_key",
      SECURITY_INVARIANT: "security_invariant",
    });
  });

  it("should handle return defaults if localStorage key does not exist", () => {
    (localStorage.getItem as Mock)
      .mockReturnValueOnce(null)
      .mockReturnValueOnce(null)
      .mockReturnValueOnce(null)
      .mockReturnValueOnce(null);

    const settings = getSettings();

    expect(settings).toEqual({
      LLM_MODEL: DEFAULT_SETTINGS.LLM_MODEL,
      AGENT: DEFAULT_SETTINGS.AGENT,
      LANGUAGE: DEFAULT_SETTINGS.LANGUAGE,
      LLM_API_KEY: "",
<<<<<<< HEAD
      CONFIRMATION_MODE: DEFAULT_SETTINGS.CONFIRMATION_MODE,
=======
>>>>>>> 0a37d3b0
      SECURITY_INVARIANT: DEFAULT_SETTINGS.SECURITY_INVARIANT,
    });
  });
});

describe("saveSettings", () => {
  it("should save the settings", () => {
    const settings: Settings = {
      LLM_MODEL: "llm_value",
      AGENT: "agent_value",
      LANGUAGE: "language_value",
      LLM_API_KEY: "some_key",
<<<<<<< HEAD
      CONFIRMATION_MODE: true,
      SECURITY_INVARIANT: true,
=======
      SECURITY_INVARIANT: "security_invariant",
>>>>>>> 0a37d3b0
    };

    saveSettings(settings);

    expect(localStorage.setItem).toHaveBeenCalledWith("LLM_MODEL", "llm_value");
    expect(localStorage.setItem).toHaveBeenCalledWith("AGENT", "agent_value");
    expect(localStorage.setItem).toHaveBeenCalledWith(
      "LANGUAGE",
      "language_value",
    );
    expect(localStorage.setItem).toHaveBeenCalledWith(
      "LLM_API_KEY",
      "some_key",
    );
  });

  it("should save partial settings", () => {
    const settings = {
      LLM_MODEL: "llm_value",
    };

    saveSettings(settings);

    expect(localStorage.setItem).toHaveBeenCalledTimes(2);
    expect(localStorage.setItem).toHaveBeenCalledWith("LLM_MODEL", "llm_value");
    expect(localStorage.setItem).toHaveBeenCalledWith("SETTINGS_VERSION", "1");
  });

  it("should not save invalid settings", () => {
    const settings = {
      LLM_MODEL: "llm_value",
      AGENT: "agent_value",
      LANGUAGE: "language_value",
      INVALID: "invalid_value",
    };

    saveSettings(settings);

    expect(localStorage.setItem).toHaveBeenCalledWith("LLM_MODEL", "llm_value");
    expect(localStorage.setItem).toHaveBeenCalledWith("AGENT", "agent_value");
    expect(localStorage.setItem).toHaveBeenCalledWith(
      "LANGUAGE",
      "language_value",
    );
    expect(localStorage.setItem).not.toHaveBeenCalledWith(
      "INVALID",
      "invalid_value",
    );
  });
});

describe("getSettingsDifference", () => {
  beforeEach(() => {
    (localStorage.getItem as Mock)
      .mockReturnValueOnce("llm_value")
      .mockReturnValueOnce("agent_value")
      .mockReturnValueOnce("language_value");
  });

  it("should return updated settings", () => {
    const settings = {
      LLM_MODEL: "new_llm_value",
      AGENT: "new_agent_value",
      LANGUAGE: "language_value",
    };

    const updatedSettings = getSettingsDifference(settings);

    expect(updatedSettings).toEqual({
      LLM_MODEL: "new_llm_value",
      AGENT: "new_agent_value",
    });
  });

  it("should not handle invalid settings", () => {
    const settings = {
      LLM_MODEL: "new_llm_value",
      AGENT: "new_agent_value",
      INVALID: "invalid_value",
    };

    const updatedSettings = getSettingsDifference(settings);

    expect(updatedSettings).toEqual({
      LLM_MODEL: "new_llm_value",
      AGENT: "new_agent_value",
    });
  });
});<|MERGE_RESOLUTION|>--- conflicted
+++ resolved
@@ -20,13 +20,8 @@
       .mockReturnValueOnce("llm_value")
       .mockReturnValueOnce("agent_value")
       .mockReturnValueOnce("language_value")
-<<<<<<< HEAD
       .mockReturnValueOnce("true")
       .mockReturnValueOnce("true");
-=======
-      .mockReturnValueOnce("api_key")
-      .mockReturnValueOnce("security_invariant");
->>>>>>> 0a37d3b0
 
     const settings = getSettings();
 
@@ -53,10 +48,7 @@
       AGENT: DEFAULT_SETTINGS.AGENT,
       LANGUAGE: DEFAULT_SETTINGS.LANGUAGE,
       LLM_API_KEY: "",
-<<<<<<< HEAD
       CONFIRMATION_MODE: DEFAULT_SETTINGS.CONFIRMATION_MODE,
-=======
->>>>>>> 0a37d3b0
       SECURITY_INVARIANT: DEFAULT_SETTINGS.SECURITY_INVARIANT,
     });
   });
@@ -69,12 +61,8 @@
       AGENT: "agent_value",
       LANGUAGE: "language_value",
       LLM_API_KEY: "some_key",
-<<<<<<< HEAD
       CONFIRMATION_MODE: true,
       SECURITY_INVARIANT: true,
-=======
-      SECURITY_INVARIANT: "security_invariant",
->>>>>>> 0a37d3b0
     };
 
     saveSettings(settings);
