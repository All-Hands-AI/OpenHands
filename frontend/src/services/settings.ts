--- conflicted
+++ resolved
@@ -13,11 +13,8 @@
   REMOTE_RUNTIME_RESOURCE_FACTOR: 1,
   GITHUB_TOKEN_IS_SET: false,
   ENABLE_DEFAULT_CONDENSER: false,
-<<<<<<< HEAD
   ENABLE_SOUND_NOTIFICATIONS: false,
-=======
   USER_CONSENTS_TO_ANALYTICS: null,
->>>>>>> 8f881c4d
 };
 
 /**
