--- conflicted
+++ resolved
@@ -13,12 +13,8 @@
   REMOTE_RUNTIME_RESOURCE_FACTOR: 1,
   GITHUB_TOKEN_IS_SET: false,
   ENABLE_DEFAULT_CONDENSER: false,
-<<<<<<< HEAD
   ENABLE_SOUND_NOTIFICATIONS: false,
-  USER_CONSENTS_TO_ANALYTICS: null,
-=======
   USER_CONSENTS_TO_ANALYTICS: false,
->>>>>>> 5dd4810f
 };
 
 /**
