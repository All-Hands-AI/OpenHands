--- conflicted
+++ resolved
@@ -87,6 +87,7 @@
     const { data } = await openHands.post("/api/settings", apiSettings);
     return data;
   } catch (error) {
+    // Error handled by returning false
     return false;
   }
 };
@@ -143,52 +144,5 @@
       LLM_API_KEY: "",
     };
   }
-<<<<<<< HEAD
-
-  const llmModel = localStorage.getItem("LLM_MODEL");
-  const baseUrl = localStorage.getItem("LLM_BASE_URL");
-  const agent = localStorage.getItem("AGENT");
-  const language = localStorage.getItem("LANGUAGE");
-  const llmApiKey = localStorage.getItem("LLM_API_KEY");
-  const confirmationMode = localStorage.getItem("CONFIRMATION_MODE") === "true";
-  const securityAnalyzer = localStorage.getItem("SECURITY_ANALYZER");
-
-  return {
-    LLM_MODEL: llmModel || DEFAULT_SETTINGS.LLM_MODEL,
-    LLM_BASE_URL: baseUrl || DEFAULT_SETTINGS.LLM_BASE_URL,
-    AGENT: agent || DEFAULT_SETTINGS.AGENT,
-    LANGUAGE: language || DEFAULT_SETTINGS.LANGUAGE,
-    LLM_API_KEY: llmApiKey || DEFAULT_SETTINGS.LLM_API_KEY,
-    CONFIRMATION_MODE: confirmationMode || DEFAULT_SETTINGS.CONFIRMATION_MODE,
-    SECURITY_ANALYZER: securityAnalyzer || DEFAULT_SETTINGS.SECURITY_ANALYZER,
-  };
-};
-
-/**
- * Save the settings to the server. Only valid settings are saved.
- * @param settings - the settings to save
- */
-export const saveSettings = async (
-  settings: Partial<Settings>,
-): Promise<boolean> => {
-  try {
-    const apiSettings = {
-      llm_model: settings.LLM_MODEL || null,
-      llm_base_url: settings.LLM_BASE_URL || null,
-      agent: settings.AGENT || null,
-      language: settings.LANGUAGE || null,
-      confirmation_mode: settings.CONFIRMATION_MODE || null,
-      security_analyzer: settings.SECURITY_ANALYZER || null,
-      llm_api_key: settings.LLM_API_KEY || null,
-    };
-
-    const { data } = await openHands.post("/api/settings", apiSettings);
-    return data;
-  } catch (error) {
-    // Error handled by returning false
-    return false;
-  }
-=======
   return getLocalStorageSettings();
->>>>>>> df822021
 };