import { Settings } from "#/types/settings";

export const LATEST_SETTINGS_VERSION = 5;

export const DEFAULT_SETTINGS: Settings = {
  LLM_MODEL: "anthropic/claude-sonnet-4-20250514",
  LLM_BASE_URL: "",
  AGENT: "CodeActAgent",
  LANGUAGE: "en",
  LLM_API_KEY_SET: false,
  SEARCH_API_KEY_SET: false,
  CONFIRMATION_MODE: false,
  SECURITY_ANALYZER: "",
  REMOTE_RUNTIME_RESOURCE_FACTOR: 1,
  PROVIDER_TOKENS_SET: {},
  ENABLE_DEFAULT_CONDENSER: true,
  ENABLE_SOUND_NOTIFICATIONS: false,
  USER_CONSENTS_TO_ANALYTICS: false,
  ENABLE_PROACTIVE_CONVERSATION_STARTERS: false,
  SEARCH_API_KEY: "",
  IS_NEW_USER: true,
<<<<<<< HEAD
  MAX_BUDGET_PER_TASK: null,
=======
  EMAIL: "",
  EMAIL_VERIFIED: true, // Default to true to avoid restricting access unnecessarily
>>>>>>> e5d21e00
  MCP_CONFIG: {
    sse_servers: [],
    stdio_servers: [],
  },
};

/**
 * Get the default settings
 */
export const getDefaultSettings = (): Settings => DEFAULT_SETTINGS;<|MERGE_RESOLUTION|>--- conflicted
+++ resolved
@@ -19,12 +19,9 @@
   ENABLE_PROACTIVE_CONVERSATION_STARTERS: false,
   SEARCH_API_KEY: "",
   IS_NEW_USER: true,
-<<<<<<< HEAD
   MAX_BUDGET_PER_TASK: null,
-=======
   EMAIL: "",
   EMAIL_VERIFIED: true, // Default to true to avoid restricting access unnecessarily
->>>>>>> e5d21e00
   MCP_CONFIG: {
     sse_servers: [],
     stdio_servers: [],
