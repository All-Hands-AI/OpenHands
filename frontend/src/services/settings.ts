import { Settings } from "#/types/settings";

export const LATEST_SETTINGS_VERSION = 5;

export const DEFAULT_SETTINGS: Settings = {
  LLM_MODEL: "openhands/claude-sonnet-4-20250514",
  LLM_BASE_URL: "",
  AGENT: "CodeActAgent",
  LANGUAGE: "en",
  LLM_API_KEY_SET: false,
  SEARCH_API_KEY_SET: false,
  CONFIRMATION_MODE: false,
  SECURITY_ANALYZER: "",
  REMOTE_RUNTIME_RESOURCE_FACTOR: 1,
  PROVIDER_TOKENS_SET: {},
  ENABLE_DEFAULT_CONDENSER: true,
  ENABLE_SOUND_NOTIFICATIONS: false,
  USER_CONSENTS_TO_ANALYTICS: false,
  ENABLE_PROACTIVE_CONVERSATION_STARTERS: false,
  ENABLE_SOLVABILITY_ANALYSIS: false,
  SEARCH_API_KEY: "",
  IS_NEW_USER: true,
  MAX_BUDGET_PER_TASK: null,
  EMAIL: "",
  EMAIL_VERIFIED: true, // Default to true to avoid restricting access unnecessarily
  MCP_CONFIG: {
    sse_servers: [],
    stdio_servers: [],
  },
<<<<<<< HEAD
  SYSTEM_PROMPT: "system_prompt.j2",
=======
  GIT_USER_NAME: "openhands",
  GIT_USER_EMAIL: "openhands@all-hands.dev",
>>>>>>> 19a6b6b6
};

/**
 * Get the default settings
 */
export const getDefaultSettings = (): Settings => DEFAULT_SETTINGS;<|MERGE_RESOLUTION|>--- conflicted
+++ resolved
@@ -27,12 +27,9 @@
     sse_servers: [],
     stdio_servers: [],
   },
-<<<<<<< HEAD
   SYSTEM_PROMPT: "system_prompt.j2",
-=======
   GIT_USER_NAME: "openhands",
   GIT_USER_EMAIL: "openhands@all-hands.dev",
->>>>>>> 19a6b6b6
 };
 
 /**
