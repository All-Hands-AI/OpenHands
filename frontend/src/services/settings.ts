--- conflicted
+++ resolved
@@ -9,11 +9,8 @@
   CONFIRMATION_MODE: boolean;
   SECURITY_ANALYZER: string;
   REMOTE_RUNTIME_RESOURCE_FACTOR: number;
-<<<<<<< HEAD
   GITHUB_TOKEN_IS_SET: boolean;
-=======
   ENABLE_DEFAULT_CONDENSER: boolean;
->>>>>>> 60453490
 };
 
 export type ApiSettings = {
@@ -25,8 +22,8 @@
   confirmation_mode: boolean;
   security_analyzer: string;
   remote_runtime_resource_factor: number;
-<<<<<<< HEAD
   github_token_is_set: boolean;
+  enable_default_condenser: boolean;
 };
 
 export type PostSettings = Settings & {
@@ -37,9 +34,6 @@
 export type PostApiSettings = ApiSettings & {
   github_token: string;
   unset_github_token: boolean;
-=======
-  enable_default_condenser: boolean;
->>>>>>> 60453490
 };
 
 export const DEFAULT_SETTINGS: Settings = {
@@ -51,11 +45,8 @@
   CONFIRMATION_MODE: false,
   SECURITY_ANALYZER: "",
   REMOTE_RUNTIME_RESOURCE_FACTOR: 1,
-<<<<<<< HEAD
   GITHUB_TOKEN_IS_SET: false,
-=======
   ENABLE_DEFAULT_CONDENSER: false,
->>>>>>> 60453490
 };
 
 export const getCurrentSettingsVersion = () => {
@@ -97,13 +88,10 @@
     CONFIRMATION_MODE: confirmationMode || DEFAULT_SETTINGS.CONFIRMATION_MODE,
     SECURITY_ANALYZER: securityAnalyzer || DEFAULT_SETTINGS.SECURITY_ANALYZER,
     REMOTE_RUNTIME_RESOURCE_FACTOR:
-      DEFAULT_SETTINGS.REMOTE_RUNTIME_RESOURCE_FACTOR,
-<<<<<<< HEAD
+      DEFAULT_SETTINGS.REMOTE_RUNTIME_RESOURCE_FACTOR
     GITHUB_TOKEN_IS_SET: DEFAULT_SETTINGS.GITHUB_TOKEN_IS_SET,
-=======
     ENABLE_DEFAULT_CONDENSER:
       enableDefaultCondenser || DEFAULT_SETTINGS.ENABLE_DEFAULT_CONDENSER,
->>>>>>> 60453490
   };
 };
 
