<<<<<<< HEAD
=======
import { openHands } from "#/api/open-hands-axios";

>>>>>>> 7f665c2f
export const LATEST_SETTINGS_VERSION = 5;

export type Settings = {
  LLM_MODEL: string;
  LLM_BASE_URL: string;
  AGENT: string;
  LANGUAGE: string;
  LLM_API_KEY: string | null;
  CONFIRMATION_MODE: boolean;
  SECURITY_ANALYZER: string;
  REMOTE_RUNTIME_RESOURCE_FACTOR: number;
};

export type ApiSettings = {
  llm_model: string;
  llm_base_url: string;
  agent: string;
  language: string;
  llm_api_key: string | null;
  confirmation_mode: boolean;
  security_analyzer: string;
};

export const DEFAULT_SETTINGS: Settings = {
  LLM_MODEL: "anthropic/claude-3-5-sonnet-20241022",
  LLM_BASE_URL: "",
  AGENT: "CodeActAgent",
  LANGUAGE: "en",
  LLM_API_KEY: null,
  CONFIRMATION_MODE: false,
  SECURITY_ANALYZER: "",
  REMOTE_RUNTIME_RESOURCE_FACTOR: 1,
};

export const getCurrentSettingsVersion = () => {
  const settingsVersion = localStorage.getItem("SETTINGS_VERSION");
  if (!settingsVersion) return 0;
  try {
    return parseInt(settingsVersion, 10);
  } catch (e) {
    return 0;
  }
};

export const settingsAreUpToDate = () =>
  getCurrentSettingsVersion() === LATEST_SETTINGS_VERSION;

// TODO: localStorage settings are deprecated. Remove this after 1/31/2025
export const getLocalStorageSettings = (): Settings => {
  const llmModel = localStorage.getItem("LLM_MODEL");
  const baseUrl = localStorage.getItem("LLM_BASE_URL");
  const agent = localStorage.getItem("AGENT");
  const language = localStorage.getItem("LANGUAGE");
  const llmApiKey = localStorage.getItem("LLM_API_KEY");
  const confirmationMode = localStorage.getItem("CONFIRMATION_MODE") === "true";
  const securityAnalyzer = localStorage.getItem("SECURITY_ANALYZER");

  return {
    LLM_MODEL: llmModel || DEFAULT_SETTINGS.LLM_MODEL,
    LLM_BASE_URL: baseUrl || DEFAULT_SETTINGS.LLM_BASE_URL,
    AGENT: agent || DEFAULT_SETTINGS.AGENT,
    LANGUAGE: language || DEFAULT_SETTINGS.LANGUAGE,
    LLM_API_KEY: llmApiKey || DEFAULT_SETTINGS.LLM_API_KEY,
    CONFIRMATION_MODE: confirmationMode || DEFAULT_SETTINGS.CONFIRMATION_MODE,
    SECURITY_ANALYZER: securityAnalyzer || DEFAULT_SETTINGS.SECURITY_ANALYZER,
  };
};

/**
 * Save the settings to the server. Only valid settings are saved.
 * @param settings - the settings to save
 */
export const saveSettings = async (
  settings: Partial<Settings>,
): Promise<boolean> => {
  try {
    const apiSettings = {
      llm_model: settings.LLM_MODEL || null,
      llm_base_url: settings.LLM_BASE_URL || null,
      agent: settings.AGENT || null,
      language: settings.LANGUAGE || null,
      confirmation_mode: settings.CONFIRMATION_MODE || null,
      security_analyzer: settings.SECURITY_ANALYZER || null,
      llm_api_key: settings.LLM_API_KEY || null,
    };

    const { data } = await openHands.post("/api/settings", apiSettings);
    return data;
  } catch (error) {
    return false;
  }
};

export const maybeMigrateSettings = async (logout: () => void) => {
  // Sometimes we ship major changes, like a new default agent.
  // In this case, we may want to override a previous choice made by the user.
  const currentVersion = getCurrentSettingsVersion();

  if (currentVersion < 1) {
    localStorage.setItem("AGENT", DEFAULT_SETTINGS.AGENT);
  }
  if (currentVersion < 2) {
    const customModel = localStorage.getItem("CUSTOM_LLM_MODEL");
    if (customModel) {
      localStorage.setItem("LLM_MODEL", customModel);
    }
    localStorage.removeItem("CUSTOM_LLM_MODEL");
    localStorage.removeItem("USING_CUSTOM_MODEL");
  }
  if (currentVersion < 3) {
    localStorage.removeItem("token");
  }

  if (currentVersion < 4) {
    logout();
  }

  if (currentVersion < 5) {
<<<<<<< HEAD
    localStorage.setItem(
      "REMOTE_RUNTIME_RESOURCE_FACTOR",
      DEFAULT_SETTINGS.REMOTE_RUNTIME_RESOURCE_FACTOR.toString(),
    );
=======
    const localSettings = getLocalStorageSettings();
    await saveSettings(localSettings);
>>>>>>> 7f665c2f
  }
};

/**
 * Get the default settings
 */
export const getDefaultSettings = (): Settings => DEFAULT_SETTINGS;

/**
<<<<<<< HEAD
 * Get the settings from local storage or use the default settings if not found
 */
export const getSettings = (): Settings => {
  const model = localStorage.getItem("LLM_MODEL");
  const baseUrl = localStorage.getItem("LLM_BASE_URL");
  const agent = localStorage.getItem("AGENT");
  const language = localStorage.getItem("LANGUAGE");
  const apiKey = localStorage.getItem("LLM_API_KEY");
  const confirmationMode = localStorage.getItem("CONFIRMATION_MODE") === "true";
  const securityAnalyzer = localStorage.getItem("SECURITY_ANALYZER");
  const remoteRuntimeResourceFactor = localStorage.getItem(
    "REMOTE_RUNTIME_RESOURCE_FACTOR",
  );

  return {
    LLM_MODEL: model || DEFAULT_SETTINGS.LLM_MODEL,
    LLM_BASE_URL: baseUrl || DEFAULT_SETTINGS.LLM_BASE_URL,
    AGENT: agent || DEFAULT_SETTINGS.AGENT,
    LANGUAGE: language || DEFAULT_SETTINGS.LANGUAGE,
    LLM_API_KEY: apiKey || DEFAULT_SETTINGS.LLM_API_KEY,
    CONFIRMATION_MODE: confirmationMode || DEFAULT_SETTINGS.CONFIRMATION_MODE,
    SECURITY_ANALYZER: securityAnalyzer || DEFAULT_SETTINGS.SECURITY_ANALYZER,
    REMOTE_RUNTIME_RESOURCE_FACTOR: remoteRuntimeResourceFactor
      ? parseInt(remoteRuntimeResourceFactor, 10)
      : DEFAULT_SETTINGS.REMOTE_RUNTIME_RESOURCE_FACTOR,
  };
};

/**
 * Save the settings to local storage. Only valid settings are saved.
 * @param settings - the settings to save
=======
 * Get the settings from the server or use the default settings if not found
>>>>>>> 7f665c2f
 */
export const getSettings = async (): Promise<Settings> => {
  const { data: apiSettings } =
    await openHands.get<ApiSettings>("/api/settings");
  if (apiSettings != null) {
    return {
      LLM_MODEL: apiSettings.llm_model,
      LLM_BASE_URL: apiSettings.llm_base_url,
      AGENT: apiSettings.agent,
      LANGUAGE: apiSettings.language,
      CONFIRMATION_MODE: apiSettings.confirmation_mode,
      SECURITY_ANALYZER: apiSettings.security_analyzer,
      LLM_API_KEY: "",
    };
  }
  return getLocalStorageSettings();
};<|MERGE_RESOLUTION|>--- conflicted
+++ resolved
@@ -1,8 +1,4 @@
-<<<<<<< HEAD
-=======
 import { openHands } from "#/api/open-hands-axios";
-
->>>>>>> 7f665c2f
 export const LATEST_SETTINGS_VERSION = 5;
 
 export type Settings = {
@@ -121,15 +117,9 @@
   }
 
   if (currentVersion < 5) {
-<<<<<<< HEAD
-    localStorage.setItem(
-      "REMOTE_RUNTIME_RESOURCE_FACTOR",
-      DEFAULT_SETTINGS.REMOTE_RUNTIME_RESOURCE_FACTOR.toString(),
-    );
-=======
     const localSettings = getLocalStorageSettings();
+    localSettings.REMOTE_RUNTIME_RESOURCE_FACTOR = DEFAULT_SETTINGS.REMOTE_RUNTIME_RESOURCE_FACTOR;
     await saveSettings(localSettings);
->>>>>>> 7f665c2f
   }
 };
 
@@ -139,41 +129,7 @@
 export const getDefaultSettings = (): Settings => DEFAULT_SETTINGS;
 
 /**
-<<<<<<< HEAD
- * Get the settings from local storage or use the default settings if not found
- */
-export const getSettings = (): Settings => {
-  const model = localStorage.getItem("LLM_MODEL");
-  const baseUrl = localStorage.getItem("LLM_BASE_URL");
-  const agent = localStorage.getItem("AGENT");
-  const language = localStorage.getItem("LANGUAGE");
-  const apiKey = localStorage.getItem("LLM_API_KEY");
-  const confirmationMode = localStorage.getItem("CONFIRMATION_MODE") === "true";
-  const securityAnalyzer = localStorage.getItem("SECURITY_ANALYZER");
-  const remoteRuntimeResourceFactor = localStorage.getItem(
-    "REMOTE_RUNTIME_RESOURCE_FACTOR",
-  );
-
-  return {
-    LLM_MODEL: model || DEFAULT_SETTINGS.LLM_MODEL,
-    LLM_BASE_URL: baseUrl || DEFAULT_SETTINGS.LLM_BASE_URL,
-    AGENT: agent || DEFAULT_SETTINGS.AGENT,
-    LANGUAGE: language || DEFAULT_SETTINGS.LANGUAGE,
-    LLM_API_KEY: apiKey || DEFAULT_SETTINGS.LLM_API_KEY,
-    CONFIRMATION_MODE: confirmationMode || DEFAULT_SETTINGS.CONFIRMATION_MODE,
-    SECURITY_ANALYZER: securityAnalyzer || DEFAULT_SETTINGS.SECURITY_ANALYZER,
-    REMOTE_RUNTIME_RESOURCE_FACTOR: remoteRuntimeResourceFactor
-      ? parseInt(remoteRuntimeResourceFactor, 10)
-      : DEFAULT_SETTINGS.REMOTE_RUNTIME_RESOURCE_FACTOR,
-  };
-};
-
-/**
- * Save the settings to local storage. Only valid settings are saved.
- * @param settings - the settings to save
-=======
  * Get the settings from the server or use the default settings if not found
->>>>>>> 7f665c2f
  */
 export const getSettings = async (): Promise<Settings> => {
   const { data: apiSettings } =
@@ -187,6 +143,7 @@
       CONFIRMATION_MODE: apiSettings.confirmation_mode,
       SECURITY_ANALYZER: apiSettings.security_analyzer,
       LLM_API_KEY: "",
+      REMOTE_RUNTIME_RESOURCE_FACTOR: DEFAULT_SETTINGS.REMOTE_RUNTIME_RESOURCE_FACTOR,
     };
   }
   return getLocalStorageSettings();
