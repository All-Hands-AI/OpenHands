import { trackError } from "#/utils/error-handler";
import { appendSecurityAnalyzerInput } from "#/state/security-analyzer-slice";
import useMetricsStore from "#/stores/metrics-store";
import { useStatusStore } from "#/state/status-store";
import store from "#/store";
import ActionType from "#/types/action-type";
import {
  ActionMessage,
  ObservationMessage,
  StatusMessage,
} from "#/types/message";
import { handleObservationMessage } from "./observations";
<<<<<<< HEAD
import { appendInput } from "#/state/command-slice";
import { useJupyterStore } from "#/state/jupyter-store";
=======
import { useCommandStore } from "#/state/command-store";
import { appendJupyterInput } from "#/state/jupyter-slice";
>>>>>>> b7765ba3
import { queryClient } from "#/query-client-config";

export function handleActionMessage(message: ActionMessage) {
  if (message.args?.hidden) {
    return;
  }

  // Update metrics if available
  if (message.llm_metrics) {
    const metrics = {
      cost: message.llm_metrics?.accumulated_cost ?? null,
      max_budget_per_task: message.llm_metrics?.max_budget_per_task ?? null,
      usage: message.llm_metrics?.accumulated_token_usage ?? null,
    };
    useMetricsStore.getState().setMetrics(metrics);
  }

  if (message.action === ActionType.RUN) {
    useCommandStore.getState().appendInput(message.args.command);
  }

  if (message.action === ActionType.RUN_IPYTHON) {
    useJupyterStore.getState().appendJupyterInput(message.args.code);
  }

  if ("args" in message && "security_risk" in message.args) {
    store.dispatch(appendSecurityAnalyzerInput(message));
  }
}

export function handleStatusMessage(message: StatusMessage) {
  // Info message with conversation_title indicates new title for conversation
  if (message.type === "info" && message.conversation_title) {
    const conversationId = message.message;

    // Invalidate the conversation query to trigger a refetch with the new title
    queryClient.invalidateQueries({
      queryKey: ["user", "conversation", conversationId],
    });
  } else if (message.type === "info") {
    useStatusStore.getState().setCurStatusMessage({
      ...message,
    });
  } else if (message.type === "error") {
    trackError({
      message: message.message,
      source: "chat",
      metadata: { msgId: message.id },
    });
  }
}

export function handleAssistantMessage(message: Record<string, unknown>) {
  if (message.action) {
    handleActionMessage(message as unknown as ActionMessage);
  } else if (message.observation) {
    handleObservationMessage(message as unknown as ObservationMessage);
  } else if (message.status_update) {
    handleStatusMessage(message as unknown as StatusMessage);
  }
}<|MERGE_RESOLUTION|>--- conflicted
+++ resolved
@@ -10,13 +10,8 @@
   StatusMessage,
 } from "#/types/message";
 import { handleObservationMessage } from "./observations";
-<<<<<<< HEAD
-import { appendInput } from "#/state/command-slice";
 import { useJupyterStore } from "#/state/jupyter-store";
-=======
 import { useCommandStore } from "#/state/command-store";
-import { appendJupyterInput } from "#/state/jupyter-slice";
->>>>>>> b7765ba3
 import { queryClient } from "#/query-client-config";
 
 export function handleActionMessage(message: ActionMessage) {
