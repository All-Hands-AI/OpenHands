--- conflicted
+++ resolved
@@ -1,3 +1,4 @@
+import { changeTaskState } from "../state/agentSlice";
 import { setScreenshotSrc, setUrl } from "../state/browserSlice";
 import { appendAssistantMessage } from "../state/chatSlice";
 import { setCode, updatePath } from "../state/codeSlice";
@@ -9,12 +10,7 @@
 import { ActionMessage } from "../types/Message";
 import { SocketMessage } from "../types/ResponseType";
 import { handleObservationMessage } from "./observations";
-<<<<<<< HEAD
 import { getPlan } from "./planService";
-=======
-import ActionType from "../types/ActionType";
-import { changeTaskState } from "../state/agentSlice";
->>>>>>> 9e85550b
 
 const messageActions = {
   [ActionType.INIT]: () => {
@@ -39,16 +35,14 @@
   [ActionType.RUN]: (message: ActionMessage) => {
     store.dispatch(appendInput(message.args.command));
   },
-<<<<<<< HEAD
   [ActionType.ADD_TASK]: () => {
     getPlan().then((fetchedPlan) => store.dispatch(setPlan(fetchedPlan)));
   },
   [ActionType.MODIFY_TASK]: () => {
     getPlan().then((fetchedPlan) => store.dispatch(setPlan(fetchedPlan)));
-=======
+  },
   [ActionType.CHANGE_TASK_STATE]: (message: ActionMessage) => {
     store.dispatch(changeTaskState(message.args.task_state));
->>>>>>> 9e85550b
   },
 };
 
