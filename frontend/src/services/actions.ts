import {
  addAssistantMessage,
  addAssistantAction,
  addUserMessage,
  addErrorMessage,
} from "#/state/chat-slice";
import { setCode, setActiveFilepath } from "#/state/code-slice";
import { appendJupyterInput } from "#/state/jupyter-slice";
import {
  ActionSecurityRisk,
  appendSecurityAnalyzerInput,
} from "#/state/security-analyzer-slice";
import { setCurStatusMessage } from "#/state/status-slice";
import store from "#/store";
import ActionType from "#/types/action-type";
import {
  ActionMessage,
  ObservationMessage,
  StatusMessage,
} from "#/types/message";
import EventLogger from "#/utils/event-logger";
import { handleObservationMessage } from "./observations";

const messageActions = {
  [ActionType.BROWSE]: (message: ActionMessage) => {
    if (message.args.thought) {
      store.dispatch(addAssistantMessage(message.args.thought));
    } else {
      store.dispatch(addAssistantMessage(message.message));
    }
  },
  [ActionType.BROWSE_INTERACTIVE]: (message: ActionMessage) => {
    if (message.args.thought) {
      store.dispatch(addAssistantMessage(message.args.thought));
    } else {
      store.dispatch(addAssistantMessage(message.message));
    }
  },
  [ActionType.WRITE]: (message: ActionMessage) => {
    const { path, content } = message.args;
    store.dispatch(setActiveFilepath(path));
    store.dispatch(setCode(content));
  },
  [ActionType.MESSAGE]: (message: ActionMessage) => {
    if (message.source === "user") {
      store.dispatch(
        addUserMessage({
          content: message.args.content,
          imageUrls: [],
          timestamp: message.timestamp,
        }),
      );
    }
  },
  [ActionType.RUN_IPYTHON]: (message: ActionMessage) => {
    if (message.args.confirmation_state !== "rejected") {
      store.dispatch(appendJupyterInput(message.args.code));
    }
  },
};

function getRiskText(risk: ActionSecurityRisk) {
  switch (risk) {
    case ActionSecurityRisk.LOW:
      return "Low Risk";
    case ActionSecurityRisk.MEDIUM:
      return "Medium Risk";
    case ActionSecurityRisk.HIGH:
      return "High Risk";
    case ActionSecurityRisk.UNKNOWN:
    default:
      return "Unknown Risk";
  }
}

export function handleActionMessage(message: ActionMessage) {
  if ("args" in message && "security_risk" in message.args) {
    store.dispatch(appendSecurityAnalyzerInput(message));
  }

  if (
    (message.action === ActionType.RUN ||
      message.action === ActionType.RUN_IPYTHON) &&
    message.args.confirmation_state === "awaiting_confirmation"
  ) {
    if (message.args.thought) {
      store.dispatch(addAssistantMessage(message.args.thought));
    }
    if (message.args.command) {
      store.dispatch(
        addAssistantMessage(
          `Running this command now: \n\`\`\`\`bash\n${message.args.command}\n\`\`\`\`\nEstimated security risk: ${getRiskText(message.args.security_risk as unknown as ActionSecurityRisk)}`,
        ),
      );
    } else if (message.args.code) {
      store.dispatch(
        addAssistantMessage(
          `Running this code now: \n\`\`\`\`python\n${message.args.code}\n\`\`\`\`\nEstimated security risk: ${getRiskText(message.args.security_risk as unknown as ActionSecurityRisk)}`,
        ),
      );
    } else {
      store.dispatch(addAssistantMessage(message.message));
    }
    return;
  }

  if (message.source !== "user" && !message.args?.hidden) {
    if (message.args && message.args.thought) {
      store.dispatch(addAssistantMessage(message.args.thought));
    }
    // Convert the message to a properly typed action
    const baseAction = {
      ...message,
      source: "agent" as const,
      args: {
        ...message.args,
        thought: message.args?.thought || message.message || "",
      },
    };

    // Cast to the appropriate action type based on the action field
    switch (message.action) {
      case "run":
        store.dispatch(
          addAssistantAction({
            ...baseAction,
            action: "run" as const,
            args: {
              command: String(message.args?.command || ""),
              confirmation_state: (message.args?.confirmation_state ||
                "confirmed") as
                | "confirmed"
                | "rejected"
                | "awaiting_confirmation",
              thought: String(message.args?.thought || message.message || ""),
              hidden: Boolean(message.args?.hidden),
            },
          }),
        );
        break;
      case "message":
        store.dispatch(
          addAssistantAction({
            ...baseAction,
            action: "message" as const,
            args: {
              content: String(message.args?.content || message.message || ""),
              image_urls: Array.isArray(message.args?.image_urls)
                ? message.args.image_urls
                : null,
              wait_for_response: Boolean(message.args?.wait_for_response),
            },
          }),
        );
        break;
      case "run_ipython":
        store.dispatch(
          addAssistantAction({
            ...baseAction,
            action: "run_ipython" as const,
            args: {
              code: String(message.args?.code || ""),
              confirmation_state: (message.args?.confirmation_state ||
                "confirmed") as
                | "confirmed"
                | "rejected"
                | "awaiting_confirmation",
              kernel_init_code: String(message.args?.kernel_init_code || ""),
              thought: String(message.args?.thought || message.message || ""),
            },
          }),
        );
        break;
      default:
        // For other action types, ensure we have the required thought property
        store.dispatch(
          addAssistantAction({
            ...baseAction,
            action: "reject" as const,
            args: {
              thought: String(message.args?.thought || message.message || ""),
            },
          }),
        );
    }
  }

  if (message.action in messageActions) {
    const actionFn =
      messageActions[message.action as keyof typeof messageActions];
    actionFn(message);
  }
}

export function handleStatusMessage(message: StatusMessage) {
  if (message.type === "info") {
    store.dispatch(
      setCurStatusMessage({
        ...message,
      }),
    );
  } else if (message.type === "error") {
    store.dispatch(
      addErrorMessage({
        ...message,
      }),
    );
  }
}

export function handleAssistantMessage(message: Record<string, unknown>) {
  if (message.action) {
    handleActionMessage(message as unknown as ActionMessage);
  } else if (message.observation) {
    handleObservationMessage(message as unknown as ObservationMessage);
  } else if (message.status_update) {
    handleStatusMessage(message as unknown as StatusMessage);
  } else {
<<<<<<< HEAD
    // Skip unknown message types
=======
    EventLogger.error(`Unknown message type ${message}`);
>>>>>>> 3e49f0f8
  }
}<|MERGE_RESOLUTION|>--- conflicted
+++ resolved
@@ -216,10 +216,6 @@
   } else if (message.status_update) {
     handleStatusMessage(message as unknown as StatusMessage);
   } else {
-<<<<<<< HEAD
-    // Skip unknown message types
-=======
     EventLogger.error(`Unknown message type ${message}`);
->>>>>>> 3e49f0f8
   }
 }