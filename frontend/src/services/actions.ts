--- conflicted
+++ resolved
@@ -72,86 +72,8 @@
     if (message.args && message.args.thought) {
       store.dispatch(addAssistantMessage(message.args.thought));
     }
-<<<<<<< HEAD
-    // Convert the message to a properly typed action
-    const baseAction = {
-      ...message,
-      source: "agent" as const,
-      args: {
-        ...message.args,
-        thought: message.args?.thought || message.message || "",
-      },
-    };
-
-    // Cast to the appropriate action type based on the action field
-    switch (message.action) {
-      case "run":
-        store.dispatch(
-          addAssistantAction({
-            ...baseAction,
-            action: "run" as const,
-            args: {
-              command: String(message.args?.command || ""),
-              confirmation_state: (message.args?.confirmation_state ||
-                "confirmed") as
-                | "confirmed"
-                | "rejected"
-                | "awaiting_confirmation",
-              thought: String(message.args?.thought || message.message || ""),
-              hidden: Boolean(message.args?.hidden),
-            },
-          }),
-        );
-        break;
-      case "message":
-        store.dispatch(
-          addAssistantAction({
-            ...baseAction,
-            action: "message" as const,
-            args: {
-              thought: String(message.args?.content || message.message || ""),
-              image_urls: Array.isArray(message.args?.image_urls)
-                ? message.args.image_urls
-                : null,
-              wait_for_response: Boolean(message.args?.wait_for_response),
-            },
-          }),
-        );
-        break;
-      case "run_ipython":
-        store.dispatch(
-          addAssistantAction({
-            ...baseAction,
-            action: "run_ipython" as const,
-            args: {
-              code: String(message.args?.code || ""),
-              confirmation_state: (message.args?.confirmation_state ||
-                "confirmed") as
-                | "confirmed"
-                | "rejected"
-                | "awaiting_confirmation",
-              kernel_init_code: String(message.args?.kernel_init_code || ""),
-              thought: String(message.args?.thought || message.message || ""),
-            },
-          }),
-        );
-        break;
-      default:
-        // For other action types, ensure we have the required thought property
-        store.dispatch(
-          addAssistantAction({
-            ...baseAction,
-            action: "reject" as const,
-            args: {
-              thought: String(message.args?.thought || message.message || ""),
-            },
-          }),
-        );
-    }
-=======
     // @ts-expect-error TODO: fix
     store.dispatch(addAssistantAction(message));
->>>>>>> 027c6422
   }
 
   if (message.action in messageActions) {
