import {
  addAssistantMessage,
  addAssistantAction,
  addUserMessage,
  addErrorMessage,
} from "#/state/chat-slice";
import { trackError } from "#/utils/error-handler";
import { appendSecurityAnalyzerInput } from "#/state/security-analyzer-slice";
import { setCode, setActiveFilepath } from "#/state/code-slice";
import { appendJupyterInput } from "#/state/jupyter-slice";
import { setCurStatusMessage } from "#/state/status-slice";
import { setMetrics } from "#/state/metrics-slice";
import store from "#/store";
import ActionType from "#/types/action-type";
import {
  ActionMessage,
  ObservationMessage,
  StatusMessage,
} from "#/types/message";
import { handleObservationMessage } from "./observations";
import { appendInput } from "#/state/command-slice";
import { notifyActionSubscribers } from "#/hooks/use-action-subscription";

const messageActions = {
  [ActionType.BROWSE]: (message: ActionMessage) => {
    if (!message.args.thought && message.message) {
      store.dispatch(addAssistantMessage(message.message));
    }
  },
  [ActionType.BROWSE_INTERACTIVE]: (message: ActionMessage) => {
    if (!message.args.thought && message.message) {
      store.dispatch(addAssistantMessage(message.message));
    }
  },
  [ActionType.WRITE]: (message: ActionMessage) => {
    const { path, content } = message.args;
    store.dispatch(setActiveFilepath(path));
    store.dispatch(setCode(content));
  },
  [ActionType.MESSAGE]: (message: ActionMessage) => {
    if (message.source === "user") {
      store.dispatch(
        addUserMessage({
          content: message.args.content,
          imageUrls:
            typeof message.args.image_urls === "string"
              ? [message.args.image_urls]
              : message.args.image_urls,
          timestamp: message.timestamp,
          pending: false,
        }),
      );
    } else {
      store.dispatch(addAssistantMessage(message.args.content));
    }
  },
  [ActionType.RUN_IPYTHON]: (message: ActionMessage) => {
    if (message.args.confirmation_state !== "rejected") {
      store.dispatch(appendJupyterInput(message.args.code));
    }
  },
  [ActionType.FINISH]: (message: ActionMessage) => {
    store.dispatch(addAssistantMessage(message.args.final_thought));
    let successPrediction = "";
    if (message.args.task_completed === "partial") {
      successPrediction =
        "I believe that the task was **completed partially**.";
    } else if (message.args.task_completed === "false") {
      successPrediction = "I believe that the task was **not completed**.";
    } else if (message.args.task_completed === "true") {
      successPrediction =
        "I believe that the task was **completed successfully**.";
    }
    if (successPrediction) {
      // if final_thought is not empty, add a new line before the success prediction
      if (message.args.final_thought) {
        store.dispatch(addAssistantMessage(`\n${successPrediction}`));
      } else {
        store.dispatch(addAssistantMessage(successPrediction));
      }
    }
  },
};

export function handleActionMessage(message: ActionMessage) {
  if (message.args?.hidden) {
    return;
  }

<<<<<<< HEAD
  // Notify subscribers about this action
  notifyActionSubscribers(message);
=======
  // Update metrics if available
  if (
    message.llm_metrics ||
    message.tool_call_metadata?.model_response?.usage
  ) {
    const metrics = {
      cost: message.llm_metrics?.accumulated_cost ?? null,
      usage: message.tool_call_metadata?.model_response?.usage ?? null,
    };
    store.dispatch(setMetrics(metrics));
  }
>>>>>>> 838e3d5a

  if (message.action === ActionType.RUN) {
    store.dispatch(appendInput(message.args.command));
  }

  if ("args" in message && "security_risk" in message.args) {
    store.dispatch(appendSecurityAnalyzerInput(message));
  }

  if (message.source === "agent") {
    if (message.args && message.args.thought) {
      store.dispatch(addAssistantMessage(message.args.thought));
    }
    // Need to convert ActionMessage to RejectAction
    // @ts-expect-error TODO: fix
    store.dispatch(addAssistantAction(message));
  }

  if (message.action in messageActions) {
    const actionFn =
      messageActions[message.action as keyof typeof messageActions];
    actionFn(message);
  }
}

export function handleStatusMessage(message: StatusMessage) {
  if (message.type === "info") {
    store.dispatch(
      setCurStatusMessage({
        ...message,
      }),
    );
  } else if (message.type === "error") {
    trackError({
      message: message.message,
      source: "chat",
      metadata: { msgId: message.id },
    });
    store.dispatch(
      addErrorMessage({
        ...message,
      }),
    );
  }
}

export function handleAssistantMessage(message: Record<string, unknown>) {
  if (message.action) {
    handleActionMessage(message as unknown as ActionMessage);
  } else if (message.observation) {
    handleObservationMessage(message as unknown as ObservationMessage);
  } else if (message.status_update) {
    handleStatusMessage(message as unknown as StatusMessage);
  } else {
    const errorMsg = "Unknown message type received";
    trackError({
      message: errorMsg,
      source: "chat",
      metadata: { raw_message: message },
    });
    store.dispatch(
      addErrorMessage({
        message: errorMsg,
      }),
    );
  }
}<|MERGE_RESOLUTION|>--- conflicted
+++ resolved
@@ -19,7 +19,6 @@
 } from "#/types/message";
 import { handleObservationMessage } from "./observations";
 import { appendInput } from "#/state/command-slice";
-import { notifyActionSubscribers } from "#/hooks/use-action-subscription";
 
 const messageActions = {
   [ActionType.BROWSE]: (message: ActionMessage) => {
@@ -87,10 +86,6 @@
     return;
   }
 
-<<<<<<< HEAD
-  // Notify subscribers about this action
-  notifyActionSubscribers(message);
-=======
   // Update metrics if available
   if (
     message.llm_metrics ||
@@ -102,7 +97,6 @@
     };
     store.dispatch(setMetrics(metrics));
   }
->>>>>>> 838e3d5a
 
   if (message.action === ActionType.RUN) {
     store.dispatch(appendInput(message.args.command));
