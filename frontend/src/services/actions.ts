--- conflicted
+++ resolved
@@ -156,25 +156,13 @@
 const listMsg: Record<string, unknown>[] = []
 
 export function handleAssistantMessage(message: Record<string, unknown>) {
-<<<<<<< HEAD
-  console.log("🚀 ~ handleAssistantMessage ~ message:", message)
-=======
->>>>>>> 6c13e64a
   if (
     // TODO: check type browse_interactive of observation
     message.source === "agent" &&
     message.observation &&
-<<<<<<< HEAD
     ![ObservationType.AGENT_STATE_CHANGED, ObservationType.ERROR].includes(
       message.observation as ObservationType,
     )
-=======
-    ![
-      ObservationType.AGENT_STATE_CHANGED,
-      ObservationType.MCP,
-      ObservationType.ERROR,
-    ].includes(message.observation as ObservationType)
->>>>>>> 6c13e64a
   ) {
     store.dispatch(setComputerList(message))
   }
