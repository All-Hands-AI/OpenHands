--- conflicted
+++ resolved
@@ -1,12 +1,7 @@
 import { trackError } from "#/utils/error-handler";
 import { appendSecurityAnalyzerInput } from "#/state/security-analyzer-slice";
-<<<<<<< HEAD
-import { setCurStatusMessage } from "#/state/status-slice";
 import useMetricsStore from "#/stores/metrics-store";
-=======
 import { useStatusStore } from "#/state/status-store";
-import { setMetrics } from "#/state/metrics-slice";
->>>>>>> a7b9a4f2
 import store from "#/store";
 import ActionType from "#/types/action-type";
 import {
