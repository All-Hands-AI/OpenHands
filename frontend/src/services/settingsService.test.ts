import { getUpdatedSettings } from "./settingsService";
import { ArgConfigType } from "../types/ConfigType";

<<<<<<< HEAD
// We need to mock this to avoid `SyntaxError` from using `Socket` in `settingsService` during testing
jest.mock("./socket", () => ({
  send: jest.fn(),
}));

describe("getUpdatedSettings", () => {
=======
describe("mergeAndUpdateSettings", () => {
>>>>>>> b654b00a
  it("should return initial settings if newSettings is empty", () => {
    const oldSettings = { key1: "value1" };

    const result = getUpdatedSettings({}, oldSettings);

    expect(result).toEqual({});
  });

  it("should add new keys to updatedSettings", () => {
    const oldSettings = { key1: "value1" };
    const newSettings = { key2: "value2" };

    const result = getUpdatedSettings(newSettings, oldSettings);

    expect(result).toEqual({
      key2: "value2", // New key
    });
  });

  it("should overwrite non-DISPLAY_MAP keys in mergedSettings", () => {
    const oldSettings = { key1: "value1" };
    const newSettings = { key1: "newvalue1" };

    const result = getUpdatedSettings(newSettings, oldSettings);

    expect(result).toEqual({});
  });

  it("should show no values if they are equal", () => {
    const oldSettings = {
      [ArgConfigType.LLM_MODEL]: "gpt-4-0125-preview",
      [ArgConfigType.AGENT]: "MonologueAgent",
    };
    const newSettings = {
      [ArgConfigType.AGENT]: "MonologueAgent",
    };

    const result = getUpdatedSettings(newSettings, oldSettings);

    expect(result).toEqual({});
  });

  it("should update all settings", () => {
    const oldSettings = {
      [ArgConfigType.LLM_MODEL]: "gpt-4-0125-preview",
      [ArgConfigType.AGENT]: "MonologueAgent",
      key1: "value1",
    };
    const newSettings = {
      [ArgConfigType.AGENT]: "CodeActAgent",
      [ArgConfigType.LANGUAGE]: "es",
      key1: "newvalue1",
      key2: "value2",
    };

    const result = getUpdatedSettings(newSettings, oldSettings);

    expect(result).toEqual({
      [ArgConfigType.AGENT]: "CodeActAgent",
      [ArgConfigType.LANGUAGE]: "es",
      key2: "value2",
    });
  });
});<|MERGE_RESOLUTION|>--- conflicted
+++ resolved
@@ -1,16 +1,13 @@
 import { getUpdatedSettings } from "./settingsService";
 import { ArgConfigType } from "../types/ConfigType";
 
-<<<<<<< HEAD
 // We need to mock this to avoid `SyntaxError` from using `Socket` in `settingsService` during testing
 jest.mock("./socket", () => ({
   send: jest.fn(),
 }));
 
-describe("getUpdatedSettings", () => {
-=======
 describe("mergeAndUpdateSettings", () => {
->>>>>>> b654b00a
+
   it("should return initial settings if newSettings is empty", () => {
     const oldSettings = { key1: "value1" };
 
