--- conflicted
+++ resolved
@@ -25,19 +25,13 @@
     >
       {({ isActive }) => (
         <>
-<<<<<<< HEAD
           <div className="flex items-center gap-2">
-            <div className={cn(isActive && "text-primary")}>{icon}</div>
+            <div className={cn(isActive && "text-logo")}>{icon}</div>
             {label}
             {isBeta && <BetaBadge />}
           </div>
 
           {isLoading && <LoadingSpinner size="small" />}
-=======
-          <div className={cn(isActive && "text-logo")}>{icon}</div>
-          {label}
-          {isBeta && <BetaBadge />}
->>>>>>> de05ea89
         </>
       )}
     </NavLink>
