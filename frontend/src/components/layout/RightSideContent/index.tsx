import { useSettings } from "#/hooks/query/use-settings";
import { RootState } from "#/store";
import ObservationType from "#/types/observation-type";
import { Slider, useDisclosure } from "@heroui/react";
import { useEffect, useRef, useState } from "react";
import { LuCompass, LuStepBack, LuStepForward } from "react-icons/lu";
import { useSelector } from "react-redux";
import EditorContent from "./EditorContent";
import TaskProgress from "./TaskProgress";

const EditorNotification = () => {
  return (
    <div className="flex max-w-md items-center rounded-lg p-3">
      <div className="bg-gray-200 rounded-md p-2">
        <LuCompass size={16} />
      </div>
      <div className="text-14 ml-3">
        <p className="text-neutral-2">
          Thesis is using <span className="text-mercury-900">Browsing</span>
        </p>
        {/* <p className="bg-mercury-70 border-mercury-100 mt-1 rounded-full border px-2 py-1 text-gray-950">
          Distill is using{" "}
          <p className="mt-1 inline-block rounded-md px-2 py-1 text-gray-300">
            Browsing
          </p>
        </p> */}
      </div>
    </div>
  );
};

const ThesisComputer = () => {
  const isViewDrawer = true;
  const { computerList } = useSelector((state: RootState) => state.computer);
  console.log("🚀 ~ ThesisComputer ~ computerList:", computerList);

  const scrollRef = useRef<HTMLDivElement>(null);
  const { data: settings } = useSettings();

  const [currentStep, setCurrentStep] = useState(0);
  const totalSteps = computerList.length;
  const [sliderValue, setSliderValue] = useState(0);

  const {
    isOpen: securityModalIsOpen,
    onOpen: onSecurityModalOpen,
    onOpenChange: onSecurityModalOpenChange,
  } = useDisclosure();

  const handleNextStep = () => {
    if (currentStep < totalSteps - 1) {
      setCurrentStep(currentStep + 1);
    }
  };

  const handlePrevStep = () => {
    if (currentStep > 0) {
      setCurrentStep(currentStep - 1);
    }
  };

  const handleSliderChange = (value: number) => {
    setSliderValue(value);
    const step = Math.floor((value / 100) * (totalSteps - 1));
    setCurrentStep(step);
  };

  // Add useEffect to handle auto progression
  useEffect(() => {
    if (computerList.length > currentStep) {
      const newStep = computerList.length - 1;
      setCurrentStep(newStep);
      // Calculate and set slider value based on new step
      const newSliderValue =
        totalSteps > 1 ? (newStep / (totalSteps - 1)) * 100 : 0;
      setSliderValue(newSliderValue);
    }
  }, [computerList, totalSteps]);

  useEffect(() => {
    if (scrollRef.current) {
      scrollRef.current.scrollIntoView({ behavior: "smooth" });
    }
  }, [computerList]);

  if (!isViewDrawer) {
    return <div />;
  }

<<<<<<< HEAD
  const components: Partial<Components> = {
    ol: ({ children }) => (
      <ol style={{ listStyleType: "decimal", paddingLeft: "16px" }}>
        {children}
      </ol>
    ),
    li: ({ children }) => {
      return <li className="text-[14px]">{children}</li>;
    },
    a: ({ href, children }) => (
      <a href={href} target="_blank" rel="noopener noreferrer">
        {children}
      </a>
    ),
    p: ({ children }) => <p className="text-[14px]">{children}</p>,
    h1: ({ children }) => <h1 className="text-[14px]">{children}</h1>,
    h2: ({ children }) => <h2 className="text-[14px]">{children}</h2>,
    h3: ({ children }) => <h3 className="text-[14px]">{children}</h3>,
    h4: ({ children }) => <h4 className="text-[14px]">{children}</h4>,
    h5: ({ children }) => <h5 className="text-[14px]">{children}</h5>,
    h6: ({ children }) => <h6 className="text-[14px]">{children}</h6>,
  };

  const toPascalCase = (str: string) => {
    return str
      .split("_")
      .map((word: string) => word.charAt(0).toUpperCase() + word.slice(1))
      .join(" ");
  };

  const renderToolCalls = (toolCalls: any) => {
    const nameValue = toolCalls?.function?.name;
    const results = toolCalls?.results;

    return (
      <div>
        <div className="mb-2 flex items-center justify-center gap-1 border-b-[1px] pb-2">
          <LuSquareChartGantt size={20} />
          <span className="text-neutral-1 text-16 font-bold">
            {nameValue === "final_answer"
              ? "Step Answer"
              : toPascalCase(nameValue)}
          </span>
        </div>

        <div className="mb-2">
          {results &&
            Array.isArray(results) &&
            results.length > 0 &&
            results.map((result, index) => {
              if (result.dtype === "text") {
                return (
                  <div key={index} className="gap-2">
                    <Markdown components={components}>
                      {result.content}
                    </Markdown>
                  </div>
                );
              }
              return <span key={index}>image</span>;
            })}
        </div>
      </div>
    );
  };

  const renderProcessContent = (content: any) => {
    if (content && content.length > 0) {
      return content.map((item: any, index: number) => {
        if (item.dtype === "text") {
          return (
            <div key={index} className="gap-2">
              <Markdown components={components}>{item.content}</Markdown>
            </div>
          );
        }
        return <span key={index}>image</span>;
      });
    }
    return null;
  };

=======
>>>>>>> 820e855d
  return (
    <div className=" flex w-full h-full flex-col overflow-y-auto  border bg-white p-4">
      <div className="flex items-center justify-between">
        <h4 className="text-neutral-1 text-18 font-semibold">Thesis</h4>
        {/* <Tooltip>
          <TooltipTrigger asChild>
            <button
              type="button"
              className="h-6 w-6 cursor-pointer transition-all duration-300 hover:scale-110"
              onClick={() => toggleViewDistillComputer(!isViewDrawer)}
            >
              <CompressOutlined style={{ color: "#363636" }} />
            </button>
          </TooltipTrigger>
          <TooltipContent>
            <p>Minimize</p>
          </TooltipContent>
        </Tooltip> */}
      </div>
      <EditorNotification />

      <div className="bg-mercury-30 border-neutral-2 mb-3 flex h-[82%] w-full flex-1 flex-col rounded-2xl border">
        <div className="flex-1 overflow-y-auto px-4 py-2 w-full h-full">
          {computerList.length > 0 &&
            computerList.map((computerItem, index) => {
              if (index !== currentStep) return null;

              if (
                computerItem.observation === ObservationType.EDIT ||
                computerItem.observation === ObservationType.READ
              ) {
                return <EditorContent computerItem={computerItem} />;
              }

              return <div />;
            })}
          <div ref={scrollRef} />
          {/* TODO: check render section later */}
          {/* <TerminalPage /> */}
          {/* <Files /> */}
        </div>

        <div className="border-t-neutral-2 flex h-11 w-full items-center gap-2 rounded-b-2xl border-t bg-white px-4">
          <div className="flex items-center gap-2">
            <div
              className={`cursor-pointer ${currentStep === 0 ? "opacity-50" : ""}`}
              onClick={handlePrevStep}
            >
              <LuStepBack width={18} color="#979995" />
            </div>
            <div
              className={`cursor-pointer ${currentStep === totalSteps - 1 ? "opacity-50" : ""}`}
              onClick={handleNextStep}
            >
              <LuStepForward width={18} color="#979995" />
            </div>
          </div>
          <Slider
            value={[Math.floor((currentStep / (totalSteps - 1)) * 100)]}
            onChange={(value) => handleSliderChange(value[0] ?? 0)}
            step={1}
            size="sm"
          />
        </div>
      </div>
      <TaskProgress />
    </div>
  );
};

export default ThesisComputer;<|MERGE_RESOLUTION|>--- conflicted
+++ resolved
@@ -3,10 +3,16 @@
 import ObservationType from "#/types/observation-type";
 import { Slider, useDisclosure } from "@heroui/react";
 import { useEffect, useRef, useState } from "react";
-import { LuCompass, LuStepBack, LuStepForward } from "react-icons/lu";
+import {
+  LuCompass,
+  LuSquareChartGantt,
+  LuStepBack,
+  LuStepForward,
+} from "react-icons/lu";
 import { useSelector } from "react-redux";
 import EditorContent from "./EditorContent";
 import TaskProgress from "./TaskProgress";
+import Markdown, { Components } from "react-markdown";
 
 const EditorNotification = () => {
   return (
@@ -87,7 +93,6 @@
     return <div />;
   }
 
-<<<<<<< HEAD
   const components: Partial<Components> = {
     ol: ({ children }) => (
       <ol style={{ listStyleType: "decimal", paddingLeft: "16px" }}>
@@ -170,8 +175,6 @@
     return null;
   };
 
-=======
->>>>>>> 820e855d
   return (
     <div className=" flex w-full h-full flex-col overflow-y-auto  border bg-white p-4">
       <div className="flex items-center justify-between">
