<<<<<<< HEAD
import { BrowserPanel } from "#/components/features/browser/browser";
import TerminalPage from "#/routes/terminal-tab";
import { RootState } from "#/store";
import ObservationType from "#/types/observation-type";
import { Slider } from "@heroui/react";
import { useEffect, useRef, useState } from "react";
import { LuStepBack, LuStepForward } from "react-icons/lu";
import { useSelector } from "react-redux";
import CodeView from "./CodeView";
import EditorContent from "./EditorContent";
import { STEP_STATUSES } from "./TaskProgress";
=======
import { BrowserPanel } from "#/components/features/browser/browser"
import TerminalPage from "#/routes/terminal-tab"
import { RootState } from "#/store"
import ObservationType from "#/types/observation-type"
import { Slider } from "@heroui/react"
import { useEffect, useRef, useState } from "react"
import { LuStepBack, LuStepForward } from "react-icons/lu"
import { useSelector } from "react-redux"
import CodeView from "./CodeView"
import EditorContent from "./EditorContent"
import TaskProgress, { STEP_STATUSES } from "./TaskProgress"
import McpView from "./McpView"
>>>>>>> 8271b2e6

const ThesisComputer = () => {
  const isViewDrawer = true
  const { computerList, eventID } = useSelector(
    (state: RootState) => state.computer,
  )
  const scrollRef = useRef<HTMLDivElement>(null)
  const [currentStep, setCurrentStep] = useState(0)
  const totalSteps = computerList.length

  const handleNextStep = () => {
    if (currentStep < totalSteps - 1) {
      setCurrentStep(currentStep + 1)
    }
  }

  const handlePrevStep = () => {
    if (currentStep > 0) {
      setCurrentStep(currentStep - 1)
    }
  }

  const handleSliderChange = (value: number) => {
    const step = Math.floor((value / 100) * (totalSteps - 1))
    setCurrentStep(step)
  }

  useEffect(() => {
    if (eventID && computerList.length > 0) {
      const matchingIndex = computerList.findIndex(
        (item) => item.cause === eventID,
      )
      if (matchingIndex !== -1) {
        setCurrentStep(matchingIndex)
      }
    }
  }, [eventID, computerList, totalSteps])

  // Add useEffect to handle auto progression
  useEffect(() => {
    if (computerList.length > currentStep) {
      const newStep = computerList.length - 1
      setCurrentStep(newStep)
    }
  }, [computerList, totalSteps])

  useEffect(() => {
    if (scrollRef.current) {
      scrollRef.current.scrollIntoView({ behavior: "smooth" })
    }
  }, [computerList])

  if (!isViewDrawer) {
    return <div />
  }

  return (
    <div className="flex h-full w-full flex-col overflow-y-auto rounded-xl rounded-br-none rounded-tr-none border border-neutral-1000 bg-white p-4">
      <div className="flex items-center justify-between">
        <h4 className="text-neutral-1 text-18 font-semibold">Thesis</h4>
        {/* <Tooltip>
          <TooltipTrigger asChild>
            <button
              type="button"
              className="h-6 w-6 cursor-pointer transition-all duration-300 hover:scale-110"
              onClick={() => toggleViewDistillComputer(!isViewDrawer)}
            >
              <CompressOutlined style={{ color: "#363636" }} />
            </button>
          </TooltipTrigger>
          <TooltipContent>
            <p>Minimize</p>
          </TooltipContent>
        </Tooltip> */}
      </div>

      {computerList.length > 0 &&
        computerList.map((computerItem, index) => {
          const observation = computerItem?.observation
          const mapObservationTypeToText = {
            [ObservationType.READ]: "Editor",
            [ObservationType.EDIT]: "Editor",
            [ObservationType.BROWSE]: "Browser",
            [ObservationType.BROWSER_MCP]: "Browser",
            [ObservationType.MCP]: "MCP",
            [ObservationType.MCP_PLAN]: "MCP",
          }
          const function_name = computerItem?.tool_call_metadata?.function_name

          if (index !== currentStep) return null
          return (
            <div className="mb-3 w-auto rounded-lg" key={index}>
              <p className="text-[14px] font-medium text-neutral-700">
                Thesis is using{" "}
                <span className="text-[16px] font-semibold text-neutral-100">
                  {mapObservationTypeToText[observation] || "Terminal"}
                </span>
              </p>
              <div className="mt-1 w-fit rounded-full bg-neutral-1000 px-3 py-1">
                <p className="text-[12px] font-medium text-neutral-100">
                  {observation === ObservationType.MCP ||
                  observation === ObservationType.MCP_PLAN
                    ? `MCP call ${function_name}`
                    : computerItem?.message}
                </p>
              </div>
            </div>
          )
        })}

      <div className="bg-mercury-30 mb-3 flex h-[82%] w-full flex-1 flex-col rounded-2xl border border-neutral-1000">
        <div className="relative h-full w-full">
          <div className="absolute h-full w-full p-4">
            {computerList.length > 0 &&
              computerList.map((computerItem, index) => {
                if (index !== currentStep) return null

                if (
                  computerItem.observation === ObservationType.EDIT ||
                  computerItem.observation === ObservationType.READ
                ) {
                  return <EditorContent computerItem={computerItem} />
                }

                if (
                  computerItem.observation === ObservationType.BROWSE ||
                  computerItem.observation === ObservationType.BROWSER_MCP
                ) {
                  return <BrowserPanel computerItem={computerItem} />
                }

                if ([ObservationType.RUN].includes(computerItem.observation)) {
                  return <TerminalPage />
                }

                if (computerItem.observation === ObservationType.RUN_IPYTHON) {
                  return <CodeView fileContent={computerItem.extras.code} />
                }

                if (computerItem.observation === ObservationType.MCP) {
                  return <McpView content={computerItem?.message} />
                }

                if (computerItem.observation === ObservationType.MCP_PLAN) {
                  const tasks = computerItem?.extras?.tasks
                  const mapStatusToText = {
                    [STEP_STATUSES.COMPLETED]: `[v]`,
                    [STEP_STATUSES.IN_PROGRESS]: `[x]`,
                    [STEP_STATUSES.NOT_STARTED]: `[ ]`,
                  }

                  return (
                    <div>
                      {Array.isArray(tasks) &&
                        tasks.length > 0 &&
                        tasks.map((task: any, index) => {
                          return (
                            <div
                              className="mb-1 flex items-center gap-2"
                              key={index}
                            >
                              <span className="text-sm">
                                {mapStatusToText[task?.status]}
                              </span>
                              <span className="text-sm">{task?.content}</span>
                            </div>
                          )
                        })}
                    </div>
                  )
                }

                return null
              })}
          </div>

          <div ref={scrollRef} />
        </div>

        <div className="flex h-11 w-full items-center gap-2 rounded-b-2xl border-t border-t-neutral-1000 bg-white px-4">
          <div className="flex items-center gap-2">
            <div
              className={`cursor-pointer ${currentStep === 0 ? "opacity-50" : ""}`}
              onClick={handlePrevStep}
            >
              <LuStepBack width={18} color="#979995" />
            </div>
            <div
              className={`cursor-pointer ${currentStep === totalSteps - 1 ? "opacity-50" : ""}`}
              onClick={handleNextStep}
            >
              <LuStepForward width={18} color="#979995" />
            </div>
          </div>
          <Slider
            value={[Math.floor((currentStep / (totalSteps - 1)) * 100)]}
            onChange={(value) => handleSliderChange(value[0] ?? 0)}
            step={1}
            size="sm"
          />
        </div>
      </div>
      {/* <TaskProgress /> */}
    </div>
  )
}

export default ThesisComputer<|MERGE_RESOLUTION|>--- conflicted
+++ resolved
@@ -1,16 +1,3 @@
-<<<<<<< HEAD
-import { BrowserPanel } from "#/components/features/browser/browser";
-import TerminalPage from "#/routes/terminal-tab";
-import { RootState } from "#/store";
-import ObservationType from "#/types/observation-type";
-import { Slider } from "@heroui/react";
-import { useEffect, useRef, useState } from "react";
-import { LuStepBack, LuStepForward } from "react-icons/lu";
-import { useSelector } from "react-redux";
-import CodeView from "./CodeView";
-import EditorContent from "./EditorContent";
-import { STEP_STATUSES } from "./TaskProgress";
-=======
 import { BrowserPanel } from "#/components/features/browser/browser"
 import TerminalPage from "#/routes/terminal-tab"
 import { RootState } from "#/store"
@@ -21,9 +8,8 @@
 import { useSelector } from "react-redux"
 import CodeView from "./CodeView"
 import EditorContent from "./EditorContent"
-import TaskProgress, { STEP_STATUSES } from "./TaskProgress"
 import McpView from "./McpView"
->>>>>>> 8271b2e6
+import { STEP_STATUSES } from "./TaskProgress"
 
 const ThesisComputer = () => {
   const isViewDrawer = true
