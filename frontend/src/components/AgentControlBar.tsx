--- conflicted
+++ resolved
@@ -7,13 +7,10 @@
 import { changeAgentState } from "#/services/agentStateService";
 import { clearMsgs } from "#/services/session";
 import store, { RootState } from "#/store";
-<<<<<<< HEAD
 import AgentState from "#/types/AgentState";
-=======
 import AgentTaskAction from "#/types/AgentTaskAction";
 import AgentTaskState from "#/types/AgentTaskState";
 import { clearMessages } from "#/state/chatSlice";
->>>>>>> 4292a4aa
 
 const IgnoreTaskStateMap: { [k: string]: AgentState[] } = {
   [AgentState.PAUSED]: [
