--- conflicted
+++ resolved
@@ -62,8 +62,9 @@
   } = useDisclosure();
 
   const handleSendMessage = (content: string, imageUrls: string[]) => {
-    dispatch(addUserMessage({ content, imageUrls }));
-    send(createChatMessage(content, imageUrls));
+    const timestamp = new Date().toISOString();
+    dispatch(addUserMessage({ content, imageUrls, timestamp }));
+    send(createChatMessage(content, imageUrls, timestamp));
   };
 
   const shareFeedback = async (polarity: "positive" | "negative") => {
@@ -71,21 +72,6 @@
     setFeedbackPolarity(polarity);
   };
 
-<<<<<<< HEAD
-=======
-  const handleSendMessage = (content: string, imageUrls: string[]) => {
-    const timestamp = new Date().toISOString();
-    dispatch(
-      addUserMessage({
-        content,
-        imageUrls,
-        timestamp,
-      }),
-    );
-    sendChatMessage(content, imageUrls, timestamp);
-  };
-
->>>>>>> a33f61c0
   const { t } = useTranslation();
   const handleSendContinueMsg = () => {
     handleSendMessage(t(I18nKey.CHAT_INTERFACE$INPUT_CONTINUE_MESSAGE), []);
