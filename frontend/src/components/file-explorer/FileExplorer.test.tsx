import React from "react";
import { waitFor, screen } from "@testing-library/react";
import userEvent from "@testing-library/user-event";
import { act } from "react-dom/test-utils";
import { renderWithProviders } from "test-utils";
import { describe, it, expect, vi, Mock } from "vitest";
import FileExplorer from "./FileExplorer";
<<<<<<< HEAD
import { uploadFile, listFiles } from "#/services/fileService";
=======
import { getWorkspace, uploadFiles } from "#/services/fileService";
>>>>>>> 0fdbe1ee
import toast from "#/utils/toast";

const toastSpy = vi.spyOn(toast, "stickyError");

vi.mock("../../services/fileService", async () => ({
  listFiles: vi.fn(async (path: string = '/') => {
      if (path === "/") {
          return Promise.resolve(["folder1/", "file1.ts"]);
      } else if (path === "/folder1/") {
          return Promise.resolve(["file2.ts"]);
      }
  }),

  uploadFiles: vi.fn(),
}));

describe("FileExplorer", () => {
  afterEach(() => {
    vi.clearAllMocks();
  });

  it.skip("should get the workspace directory", async () => {
    const { getByText } = renderWithProviders(<FileExplorer />);

    expect(listFiles).toHaveBeenCalledTimes(1);
    await waitFor(() => {
      expect(getByText("root")).toBeInTheDocument();
    });
  });

  it.todo("should render an empty workspace");

  it.skip("should refetch the workspace when clicking the refresh button", async () => {
    renderWithProviders(<FileExplorer />);

    // The 'await' keyword is required here to avoid a warning during test runs
    await act(() => {
      userEvent.click(screen.getByTestId("refresh"));
    });

    expect(listFiles).toHaveBeenCalledTimes(2); // 1 from initial render, 1 from refresh button
  });

  it.skip("should toggle the explorer visibility when clicking the close button", async () => {
    const { getByTestId, getByText, queryByText } = renderWithProviders(
      <FileExplorer />,
    );

    await waitFor(() => {
      expect(getByText("root")).toBeInTheDocument();
    });

    act(() => {
      userEvent.click(getByTestId("toggle"));
    });

    // it should be hidden rather than removed from the DOM
    expect(queryByText("root")).toBeInTheDocument();
    expect(queryByText("root")).not.toBeVisible();
  });

<<<<<<< HEAD
  it("should upload a file", async () => {
    const { getByTestId } = renderWithProviders(<FileExplorer />);
=======
  it("should upload files", async () => {
    // TODO: Improve this test by passing expected argument to `uploadFiles`
    const { getByTestId } = render(<FileExplorer onFileClick={vi.fn} />);
    const file = new File([""], "file-name");
    const file2 = new File([""], "file-name-2");
>>>>>>> 0fdbe1ee

    const uploadFileInput = getByTestId("file-input");

    // The 'await' keyword is required here to avoid a warning during test runs
    await act(() => {
      userEvent.upload(uploadFileInput, file);
    });

<<<<<<< HEAD
    expect(uploadFile).toHaveBeenCalledWith(file);
    expect(listFiles).toHaveBeenCalled();
=======
    expect(uploadFiles).toHaveBeenCalledOnce();
    expect(getWorkspace).toHaveBeenCalled();

    const uploadDirInput = getByTestId("file-input");

    // The 'await' keyword is required here to avoid a warning during test runs
    await act(() => {
      userEvent.upload(uploadDirInput, [file, file2]);
    });

    expect(uploadFiles).toHaveBeenCalledTimes(2);
    expect(getWorkspace).toHaveBeenCalled();
>>>>>>> 0fdbe1ee
  });

  it.skip("should upload files when dragging them to the explorer", () => {
    // It will require too much work to mock drag logic, especially for our case
    // https://github.com/testing-library/user-event/issues/440#issuecomment-685010755
    // TODO: should be tested in an e2e environment such as Cypress/Playwright
  });

  it.todo("should download a file");

  it.todo("should display an error toast if file upload fails", async () => {
    (uploadFiles as Mock).mockRejectedValue(new Error());

    const { getByTestId } = renderWithProviders(<FileExplorer />);

    const uploadFileInput = getByTestId("file-input");
    const file = new File([""], "test");

    act(() => {
      userEvent.upload(uploadFileInput, file);
    });

    expect(uploadFiles).rejects.toThrow();
    // TODO: figure out why spy isnt called to pass test
    expect(toastSpy).toHaveBeenCalledWith("ws", "Error uploading file");
  });
});<|MERGE_RESOLUTION|>--- conflicted
+++ resolved
@@ -5,11 +5,7 @@
 import { renderWithProviders } from "test-utils";
 import { describe, it, expect, vi, Mock } from "vitest";
 import FileExplorer from "./FileExplorer";
-<<<<<<< HEAD
-import { uploadFile, listFiles } from "#/services/fileService";
-=======
-import { getWorkspace, uploadFiles } from "#/services/fileService";
->>>>>>> 0fdbe1ee
+import { uploadFiles, listFiles } from "#/services/fileService";
 import toast from "#/utils/toast";
 
 const toastSpy = vi.spyOn(toast, "stickyError");
@@ -71,16 +67,11 @@
     expect(queryByText("root")).not.toBeVisible();
   });
 
-<<<<<<< HEAD
-  it("should upload a file", async () => {
-    const { getByTestId } = renderWithProviders(<FileExplorer />);
-=======
   it("should upload files", async () => {
     // TODO: Improve this test by passing expected argument to `uploadFiles`
-    const { getByTestId } = render(<FileExplorer onFileClick={vi.fn} />);
+    const { getByTestId } = renderWithProviders(<FileExplorer onFileClick={vi.fn} />);
     const file = new File([""], "file-name");
     const file2 = new File([""], "file-name-2");
->>>>>>> 0fdbe1ee
 
     const uploadFileInput = getByTestId("file-input");
 
@@ -89,12 +80,8 @@
       userEvent.upload(uploadFileInput, file);
     });
 
-<<<<<<< HEAD
-    expect(uploadFile).toHaveBeenCalledWith(file);
+    expect(uploadFiles).toHaveBeenCalledOnce();
     expect(listFiles).toHaveBeenCalled();
-=======
-    expect(uploadFiles).toHaveBeenCalledOnce();
-    expect(getWorkspace).toHaveBeenCalled();
 
     const uploadDirInput = getByTestId("file-input");
 
@@ -104,8 +91,7 @@
     });
 
     expect(uploadFiles).toHaveBeenCalledTimes(2);
-    expect(getWorkspace).toHaveBeenCalled();
->>>>>>> 0fdbe1ee
+    expect(listFiles).toHaveBeenCalled();
   });
 
   it.skip("should upload files when dragging them to the explorer", () => {
