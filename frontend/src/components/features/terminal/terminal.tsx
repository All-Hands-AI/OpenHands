--- conflicted
+++ resolved
@@ -1,23 +1,12 @@
-<<<<<<< HEAD
-import { useSelector } from "react-redux";
-import { RootState } from "#/store";
-=======
->>>>>>> bc86796a
 import { useTerminal } from "#/hooks/use-terminal";
 import "@xterm/xterm/css/xterm.css";
 import { RUNTIME_INACTIVE_STATES } from "#/types/agent-state";
 import { cn } from "#/utils/utils";
 import { WaitingForRuntimeMessage } from "../chat/waiting-for-runtime-message";
-<<<<<<< HEAD
-
-function Terminal() {
-  const { curAgentState } = useSelector((state: RootState) => state.agent);
-=======
 import { useAgentState } from "#/hooks/use-agent-state";
 
 function Terminal() {
   const { curAgentState } = useAgentState();
->>>>>>> bc86796a
 
   const isRuntimeInactive = RUNTIME_INACTIVE_STATES.includes(curAgentState);
 
