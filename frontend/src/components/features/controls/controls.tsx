<<<<<<< HEAD
import { AgentControlBar } from "./agent-control-bar";
import { AgentStatusBar } from "./agent-status-bar";
=======
import { useState } from "react";
>>>>>>> 3cbf471a
import { SecurityLock } from "./security-lock";

interface ControlsProps {
  setSecurityOpen: (isOpen: boolean) => void;
  showSecurityLock: boolean;
}

export function Controls({ setSecurityOpen, showSecurityLock }: ControlsProps) {
<<<<<<< HEAD
=======
  const { data: conversation } = useActiveConversation();
  const [contextMenuOpen, setContextMenuOpen] = useState(false);

>>>>>>> 3cbf471a
  return (
    <div className="flex flex-col gap-2 md:items-center md:justify-between md:flex-row">
      <div className="flex items-center gap-2">
        {showSecurityLock && (
          <SecurityLock onClick={() => setSecurityOpen(true)} />
        )}
      </div>
    </div>
  );
}<|MERGE_RESOLUTION|>--- conflicted
+++ resolved
@@ -1,9 +1,3 @@
-<<<<<<< HEAD
-import { AgentControlBar } from "./agent-control-bar";
-import { AgentStatusBar } from "./agent-status-bar";
-=======
-import { useState } from "react";
->>>>>>> 3cbf471a
 import { SecurityLock } from "./security-lock";
 
 interface ControlsProps {
@@ -12,12 +6,6 @@
 }
 
 export function Controls({ setSecurityOpen, showSecurityLock }: ControlsProps) {
-<<<<<<< HEAD
-=======
-  const { data: conversation } = useActiveConversation();
-  const [contextMenuOpen, setContextMenuOpen] = useState(false);
-
->>>>>>> 3cbf471a
   return (
     <div className="flex flex-col gap-2 md:items-center md:justify-between md:flex-row">
       <div className="flex items-center gap-2">
