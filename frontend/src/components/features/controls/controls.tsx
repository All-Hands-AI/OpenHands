<<<<<<< HEAD
import { useState } from "react";
=======
>>>>>>> d8987ba3
import { SecurityLock } from "./security-lock";

interface ControlsProps {
  setSecurityOpen: (isOpen: boolean) => void;
  showSecurityLock: boolean;
}

export function Controls({ setSecurityOpen, showSecurityLock }: ControlsProps) {
<<<<<<< HEAD
  const { data: conversation } = useActiveConversation();
  const [contextMenuOpen, setContextMenuOpen] = useState(false);

=======
>>>>>>> d8987ba3
  return (
    <div className="flex flex-col gap-2 md:items-center md:justify-between md:flex-row">
      <div className="flex items-center gap-2">
        {showSecurityLock && (
          <SecurityLock onClick={() => setSecurityOpen(true)} />
        )}
      </div>
    </div>
  );
}<|MERGE_RESOLUTION|>--- conflicted
+++ resolved
@@ -1,7 +1,3 @@
-<<<<<<< HEAD
-import { useState } from "react";
-=======
->>>>>>> d8987ba3
 import { SecurityLock } from "./security-lock";
 
 interface ControlsProps {
@@ -10,12 +6,6 @@
 }
 
 export function Controls({ setSecurityOpen, showSecurityLock }: ControlsProps) {
-<<<<<<< HEAD
-  const { data: conversation } = useActiveConversation();
-  const [contextMenuOpen, setContextMenuOpen] = useState(false);
-
-=======
->>>>>>> d8987ba3
   return (
     <div className="flex flex-col gap-2 md:items-center md:justify-between md:flex-row">
       <div className="flex items-center gap-2">
