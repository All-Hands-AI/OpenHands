import { RootState } from "#/store";
import { useSelector } from "react-redux";
import { BrowserSnapshot } from "./browser-snapshot";
import { EmptyBrowserMessage } from "./empty-browser-message";

export function BrowserPanel({ computerItem }: { computerItem?: any }) {
  const { url, screenshotSrc } = useSelector(
    (state: RootState) => state.browser,
  );

  const { url: browserUrl, screenshot } = computerItem?.extras || {
    url,
    screenshot: screenshotSrc,
  };

  const imgSrc =
<<<<<<< HEAD
    screenshot && screenshot.startsWith("data:image/png;base64,")
      ? screenshot
      : `data:image/png;base64,${screenshot || ""}`;
=======
    screenshotSrc &&
    (screenshotSrc.startsWith("data:image/png;base64,") ||
      screenshotSrc.startsWith("data:image/jpeg;base64,"))
      ? screenshotSrc
      : `data:image/png;base64,${screenshotSrc || ""}`;
>>>>>>> 71759e76

  return (
    <div className="h-full w-full flex flex-col text-neutral-400 rounded">
      <div className="w-full p-3 bg-neutral-800 truncate border-b border-gray-200 rounded-t-lg">
        {browserUrl}
      </div>
      <div className="overflow-y-auto grow scrollbar-hide rounded-xl">
        {screenshot ? (
          <BrowserSnapshot src={imgSrc} />
        ) : (
          <EmptyBrowserMessage />
        )}
      </div>
    </div>
  );
}<|MERGE_RESOLUTION|>--- conflicted
+++ resolved
@@ -1,37 +1,31 @@
-import { RootState } from "#/store";
-import { useSelector } from "react-redux";
-import { BrowserSnapshot } from "./browser-snapshot";
-import { EmptyBrowserMessage } from "./empty-browser-message";
+import { RootState } from "#/store"
+import { useSelector } from "react-redux"
+import { BrowserSnapshot } from "./browser-snapshot"
+import { EmptyBrowserMessage } from "./empty-browser-message"
 
 export function BrowserPanel({ computerItem }: { computerItem?: any }) {
   const { url, screenshotSrc } = useSelector(
     (state: RootState) => state.browser,
-  );
+  )
 
   const { url: browserUrl, screenshot } = computerItem?.extras || {
     url,
     screenshot: screenshotSrc,
-  };
+  }
 
   const imgSrc =
-<<<<<<< HEAD
-    screenshot && screenshot.startsWith("data:image/png;base64,")
+    screenshot &&
+    (screenshot.startsWith("data:image/png;base64,") ||
+      screenshot.startsWith("data:image/jpeg;base64,"))
       ? screenshot
-      : `data:image/png;base64,${screenshot || ""}`;
-=======
-    screenshotSrc &&
-    (screenshotSrc.startsWith("data:image/png;base64,") ||
-      screenshotSrc.startsWith("data:image/jpeg;base64,"))
-      ? screenshotSrc
-      : `data:image/png;base64,${screenshotSrc || ""}`;
->>>>>>> 71759e76
+      : `data:image/png;base64,${screenshot || ""}`
 
   return (
-    <div className="h-full w-full flex flex-col text-neutral-400 rounded">
-      <div className="w-full p-3 bg-neutral-800 truncate border-b border-gray-200 rounded-t-lg">
+    <div className="flex h-full w-full flex-col rounded text-neutral-400">
+      <div className="w-full truncate rounded-t-lg border-b border-gray-200 bg-neutral-800 p-3">
         {browserUrl}
       </div>
-      <div className="overflow-y-auto grow scrollbar-hide rounded-xl">
+      <div className="grow overflow-y-auto rounded-xl scrollbar-hide">
         {screenshot ? (
           <BrowserSnapshot src={imgSrc} />
         ) : (
@@ -39,5 +33,5 @@
         )}
       </div>
     </div>
-  );
+  )
 }