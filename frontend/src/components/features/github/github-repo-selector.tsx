import React from "react";
import { Autocomplete, AutocompleteItem } from "@nextui-org/react";
import { useDispatch } from "react-redux";
import posthog from "posthog-js";
import { useState } from "react";
import { setSelectedRepository } from "#/state/initial-query-slice";
import { useRepositorySearch } from "#/hooks/query/use-repository-search";
import { useConfig } from "#/hooks/query/use-config";

interface GitHubRepositorySelectorProps {
  onSelect: () => void;
}

export function GitHubRepositorySelector({
  onSelect,
}: GitHubRepositorySelectorProps) {
  const { data: config } = useConfig();
  const [selectedKey, setSelectedKey] = React.useState<string | null>(null);

  // Add option to install app onto more repos
  const finalRepositories =
    config?.APP_MODE === "saas"
      ? [{ id: -1000, full_name: "Add more repositories..." }, ...repositories]
      : repositories;

  const dispatch = useDispatch();
  const [searchQuery, setSearchQuery] = useState("");
  const { repositories, isLoading } = useRepositorySearch(searchQuery);

  const handleRepoSelection = (id: string | null) => {
    const repo = finalRepositories.find((r) => r.id.toString() === id);
    if (id === "-1000") {
      if (config?.APP_SLUG)
        window.open(
          `https://github.com/apps/${config.APP_SLUG}/installations/new`,
          "_blank",
        );
    } else if (repo) {
      // set query param
      dispatch(setSelectedRepository(repo.full_name));
      posthog.capture("repository_selected");
      onSelect();
      setSelectedKey(id);
    }
  };

  const handleClearSelection = () => {
    // clear query param
    dispatch(setSelectedRepository(null));
  };

  const emptyContent = config?.APP_SLUG ? (
    <a
      href={`https://github.com/apps/${config.APP_SLUG}/installations/new`}
      target="_blank"
      rel="noreferrer noopener"
      className="underline"
    >
      Add more repositories...
    </a>
  ) : (
    "No results found."
  );

  return (
    <Autocomplete
      data-testid="github-repo-selector"
      name="repo"
      aria-label="GitHub Repository"
<<<<<<< HEAD
      placeholder="Type a repository name or select from your repositories"
=======
      placeholder="Select a GitHub project"
      selectedKey={selectedKey}
>>>>>>> ebf3bf60
      inputProps={{
        classNames: {
          inputWrapper:
            "text-sm w-full rounded-[4px] px-3 py-[10px] bg-[#525252] text-[#A3A3A3]",
        },
      }}
      onInputChange={(value) => setSearchQuery(value)}
      onSelectionChange={(id) => handleRepoSelection(id?.toString() ?? null)}
      clearButtonProps={{ onClick: handleClearSelection }}
      isLoading={isLoading}
      listboxProps={{
        emptyContent,
      }}
    >
      {finalRepositories.map((repo) => (
        <AutocompleteItem
          data-testid="github-repo-item"
          key={repo.id}
          value={repo.id}
          className="flex items-center justify-between"
        >
          <span>{repo.full_name}</span>
          {repo.stargazers_count > 0 && (
            <span className="text-xs text-neutral-400">
              ⭐ {repo.stargazers_count.toLocaleString()}
            </span>
          )}
        </AutocompleteItem>
      ))}
    </Autocomplete>
  );
}<|MERGE_RESOLUTION|>--- conflicted
+++ resolved
@@ -67,12 +67,8 @@
       data-testid="github-repo-selector"
       name="repo"
       aria-label="GitHub Repository"
-<<<<<<< HEAD
       placeholder="Type a repository name or select from your repositories"
-=======
-      placeholder="Select a GitHub project"
       selectedKey={selectedKey}
->>>>>>> ebf3bf60
       inputProps={{
         classNames: {
           inputWrapper:
