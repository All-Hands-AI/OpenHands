--- conflicted
+++ resolved
@@ -39,11 +39,7 @@
         isLoading={isLoading}
       />
 
-<<<<<<< HEAD
       {showMenu && (
-=======
-      {accountContextMenuIsVisible && (
->>>>>>> 0e2f2f41
         <AccountSettingsContextMenu
           onLogout={handleLogout}
           onClose={closeAccountMenu}
