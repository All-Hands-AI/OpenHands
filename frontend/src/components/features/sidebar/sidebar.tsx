--- conflicted
+++ resolved
@@ -76,12 +76,7 @@
   };
 
   const handleLogout = async () => {
-<<<<<<< HEAD
-    if (config?.APP_MODE === "saas") await logout();
-    else await saveUserSettings({ unset_tokens: true });
-=======
     await logout();
->>>>>>> 5a3eca2a
     posthog.reset();
   };
 
