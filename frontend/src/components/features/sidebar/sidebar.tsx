--- conflicted
+++ resolved
@@ -2,11 +2,7 @@
 import { useLocation } from "react-router";
 import { useGitUser } from "#/hooks/query/use-git-user";
 import { UserActions } from "./user-actions";
-<<<<<<< HEAD
-import { AllHandsLogoButton } from "#/components/shared/buttons/all-hands-logo-button";
-=======
 import { OpenHandsLogoButton } from "#/components/shared/buttons/openhands-logo-button";
->>>>>>> bc86796a
 import { NewProjectButton } from "#/components/shared/buttons/new-project-button";
 import { ConversationPanelButton } from "#/components/shared/buttons/conversation-panel-button";
 import { SettingsModal } from "#/components/shared/modals/settings/settings-modal";
@@ -83,12 +79,6 @@
             <div>
               <NewProjectButton disabled={settings?.EMAIL_VERIFIED === false} />
             </div>
-<<<<<<< HEAD
-            <div>
-              <NewProjectButton disabled={settings?.EMAIL_VERIFIED === false} />
-            </div>
-=======
->>>>>>> bc86796a
             <ConversationPanelButton
               isOpen={conversationPanelIsOpen}
               onClick={() =>
