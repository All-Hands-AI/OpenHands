--- conflicted
+++ resolved
@@ -1,66 +1,59 @@
-import DepositModal from "#/components/features/modalDeposit/DepositModal";
-import { FaListUl } from "react-icons/fa";
-import { useTranslation } from "react-i18next";
-import { useGitUser } from "#/hooks/query/use-git-user";
-import { AllHandsLogoButton } from "#/components/shared/buttons/all-hands-logo-button";
-import { ExitProjectButton } from "#/components/shared/buttons/exit-project-button";
-import { SettingsButton } from "#/components/shared/buttons/settings-button";
-import { TooltipButton } from "#/components/shared/buttons/tooltip-button";
-import { SettingsModal } from "#/components/shared/modals/settings/settings-modal";
-import { useLogout } from "#/hooks/mutation/use-logout";
-import { useConfig } from "#/hooks/query/use-config";
-import { useSettings } from "#/hooks/query/use-settings";
-import { useEndSession } from "#/hooks/use-end-session";
-import ChatIcon from "#/icons/chat-icon.svg?react";
-import { setCurrentAgentState } from "#/state/agent-slice";
-import { AgentState } from "#/types/agent-state";
-import { displayErrorToast } from "#/utils/custom-toast-handlers";
-import { cn } from "#/utils/utils";
-import posthog from "posthog-js";
-import React from "react";
-import { MdAccountBalanceWallet } from "react-icons/md";
-import { useDispatch } from "react-redux";
-import { NavLink, useLocation } from "react-router";
-import { useAccount } from "wagmi";
-import { ConversationPanel } from "../conversation-panel/conversation-panel";
-import { ConversationPanelWrapper } from "../conversation-panel/conversation-panel-wrapper";
-import { UserActions } from "./user-actions";
-<<<<<<< HEAD
-import { ModeButton } from "#/components/shared/buttons/mode-button";
-=======
-import { I18nKey } from "#/i18n/declaration";
->>>>>>> 71759e76
+import DepositModal from "#/components/features/modalDeposit/DepositModal"
+import { AllHandsLogoButton } from "#/components/shared/buttons/all-hands-logo-button"
+import { ExitProjectButton } from "#/components/shared/buttons/exit-project-button"
+import { SettingsButton } from "#/components/shared/buttons/settings-button"
+import { TooltipButton } from "#/components/shared/buttons/tooltip-button"
+import { SettingsModal } from "#/components/shared/modals/settings/settings-modal"
+import { useLogout } from "#/hooks/mutation/use-logout"
+import { useConfig } from "#/hooks/query/use-config"
+import { useSettings } from "#/hooks/query/use-settings"
+import { useEndSession } from "#/hooks/use-end-session"
+import ChatIcon from "#/icons/chat-icon.svg?react"
+import { setCurrentAgentState } from "#/state/agent-slice"
+import { AgentState } from "#/types/agent-state"
+import { displayErrorToast } from "#/utils/custom-toast-handlers"
+import { cn } from "#/utils/utils"
+import posthog from "posthog-js"
+import React from "react"
+import { useTranslation } from "react-i18next"
+import { MdAccountBalanceWallet } from "react-icons/md"
+import { useDispatch } from "react-redux"
+import { NavLink, useLocation } from "react-router"
+import { useAccount } from "wagmi"
+import { ConversationPanel } from "../conversation-panel/conversation-panel"
+import { ConversationPanelWrapper } from "../conversation-panel/conversation-panel-wrapper"
+import { UserActions } from "./user-actions"
 
 export function Sidebar() {
-  const { t } = useTranslation();
-  const location = useLocation();
-  const dispatch = useDispatch();
-  const endSession = useEndSession();
+  const { t } = useTranslation()
+  const location = useLocation()
+  const dispatch = useDispatch()
+  const endSession = useEndSession()
   // const user = useGitHubUser();
   // const user = useGitUser();
-  const { data: config } = useConfig();
+  const { data: config } = useConfig()
   const {
     data: settings,
     error: settingsError,
     isError: settingsIsError,
     isFetching: isFetchingSettings,
-  } = useSettings();
-  const { mutateAsync: logout } = useLogout();
+  } = useSettings()
+  const { mutateAsync: logout } = useLogout()
 
-  const [settingsModalIsOpen, setSettingsModalIsOpen] = React.useState(false);
-  const [depositModalIsOpen, setDepositModalIsOpen] = React.useState(false);
+  const [settingsModalIsOpen, setSettingsModalIsOpen] = React.useState(false)
+  const [depositModalIsOpen, setDepositModalIsOpen] = React.useState(false)
   const [conversationPanelIsOpen, setConversationPanelIsOpen] =
-    React.useState(false);
+    React.useState(false)
 
   // TODO: Remove HIDE_LLM_SETTINGS check once released
   const shouldHideLlmSettings =
-    config?.FEATURE_FLAGS.HIDE_LLM_SETTINGS && config?.APP_MODE === "saas";
+    config?.FEATURE_FLAGS.HIDE_LLM_SETTINGS && config?.APP_MODE === "saas"
 
   React.useEffect(() => {
-    if (shouldHideLlmSettings) return;
+    if (shouldHideLlmSettings) return
 
     if (location.pathname === "/settings") {
-      setSettingsModalIsOpen(false);
+      setSettingsModalIsOpen(false)
     } else if (
       !isFetchingSettings &&
       settingsIsError &&
@@ -70,7 +63,7 @@
       // because we have a special case for 404 errors
       displayErrorToast(
         "Something went wrong while fetching settings. Please reload the page.",
-      );
+      )
     }
     // TODO: Enable this when user can customize llm settings
     // else if (config?.APP_MODE === "oss" && settingsError?.status === 404) {
@@ -81,24 +74,24 @@
     settingsError,
     isFetchingSettings,
     location.pathname,
-  ]);
+  ])
 
   const handleEndSession = () => {
-    dispatch(setCurrentAgentState(AgentState.LOADING));
-    endSession();
-  };
+    dispatch(setCurrentAgentState(AgentState.LOADING))
+    endSession()
+  }
 
   const handleLogout = async () => {
-    await logout();
-    posthog.reset();
-  };
-  const account = useAccount();
+    await logout()
+    posthog.reset()
+  }
+  const account = useAccount()
 
   return (
     <>
-      <aside className="h-[50px] bg-neutral-1200 dark:bg-neutral-300 md:h-auto px-3 py-3 flex flex-row md:flex-col gap-1">
-        <nav className="flex flex-row md:flex-col items-center justify-between w-full h-auto md:w-auto md:h-full">
-          <div className="flex flex-row md:flex-col items-center gap-8 max-md:gap-4">
+      <aside className="flex h-[50px] flex-row gap-1 bg-neutral-1200 px-3 py-3 dark:bg-neutral-300 md:h-auto md:flex-col">
+        <nav className="flex h-auto w-full flex-row items-center justify-between md:h-full md:w-auto md:flex-col">
+          <div className="flex flex-row items-center gap-8 max-md:gap-4 md:flex-col">
             <div className="flex items-center justify-center">
               <AllHandsLogoButton onClick={handleEndSession} />
             </div>
@@ -111,7 +104,7 @@
                   ariaLabel="Conversations"
                   onClick={() => setConversationPanelIsOpen((prev) => !prev)}
                   className={cn(
-                    "rounded-lg p-2 transition-colors w-10 h-10 group/item",
+                    "group/item h-10 w-10 rounded-lg p-2 transition-colors",
                     "hover:bg-neutral-1000 dark:hover:bg-[#262525]",
                     conversationPanelIsOpen &&
                       "bg-neutral-1000 dark:bg-[#262525]",
@@ -119,7 +112,7 @@
                 >
                   <ChatIcon
                     className={cn(
-                      "transition-colors text-neutral-800",
+                      "text-neutral-800 transition-colors",
                       "group-hover/item:text-neutral-100 dark:group-hover/item:text-white",
                       conversationPanelIsOpen &&
                         "text-neutral-100 dark:text-white",
@@ -130,7 +123,7 @@
             </div>
           </div>
 
-          <div className="flex flex-row md:flex-col md:items-center gap-4">
+          <div className="flex flex-row gap-4 md:flex-col md:items-center">
             {/* <DocsButton /> */}
             {/* <ModeButton /> */}
             {account?.address && (
@@ -139,7 +132,7 @@
                 tooltip="Deposit"
                 ariaLabel="Deposit"
                 onClick={() => setDepositModalIsOpen(true)}
-                className="rounded-lg p-2 hover:bg-neutral-1000  transition-colors group/item"
+                className="group/item rounded-lg p-2 transition-colors hover:bg-neutral-1000"
               >
                 <MdAccountBalanceWallet
                   size={24}
@@ -152,14 +145,14 @@
               to="/settings"
               className={({ isActive }) =>
                 cn(
-                  "p-2 h-10 w-10 flex items-center justify-center rounded-lg hover:bg-neutral-1000 hover:text-neutral-100",
+                  "flex h-10 w-10 items-center justify-center rounded-lg p-2 hover:bg-neutral-1000 hover:text-neutral-100",
                   isActive
-                    ? "text-neutral-100 bg-neutral-1000"
+                    ? "bg-neutral-1000 text-neutral-100"
                     : "text-neutral-800",
                 )
               }
             >
-              <SettingsButton className="p-2 h-10 w-10" />
+              <SettingsButton className="h-10 w-10 p-2" />
             </NavLink>
           </div>
         </nav>
@@ -185,5 +178,5 @@
         onClose={() => setDepositModalIsOpen(false)}
       />
     </>
-  );
+  )
 }