import React from "react";
import { FaListUl } from "react-icons/fa";
import { useDispatch } from "react-redux";
import posthog from "posthog-js";
import { NavLink, useLocation } from "react-router";
import { useTranslation } from "react-i18next";
import { useGitUser } from "#/hooks/query/use-git-user";
import { UserActions } from "./user-actions";
import { AllHandsLogoButton } from "#/components/shared/buttons/all-hands-logo-button";
import { DocsButton } from "#/components/shared/buttons/docs-button";
import { ExitProjectButton } from "#/components/shared/buttons/exit-project-button";
import { SettingsButton } from "#/components/shared/buttons/settings-button";
import { SettingsModal } from "#/components/shared/modals/settings/settings-modal";
import { useSettings } from "#/hooks/query/use-settings";
import { ConversationPanel } from "../conversation-panel/conversation-panel";
import { useEndSession } from "#/hooks/use-end-session";
import { setCurrentAgentState } from "#/state/agent-slice";
import { AgentState } from "#/types/agent-state";
import { TooltipButton } from "#/components/shared/buttons/tooltip-button";
import { ConversationPanelWrapper } from "../conversation-panel/conversation-panel-wrapper";
import { useLogout } from "#/hooks/mutation/use-logout";
import { useConfig } from "#/hooks/query/use-config";
import { cn } from "#/utils/utils";
import { displayErrorToast } from "#/utils/custom-toast-handlers";
import { I18nKey } from "#/i18n/declaration";

export function Sidebar() {
  const { t } = useTranslation();
  const location = useLocation();
  const dispatch = useDispatch();
  const endSession = useEndSession();
  const user = useGitUser();
  const { data: config } = useConfig();
  const {
    data: settings,
    error: settingsError,
    isError: settingsIsError,
    isFetching: isFetchingSettings,
  } = useSettings();
  const { mutateAsync: logout } = useLogout();

  const [settingsModalIsOpen, setSettingsModalIsOpen] = React.useState(false);

  const [conversationPanelIsOpen, setConversationPanelIsOpen] =
    React.useState(false);

  // TODO: Remove HIDE_LLM_SETTINGS check once released
  const shouldHideLlmSettings =
    config?.FEATURE_FLAGS.HIDE_LLM_SETTINGS && config?.APP_MODE === "saas";

  React.useEffect(() => {
    if (shouldHideLlmSettings) return;

    if (location.pathname === "/settings") {
      setSettingsModalIsOpen(false);
    } else if (
      !isFetchingSettings &&
      settingsIsError &&
      settingsError?.status !== 404
    ) {
      // We don't show toast errors for settings in the global error handler
      // because we have a special case for 404 errors
      displayErrorToast(
        "Something went wrong while fetching settings. Please reload the page.",
      );
    } else if (config?.APP_MODE === "oss" && settingsError?.status === 404) {
      setSettingsModalIsOpen(true);
    }
  }, [
    settingsError?.status,
    settingsError,
    isFetchingSettings,
    location.pathname,
  ]);

  const handleEndSession = () => {
    dispatch(setCurrentAgentState(AgentState.LOADING));
    endSession();
  };

  const handleLogout = async () => {
<<<<<<< HEAD
    if (config?.APP_MODE === "saas") await logout();
    else await saveUserSettings({ unset_tokens: true });
=======
    await logout();
>>>>>>> e69ae81a
    posthog.reset();
  };

  return (
    <>
      <aside className="h-[40px] md:h-auto px-1 flex flex-row md:flex-col gap-1">
        <nav className="flex flex-row md:flex-col items-center justify-between w-full h-auto md:w-auto md:h-full">
          <div className="flex flex-row md:flex-col items-center gap-[26px]">
            <div className="flex items-center justify-center">
              <AllHandsLogoButton onClick={handleEndSession} />
            </div>
            <ExitProjectButton onClick={handleEndSession} />
            <TooltipButton
              testId="toggle-conversation-panel"
              tooltip={t(I18nKey.SIDEBAR$CONVERSATIONS)}
              ariaLabel={t(I18nKey.SIDEBAR$CONVERSATIONS)}
              onClick={() => setConversationPanelIsOpen((prev) => !prev)}
            >
              <FaListUl
                size={22}
                className={cn(
                  conversationPanelIsOpen ? "text-white" : "text-[#9099AC]",
                )}
              />
            </TooltipButton>
          </div>

          <div className="flex flex-row md:flex-col md:items-center gap-[26px] md:mb-4">
            <DocsButton />
            <NavLink
              to="/settings"
              className={({ isActive }) =>
                `${isActive ? "text-white" : "text-[#9099AC]"} mt-0.5 md:mt-0`
              }
            >
              <SettingsButton />
            </NavLink>
            <UserActions
              user={
                user.data ? { avatar_url: user.data.avatar_url } : undefined
              }
              onLogout={handleLogout}
              isLoading={user.isFetching}
            />
          </div>
        </nav>

        {conversationPanelIsOpen && (
          <ConversationPanelWrapper isOpen={conversationPanelIsOpen}>
            <ConversationPanel
              onClose={() => setConversationPanelIsOpen(false)}
            />
          </ConversationPanelWrapper>
        )}
      </aside>

      {settingsModalIsOpen && (
        <SettingsModal
          settings={settings}
          onClose={() => setSettingsModalIsOpen(false)}
        />
      )}
    </>
  );
}<|MERGE_RESOLUTION|>--- conflicted
+++ resolved
@@ -79,12 +79,7 @@
   };
 
   const handleLogout = async () => {
-<<<<<<< HEAD
-    if (config?.APP_MODE === "saas") await logout();
-    else await saveUserSettings({ unset_tokens: true });
-=======
     await logout();
->>>>>>> e69ae81a
     posthog.reset();
   };
 
