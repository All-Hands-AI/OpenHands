--- conflicted
+++ resolved
@@ -1,24 +1,14 @@
-<<<<<<< HEAD
-import { useSelector } from "react-redux";
-=======
 import { useEffect } from "react";
 import { useDispatch, useSelector } from "react-redux";
->>>>>>> d567d227
 import { MicroagentManagementMicroagentCard } from "./microagent-management-microagent-card";
 import { MicroagentManagementLearnThisRepo } from "./microagent-management-learn-this-repo";
 import { useRepositoryMicroagents } from "#/hooks/query/use-repository-microagents";
 import { useSearchConversations } from "#/hooks/query/use-search-conversations";
 import { LoadingSpinner } from "#/components/shared/loading-spinner";
-<<<<<<< HEAD
-import { RootState } from "#/store";
-import { GitRepository } from "#/types/git";
-import { getGitProviderBaseUrl } from "#/utils/utils";
-=======
 import { GitRepository } from "#/types/git";
 import { getGitProviderBaseUrl } from "#/utils/utils";
 import { RootState } from "#/store";
 import { setSelectedMicroagentItem } from "#/state/microagent-management-slice";
->>>>>>> d567d227
 
 interface MicroagentManagementRepoMicroagentsProps {
   repository: GitRepository;
@@ -27,29 +17,18 @@
 export function MicroagentManagementRepoMicroagents({
   repository,
 }: MicroagentManagementRepoMicroagentsProps) {
-<<<<<<< HEAD
-=======
   const { selectedMicroagentItem } = useSelector(
     (state: RootState) => state.microagentManagement,
   );
 
   const dispatch = useDispatch();
 
->>>>>>> d567d227
   const { full_name: repositoryName, git_provider: gitProvider } = repository;
 
   // Extract owner and repo from repositoryName (format: "owner/repo")
   const [owner, repo] = repositoryName.split("/");
 
   const repositoryUrl = `${getGitProviderBaseUrl(gitProvider)}/${repositoryName}`;
-<<<<<<< HEAD
-
-  // Get microagentStatuses from global state
-  const { microagentStatuses } = useSelector(
-    (state: RootState) => state.microagentManagement,
-  );
-=======
->>>>>>> d567d227
 
   const {
     data: microagents,
@@ -63,8 +42,6 @@
     isError: isErrorConversations,
   } = useSearchConversations(repositoryName, "microagent_management", 1000);
 
-<<<<<<< HEAD
-=======
   useEffect(() => {
     const hasConversations = conversations && conversations.length > 0;
     const selectedConversation = selectedMicroagentItem?.conversation;
@@ -86,22 +63,12 @@
     }
   }, [conversations]);
 
->>>>>>> d567d227
   // Show loading only when both queries are loading
   const isLoading = isLoadingMicroagents || isLoadingConversations;
 
   // Show error UI.
   const isError = isErrorMicroagents || isErrorConversations;
 
-<<<<<<< HEAD
-  // Helper function to get microagent status for a conversation
-  const getMicroagentStatus = (conversationId: string) =>
-    microagentStatuses.find(
-      (status) => status.conversationId === conversationId,
-    );
-
-=======
->>>>>>> d567d227
   if (isLoading) {
     return (
       <div className="pb-4 flex justify-center">
@@ -136,8 +103,6 @@
             <MicroagentManagementMicroagentCard
               microagent={microagent}
               repository={repository}
-<<<<<<< HEAD
-=======
             />
           </div>
         ))}
@@ -149,28 +114,9 @@
             <MicroagentManagementMicroagentCard
               conversation={conversation}
               repository={repository}
->>>>>>> d567d227
             />
           </div>
         ))}
-
-      {/* Render conversations */}
-      {numberOfConversations > 0 &&
-        conversations?.map((conversation) => {
-          const microagentStatus = getMicroagentStatus(
-            conversation.conversation_id,
-          );
-
-          return (
-            <div key={conversation.conversation_id} className="pb-4 last:pb-0">
-              <MicroagentManagementMicroagentCard
-                conversation={conversation}
-                microagentStatus={microagentStatus}
-                repository={repository}
-              />
-            </div>
-          );
-        })}
     </div>
   );
 }