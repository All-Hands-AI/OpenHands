import { useEffect, useState, useMemo } from "react";
import { useDispatch } from "react-redux";
import { useTranslation } from "react-i18next";
import { Spinner } from "@heroui/react";
import { MicroagentManagementSidebarHeader } from "./microagent-management-sidebar-header";
import { MicroagentManagementSidebarTabs } from "./microagent-management-sidebar-tabs";
import { useGitRepositories } from "#/hooks/query/use-git-repositories";
<<<<<<< HEAD
import { useUserProviders } from "#/hooks/use-user-providers";
=======
>>>>>>> 7f4d3112
import { GitProviderDropdown } from "#/components/common/git-provider-dropdown";
import {
  setPersonalRepositories,
  setOrganizationRepositories,
  setRepositories,
} from "#/state/microagent-management-slice";
import { GitRepository } from "#/types/git";
import { Provider } from "#/types/settings";
import { cn } from "#/utils/utils";
import { sanitizeQuery } from "#/utils/sanitize-query";
import { I18nKey } from "#/i18n/declaration";
import { getGitProviderMicroagentManagementCustomStyles } from "#/components/common/react-select-styles";

interface MicroagentManagementSidebarProps {
  isSmallerScreen?: boolean;
  providers: Provider[];
}

export function MicroagentManagementSidebar({
  isSmallerScreen = false,
  providers,
}: MicroagentManagementSidebarProps) {
<<<<<<< HEAD
  const { providers } = useUserProviders();

=======
>>>>>>> 7f4d3112
  const [selectedProvider, setSelectedProvider] = useState<Provider | null>(
    providers.length > 0 ? providers[0] : null,
  );

  const [searchQuery, setSearchQuery] = useState("");

  const dispatch = useDispatch();

  const { t } = useTranslation();
<<<<<<< HEAD

  const { data: repositories, isLoading } = useGitRepositories({
    provider: selectedProvider,
    pageSize: 200,
    enabled: !!selectedProvider,
  });

  // Auto-select provider if there's only one
  useEffect(() => {
    if (providers.length > 0 && !selectedProvider) {
      setSelectedProvider(providers[0]);
    }
  }, [providers, selectedProvider]);

  const handleProviderChange = (provider: Provider | null) => {
    setSelectedProvider(provider);
    setSearchQuery("");
  };

  // Filter repositories based on search query
  const filteredRepositories = useMemo(() => {
    if (!repositories?.pages) return null;

    // Flatten all pages to get all repositories
    const allRepositories = repositories.pages.flatMap((page) => page.data);

    if (!searchQuery.trim()) {
      return allRepositories;
    }

    const sanitizedQuery = sanitizeQuery(searchQuery);
    return allRepositories.filter((repository: GitRepository) => {
      const sanitizedRepoName = sanitizeQuery(repository.full_name);
      return sanitizedRepoName.includes(sanitizedQuery);
    });
  }, [repositories, searchQuery, selectedProvider]);
=======
>>>>>>> 7f4d3112

  const { data: repositories, isLoading } = useGitRepositories({
    provider: selectedProvider,
    pageSize: 200,
    enabled: !!selectedProvider,
  });

  // Auto-select provider if there's only one
  useEffect(() => {
<<<<<<< HEAD
    if (!filteredRepositories?.length) {
      dispatch(setPersonalRepositories([]));
      dispatch(setOrganizationRepositories([]));
      dispatch(setRepositories([]));
      return;
    }

=======
    if (providers.length > 0 && !selectedProvider) {
      setSelectedProvider(providers[0]);
    }
  }, [providers, selectedProvider]);

  const handleProviderChange = (provider: Provider | null) => {
    setSelectedProvider(provider);
    setSearchQuery("");
  };

  // Filter repositories based on search query
  const filteredRepositories = useMemo(() => {
    if (!repositories?.pages) return null;

    // Flatten all pages to get all repositories
    const allRepositories = repositories.pages.flatMap((page) => page.data);

    if (!searchQuery.trim()) {
      return allRepositories;
    }

    const sanitizedQuery = sanitizeQuery(searchQuery);
    return allRepositories.filter((repository: GitRepository) => {
      const sanitizedRepoName = sanitizeQuery(repository.full_name);
      return sanitizedRepoName.includes(sanitizedQuery);
    });
  }, [repositories, searchQuery, selectedProvider]);

  useEffect(() => {
    if (!filteredRepositories?.length) {
      dispatch(setPersonalRepositories([]));
      dispatch(setOrganizationRepositories([]));
      dispatch(setRepositories([]));
      return;
    }

>>>>>>> 7f4d3112
    const personalRepos: GitRepository[] = [];
    const organizationRepos: GitRepository[] = [];
    const otherRepos: GitRepository[] = [];

    filteredRepositories.forEach((repo: GitRepository) => {
      const hasOpenHandsSuffix =
        selectedProvider === "gitlab"
          ? repo.full_name.endsWith("/openhands-config")
          : repo.full_name.endsWith("/.openhands");

      if (repo.owner_type === "user" && hasOpenHandsSuffix) {
        personalRepos.push(repo);
      } else if (repo.owner_type === "organization" && hasOpenHandsSuffix) {
        organizationRepos.push(repo);
      } else {
        otherRepos.push(repo);
      }
    });

    dispatch(setPersonalRepositories(personalRepos));
    dispatch(setOrganizationRepositories(organizationRepos));
    dispatch(setRepositories(otherRepos));
  }, [filteredRepositories, selectedProvider, dispatch]);

  return (
    <div
      className={cn(
        "w-[418px] h-full max-h-full overflow-y-auto overflow-x-hidden border-r border-[#525252] bg-[#24272E] rounded-tl-lg rounded-bl-lg py-10 px-6 flex flex-col",
        isSmallerScreen && "w-full border-none",
      )}
    >
      <MicroagentManagementSidebarHeader />

      {/* Provider Selection */}
      {providers.length > 1 && (
        <div className="mt-6">
          <GitProviderDropdown
            providers={providers}
            value={selectedProvider}
            placeholder="Select Provider"
            onChange={handleProviderChange}
            className="w-full"
            classNamePrefix="git-provider-dropdown"
            styles={getGitProviderMicroagentManagementCustomStyles()}
          />
        </div>
      )}

      {/* Search Input */}
      <div className="flex flex-col gap-2 w-full mt-6">
        <label htmlFor="repository-search" className="sr-only">
          {t(I18nKey.COMMON$SEARCH_REPOSITORIES)}
        </label>
        <input
          id="repository-search"
          name="repository-search"
          type="text"
          placeholder={`${t(I18nKey.COMMON$SEARCH_REPOSITORIES)}...`}
          value={searchQuery}
          onChange={(e) => setSearchQuery(e.target.value)}
          className={cn(
            "bg-tertiary border border-[#717888] bg-[#454545] w-full rounded-sm p-2 placeholder:italic placeholder:text-tertiary-alt",
            "disabled:bg-[#2D2F36] disabled:border-[#2D2F36] disabled:cursor-not-allowed h-10 box-shadow-none outline-none",
          )}
        />
      </div>

      {isLoading ? (
        <div className="flex flex-col items-center justify-center gap-4 flex-1">
          <Spinner size="sm" />
          <span className="text-sm text-white">
            {t("HOME$LOADING_REPOSITORIES")}
          </span>
        </div>
      ) : (
        <MicroagentManagementSidebarTabs />
      )}
    </div>
  );
}<|MERGE_RESOLUTION|>--- conflicted
+++ resolved
@@ -5,10 +5,6 @@
 import { MicroagentManagementSidebarHeader } from "./microagent-management-sidebar-header";
 import { MicroagentManagementSidebarTabs } from "./microagent-management-sidebar-tabs";
 import { useGitRepositories } from "#/hooks/query/use-git-repositories";
-<<<<<<< HEAD
-import { useUserProviders } from "#/hooks/use-user-providers";
-=======
->>>>>>> 7f4d3112
 import { GitProviderDropdown } from "#/components/common/git-provider-dropdown";
 import {
   setPersonalRepositories,
@@ -31,11 +27,6 @@
   isSmallerScreen = false,
   providers,
 }: MicroagentManagementSidebarProps) {
-<<<<<<< HEAD
-  const { providers } = useUserProviders();
-
-=======
->>>>>>> 7f4d3112
   const [selectedProvider, setSelectedProvider] = useState<Provider | null>(
     providers.length > 0 ? providers[0] : null,
   );
@@ -45,7 +36,6 @@
   const dispatch = useDispatch();
 
   const { t } = useTranslation();
-<<<<<<< HEAD
 
   const { data: repositories, isLoading } = useGitRepositories({
     provider: selectedProvider,
@@ -82,53 +72,6 @@
       return sanitizedRepoName.includes(sanitizedQuery);
     });
   }, [repositories, searchQuery, selectedProvider]);
-=======
->>>>>>> 7f4d3112
-
-  const { data: repositories, isLoading } = useGitRepositories({
-    provider: selectedProvider,
-    pageSize: 200,
-    enabled: !!selectedProvider,
-  });
-
-  // Auto-select provider if there's only one
-  useEffect(() => {
-<<<<<<< HEAD
-    if (!filteredRepositories?.length) {
-      dispatch(setPersonalRepositories([]));
-      dispatch(setOrganizationRepositories([]));
-      dispatch(setRepositories([]));
-      return;
-    }
-
-=======
-    if (providers.length > 0 && !selectedProvider) {
-      setSelectedProvider(providers[0]);
-    }
-  }, [providers, selectedProvider]);
-
-  const handleProviderChange = (provider: Provider | null) => {
-    setSelectedProvider(provider);
-    setSearchQuery("");
-  };
-
-  // Filter repositories based on search query
-  const filteredRepositories = useMemo(() => {
-    if (!repositories?.pages) return null;
-
-    // Flatten all pages to get all repositories
-    const allRepositories = repositories.pages.flatMap((page) => page.data);
-
-    if (!searchQuery.trim()) {
-      return allRepositories;
-    }
-
-    const sanitizedQuery = sanitizeQuery(searchQuery);
-    return allRepositories.filter((repository: GitRepository) => {
-      const sanitizedRepoName = sanitizeQuery(repository.full_name);
-      return sanitizedRepoName.includes(sanitizedQuery);
-    });
-  }, [repositories, searchQuery, selectedProvider]);
 
   useEffect(() => {
     if (!filteredRepositories?.length) {
@@ -138,7 +81,6 @@
       return;
     }
 
->>>>>>> 7f4d3112
     const personalRepos: GitRepository[] = [];
     const organizationRepos: GitRepository[] = [];
     const otherRepos: GitRepository[] = [];
