--- conflicted
+++ resolved
@@ -38,10 +38,7 @@
         ariaLabel={t(I18nKey.COMMON$ADD_MICROAGENT)}
         className="p-0 min-w-0 h-6 w-6 flex items-center justify-center bg-transparent cursor-pointer"
         testId="add-microagent-button"
-<<<<<<< HEAD
-=======
         placement="bottom"
->>>>>>> 8b591431
       >
         <PlusIcon width={22} height={22} />
       </TooltipButton>
