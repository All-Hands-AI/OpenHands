import { GitProviderIcon } from "#/components/shared/git-provider-icon";
import { GitRepository } from "#/types/git";
import { MicroagentManagementAddMicroagentButton } from "./microagent-management-add-microagent-button";
import { TooltipButton } from "#/components/shared/buttons/tooltip-button";

interface MicroagentManagementAccordionTitleProps {
  repository: GitRepository;
}

export function MicroagentManagementAccordionTitle({
  repository,
}: MicroagentManagementAccordionTitleProps) {
  const repoName = repository.full_name;
  const isLong = repoName.length > 25;
  const displayName = isLong ? `${repoName.slice(0, 25)}...` : repoName;

  return (
    <div className="flex items-center justify-between">
      <div className="flex items-center gap-2">
        <GitProviderIcon gitProvider={repository.git_provider} />
        <TooltipButton
<<<<<<< HEAD
          tooltip={repoName}
          ariaLabel={repoName}
          className="text-white text-base font-normal bg-transparent p-0 min-w-0 h-auto cursor-pointer"
          testId="repository-name-tooltip"
        >
          <span>{displayName}</span>
=======
          tooltip={repository.full_name}
          ariaLabel={repository.full_name}
          className="text-white text-base font-normal bg-transparent p-0 min-w-0 h-auto cursor-pointer truncate max-w-[232px]"
          testId="repository-name-tooltip"
          placement="bottom"
        >
          <span>{repository.full_name}</span>
>>>>>>> 8b591431
        </TooltipButton>
      </div>
      <MicroagentManagementAddMicroagentButton repository={repository} />
    </div>
  );
}<|MERGE_RESOLUTION|>--- conflicted
+++ resolved
@@ -10,23 +10,11 @@
 export function MicroagentManagementAccordionTitle({
   repository,
 }: MicroagentManagementAccordionTitleProps) {
-  const repoName = repository.full_name;
-  const isLong = repoName.length > 25;
-  const displayName = isLong ? `${repoName.slice(0, 25)}...` : repoName;
-
   return (
     <div className="flex items-center justify-between">
       <div className="flex items-center gap-2">
         <GitProviderIcon gitProvider={repository.git_provider} />
         <TooltipButton
-<<<<<<< HEAD
-          tooltip={repoName}
-          ariaLabel={repoName}
-          className="text-white text-base font-normal bg-transparent p-0 min-w-0 h-auto cursor-pointer"
-          testId="repository-name-tooltip"
-        >
-          <span>{displayName}</span>
-=======
           tooltip={repository.full_name}
           ariaLabel={repository.full_name}
           className="text-white text-base font-normal bg-transparent p-0 min-w-0 h-auto cursor-pointer truncate max-w-[232px]"
@@ -34,7 +22,6 @@
           placement="bottom"
         >
           <span>{repository.full_name}</span>
->>>>>>> 8b591431
         </TooltipButton>
       </div>
       <MicroagentManagementAddMicroagentButton repository={repository} />
