import React, { useEffect, useState } from "react";
import { useDispatch, useSelector } from "react-redux";
import { MicroagentManagementSidebar } from "./microagent-management-sidebar";
import { MicroagentManagementMain } from "./microagent-management-main";
import { MicroagentManagementUpsertMicroagentModal } from "./microagent-management-upsert-microagent-modal";
import { RootState } from "#/store";
import {
  setAddMicroagentModalVisible,
  setUpdateMicroagentModalVisible,
} from "#/state/microagent-management-slice";
import { useCreateConversationAndSubscribeMultiple } from "#/hooks/use-create-conversation-and-subscribe-multiple";
import { MicroagentFormData } from "#/types/microagent-management";
import { AgentState } from "#/types/agent-state";
import { getPR, getProviderName, getPRShort } from "#/utils/utils";
import {
  isOpenHandsEvent,
  isAgentStateChangeObservation,
  isFinishAction,
} from "#/types/core/guards";
import { GitRepository } from "#/types/git";
import { queryClient } from "#/query-client-config";
import { Provider } from "#/types/settings";

// Handle error events
const isErrorEvent = (evt: unknown): evt is { error: true; message: string } =>
  typeof evt === "object" &&
  evt !== null &&
  "error" in evt &&
  evt.error === true;

const isAgentStatusError = (evt: unknown): boolean =>
  isOpenHandsEvent(evt) &&
  isAgentStateChangeObservation(evt) &&
  evt.extras.agent_state === AgentState.ERROR;

const shouldInvalidateConversationsList = (currentSocketEvent: unknown) => {
  const hasError =
    isErrorEvent(currentSocketEvent) || isAgentStatusError(currentSocketEvent);
  const hasStateChanged =
    isOpenHandsEvent(currentSocketEvent) &&
    isAgentStateChangeObservation(currentSocketEvent);
  const hasFinished =
    isOpenHandsEvent(currentSocketEvent) && isFinishAction(currentSocketEvent);

  return hasError || hasStateChanged || hasFinished;
};

const getConversationInstructions = (
  repositoryName: string,
  formData: MicroagentFormData,
  pr: string,
  prShort: string,
  gitProvider: Provider,
) => `Create a microagent for the repository ${repositoryName} by following the steps below:

- Step 1: Create a markdown file inside the .openhands/microagents folder with the name of the microagent (The microagent must be created in the .openhands/microagents folder and should be able to perform the described task when triggered).

- This is the instructions about what the microagent should do: ${formData.query}

${
  formData.triggers && formData.triggers.length > 0
    ? `
- This is the triggers of the microagent: ${formData.triggers.join(", ")}
`
    : "- Please be noted that the microagent doesn't have any triggers."
}

- Step 2: Create a new branch for the repository ${repositoryName}, must avoid duplicated branches.

- Step 3: Please push the changes to your branch on ${getProviderName(gitProvider)} and create a ${pr}. Please create a meaningful branch name that describes the changes. If a ${pr} template exists in the repository, please follow it when creating the ${prShort} description.
`;

const getUpdateConversationInstructions = (
  repositoryName: string,
  formData: MicroagentFormData,
  pr: string,
  prShort: string,
  gitProvider: Provider,
) => `Update the microagent for the repository ${repositoryName} by following the steps below:


- Step 1: Update the microagent. This is the path of the microagent: ${formData.microagentPath} (The updated microagent must be in the .openhands/microagents folder and should be able to perform the described task when triggered).

- This is the updated instructions about what the microagent should do: ${formData.query}

${
  formData.triggers && formData.triggers.length > 0
    ? `
- This is the triggers of the microagent: ${formData.triggers.join(", ")}
`
    : "- Please be noted that the microagent doesn't have any triggers."
}

- Step 2: Create a new branch for the repository ${repositoryName}, must avoid duplicated branches.

- Step 3: Please push the changes to your branch on ${getProviderName(gitProvider)} and create a ${pr}. Please create a meaningful branch name that describes the changes. If a ${pr} template exists in the repository, please follow it when creating the ${prShort} description.
`;

export function MicroagentManagementContent() {
  // Responsive width state
  const [width, setWidth] = useState(window.innerWidth);

<<<<<<< HEAD
  const {
    addMicroagentModalVisible,
    updateMicroagentModalVisible,
    selectedRepository,
  } = useSelector((state: RootState) => state.microagentManagement);
=======
  const { addMicroagentModalVisible, selectedRepository } = useSelector(
    (state: RootState) => state.microagentManagement,
  );
>>>>>>> fe80d5d7

  const dispatch = useDispatch();

  const { createConversationAndSubscribe, isPending } =
    useCreateConversationAndSubscribeMultiple();

  function handleResize() {
    setWidth(window.innerWidth);
  }

  useEffect(() => {
    window.addEventListener("resize", handleResize);
    return () => {
      window.removeEventListener("resize", handleResize);
    };
  }, []);

<<<<<<< HEAD
  const hideUpsertMicroagentModal = (isUpdate: boolean = false) => {
    if (isUpdate) {
      dispatch(setUpdateMicroagentModalVisible(false));
    } else {
      dispatch(setAddMicroagentModalVisible(false));
    }
=======
  const hideAddMicroagentModal = () => {
    dispatch(setAddMicroagentModalVisible(false));
>>>>>>> fe80d5d7
  };

  // Reusable function to invalidate conversations list for a repository
  const invalidateConversationsList = React.useCallback(
    (repositoryName: string) => {
      queryClient.invalidateQueries({
        queryKey: [
          "conversations",
          "search",
          repositoryName,
          "microagent_management",
        ],
      });
    },
    [],
  );

  const handleMicroagentEvent = React.useCallback(
    (socketEvent: unknown) => {
      // Get repository name from selectedRepository for invalidation
      const repositoryName =
        selectedRepository && typeof selectedRepository === "object"
          ? (selectedRepository as GitRepository).full_name
          : "";

      if (shouldInvalidateConversationsList(socketEvent)) {
        invalidateConversationsList(repositoryName);
      }
    },
    [invalidateConversationsList, selectedRepository],
  );

  const handleUpsertMicroagent = (
    formData: MicroagentFormData,
    isUpdate: boolean = false,
  ) => {
    if (!selectedRepository || typeof selectedRepository !== "object") {
      return;
    }

    // Use the GitRepository properties
    const repository = selectedRepository as GitRepository;
    const repositoryName = repository.full_name;
    const gitProvider = repository.git_provider;

    const isGitLab = gitProvider === "gitlab";

    const pr = getPR(isGitLab);
    const prShort = getPRShort(isGitLab);

    // Create conversation instructions for microagent generation or update
    const conversationInstructions = isUpdate
      ? getUpdateConversationInstructions(
          repositoryName,
          formData,
          pr,
          prShort,
          gitProvider,
        )
      : getConversationInstructions(
          repositoryName,
          formData,
          pr,
          prShort,
          gitProvider,
        );

    // Create the CreateMicroagent object
    const createMicroagent = {
      repo: repositoryName,
      git_provider: gitProvider,
      title: formData.query,
    };

    createConversationAndSubscribe({
      query: conversationInstructions,
      conversationInstructions,
      repository: {
        name: repositoryName,
        branch: formData.selectedBranch,
        gitProvider,
      },
      createMicroagent,
      onSuccessCallback: () => {
        // Invalidate conversations list to fetch the latest conversations for this repository
        invalidateConversationsList(repositoryName);

        // Also invalidate microagents list to fetch the latest microagents
        // Extract owner and repo from full_name (format: "owner/repo")
        const [owner, repo] = repositoryName.split("/");
        queryClient.invalidateQueries({
          queryKey: ["repository-microagents", owner, repo],
        });

        hideUpsertMicroagentModal(isUpdate);
      },
      onEventCallback: (event: unknown) => {
        // Handle conversation events for real-time status updates
        handleMicroagentEvent(event);
      },
    });
  };

<<<<<<< HEAD
  const renderModals = () => {
    if (addMicroagentModalVisible || updateMicroagentModalVisible) {
      return (
        <MicroagentManagementUpsertMicroagentModal
          onConfirm={(formData) => handleUpsertMicroagent(formData, false)}
          onCancel={() =>
            hideUpsertMicroagentModal(updateMicroagentModalVisible)
          }
          isLoading={isPending}
          isUpdate={updateMicroagentModalVisible}
        />
      );
    }
    return null;
  };

=======
>>>>>>> fe80d5d7
  if (width < 1024) {
    return (
      <div className="w-full h-full flex flex-col gap-6">
        <div className="w-full rounded-lg border border-[#525252] bg-[#24272E] max-h-[494px] min-h-[494px]">
          <MicroagentManagementSidebar isSmallerScreen />
        </div>
        <div className="w-full rounded-lg border border-[#525252] bg-[#24272E] flex-1 min-h-[494px]">
          <MicroagentManagementMain />
        </div>
<<<<<<< HEAD
        {renderModals()}
=======
        {addMicroagentModalVisible && (
          <MicroagentManagementAddMicroagentModal
            onConfirm={handleCreateMicroagent}
            onCancel={hideAddMicroagentModal}
            isLoading={isPending}
          />
        )}
>>>>>>> fe80d5d7
      </div>
    );
  }

  return (
    <div className="w-full h-full flex rounded-lg border border-[#525252] bg-[#24272E] overflow-hidden">
      <MicroagentManagementSidebar />
      <div className="flex-1">
        <MicroagentManagementMain />
      </div>
      {renderModals()}
    </div>
  );
}<|MERGE_RESOLUTION|>--- conflicted
+++ resolved
@@ -100,17 +100,11 @@
   // Responsive width state
   const [width, setWidth] = useState(window.innerWidth);
 
-<<<<<<< HEAD
   const {
     addMicroagentModalVisible,
     updateMicroagentModalVisible,
     selectedRepository,
   } = useSelector((state: RootState) => state.microagentManagement);
-=======
-  const { addMicroagentModalVisible, selectedRepository } = useSelector(
-    (state: RootState) => state.microagentManagement,
-  );
->>>>>>> fe80d5d7
 
   const dispatch = useDispatch();
 
@@ -128,17 +122,12 @@
     };
   }, []);
 
-<<<<<<< HEAD
   const hideUpsertMicroagentModal = (isUpdate: boolean = false) => {
     if (isUpdate) {
       dispatch(setUpdateMicroagentModalVisible(false));
     } else {
       dispatch(setAddMicroagentModalVisible(false));
     }
-=======
-  const hideAddMicroagentModal = () => {
-    dispatch(setAddMicroagentModalVisible(false));
->>>>>>> fe80d5d7
   };
 
   // Reusable function to invalidate conversations list for a repository
@@ -242,12 +231,13 @@
     });
   };
 
-<<<<<<< HEAD
   const renderModals = () => {
     if (addMicroagentModalVisible || updateMicroagentModalVisible) {
       return (
         <MicroagentManagementUpsertMicroagentModal
-          onConfirm={(formData) => handleUpsertMicroagent(formData, false)}
+          onConfirm={(formData) =>
+            handleUpsertMicroagent(formData, updateMicroagentModalVisible)
+          }
           onCancel={() =>
             hideUpsertMicroagentModal(updateMicroagentModalVisible)
           }
@@ -259,8 +249,6 @@
     return null;
   };
 
-=======
->>>>>>> fe80d5d7
   if (width < 1024) {
     return (
       <div className="w-full h-full flex flex-col gap-6">
@@ -270,17 +258,7 @@
         <div className="w-full rounded-lg border border-[#525252] bg-[#24272E] flex-1 min-h-[494px]">
           <MicroagentManagementMain />
         </div>
-<<<<<<< HEAD
         {renderModals()}
-=======
-        {addMicroagentModalVisible && (
-          <MicroagentManagementAddMicroagentModal
-            onConfirm={handleCreateMicroagent}
-            onCancel={hideAddMicroagentModal}
-            isLoading={isPending}
-          />
-        )}
->>>>>>> fe80d5d7
       </div>
     );
   }
