import React, { useEffect, useState } from "react";
import { useDispatch, useSelector } from "react-redux";
import { MicroagentManagementSidebar } from "./microagent-management-sidebar";
import { MicroagentManagementMain } from "./microagent-management-main";
import { MicroagentManagementUpsertMicroagentModal } from "./microagent-management-upsert-microagent-modal";
import { RootState } from "#/store";
import {
  setAddMicroagentModalVisible,
  setUpdateMicroagentModalVisible,
<<<<<<< HEAD
  setLearnThisRepoModalVisible,
=======
>>>>>>> 8b591431
} from "#/state/microagent-management-slice";
import { useCreateConversationAndSubscribeMultiple } from "#/hooks/use-create-conversation-and-subscribe-multiple";
import {
  LearnThisRepoFormData,
  MicroagentFormData,
} from "#/types/microagent-management";
import { AgentState } from "#/types/agent-state";
import { getPR, getProviderName, getPRShort } from "#/utils/utils";
import {
  isOpenHandsEvent,
  isAgentStateChangeObservation,
  isFinishAction,
} from "#/types/core/guards";
import { GitRepository } from "#/types/git";
import { queryClient } from "#/query-client-config";
import { Provider } from "#/types/settings";
import { MicroagentManagementLearnThisRepoModal } from "./microagent-management-learn-this-repo-modal";

// Handle error events
const isErrorEvent = (evt: unknown): evt is { error: true; message: string } =>
  typeof evt === "object" &&
  evt !== null &&
  "error" in evt &&
  evt.error === true;

const isAgentStatusError = (evt: unknown): boolean =>
  isOpenHandsEvent(evt) &&
  isAgentStateChangeObservation(evt) &&
  evt.extras.agent_state === AgentState.ERROR;

const shouldInvalidateConversationsList = (currentSocketEvent: unknown) => {
  const hasError =
    isErrorEvent(currentSocketEvent) || isAgentStatusError(currentSocketEvent);
  const hasStateChanged =
    isOpenHandsEvent(currentSocketEvent) &&
    isAgentStateChangeObservation(currentSocketEvent);
  const hasFinished =
    isOpenHandsEvent(currentSocketEvent) && isFinishAction(currentSocketEvent);

  return hasError || hasStateChanged || hasFinished;
};

const getConversationInstructions = (
  repositoryName: string,
  formData: MicroagentFormData,
  pr: string,
  prShort: string,
  gitProvider: Provider,
) => `Create a microagent for the repository ${repositoryName} by following the steps below:

- Step 1: Create a markdown file inside the .openhands/microagents folder with the name of the microagent (The microagent must be created in the .openhands/microagents folder and should be able to perform the described task when triggered).

- This is the instructions about what the microagent should do: ${formData.query}

${
  formData.triggers && formData.triggers.length > 0
    ? `
- This is the triggers of the microagent: ${formData.triggers.join(", ")}
`
    : "- Please be noted that the microagent doesn't have any triggers."
}

- Step 2: Create a new branch for the repository ${repositoryName}, must avoid duplicated branches.

- Step 3: Please push the changes to your branch on ${getProviderName(gitProvider)} and create a ${pr}. Please create a meaningful branch name that describes the changes. If a ${pr} template exists in the repository, please follow it when creating the ${prShort} description.
`;
<<<<<<< HEAD

const getUpdateConversationInstructions = (
  repositoryName: string,
  formData: MicroagentFormData,
  pr: string,
  prShort: string,
  gitProvider: Provider,
) => `Update the microagent for the repository ${repositoryName} by following the steps below:


- Step 1: Update the microagent. This is the path of the microagent: ${formData.microagentPath} (The updated microagent must be in the .openhands/microagents folder and should be able to perform the described task when triggered).

- This is the updated instructions about what the microagent should do: ${formData.query}

${
  formData.triggers && formData.triggers.length > 0
    ? `
- This is the triggers of the microagent: ${formData.triggers.join(", ")}
`
    : "- Please be noted that the microagent doesn't have any triggers."
}

- Step 2: Create a new branch for the repository ${repositoryName}, must avoid duplicated branches.

=======

const getUpdateConversationInstructions = (
  repositoryName: string,
  formData: MicroagentFormData,
  pr: string,
  prShort: string,
  gitProvider: Provider,
) => `Update the microagent for the repository ${repositoryName} by following the steps below:


- Step 1: Update the microagent. This is the path of the microagent: ${formData.microagentPath} (The updated microagent must be in the .openhands/microagents folder and should be able to perform the described task when triggered).

- This is the updated instructions about what the microagent should do: ${formData.query}

${
  formData.triggers && formData.triggers.length > 0
    ? `
- This is the triggers of the microagent: ${formData.triggers.join(", ")}
`
    : "- Please be noted that the microagent doesn't have any triggers."
}

- Step 2: Create a new branch for the repository ${repositoryName}, must avoid duplicated branches.

>>>>>>> 8b591431
- Step 3: Please push the changes to your branch on ${getProviderName(gitProvider)} and create a ${pr}. Please create a meaningful branch name that describes the changes. If a ${pr} template exists in the repository, please follow it when creating the ${prShort} description.
`;

export function MicroagentManagementContent() {
  // Responsive width state
  const [width, setWidth] = useState(window.innerWidth);

  const {
    addMicroagentModalVisible,
    updateMicroagentModalVisible,
    selectedRepository,
  } = useSelector((state: RootState) => state.microagentManagement);
<<<<<<< HEAD
  const learnThisRepoModalVisible = useSelector(
    (state: RootState) => state.microagentManagement.learnThisRepoModalVisible,
  );
=======
>>>>>>> 8b591431

  const dispatch = useDispatch();

  const { createConversationAndSubscribe, isPending } =
    useCreateConversationAndSubscribeMultiple();

  function handleResize() {
    setWidth(window.innerWidth);
  }

  useEffect(() => {
    window.addEventListener("resize", handleResize);
    return () => {
      window.removeEventListener("resize", handleResize);
    };
  }, []);

  const hideUpsertMicroagentModal = (isUpdate: boolean = false) => {
    if (isUpdate) {
      dispatch(setUpdateMicroagentModalVisible(false));
    } else {
      dispatch(setAddMicroagentModalVisible(false));
    }
  };

  // Reusable function to invalidate conversations list for a repository
  const invalidateConversationsList = React.useCallback(
    (repositoryName: string) => {
      queryClient.invalidateQueries({
        queryKey: [
          "conversations",
          "search",
          repositoryName,
          "microagent_management",
        ],
      });
    },
    [],
  );

  const handleMicroagentEvent = React.useCallback(
    (socketEvent: unknown) => {
      // Get repository name from selectedRepository for invalidation
      const repositoryName =
        selectedRepository && typeof selectedRepository === "object"
          ? (selectedRepository as GitRepository).full_name
          : "";

      if (shouldInvalidateConversationsList(socketEvent)) {
        invalidateConversationsList(repositoryName);
      }
    },
    [invalidateConversationsList, selectedRepository],
  );

  const handleUpsertMicroagent = (
    formData: MicroagentFormData,
    isUpdate: boolean = false,
  ) => {
    if (!selectedRepository || typeof selectedRepository !== "object") {
      return;
    }

    // Use the GitRepository properties
    const repository = selectedRepository as GitRepository;
    const repositoryName = repository.full_name;
    const gitProvider = repository.git_provider;

    const isGitLab = gitProvider === "gitlab";

    const pr = getPR(isGitLab);
    const prShort = getPRShort(isGitLab);

    // Create conversation instructions for microagent generation or update
    const conversationInstructions = isUpdate
      ? getUpdateConversationInstructions(
          repositoryName,
          formData,
          pr,
          prShort,
          gitProvider,
        )
      : getConversationInstructions(
          repositoryName,
          formData,
          pr,
          prShort,
          gitProvider,
        );

    // Create the CreateMicroagent object
    const createMicroagent = {
      repo: repositoryName,
      git_provider: gitProvider,
      title: formData.query,
    };

    createConversationAndSubscribe({
      query: conversationInstructions,
      conversationInstructions,
      repository: {
        name: repositoryName,
        branch: formData.selectedBranch,
        gitProvider,
      },
      createMicroagent,
      onSuccessCallback: () => {
        // Invalidate conversations list to fetch the latest conversations for this repository
        invalidateConversationsList(repositoryName);

        // Also invalidate microagents list to fetch the latest microagents
        // Extract owner and repo from full_name (format: "owner/repo")
        const [owner, repo] = repositoryName.split("/");
        queryClient.invalidateQueries({
          queryKey: ["repository-microagents", owner, repo],
        });

        hideUpsertMicroagentModal(isUpdate);
      },
      onEventCallback: (event: unknown) => {
        // Handle conversation events for real-time status updates
        handleMicroagentEvent(event);
      },
    });
  };

<<<<<<< HEAD
  const hideLearnThisRepoModal = () => {
    dispatch(setLearnThisRepoModalVisible(false));
  };

  const handleLearnThisRepoConfirm = (formData: LearnThisRepoFormData) => {
    if (!selectedRepository || typeof selectedRepository !== "object") {
      return;
    }

    const repository = selectedRepository as GitRepository;
    const repositoryName = repository.full_name;
    const gitProvider = repository.git_provider;

    // Launch a new conversation to help the user understand the repo
    createConversationAndSubscribe({
      query: formData.query,
      conversationInstructions: formData.query,
      repository: {
        name: repositoryName,
        branch: formData.selectedBranch,
        gitProvider,
      },
      onSuccessCallback: () => {
        hideLearnThisRepoModal();
      },
    });
  };

  const renderModals = () => (
    <>
      {addMicroagentModalVisible && (
        <MicroagentManagementUpsertMicroagentModal
          onConfirm={(formData) => handleUpsertMicroagent(formData, false)}
          onCancel={() => hideUpsertMicroagentModal(false)}
          isLoading={isPending}
        />
      )}
      {updateMicroagentModalVisible && (
        <MicroagentManagementUpsertMicroagentModal
          onConfirm={(formData) => handleUpsertMicroagent(formData, true)}
          onCancel={() => hideUpsertMicroagentModal(true)}
          isLoading={isPending}
          isUpdate
        />
      )}
      {learnThisRepoModalVisible && (
        <MicroagentManagementLearnThisRepoModal
          onCancel={hideLearnThisRepoModal}
          onConfirm={handleLearnThisRepoConfirm}
          isLoading={isPending}
        />
      )}
    </>
  );
=======
  const renderModals = () => {
    if (addMicroagentModalVisible || updateMicroagentModalVisible) {
      return (
        <MicroagentManagementUpsertMicroagentModal
          onConfirm={(formData) => handleUpsertMicroagent(formData, false)}
          onCancel={() =>
            hideUpsertMicroagentModal(updateMicroagentModalVisible)
          }
          isLoading={isPending}
          isUpdate={updateMicroagentModalVisible}
        />
      );
    }
    return null;
  };
>>>>>>> 8b591431

  if (width < 1024) {
    return (
      <div className="w-full h-full flex flex-col gap-6">
        <div className="w-full rounded-lg border border-[#525252] bg-[#24272E] max-h-[494px] min-h-[494px]">
          <MicroagentManagementSidebar isSmallerScreen />
        </div>
        <div className="w-full rounded-lg border border-[#525252] bg-[#24272E] flex-1 min-h-[494px]">
          <MicroagentManagementMain />
        </div>
        {renderModals()}
      </div>
    );
  }

  return (
    <div className="w-full h-full flex rounded-lg border border-[#525252] bg-[#24272E] overflow-hidden">
      <MicroagentManagementSidebar />
      <div className="flex-1">
        <MicroagentManagementMain />
      </div>
      {renderModals()}
    </div>
  );
}<|MERGE_RESOLUTION|>--- conflicted
+++ resolved
@@ -7,10 +7,7 @@
 import {
   setAddMicroagentModalVisible,
   setUpdateMicroagentModalVisible,
-<<<<<<< HEAD
   setLearnThisRepoModalVisible,
-=======
->>>>>>> 8b591431
 } from "#/state/microagent-management-slice";
 import { useCreateConversationAndSubscribeMultiple } from "#/hooks/use-create-conversation-and-subscribe-multiple";
 import {
@@ -77,7 +74,6 @@
 
 - Step 3: Please push the changes to your branch on ${getProviderName(gitProvider)} and create a ${pr}. Please create a meaningful branch name that describes the changes. If a ${pr} template exists in the repository, please follow it when creating the ${prShort} description.
 `;
-<<<<<<< HEAD
 
 const getUpdateConversationInstructions = (
   repositoryName: string,
@@ -102,32 +98,6 @@
 
 - Step 2: Create a new branch for the repository ${repositoryName}, must avoid duplicated branches.
 
-=======
-
-const getUpdateConversationInstructions = (
-  repositoryName: string,
-  formData: MicroagentFormData,
-  pr: string,
-  prShort: string,
-  gitProvider: Provider,
-) => `Update the microagent for the repository ${repositoryName} by following the steps below:
-
-
-- Step 1: Update the microagent. This is the path of the microagent: ${formData.microagentPath} (The updated microagent must be in the .openhands/microagents folder and should be able to perform the described task when triggered).
-
-- This is the updated instructions about what the microagent should do: ${formData.query}
-
-${
-  formData.triggers && formData.triggers.length > 0
-    ? `
-- This is the triggers of the microagent: ${formData.triggers.join(", ")}
-`
-    : "- Please be noted that the microagent doesn't have any triggers."
-}
-
-- Step 2: Create a new branch for the repository ${repositoryName}, must avoid duplicated branches.
-
->>>>>>> 8b591431
 - Step 3: Please push the changes to your branch on ${getProviderName(gitProvider)} and create a ${pr}. Please create a meaningful branch name that describes the changes. If a ${pr} template exists in the repository, please follow it when creating the ${prShort} description.
 `;
 
@@ -139,13 +109,8 @@
     addMicroagentModalVisible,
     updateMicroagentModalVisible,
     selectedRepository,
+    learnThisRepoModalVisible,
   } = useSelector((state: RootState) => state.microagentManagement);
-<<<<<<< HEAD
-  const learnThisRepoModalVisible = useSelector(
-    (state: RootState) => state.microagentManagement.learnThisRepoModalVisible,
-  );
-=======
->>>>>>> 8b591431
 
   const dispatch = useDispatch();
 
@@ -272,7 +237,6 @@
     });
   };
 
-<<<<<<< HEAD
   const hideLearnThisRepoModal = () => {
     dispatch(setLearnThisRepoModalVisible(false));
   };
@@ -303,19 +267,16 @@
 
   const renderModals = () => (
     <>
-      {addMicroagentModalVisible && (
+      {(addMicroagentModalVisible || updateMicroagentModalVisible) && (
         <MicroagentManagementUpsertMicroagentModal
-          onConfirm={(formData) => handleUpsertMicroagent(formData, false)}
-          onCancel={() => hideUpsertMicroagentModal(false)}
+          onConfirm={(formData) =>
+            handleUpsertMicroagent(formData, updateMicroagentModalVisible)
+          }
+          onCancel={() =>
+            hideUpsertMicroagentModal(updateMicroagentModalVisible)
+          }
           isLoading={isPending}
-        />
-      )}
-      {updateMicroagentModalVisible && (
-        <MicroagentManagementUpsertMicroagentModal
-          onConfirm={(formData) => handleUpsertMicroagent(formData, true)}
-          onCancel={() => hideUpsertMicroagentModal(true)}
-          isLoading={isPending}
-          isUpdate
+          isUpdate={updateMicroagentModalVisible}
         />
       )}
       {learnThisRepoModalVisible && (
@@ -327,23 +288,6 @@
       )}
     </>
   );
-=======
-  const renderModals = () => {
-    if (addMicroagentModalVisible || updateMicroagentModalVisible) {
-      return (
-        <MicroagentManagementUpsertMicroagentModal
-          onConfirm={(formData) => handleUpsertMicroagent(formData, false)}
-          onCancel={() =>
-            hideUpsertMicroagentModal(updateMicroagentModalVisible)
-          }
-          isLoading={isPending}
-          isUpdate={updateMicroagentModalVisible}
-        />
-      );
-    }
-    return null;
-  };
->>>>>>> 8b591431
 
   if (width < 1024) {
     return (
