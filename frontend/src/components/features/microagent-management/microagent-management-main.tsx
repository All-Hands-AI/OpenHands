import { useSelector } from "react-redux";
import { RootState } from "#/store";
import { MicroagentManagementDefault } from "./microagent-management-default";
import { MicroagentManagementOpeningPr } from "./microagent-management-opening-pr";
import { MicroagentManagementReviewPr } from "./microagent-management-review-pr";
import { MicroagentManagementViewMicroagent } from "./microagent-management-view-microagent";
<<<<<<< HEAD
=======
import { MicroagentManagementError } from "./microagent-management-error";
import { MicroagentManagementConversationStopped } from "./microagent-management-conversation-stopped";
>>>>>>> d567d227

export function MicroagentManagementMain() {
  const { selectedMicroagentItem } = useSelector(
    (state: RootState) => state.microagentManagement,
  );

  const { microagent, conversation } = selectedMicroagentItem ?? {};

  if (microagent) {
    return <MicroagentManagementViewMicroagent />;
  }

  if (conversation) {
<<<<<<< HEAD
    const prNumber = conversation.pr_number || [];
    if (prNumber.length === 0) {
      return <MicroagentManagementOpeningPr />;
    }

    return <MicroagentManagementReviewPr />;
=======
    if (conversation.pr_number && conversation.pr_number.length > 0) {
      return <MicroagentManagementReviewPr />;
    }

    const isConversationStarting =
      conversation.status === "STARTING" ||
      conversation.runtime_status === "STATUS$STARTING_RUNTIME";
    const isConversationOpeningPr =
      conversation.status === "RUNNING" &&
      conversation.runtime_status === "STATUS$READY";

    if (isConversationStarting || isConversationOpeningPr) {
      return <MicroagentManagementOpeningPr />;
    }

    if (conversation.runtime_status === "STATUS$ERROR") {
      return <MicroagentManagementError />;
    }

    if (
      conversation.status === "STOPPED" ||
      conversation.runtime_status === "STATUS$STOPPED"
    ) {
      return <MicroagentManagementConversationStopped />;
    }

    return <MicroagentManagementDefault />;
>>>>>>> d567d227
  }

  return <MicroagentManagementDefault />;
}<|MERGE_RESOLUTION|>--- conflicted
+++ resolved
@@ -4,11 +4,8 @@
 import { MicroagentManagementOpeningPr } from "./microagent-management-opening-pr";
 import { MicroagentManagementReviewPr } from "./microagent-management-review-pr";
 import { MicroagentManagementViewMicroagent } from "./microagent-management-view-microagent";
-<<<<<<< HEAD
-=======
 import { MicroagentManagementError } from "./microagent-management-error";
 import { MicroagentManagementConversationStopped } from "./microagent-management-conversation-stopped";
->>>>>>> d567d227
 
 export function MicroagentManagementMain() {
   const { selectedMicroagentItem } = useSelector(
@@ -22,14 +19,6 @@
   }
 
   if (conversation) {
-<<<<<<< HEAD
-    const prNumber = conversation.pr_number || [];
-    if (prNumber.length === 0) {
-      return <MicroagentManagementOpeningPr />;
-    }
-
-    return <MicroagentManagementReviewPr />;
-=======
     if (conversation.pr_number && conversation.pr_number.length > 0) {
       return <MicroagentManagementReviewPr />;
     }
@@ -57,7 +46,6 @@
     }
 
     return <MicroagentManagementDefault />;
->>>>>>> d567d227
   }
 
   return <MicroagentManagementDefault />;
