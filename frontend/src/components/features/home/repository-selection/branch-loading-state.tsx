import { useTranslation } from "react-i18next";
import { Spinner } from "@heroui/react";
import { cn } from "#/utils/utils";

<<<<<<< HEAD
export interface BranchLoadingStateProps {
=======
interface BranchLoadingStateProps {
>>>>>>> 6ce80db4
  wrapperClassName?: string;
}

export function BranchLoadingState({
  wrapperClassName,
}: BranchLoadingStateProps) {
  const { t } = useTranslation();
  return (
    <div
      data-testid="branch-dropdown-loading"
      className={cn(
        "flex items-center gap-2 max-w-[500px] h-10 px-3 bg-tertiary border border-[#717888] rounded-sm",
        wrapperClassName,
      )}
    >
      <Spinner size="sm" />
      <span className="text-sm">{t("HOME$LOADING_BRANCHES")}</span>
    </div>
  );
}<|MERGE_RESOLUTION|>--- conflicted
+++ resolved
@@ -2,11 +2,7 @@
 import { Spinner } from "@heroui/react";
 import { cn } from "#/utils/utils";
 
-<<<<<<< HEAD
-export interface BranchLoadingStateProps {
-=======
 interface BranchLoadingStateProps {
->>>>>>> 6ce80db4
   wrapperClassName?: string;
 }
 
