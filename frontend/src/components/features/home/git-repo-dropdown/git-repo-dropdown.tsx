import React, {
  useState,
  useMemo,
  useCallback,
  useRef,
  useEffect,
} from "react";
import { useCombobox } from "downshift";
import { useTranslation } from "react-i18next";
import { Provider, ProviderOptions } from "#/types/settings";
import { GitRepository } from "#/types/git";
import { useDebounce } from "#/hooks/use-debounce";
import { cn } from "#/utils/utils";

import { ClearButton } from "../shared/clear-button";
import { ToggleButton } from "../shared/toggle-button";
import { ErrorMessage } from "../shared/error-message";
import { DropdownItem } from "../shared/dropdown-item";
import { EmptyState } from "../shared/empty-state";
import { useUrlSearch } from "./use-url-search";
import { useRepositoryData } from "./use-repository-data";
import { GenericDropdownMenu } from "../shared/generic-dropdown-menu";
import { useConfig } from "#/hooks/query/use-config";
import { I18nKey } from "#/i18n/declaration";
import RepoIcon from "#/icons/repo.svg?react";
<<<<<<< HEAD
=======
import { useHomeStore } from "#/stores/home-store";
import { Typography } from "#/ui/typography";
>>>>>>> a80c51b2

export interface GitRepoDropdownProps {
  provider: Provider;
  value?: string | null;
  repositoryName?: string | null;
  placeholder?: string;
  className?: string;
  disabled?: boolean;
  onChange?: (repository?: GitRepository) => void;
}

export function GitRepoDropdown({
  provider,
  value,
  repositoryName,
  placeholder = "Search repositories...",
  className,
  disabled = false,
  onChange,
}: GitRepoDropdownProps) {
  const { t } = useTranslation();
  const { data: config } = useConfig();
<<<<<<< HEAD
=======
  const { recentRepositories: storedRecentRepositories } = useHomeStore();
>>>>>>> a80c51b2
  const [inputValue, setInputValue] = useState("");
  const [localSelectedItem, setLocalSelectedItem] =
    useState<GitRepository | null>(null);
  const debouncedInputValue = useDebounce(inputValue, 300);
  const menuRef = useRef<HTMLUListElement>(null);

  // Process search input to handle URLs
  const processedSearchInput = useMemo(() => {
    if (debouncedInputValue.startsWith("https://")) {
      const match = debouncedInputValue.match(
        /https:\/\/[^/]+\/([^/]+\/[^/]+)/,
      );
      return match ? match[1] : debouncedInputValue;
    }
    return debouncedInputValue;
  }, [debouncedInputValue]);

  // URL search functionality
  const { urlSearchResults, isUrlSearchLoading } = useUrlSearch(
    inputValue,
    provider,
  );

  // Repository data management
  const {
    repositories,
    selectedRepository,
    fetchNextPage,
    hasNextPage,
    isLoading,
    isFetchingNextPage,
    isError,
    isSearchLoading,
  } = useRepositoryData(
    provider,
    disabled,
    processedSearchInput,
    urlSearchResults,
    inputValue,
    value,
    repositoryName,
<<<<<<< HEAD
=======
  );

  // Get recent repositories filtered by provider and input keyword
  const recentRepositories = useMemo(() => {
    const allRecentRepos = storedRecentRepositories;
    const providerFilteredRepos = allRecentRepos.filter(
      (repo) => repo.git_provider === provider,
    );

    // If no input value, return all recent repos for this provider
    if (!inputValue || !inputValue.trim()) {
      return providerFilteredRepos;
    }

    // Filter by input keyword
    const filterText = inputValue.startsWith("https://")
      ? processedSearchInput
      : inputValue;

    return providerFilteredRepos.filter((repo) =>
      repo.full_name.toLowerCase().includes(filterText.toLowerCase()),
    );
  }, [storedRecentRepositories, provider, inputValue, processedSearchInput]);

  // Helper function to prioritize recent repositories at the top
  const prioritizeRecentRepositories = useCallback(
    (repoList: GitRepository[]) => {
      const recentRepoIds = new Set(recentRepositories.map((repo) => repo.id));
      const recentRepos = repoList.filter((repo) => recentRepoIds.has(repo.id));
      const otherRepos = repoList.filter((repo) => !recentRepoIds.has(repo.id));
      return [...recentRepos, ...otherRepos];
    },
    [recentRepositories],
>>>>>>> a80c51b2
  );

  // Filter repositories based on input value
  const filteredRepositories = useMemo(() => {
    let baseRepositories: GitRepository[];

    // If we have URL search results, show them directly (no filtering needed)
    if (urlSearchResults.length > 0) {
      baseRepositories = repositories;
    }
    // If we have a selected repository and the input matches it exactly, show all repositories
    else if (
      selectedRepository &&
      inputValue === selectedRepository.full_name
    ) {
      baseRepositories = repositories;
    }
    // If no input value, show all repositories
    else if (!inputValue || !inputValue.trim()) {
      baseRepositories = repositories;
    }
    // For URL inputs, use the processed search input for filtering
    else {
      const filterText = inputValue.startsWith("https://")
        ? processedSearchInput
        : inputValue;

      baseRepositories = repositories.filter((repo) =>
        repo.full_name.toLowerCase().includes(filterText.toLowerCase()),
      );
    }

    // Prioritize recent repositories at the top
    return prioritizeRecentRepositories(baseRepositories);
  }, [
    repositories,
    inputValue,
    selectedRepository,
    urlSearchResults,
    processedSearchInput,
    prioritizeRecentRepositories,
  ]);

  // Handle selection
  const handleSelectionChange = useCallback(
    (selectedItem: GitRepository | null) => {
      setLocalSelectedItem(selectedItem);
      onChange?.(selectedItem || undefined);
      // Update input value to show selected item
      if (selectedItem) {
        setInputValue(selectedItem.full_name);
      }
    },
    [onChange],
  );

  // Handle clear selection
  const handleClear = useCallback(() => {
    setLocalSelectedItem(null);
    handleSelectionChange(null);
    setInputValue("");
  }, [handleSelectionChange]);

  // Handle input value change
  const handleInputValueChange = useCallback(
    ({ inputValue: newInputValue }: { inputValue?: string }) => {
      setInputValue(newInputValue || "");
    },
    [],
  );

  // Handle scroll to bottom for pagination
  const handleMenuScroll = useCallback(
    (event: React.UIEvent<HTMLUListElement>) => {
      const { scrollTop, scrollHeight, clientHeight } = event.currentTarget;
      const isNearBottom = scrollTop + clientHeight >= scrollHeight - 10;

      if (isNearBottom && hasNextPage && !isFetchingNextPage) {
        fetchNextPage();
      }
    },
    [hasNextPage, isFetchingNextPage, fetchNextPage],
  );

  const {
    isOpen,
    getToggleButtonProps,
    getMenuProps,
    getInputProps,
    highlightedIndex,
    getItemProps,
    selectedItem,
  } = useCombobox({
    items: filteredRepositories,
    itemToString: (item) => item?.full_name || "",
    selectedItem: localSelectedItem,
    onSelectedItemChange: ({ selectedItem: newSelectedItem }) => {
      handleSelectionChange(newSelectedItem);
    },
    onInputValueChange: handleInputValueChange,
    inputValue,
  });

  // Sync localSelectedItem with external value prop
  useEffect(() => {
    if (selectedRepository) {
      setLocalSelectedItem(selectedRepository);
    } else if (value === null) {
      setLocalSelectedItem(null);
    }
  }, [selectedRepository, value]);

  // Initialize input value when selectedRepository changes (but not when user is typing)
  useEffect(() => {
    if (selectedRepository && !isOpen) {
      setInputValue(selectedRepository.full_name);
    }
  }, [selectedRepository, isOpen]);

  const isLoadingState =
    isLoading || isSearchLoading || isFetchingNextPage || isUrlSearchLoading;

  // Create sticky footer item for GitHub provider
  const stickyFooterItem = useMemo(() => {
    if (
      !config ||
      !config.APP_SLUG ||
      provider !== ProviderOptions.github ||
      config.APP_MODE !== "saas"
    )
      return null;

    const githubHref = `https://github.com/apps/${config.APP_SLUG}/installations/new`;

    return (
      <a
        href={githubHref}
        target="_blank"
        rel="noopener noreferrer"
        className="flex items-center w-full px-2 py-2 text-sm text-white hover:bg-[#5C5D62] rounded-md transition-colors duration-150 font-normal"
        onMouseDown={(e) => {
          // Prevent downshift from closing the menu when clicking the sticky footer
          e.preventDefault();
          e.stopPropagation();
        }}
      >
        {t(I18nKey.HOME$ADD_GITHUB_REPOS)}
      </a>
    );
  }, [provider, config, t]);

  const renderItem = (
    item: GitRepository,
    index: number,
    itemHighlightedIndex: number,
    itemSelectedItem: GitRepository | null,
    itemGetItemProps: any, // eslint-disable-line @typescript-eslint/no-explicit-any
  ) => (
    <DropdownItem
      key={item.id}
      item={item}
      index={index}
<<<<<<< HEAD
      isHighlighted={itemHighlightedIndex === index}
=======
>>>>>>> a80c51b2
      isSelected={itemSelectedItem?.id === item.id}
      getItemProps={itemGetItemProps}
      getDisplayText={(repo) => repo.full_name}
      getItemKey={(repo) => repo.id}
    />
  );

  const renderEmptyState = (emptyInputValue: string) => (
    <EmptyState
      inputValue={emptyInputValue}
<<<<<<< HEAD
      searchMessage={t(I18nKey.MICROAGENT$NO_REPOSITORY_FOUND)}
=======
      searchMessage={t(I18nKey.HOME$NO_REPOSITORY_FOUND)}
>>>>>>> a80c51b2
      emptyMessage={t(I18nKey.COMMON$NO_REPOSITORY)}
      testId="git-repo-dropdown-empty"
    />
  );

<<<<<<< HEAD
=======
  // Create sticky top item for recent repositories
  const stickyTopItem = useMemo(() => {
    if (recentRepositories.length === 0) {
      return null;
    }

    return (
      <div>
        <Typography.Text className="text-xs text-[#FAFAFA] font-semibold leading-4 pl-2">
          {t(I18nKey.COMMON$MOST_RECENT)}
        </Typography.Text>
      </div>
    );
  }, [recentRepositories, localSelectedItem, getItemProps, t]);

>>>>>>> a80c51b2
  return (
    <div className={cn("relative", className)}>
      <div className="relative">
        <div className="absolute left-2 top-1/2 transform -translate-y-1/2 z-10">
          {isLoadingState ? (
            <div className="animate-spin h-4 w-4 border-2 border-blue-500 border-t-transparent rounded-full" />
          ) : (
            <RepoIcon width={16} height={16} />
          )}
        </div>
        <input
          // eslint-disable-next-line react/jsx-props-no-spreading
          {...getInputProps({
            disabled,
            placeholder,
            className: cn(
              "w-full px-3 py-2 border border-[#727987] rounded-sm shadow-none h-[42px] min-h-[42px] max-h-[42px]",
              "bg-[#454545] text-[#A3A3A3] placeholder:text-[#A3A3A3]",
              "focus:outline-none focus:ring-0 focus:border-[#727987]",
              "disabled:bg-[#363636] disabled:cursor-not-allowed disabled:opacity-60",
              "pl-7 pr-16 text-sm font-normal leading-5", // Space for clear and toggle buttons
            ),
          })}
          data-testid="git-repo-dropdown"
        />

        <div className="absolute right-1 top-1/2 transform -translate-y-1/2 flex items-center">
          {selectedRepository && (
            <ClearButton disabled={disabled} onClear={handleClear} />
          )}

          <ToggleButton
            isOpen={isOpen}
            disabled={disabled}
            getToggleButtonProps={getToggleButtonProps}
            iconClassName="w-10 h-10"
          />
        </div>
      </div>

      <GenericDropdownMenu
        isOpen={isOpen}
        filteredItems={filteredRepositories}
        inputValue={inputValue}
        highlightedIndex={highlightedIndex}
        selectedItem={selectedItem}
        getMenuProps={getMenuProps}
        getItemProps={getItemProps}
        onScroll={handleMenuScroll}
        menuRef={menuRef}
        renderItem={renderItem}
        renderEmptyState={renderEmptyState}
<<<<<<< HEAD
        stickyFooterItem={stickyFooterItem}
        testId="git-repo-dropdown-menu"
=======
        stickyTopItem={stickyTopItem}
        stickyFooterItem={stickyFooterItem}
        testId="git-repo-dropdown-menu"
        numberOfRecentItems={recentRepositories.length}
>>>>>>> a80c51b2
      />

      <ErrorMessage isError={isError} />
    </div>
  );
}<|MERGE_RESOLUTION|>--- conflicted
+++ resolved
@@ -23,11 +23,8 @@
 import { useConfig } from "#/hooks/query/use-config";
 import { I18nKey } from "#/i18n/declaration";
 import RepoIcon from "#/icons/repo.svg?react";
-<<<<<<< HEAD
-=======
 import { useHomeStore } from "#/stores/home-store";
 import { Typography } from "#/ui/typography";
->>>>>>> a80c51b2
 
 export interface GitRepoDropdownProps {
   provider: Provider;
@@ -50,10 +47,7 @@
 }: GitRepoDropdownProps) {
   const { t } = useTranslation();
   const { data: config } = useConfig();
-<<<<<<< HEAD
-=======
   const { recentRepositories: storedRecentRepositories } = useHomeStore();
->>>>>>> a80c51b2
   const [inputValue, setInputValue] = useState("");
   const [localSelectedItem, setLocalSelectedItem] =
     useState<GitRepository | null>(null);
@@ -95,8 +89,6 @@
     inputValue,
     value,
     repositoryName,
-<<<<<<< HEAD
-=======
   );
 
   // Get recent repositories filtered by provider and input keyword
@@ -130,7 +122,6 @@
       return [...recentRepos, ...otherRepos];
     },
     [recentRepositories],
->>>>>>> a80c51b2
   );
 
   // Filter repositories based on input value
@@ -293,10 +284,6 @@
       key={item.id}
       item={item}
       index={index}
-<<<<<<< HEAD
-      isHighlighted={itemHighlightedIndex === index}
-=======
->>>>>>> a80c51b2
       isSelected={itemSelectedItem?.id === item.id}
       getItemProps={itemGetItemProps}
       getDisplayText={(repo) => repo.full_name}
@@ -307,18 +294,12 @@
   const renderEmptyState = (emptyInputValue: string) => (
     <EmptyState
       inputValue={emptyInputValue}
-<<<<<<< HEAD
-      searchMessage={t(I18nKey.MICROAGENT$NO_REPOSITORY_FOUND)}
-=======
       searchMessage={t(I18nKey.HOME$NO_REPOSITORY_FOUND)}
->>>>>>> a80c51b2
       emptyMessage={t(I18nKey.COMMON$NO_REPOSITORY)}
       testId="git-repo-dropdown-empty"
     />
   );
 
-<<<<<<< HEAD
-=======
   // Create sticky top item for recent repositories
   const stickyTopItem = useMemo(() => {
     if (recentRepositories.length === 0) {
@@ -334,7 +315,6 @@
     );
   }, [recentRepositories, localSelectedItem, getItemProps, t]);
 
->>>>>>> a80c51b2
   return (
     <div className={cn("relative", className)}>
       <div className="relative">
@@ -387,15 +367,10 @@
         menuRef={menuRef}
         renderItem={renderItem}
         renderEmptyState={renderEmptyState}
-<<<<<<< HEAD
-        stickyFooterItem={stickyFooterItem}
-        testId="git-repo-dropdown-menu"
-=======
         stickyTopItem={stickyTopItem}
         stickyFooterItem={stickyFooterItem}
         testId="git-repo-dropdown-menu"
         numberOfRecentItems={recentRepositories.length}
->>>>>>> a80c51b2
       />
 
       <ErrorMessage isError={isError} />
