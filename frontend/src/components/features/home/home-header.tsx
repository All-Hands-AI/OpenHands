--- conflicted
+++ resolved
@@ -19,17 +19,7 @@
   const isCreatingConversation =
     isPending || isSuccess || isCreatingConversationElsewhere;
 
-  // Handle click with support for cmd/ctrl+click to open in new tab
-  const handleCreateConversation = (e: React.MouseEvent) => {
-    // If cmd/ctrl key is pressed, let the default behavior happen (open in new tab)
-    if (e.metaKey || e.ctrlKey) {
-      return; // Don't prevent default to allow browser to handle opening in new tab
-    }
-
-    // Otherwise, call the createConversation function
-    createConversation({});
-    e.preventDefault();
-  };
+  // Note: handleCreateConversation is now implemented inline in the NavLink onClick
 
   return (
     <header className="flex flex-col gap-5">
@@ -37,8 +27,16 @@
 
       <div className="flex items-center justify-between">
         <h1 className="heading">{t("HOME$LETS_START_BUILDING")}</h1>
-<<<<<<< HEAD
-        <NavLink to="/" onClick={handleCreateConversation}>
+        <NavLink to="/" onClick={(e) => {
+          // If cmd/ctrl key is pressed, let the default behavior happen (open in new tab)
+          if (e.metaKey || e.ctrlKey) {
+            return; // Don't prevent default to allow browser to handle opening in new tab
+          }
+          
+          // Otherwise, call the createConversation function with the conversation_trigger
+          createConversation({ conversation_trigger: "gui" });
+          e.preventDefault();
+        }}>
           <BrandButton
             testId="header-launch-button"
             variant="primary"
@@ -49,18 +47,6 @@
             {isCreatingConversation && t("HOME$LOADING")}
           </BrandButton>
         </NavLink>
-=======
-        <BrandButton
-          testId="header-launch-button"
-          variant="primary"
-          type="button"
-          onClick={() => createConversation({ conversation_trigger: "gui" })}
-          isDisabled={isCreatingConversation}
-        >
-          {!isCreatingConversation && "Launch from Scratch"}
-          {isCreatingConversation && t("HOME$LOADING")}
-        </BrandButton>
->>>>>>> 08171eaf
       </div>
 
       <div className="flex items-center justify-between">
