--- conflicted
+++ resolved
@@ -29,15 +29,10 @@
     ) => any, // eslint-disable-line @typescript-eslint/no-explicit-any
   ) => React.ReactNode;
   renderEmptyState: (inputValue: string) => React.ReactNode;
-<<<<<<< HEAD
-  stickyFooterItem?: React.ReactNode;
-  testId?: string;
-=======
   stickyTopItem?: React.ReactNode;
   stickyFooterItem?: React.ReactNode;
   testId?: string;
   numberOfRecentItems?: number;
->>>>>>> bc86796a
 }
 
 export function GenericDropdownMenu<T>({
@@ -52,24 +47,15 @@
   menuRef,
   renderItem,
   renderEmptyState,
-<<<<<<< HEAD
-  stickyFooterItem,
-  testId,
-=======
   stickyTopItem,
   stickyFooterItem,
   testId,
   numberOfRecentItems = 0,
->>>>>>> bc86796a
 }: GenericDropdownMenuProps<T>) {
   if (!isOpen) return null;
 
   const hasItems = filteredItems.length > 0;
-<<<<<<< HEAD
-  const showEmptyState = !hasItems && !stickyFooterItem;
-=======
   const showEmptyState = !hasItems && !stickyTopItem && !stickyFooterItem;
->>>>>>> bc86796a
 
   return (
     <div className="relative">
@@ -77,11 +63,7 @@
         className={cn(
           "absolute z-10 w-full bg-[#454545] border border-[#727987] rounded-lg shadow-none",
           "focus:outline-none mt-1 z-[9999]",
-<<<<<<< HEAD
-          stickyFooterItem ? "max-h-60" : "max-h-60",
-=======
           stickyTopItem || stickyFooterItem ? "max-h-60" : "max-h-60",
->>>>>>> bc86796a
         )}
       >
         <ul
@@ -89,33 +71,15 @@
           {...getMenuProps({
             ref: menuRef,
             className: cn(
-<<<<<<< HEAD
-              "w-full overflow-auto p-1",
-              stickyFooterItem ? "max-h-[calc(15rem-3rem)]" : "max-h-60", // Reserve space for sticky footer
-=======
               "w-full overflow-auto p-1 custom-scrollbar-always",
               stickyTopItem || stickyFooterItem
                 ? "max-h-[calc(15rem-3rem)]"
                 : "max-h-60", // Reserve space for sticky items
->>>>>>> bc86796a
             ),
             onScroll,
             "data-testid": testId,
           })}
         >
-<<<<<<< HEAD
-          {showEmptyState
-            ? renderEmptyState(inputValue)
-            : filteredItems.map((item, index) =>
-                renderItem(
-                  item,
-                  index,
-                  highlightedIndex,
-                  selectedItem,
-                  getItemProps,
-                ),
-              )}
-=======
           {showEmptyState ? (
             renderEmptyState(inputValue)
           ) : (
@@ -138,7 +102,6 @@
               ))}
             </>
           )}
->>>>>>> bc86796a
         </ul>
         {stickyFooterItem && (
           <div className="border-t border-[#727987] bg-[#454545] p-1 rounded-b-lg">
