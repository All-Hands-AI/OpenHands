--- conflicted
+++ resolved
@@ -6,12 +6,9 @@
 import { useIsCreatingConversation } from "#/hooks/use-is-creating-conversation";
 import { Branch, GitRepository } from "#/types/git";
 import { BrandButton } from "../settings/brand-button";
-<<<<<<< HEAD
-import { SettingsDropdownInput } from "../settings/settings-dropdown-input";
 import { useSearchRepositories } from "#/hooks/query/use-search-repositories";
 import { useDebounce } from "#/hooks/use-debounce";
 import { sanitizeQuery } from "#/utils/sanitize-query";
-=======
 import {
   RepositoryDropdown,
   RepositoryLoadingState,
@@ -20,70 +17,11 @@
   BranchLoadingState,
   BranchErrorState,
 } from "./repository-selection";
->>>>>>> 3ccc4b34
 
 interface RepositorySelectionFormProps {
   onRepoSelection: (repoTitle: string | null) => void;
 }
 
-<<<<<<< HEAD
-// Loading state component
-function RepositoryLoadingState() {
-  const { t } = useTranslation();
-  return (
-    <div
-      data-testid="repo-dropdown-loading"
-      className="flex items-center gap-2 max-w-[500px] h-10 px-3 bg-tertiary border border-[#717888] rounded"
-    >
-      <Spinner size="sm" />
-      <span className="text-sm">{t("HOME$LOADING_REPOSITORIES")}</span>
-    </div>
-  );
-}
-
-// Error state component
-function RepositoryErrorState() {
-  const { t } = useTranslation();
-  return (
-    <div
-      data-testid="repo-dropdown-error"
-      className="flex items-center gap-2 max-w-[500px] h-10 px-3 bg-tertiary border border-[#717888] rounded text-red-500"
-    >
-      <span className="text-sm">{t("HOME$FAILED_TO_LOAD_REPOSITORIES")}</span>
-    </div>
-  );
-}
-
-// Repository dropdown component
-interface RepositoryDropdownProps {
-  items: { key: React.Key; label: string }[];
-  onSelectionChange: (key: React.Key | null) => void;
-  onInputChange: (value: string) => void;
-  defaultFilter?: (textValue: string, inputValue: string) => boolean;
-}
-
-function RepositoryDropdown({
-  items,
-  onSelectionChange,
-  onInputChange,
-  defaultFilter,
-}: RepositoryDropdownProps) {
-  return (
-    <SettingsDropdownInput
-      testId="repo-dropdown"
-      name="repo-dropdown"
-      placeholder="Select a repo"
-      items={items}
-      wrapperClassName="max-w-[500px]"
-      onSelectionChange={onSelectionChange}
-      onInputChange={onInputChange}
-      defaultFilter={defaultFilter}
-    />
-  );
-}
-
-=======
->>>>>>> 3ccc4b34
 export function RepositorySelectionForm({
   onRepoSelection,
 }: RepositorySelectionFormProps) {
@@ -110,11 +48,10 @@
   const isCreatingConversationElsewhere = useIsCreatingConversation();
   const { t } = useTranslation();
 
-<<<<<<< HEAD
   const [searchQuery, setSearchQuery] = React.useState("");
   const debouncedSearchQuery = useDebounce(searchQuery, 300);
   const { data: searchedRepos } = useSearchRepositories(debouncedSearchQuery);
-=======
+
   // Auto-select main or master branch if it exists
   React.useEffect(() => {
     if (
@@ -135,7 +72,6 @@
       }
     }
   }, [branches, selectedBranch, isLoadingBranches]);
->>>>>>> 3ccc4b34
 
   // We check for isSuccess because the app might require time to render
   // into the new conversation screen after the conversation is created.
@@ -199,8 +135,7 @@
       <RepositoryDropdown
         items={repositoriesItems || []}
         onSelectionChange={handleRepoSelection}
-<<<<<<< HEAD
-        onInputChange={handleInputChange}
+        onInputChange={handleRepoInputChange}
         defaultFilter={(textValue, inputValue) => {
           if (!inputValue) return true;
 
@@ -210,8 +145,6 @@
           const sanitizedInput = sanitizeQuery(inputValue);
           return sanitizeQuery(textValue).includes(sanitizedInput);
         }}
-=======
-        onInputChange={handleRepoInputChange}
       />
     );
   };
@@ -244,7 +177,6 @@
         onInputChange={handleBranchInputChange}
         isDisabled={false}
         selectedKey={selectedBranch?.name}
->>>>>>> 3ccc4b34
       />
     );
   };
