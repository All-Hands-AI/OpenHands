import React from "react";
import { useTranslation } from "react-i18next";
import { useNavigate } from "react-router";
import { useCreateConversation } from "#/hooks/mutation/use-create-conversation";
// Removed useRepositoryBranches import - GitBranchDropdown manages its own data
import { useIsCreatingConversation } from "#/hooks/use-is-creating-conversation";
import { Branch, GitRepository } from "#/types/git";
import { BrandButton } from "../settings/brand-button";
import { useUserProviders } from "#/hooks/use-user-providers";
import { Provider } from "#/types/settings";
<<<<<<< HEAD
import { I18nKey } from "#/i18n/declaration";
import RepoForkedIcon from "#/icons/repo-forked.svg?react";
=======
>>>>>>> ab2da611
import { GitProviderDropdown } from "./git-provider-dropdown";
import { GitBranchDropdown } from "./git-branch-dropdown";
import { GitRepoDropdown } from "./git-repo-dropdown";

interface RepositorySelectionFormProps {
  onRepoSelection: (repo: GitRepository | null) => void;
}

export function RepositorySelectionForm({
  onRepoSelection,
}: RepositorySelectionFormProps) {
  const navigate = useNavigate();

  const [selectedRepository, setSelectedRepository] =
    React.useState<GitRepository | null>(null);
  const [selectedBranch, setSelectedBranch] = React.useState<Branch | null>(
    null,
  );
  const [selectedProvider, setSelectedProvider] =
    React.useState<Provider | null>(null);

  const { providers } = useUserProviders();
  const {
    mutate: createConversation,
    isPending,
    isSuccess,
  } = useCreateConversation();

  const isCreatingConversationElsewhere = useIsCreatingConversation();

  const { t } = useTranslation();

  // Auto-select provider if there's only one
  React.useEffect(() => {
    if (providers.length === 1 && !selectedProvider) {
      setSelectedProvider(providers[0]);
    }
  }, [providers, selectedProvider]);

  // We check for isSuccess because the app might require time to render
  // into the new conversation screen after the conversation is created.
  const isCreatingConversation =
    isPending || isSuccess || isCreatingConversationElsewhere;

  // Branch selection is now handled by GitBranchDropdown component

  const handleProviderSelection = (provider: Provider | null) => {
    if (provider === selectedProvider) {
      return;
    }

    setSelectedProvider(provider);
    setSelectedRepository(null); // Reset repository selection when provider changes
    setSelectedBranch(null); // Reset branch selection when provider changes
    onRepoSelection(null); // Reset parent component's selected repo
  };

  const handleBranchSelection = React.useCallback((branch: Branch | null) => {
    setSelectedBranch(branch);
  }, []);

  // Render the provider dropdown
<<<<<<< HEAD
  const renderProviderSelector = () => (
    <GitProviderDropdown
      providers={providers}
      value={selectedProvider}
      placeholder="Select Provider"
      className="max-w-[124px]"
      onChange={handleProviderSelection}
    />
  );
=======
  const renderProviderSelector = () => {
    // Only render if there are multiple providers
    if (providers.length <= 1) {
      return null;
    }

    return (
      <GitProviderDropdown
        providers={providers}
        value={selectedProvider}
        placeholder="Select Provider"
        className="max-w-[500px]"
        onChange={handleProviderSelection}
      />
    );
  };
>>>>>>> ab2da611

  // Render the repository selector using our new component
  const renderRepositorySelector = () => {
    const handleRepoSelection = (repository?: GitRepository) => {
      if (repository) {
        onRepoSelection(repository);
        setSelectedRepository(repository);
      } else {
        onRepoSelection(null); // Notify parent component that repo was cleared
        setSelectedRepository(null);
        setSelectedBranch(null);
      }
    };

    return (
      <GitRepoDropdown
        provider={selectedProvider || providers[0]}
        value={selectedRepository?.id || null}
        placeholder="user/repo"
        disabled={!selectedProvider}
        onChange={handleRepoSelection}
        className="max-w-auto"
      />
    );
  };

  // Render the branch selector
  const renderBranchSelector = () => {
    const defaultBranch = selectedRepository?.main_branch || null;
    return (
      <GitBranchDropdown
        repository={selectedRepository?.full_name || null}
        provider={selectedProvider || providers[0]}
        selectedBranch={selectedBranch}
        onBranchSelect={handleBranchSelection}
        defaultBranch={defaultBranch}
        placeholder="Select branch..."
        className="max-w-[500px]"
        disabled={!selectedRepository}
      />
    );
  };

  return (
    <div className="flex flex-col">
      <div className="flex items-center justify-between">
        <div className="flex items-center gap-[10px] pb-4">
          <RepoForkedIcon width={24} height={24} />
          <span className="leading-5 font-bold text-base text-white">
            {t(I18nKey.COMMON$OPEN_REPOSITORY)}
          </span>
        </div>
      </div>

      <div className="flex flex-col gap-[10px] pb-4">
        <div className="flex items-center justify-between">
          <span className="text-sm text-white font-normal leading-[22px]">
            {t(I18nKey.HOME$SELECT_OR_INSERT_URL)}
          </span>
          {renderProviderSelector()}
        </div>
        {renderRepositorySelector()}
        {renderBranchSelector()}
      </div>

      <BrandButton
        testId="repo-launch-button"
        variant="primary"
        type="button"
        isDisabled={
          !selectedRepository ||
          !selectedBranch ||
          isCreatingConversation ||
          (providers.length > 1 && !selectedProvider)
        }
        onClick={() =>
          createConversation(
            {
              repository: {
                name: selectedRepository?.full_name || "",
                gitProvider: selectedRepository?.git_provider || "github",
                branch: selectedBranch?.name || "main",
              },
            },
            {
              onSuccess: (data) =>
                navigate(`/conversations/${data.conversation_id}`),
            },
          )
        }
        className="w-full font-semibold"
      >
        {!isCreatingConversation && "Launch"}
        {isCreatingConversation && t("HOME$LOADING")}
      </BrandButton>
    </div>
  );
}<|MERGE_RESOLUTION|>--- conflicted
+++ resolved
@@ -8,11 +8,8 @@
 import { BrandButton } from "../settings/brand-button";
 import { useUserProviders } from "#/hooks/use-user-providers";
 import { Provider } from "#/types/settings";
-<<<<<<< HEAD
 import { I18nKey } from "#/i18n/declaration";
 import RepoForkedIcon from "#/icons/repo-forked.svg?react";
-=======
->>>>>>> ab2da611
 import { GitProviderDropdown } from "./git-provider-dropdown";
 import { GitBranchDropdown } from "./git-branch-dropdown";
 import { GitRepoDropdown } from "./git-repo-dropdown";
@@ -75,17 +72,6 @@
   }, []);
 
   // Render the provider dropdown
-<<<<<<< HEAD
-  const renderProviderSelector = () => (
-    <GitProviderDropdown
-      providers={providers}
-      value={selectedProvider}
-      placeholder="Select Provider"
-      className="max-w-[124px]"
-      onChange={handleProviderSelection}
-    />
-  );
-=======
   const renderProviderSelector = () => {
     // Only render if there are multiple providers
     if (providers.length <= 1) {
@@ -102,7 +88,6 @@
       />
     );
   };
->>>>>>> ab2da611
 
   // Render the repository selector using our new component
   const renderRepositorySelector = () => {
