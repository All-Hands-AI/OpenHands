import { FaBitbucket, FaGithub, FaGitlab } from "react-icons/fa6";
import { TaskCard } from "./task-card";
import { TaskItemTitle } from "./task-item-title";
import { SuggestedTask } from "./task.types";

interface TaskGroupProps {
  title: string;
  tasks: SuggestedTask[];
  isLastTaskGroup?: boolean;
}

<<<<<<< HEAD
export function TaskGroup({ title, tasks, isLastTaskGroup }: TaskGroupProps) {
  const numberOfTasks = tasks.length;
=======
export function TaskGroup({ title, tasks }: TaskGroupProps) {
  const gitProvider = tasks.length > 0 ? tasks[0].git_provider : null;
>>>>>>> be62df52

  return (
    <div className="text-content-2">
      <div className="flex items-center gap-2 border-b-1 border-[#717888]">
        {gitProvider === "github" && <FaGithub size={14} />}
        {gitProvider === "gitlab" && <FaGitlab />}
        {gitProvider === "bitbucket" && <FaBitbucket />}
        <TaskItemTitle>{title}</TaskItemTitle>
      </div>

      <ul className="text-sm">
        {tasks.map((task, index) => {
          const isLastTask = index === numberOfTasks - 1;
          return (
            <TaskCard
              key={task.issue_number}
              task={task}
              isLastTask={isLastTaskGroup && isLastTask}
            />
          );
        })}
      </ul>
    </div>
  );
}<|MERGE_RESOLUTION|>--- conflicted
+++ resolved
@@ -6,16 +6,10 @@
 interface TaskGroupProps {
   title: string;
   tasks: SuggestedTask[];
-  isLastTaskGroup?: boolean;
 }
 
-<<<<<<< HEAD
-export function TaskGroup({ title, tasks, isLastTaskGroup }: TaskGroupProps) {
-  const numberOfTasks = tasks.length;
-=======
 export function TaskGroup({ title, tasks }: TaskGroupProps) {
   const gitProvider = tasks.length > 0 ? tasks[0].git_provider : null;
->>>>>>> be62df52
 
   return (
     <div className="text-content-2">
@@ -27,16 +21,9 @@
       </div>
 
       <ul className="text-sm">
-        {tasks.map((task, index) => {
-          const isLastTask = index === numberOfTasks - 1;
-          return (
-            <TaskCard
-              key={task.issue_number}
-              task={task}
-              isLastTask={isLastTaskGroup && isLastTask}
-            />
-          );
-        })}
+        {tasks.map((task) => (
+          <TaskCard key={task.issue_number} task={task} />
+        ))}
       </ul>
     </div>
   );
