import { useTranslation } from "react-i18next";
import { SuggestedTask } from "./task.types";
import { useIsCreatingConversation } from "#/hooks/use-is-creating-conversation";
import { useCreateConversation } from "#/hooks/mutation/use-create-conversation";
import { cn } from "#/utils/utils";
import { useUserRepositories } from "#/hooks/query/use-user-repositories";
import { TaskIssueNumber } from "./task-issue-number";
import { Provider } from "#/types/settings";
import { useOptimisticUserMessage } from "#/hooks/use-optimistic-user-message";

const getTaskTypeMap = (
  t: (key: string) => string,
): Record<SuggestedTask["task_type"], string> => ({
  FAILING_CHECKS: t("HOME$FIX_FAILING_CHECKS"),
  MERGE_CONFLICTS: t("HOME$RESOLVE_MERGE_CONFLICTS"),
  OPEN_ISSUE: t("HOME$OPEN_ISSUE"),
  UNRESOLVED_COMMENTS: t("HOME$RESOLVE_UNRESOLVED_COMMENTS"),
});

interface TaskCardProps {
  task: SuggestedTask;
}

export function TaskCard({ task }: TaskCardProps) {
  const { setOptimisticUserMessage } = useOptimisticUserMessage();
  const { data: repositories } = useUserRepositories();
  const { mutate: createConversation, isPending } = useCreateConversation();
  const isCreatingConversation = useIsCreatingConversation();
  const { t } = useTranslation();

  const getRepo = (repo: string, git_provider: Provider) => {
    const selectedRepo = repositories?.find(
      (repository) =>
        repository.full_name === repo &&
        repository.git_provider === git_provider,
    );

    return selectedRepo;
  };

  const handleLaunchConversation = () => {
    const repo = getRepo(task.repo, task.git_provider);
    setOptimisticUserMessage(t("TASK$ADDRESSING_TASK"));

    return createConversation({
      selectedRepository: repo,
      suggested_task: task,
    });
  };

  // Determine the correct URL format based on git provider
  let href: string;
  if (task.git_provider === "gitlab") {
    const issueType =
      task.task_type === "OPEN_ISSUE" ? "issues" : "merge_requests";
    href = `https://gitlab.com/${task.repo}/-/${issueType}/${task.issue_number}`;
<<<<<<< HEAD
  } else if (task.git_provider === "azure_devops") {
    // Azure DevOps URLs format: https://dev.azure.com/{organization}/{project}/_workitems/edit/{id}
    // For pull requests: https://dev.azure.com/{organization}/{project}/_git/{repository}/pullrequest/{id}
    const [project, repository] = task.repo.split("/");
    if (task.task_type === "OPEN_ISSUE") {
      href = `https://dev.azure.com/${project}/_workitems/edit/${task.issue_number}`;
    } else {
      href = `https://dev.azure.com/${project}/_git/${repository}/pullrequest/${task.issue_number}`;
    }
=======
  } else if (task.git_provider === "bitbucket") {
    const issueType =
      task.task_type === "OPEN_ISSUE" ? "issues" : "pull-requests";
    href = `https://bitbucket.org/${task.repo}/${issueType}/${task.issue_number}`;
>>>>>>> c2acf4e0
  } else {
    // Default to GitHub
    const hrefType = task.task_type === "OPEN_ISSUE" ? "issues" : "pull";
    href = `https://github.com/${task.repo}/${hrefType}/${task.issue_number}`;
  }

  return (
    <li className="py-3 border-b border-[#717888] flex items-center pr-6">
      <TaskIssueNumber issueNumber={task.issue_number} href={href} />

      <div className="w-full pl-8">
        <p className="font-semibold">{getTaskTypeMap(t)[task.task_type]}</p>
        <p>{task.title}</p>
      </div>

      <button
        type="button"
        data-testid="task-launch-button"
        className={cn(
          "underline underline-offset-2 disabled:opacity-80",
          isPending && "no-underline font-bold",
        )}
        disabled={isCreatingConversation}
        onClick={handleLaunchConversation}
      >
        {!isPending && t("HOME$LAUNCH")}
        {isPending && t("HOME$LOADING")}
      </button>
    </li>
  );
}<|MERGE_RESOLUTION|>--- conflicted
+++ resolved
@@ -54,8 +54,8 @@
     const issueType =
       task.task_type === "OPEN_ISSUE" ? "issues" : "merge_requests";
     href = `https://gitlab.com/${task.repo}/-/${issueType}/${task.issue_number}`;
-<<<<<<< HEAD
-  } else if (task.git_provider === "azure_devops") {
+  } else if (task.git_provider === "bitbucket,
+  azure_devops") {
     // Azure DevOps URLs format: https://dev.azure.com/{organization}/{project}/_workitems/edit/{id}
     // For pull requests: https://dev.azure.com/{organization}/{project}/_git/{repository}/pullrequest/{id}
     const [project, repository] = task.repo.split("/");
@@ -64,12 +64,6 @@
     } else {
       href = `https://dev.azure.com/${project}/_git/${repository}/pullrequest/${task.issue_number}`;
     }
-=======
-  } else if (task.git_provider === "bitbucket") {
-    const issueType =
-      task.task_type === "OPEN_ISSUE" ? "issues" : "pull-requests";
-    href = `https://bitbucket.org/${task.repo}/${issueType}/${task.issue_number}`;
->>>>>>> c2acf4e0
   } else {
     // Default to GitHub
     const hrefType = task.task_type === "OPEN_ISSUE" ? "issues" : "pull";
