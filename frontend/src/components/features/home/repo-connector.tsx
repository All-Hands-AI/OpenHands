--- conflicted
+++ resolved
@@ -8,14 +8,8 @@
 }
 
 export function RepoConnector({ onRepoSelection }: RepoConnectorProps) {
-<<<<<<< HEAD
   const { providers, isLoadingSettings } = useUserProviders();
-  const { data: config } = useConfig();
 
-  const isSaaS = config?.APP_MODE === "saas";
-=======
-  const { providers } = useUserProviders();
->>>>>>> 3de64776
   const providersAreSet = providers.length > 0;
 
   return (
