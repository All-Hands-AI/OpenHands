import { Autocomplete, AutocompleteItem } from "@heroui/react";
import { ReactNode } from "react";
import { OptionalTag } from "./optional-tag";
import { cn } from "#/utils/utils";

interface SettingsDropdownInputProps {
  testId: string;
  name: string;
  items: { key: React.Key; label: string }[];
  label?: ReactNode;
  wrapperClassName?: string;
  placeholder?: string;
  showOptionalTag?: boolean;
  isDisabled?: boolean;
  defaultSelectedKey?: string;
  isClearable?: boolean;
<<<<<<< HEAD
  onChange?: (value: string) => void;
=======
  onSelectionChange?: (key: React.Key | null) => void;
  onInputChange?: (value: string) => void;
>>>>>>> 964478c2
}

export function SettingsDropdownInput({
  testId,
  label,
  wrapperClassName,
  name,
  items,
  placeholder,
  showOptionalTag,
  isDisabled,
  defaultSelectedKey,
  isClearable,
<<<<<<< HEAD
  onChange,
=======
  onSelectionChange,
  onInputChange,
>>>>>>> 964478c2
}: SettingsDropdownInputProps) {
  return (
    <label className={cn("flex flex-col gap-2.5", wrapperClassName)}>
      {label && (
        <div className="flex items-center gap-1">
          <span className="text-sm">{label}</span>
          {showOptionalTag && <OptionalTag />}
        </div>
      )}
      <Autocomplete
        aria-label={typeof label === "string" ? label : name}
        data-testid={testId}
        name={name}
        defaultItems={items}
        defaultSelectedKey={defaultSelectedKey}
        onSelectionChange={onSelectionChange}
        onInputChange={onInputChange}
        isClearable={isClearable}
        isDisabled={isDisabled}
        placeholder={placeholder}
        className="w-full"
        classNames={{
          popoverContent: "bg-tertiary rounded-xl border border-[#717888]",
        }}
        inputProps={{
          classNames: {
            inputWrapper:
              "bg-tertiary border border-[#717888] h-10 w-full rounded p-2 placeholder:italic",
          },
        }}
        onInputChange={onChange}
      >
        {(item) => (
          <AutocompleteItem key={item.key}>{item.label}</AutocompleteItem>
        )}
      </Autocomplete>
    </label>
  );
}<|MERGE_RESOLUTION|>--- conflicted
+++ resolved
@@ -14,12 +14,8 @@
   isDisabled?: boolean;
   defaultSelectedKey?: string;
   isClearable?: boolean;
-<<<<<<< HEAD
-  onChange?: (value: string) => void;
-=======
   onSelectionChange?: (key: React.Key | null) => void;
   onInputChange?: (value: string) => void;
->>>>>>> 964478c2
 }
 
 export function SettingsDropdownInput({
@@ -33,12 +29,8 @@
   isDisabled,
   defaultSelectedKey,
   isClearable,
-<<<<<<< HEAD
-  onChange,
-=======
   onSelectionChange,
   onInputChange,
->>>>>>> 964478c2
 }: SettingsDropdownInputProps) {
   return (
     <label className={cn("flex flex-col gap-2.5", wrapperClassName)}>
@@ -69,7 +61,6 @@
               "bg-tertiary border border-[#717888] h-10 w-full rounded p-2 placeholder:italic",
           },
         }}
-        onInputChange={onChange}
       >
         {(item) => (
           <AutocompleteItem key={item.key}>{item.label}</AutocompleteItem>
