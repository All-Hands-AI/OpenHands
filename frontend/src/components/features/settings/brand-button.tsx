import { cn } from "#/utils/utils";

interface BrandButtonProps {
  testId?: string;
<<<<<<< HEAD
  name?: string;
  variant: "primary" | "secondary";
=======
  variant: "primary" | "secondary" | "danger";
>>>>>>> 964478c2
  type: React.ButtonHTMLAttributes<HTMLButtonElement>["type"];
  isDisabled?: boolean;
  className?: string;
  onClick?: () => void;
  startContent?: React.ReactNode;
}

export function BrandButton({
  testId,
  name,
  children,
  variant,
  type,
  isDisabled,
  className,
  onClick,
  startContent,
}: React.PropsWithChildren<BrandButtonProps>) {
  return (
    <button
      name={name}
      data-testid={testId}
      disabled={isDisabled}
      // The type is alreadt passed as a prop to the button component
      // eslint-disable-next-line react/button-has-type
      type={type}
      onClick={onClick}
      className={cn(
        "w-fit p-2 text-sm rounded disabled:opacity-30 disabled:cursor-not-allowed hover:opacity-80",
        variant === "primary" && "bg-primary text-[#0D0F11]",
        variant === "secondary" && "border border-primary text-primary",
        variant === "danger" && "bg-red-600 text-white hover:bg-red-700",
        startContent && "flex items-center justify-center gap-2",
        className,
      )}
    >
      {startContent}
      {children}
    </button>
  );
}<|MERGE_RESOLUTION|>--- conflicted
+++ resolved
@@ -2,12 +2,8 @@
 
 interface BrandButtonProps {
   testId?: string;
-<<<<<<< HEAD
   name?: string;
-  variant: "primary" | "secondary";
-=======
   variant: "primary" | "secondary" | "danger";
->>>>>>> 964478c2
   type: React.ButtonHTMLAttributes<HTMLButtonElement>["type"];
   isDisabled?: boolean;
   className?: string;
