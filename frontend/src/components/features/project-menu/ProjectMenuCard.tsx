--- conflicted
+++ resolved
@@ -5,16 +5,10 @@
 import { ProjectMenuCardContextMenu } from "./project.menu-card-context-menu";
 import { ProjectMenuDetailsPlaceholder } from "./project-menu-details-placeholder";
 import { ProjectMenuDetails } from "./project-menu-details";
-<<<<<<< HEAD
-import { downloadWorkspace } from "#/utils/download-workspace";
-import { useWsClient } from "#/context/ws-client-provider";
-import { I18nKey } from "#/i18n/declaration";
-import { LoadingSpinner } from "#/components/shared/loading-spinner";
-=======
->>>>>>> 0e4e1b33
 import { ConnectToGitHubModal } from "#/components/shared/modals/connect-to-github-modal";
 import { ModalBackdrop } from "#/components/shared/modals/modal-backdrop";
 import { DownloadModal } from "#/components/shared/download-modal";
+import { I18nKey } from "#/i18n/declaration";
 
 interface ProjectMenuCardProps {
   isConnectedToGitHub: boolean;
@@ -29,13 +23,8 @@
   isConnectedToGitHub,
   githubData,
 }: ProjectMenuCardProps) {
-<<<<<<< HEAD
-  const { send } = useWsClient();
-  const dispatch = useDispatch();
   const { t } = useTranslation();
 
-=======
->>>>>>> 0e4e1b33
   const [contextMenuIsOpen, setContextMenuIsOpen] = React.useState(false);
   const [connectToGitHubModalOpen, setConnectToGitHubModalOpen] =
     React.useState(false);
@@ -77,16 +66,6 @@
           onConnectToGitHub={() => setConnectToGitHubModalOpen(true)}
         />
       )}
-<<<<<<< HEAD
-      <button
-        type="button"
-        onClick={toggleMenuVisibility}
-        aria-label={t(I18nKey.PROJECT_MENU_CARD$OPEN)}
-      >
-        {working ? (
-          <LoadingSpinner size="small" />
-        ) : (
-=======
       <DownloadModal
         initialPath=""
         onClose={handleDownloadClose}
@@ -96,9 +75,8 @@
         <button
           type="button"
           onClick={toggleMenuVisibility}
-          aria-label="Open project menu"
+          aria-label={t(I18nKey.PROJECT_MENU_CARD$OPEN)}
         >
->>>>>>> 0e4e1b33
           <EllipsisH width={36} height={36} />
         </button>
       )}
