import { DiGit } from "react-icons/di";
import { FaServer, FaExternalLinkAlt } from "react-icons/fa";
import { useSelector } from "react-redux";
import { useTranslation } from "react-i18next";
import { VscCode } from "react-icons/vsc";
import { Container } from "#/components/layout/container";
import { I18nKey } from "#/i18n/declaration";
import { RootState } from "#/store";
import { RUNTIME_INACTIVE_STATES } from "#/types/agent-state";
import { ServedAppLabel } from "#/components/layout/served-app-label";
import { TabContent } from "#/components/layout/tab-content";
import { transformVSCodeUrl } from "#/utils/vscode-url-helper";
import { useConversationId } from "#/hooks/use-conversation-id";
import GlobeIcon from "#/icons/globe.svg?react";
import JupyterIcon from "#/icons/jupyter.svg?react";
import OpenHands from "#/api/open-hands";
import TerminalIcon from "#/icons/terminal.svg?react";
<<<<<<< HEAD
import { ConversationLoading } from "./conversation-loading";
=======
import { cn } from "#/utils/utils";
>>>>>>> 6dd62211

type ConversationTabsProps = {
  setOpenTerminal(value: boolean): void;
  openTerminal: boolean;
};

export function ConversationTabs({
  setOpenTerminal,
  openTerminal,
}: ConversationTabsProps) {
  const { curAgentState } = useSelector((state: RootState) => state.agent);
  const { shouldShownAgentLoading } = useSelector(
    (state: RootState) => state.conversation,
  );

  const { conversationId } = useConversationId();

  const { t } = useTranslation();

  const basePath = `/conversations/${conversationId}`;

  if (shouldShownAgentLoading) {
    return <ConversationLoading />;
  }

  return (
    <Container
      className={cn("h-full w-full")}
      labels={[
        {
          label: "Changes",
          to: "",
          icon: <DiGit className="w-6 h-6" />,
        },
        {
          label: (
            <div className="flex items-center gap-1">
              {t(I18nKey.VSCODE$TITLE)}
            </div>
          ),
          to: "vscode",
          icon: <VscCode className="w-5 h-5" />,
          rightContent: !RUNTIME_INACTIVE_STATES.includes(curAgentState) ? (
            <FaExternalLinkAlt
              className="w-3 h-3 text-neutral-400 cursor-pointer"
              onClick={async (e) => {
                e.preventDefault();
                e.stopPropagation();
                if (conversationId) {
                  try {
                    const data = await OpenHands.getVSCodeUrl(conversationId);
                    if (data.vscode_url) {
                      const transformedUrl = transformVSCodeUrl(
                        data.vscode_url,
                      );
                      if (transformedUrl) {
                        window.open(transformedUrl, "_blank");
                      }
                    }
                  } catch (err) {
                    // Silently handle the error
                  }
                }
              }}
            />
          ) : null,
        },
        {
          label: t(I18nKey.WORKSPACE$TERMINAL_TAB_LABEL),
          onClick: () => setOpenTerminal(true),
          icon: <TerminalIcon />,
          isActive: openTerminal,
          to: "terminal",
        },
        { label: "Jupyter", to: "jupyter", icon: <JupyterIcon /> },
        {
          label: <ServedAppLabel />,
          to: "served",
          icon: <FaServer />,
        },
        {
          label: (
            <div className="flex items-center gap-1">
              {t(I18nKey.BROWSER$TITLE)}
            </div>
          ),
          to: "browser",
          icon: <GlobeIcon />,
        },
      ]}
    >
      {/* Use both Outlet and TabContent */}
      <div className="h-full w-full">
        <TabContent conversationPath={basePath} />
      </div>
    </Container>
  );
}<|MERGE_RESOLUTION|>--- conflicted
+++ resolved
@@ -15,11 +15,8 @@
 import JupyterIcon from "#/icons/jupyter.svg?react";
 import OpenHands from "#/api/open-hands";
 import TerminalIcon from "#/icons/terminal.svg?react";
-<<<<<<< HEAD
 import { ConversationLoading } from "./conversation-loading";
-=======
 import { cn } from "#/utils/utils";
->>>>>>> 6dd62211
 
 type ConversationTabsProps = {
   setOpenTerminal(value: boolean): void;
