import { useEffect } from "react";
import { useTranslation } from "react-i18next";
import { useLocalStorage } from "@uidotdev/usehooks";
import TerminalIcon from "#/icons/terminal.svg?react";
import GlobeIcon from "#/icons/globe.svg?react";
import ServerIcon from "#/icons/server.svg?react";
import GitChanges from "#/icons/git_changes.svg?react";
import VSCodeIcon from "#/icons/vscode.svg?react";
import LessonPlanIcon from "#/icons/lesson-plan.svg?react";
import { cn } from "#/utils/utils";
import { ConversationTabNav } from "./conversation-tab-nav";
import { ChatActionTooltip } from "../../chat/chat-action-tooltip";
import { I18nKey } from "#/i18n/declaration";
import { VSCodeTooltipContent } from "./vscode-tooltip-content";
import {
  useConversationStore,
  type ConversationTab,
} from "#/state/conversation-store";
import { USE_PLANNING_AGENT } from "#/utils/feature-flags";

export function ConversationTabs() {
  const {
    selectedTab,
    isRightPanelShown,
    setHasRightPanelToggled,
    setSelectedTab,
  } = useConversationStore();

  // Persist selectedTab and isRightPanelShown in localStorage
  const [persistedSelectedTab, setPersistedSelectedTab] =
    useLocalStorage<ConversationTab | null>(
      "conversation-selected-tab",
      "editor",
    );

  const [persistedIsRightPanelShown, setPersistedIsRightPanelShown] =
    useLocalStorage<boolean>("conversation-right-panel-shown", true);

<<<<<<< HEAD
  const usePlanningAgent = USE_PLANNING_AGENT();
=======
  const shouldUsePlanningAgent = USE_PLANNING_AGENT();
>>>>>>> b678d548

  const onTabChange = (value: ConversationTab | null) => {
    setSelectedTab(value);
    // Persist the selected tab to localStorage
    setPersistedSelectedTab(value);
  };

  // Initialize Zustand state from localStorage on component mount
  useEffect(() => {
    // Initialize selectedTab from localStorage if available
    setSelectedTab(persistedSelectedTab);
    setHasRightPanelToggled(persistedIsRightPanelShown);
  }, [
    setSelectedTab,
    setHasRightPanelToggled,
    persistedSelectedTab,
    persistedIsRightPanelShown,
  ]);

  useEffect(() => {
    const handlePanelVisibilityChange = () => {
      if (isRightPanelShown) {
        // If no tab is selected, default to editor tab
        if (!selectedTab) {
          onTabChange("editor");
        }
      }
    };

    handlePanelVisibilityChange();
  }, [isRightPanelShown, selectedTab, onTabChange]);

  const { t } = useTranslation();

  const onTabSelected = (tab: ConversationTab) => {
    if (selectedTab === tab && isRightPanelShown) {
      // If clicking the same active tab, close the drawer
      setHasRightPanelToggled(false);
      setPersistedIsRightPanelShown(false);
    } else {
      // If clicking a different tab or drawer is closed, open drawer and select tab
      onTabChange(tab);
      if (!isRightPanelShown) {
        setHasRightPanelToggled(true);
        setPersistedIsRightPanelShown(true);
      }
    }
  };

  const isTabActive = (tab: ConversationTab) =>
    isRightPanelShown && selectedTab === tab;

  const tabs = [
    {
      isActive: isTabActive("editor"),
      icon: GitChanges,
      onClick: () => onTabSelected("editor"),
      tooltipContent: t(I18nKey.COMMON$CHANGES),
      tooltipAriaLabel: t(I18nKey.COMMON$CHANGES),
      label: t(I18nKey.COMMON$CHANGES),
    },
    {
      isActive: isTabActive("vscode"),
      icon: VSCodeIcon,
      onClick: () => onTabSelected("vscode"),
      tooltipContent: <VSCodeTooltipContent />,
      tooltipAriaLabel: t(I18nKey.COMMON$CODE),
      label: t(I18nKey.COMMON$CODE),
    },
    {
      isActive: isTabActive("terminal"),
      icon: TerminalIcon,
      onClick: () => onTabSelected("terminal"),
      tooltipContent: t(I18nKey.COMMON$TERMINAL),
      tooltipAriaLabel: t(I18nKey.COMMON$TERMINAL),
      label: t(I18nKey.COMMON$TERMINAL),
      className: "pl-2",
    },
    {
      isActive: isTabActive("served"),
      icon: ServerIcon,
      onClick: () => onTabSelected("served"),
      tooltipContent: t(I18nKey.COMMON$APP),
      tooltipAriaLabel: t(I18nKey.COMMON$APP),
      label: t(I18nKey.COMMON$APP),
    },
    {
      isActive: isTabActive("browser"),
      icon: GlobeIcon,
      onClick: () => onTabSelected("browser"),
      tooltipContent: t(I18nKey.COMMON$BROWSER),
      tooltipAriaLabel: t(I18nKey.COMMON$BROWSER),
      label: t(I18nKey.COMMON$BROWSER),
    },
  ];

<<<<<<< HEAD
  if (usePlanningAgent) {
=======
  if (shouldUsePlanningAgent) {
>>>>>>> b678d548
    tabs.unshift({
      isActive: isTabActive("planner"),
      icon: LessonPlanIcon,
      onClick: () => onTabSelected("planner"),
      tooltipContent: t(I18nKey.COMMON$PLANNER),
      tooltipAriaLabel: t(I18nKey.COMMON$PLANNER),
      label: t(I18nKey.COMMON$PLANNER),
    });
  }

  return (
    <div
      className={cn(
        "relative w-full",
        "flex flex-row justify-start lg:justify-end items-center gap-4.5",
      )}
    >
      {tabs.map(
        (
          {
            icon,
            onClick,
            isActive,
            tooltipContent,
            tooltipAriaLabel,
            label,
            className,
          },
          index,
        ) => (
          <ChatActionTooltip
            key={index}
            tooltip={tooltipContent}
            ariaLabel={tooltipAriaLabel}
          >
            <ConversationTabNav
              icon={icon}
              onClick={onClick}
              isActive={isActive}
              label={label}
              className={className}
            />
          </ChatActionTooltip>
        ),
      )}
    </div>
  );
}<|MERGE_RESOLUTION|>--- conflicted
+++ resolved
@@ -36,11 +36,7 @@
   const [persistedIsRightPanelShown, setPersistedIsRightPanelShown] =
     useLocalStorage<boolean>("conversation-right-panel-shown", true);
 
-<<<<<<< HEAD
-  const usePlanningAgent = USE_PLANNING_AGENT();
-=======
   const shouldUsePlanningAgent = USE_PLANNING_AGENT();
->>>>>>> b678d548
 
   const onTabChange = (value: ConversationTab | null) => {
     setSelectedTab(value);
@@ -137,11 +133,7 @@
     },
   ];
 
-<<<<<<< HEAD
-  if (usePlanningAgent) {
-=======
   if (shouldUsePlanningAgent) {
->>>>>>> b678d548
     tabs.unshift({
       isActive: isTabActive("planner"),
       icon: LessonPlanIcon,
