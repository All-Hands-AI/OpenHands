--- conflicted
+++ resolved
@@ -1,7 +1,6 @@
 import { lazy, Suspense } from "react";
 import { useSelector } from "react-redux";
 import { cn } from "#/utils/utils";
-import { useConversationTabs } from "./use-conversation-tabs";
 import { LoadingSpinner } from "#/components/shared/loading-spinner";
 import { RootState } from "#/store";
 import { ConversationLoading } from "../conversation-loading";
@@ -15,8 +14,9 @@
 const VSCodeTab = lazy(() => import("#/routes/vscode-tab"));
 
 export function ConversationTabContent() {
-  const [{ selectedTab }] = useConversationTabs();
-
+  const selectedTab = useSelector(
+    (state: RootState) => state.conversation.selectedTab,
+  );
   const { shouldShownAgentLoading } = useSelector(
     (state: RootState) => state.conversation,
   );
@@ -36,12 +36,8 @@
   return (
     <div
       className={cn(
-<<<<<<< HEAD
-        "bg-base-secondary border border-neutral-600 rounded-xl flex flex-col h-full w-full",
-=======
         "bg-[#25272D] border border-[#525252] rounded-xl flex flex-col h-full w-full",
         "h-full w-full",
->>>>>>> e3285650
       )}
     >
       <div className="overflow-hidden flex-grow rounded-b-xl">
