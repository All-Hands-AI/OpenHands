import React, { useRef, useCallback, useState, useEffect } from "react";
<<<<<<< HEAD
import { useDispatch, useSelector } from "react-redux";
=======
import { useSelector, useDispatch } from "react-redux";
>>>>>>> fb9cbfd9
import { useTranslation } from "react-i18next";
import { ConversationStatus } from "#/types/conversation-status";
import { ServerStatus } from "#/components/features/controls/server-status";
import { AgentStatus } from "#/components/features/controls/agent-status";
import { ChatSendButton } from "./chat-send-button";
import { ChatAddFileButton } from "./chat-add-file-button";
import { cn } from "#/utils/utils";
import { useAutoResize } from "#/hooks/use-auto-resize";
import { DragOver } from "./drag-over";
import { UploadedFiles } from "./uploaded-files";
import { Tools } from "../controls/tools";
import { setShouldHideSuggestions } from "#/state/conversation-slice";
import { CHAT_INPUT } from "#/utils/constants";
import { RootState } from "#/store";
import { setSubmittedMessage } from "#/state/conversation-slice";

export interface CustomChatInputProps {
  disabled?: boolean;
  showButton?: boolean;
  conversationStatus?: ConversationStatus | null;
  onSubmit: (message: string) => void;
  onStop?: () => void;
  onFocus?: () => void;
  onBlur?: () => void;
  onFilesPaste?: (files: File[]) => void;
  className?: React.HTMLAttributes<HTMLDivElement>["className"];
  buttonClassName?: React.HTMLAttributes<HTMLButtonElement>["className"];
}

export function CustomChatInput({
  disabled = false,
  showButton = true,
  conversationStatus = null,
  onSubmit,
  onStop,
  onFocus,
  onBlur,
  onFilesPaste,
  className = "",
  buttonClassName = "",
}: CustomChatInputProps) {
  const [isDragOver, setIsDragOver] = useState(false);
  const dispatch = useDispatch();

  const { messageToSend, submittedMessage } = useSelector(
    (state: RootState) => state.conversation,
  );

  const dispatch = useDispatch();

  // Disable input when conversation is stopped
  const isConversationStopped = conversationStatus === "STOPPED";
  const isDisabled = disabled || isConversationStopped;

  // Listen to submittedMessage state changes
  useEffect(() => {
    if (!submittedMessage || disabled) {
      return;
    }
    onSubmit(submittedMessage);
    dispatch(setSubmittedMessage(null));
  }, [submittedMessage, disabled, onSubmit, dispatch]);

  const { t } = useTranslation();

  const chatInputRef = useRef<HTMLDivElement>(null);
  const fileInputRef = useRef<HTMLInputElement>(null);
  const chatContainerRef = useRef<HTMLDivElement>(null);

  // Helper function to check if contentEditable is truly empty
  const isContentEmpty = useCallback((): boolean => {
    if (!chatInputRef.current) return true;
    const text =
      chatInputRef.current.innerText || chatInputRef.current.textContent || "";
    return text.trim() === "";
  }, []);

  // Helper function to properly clear contentEditable for placeholder display
  const clearEmptyContent = useCallback((): void => {
    if (chatInputRef.current && isContentEmpty()) {
      chatInputRef.current.innerHTML = "";
      chatInputRef.current.textContent = "";
    }
  }, [isContentEmpty]);

  // Callback to handle height changes and manage suggestions visibility
  const handleHeightChange = useCallback(
    (height: number) => {
      // Hide suggestions when input height exceeds the threshold
      const shouldHideChatSuggestions = height > CHAT_INPUT.HEIGHT_THRESHOLD;
      dispatch(setShouldHideSuggestions(shouldHideChatSuggestions));
    },
    [dispatch],
  );

  // Use the auto-resize hook with height change callback
  const { autoResize } = useAutoResize(chatInputRef, {
    minHeight: 20,
    maxHeight: 450,
    onHeightChange: handleHeightChange,
    value: messageToSend ?? undefined,
  });

  // Cleanup: reset suggestions visibility when component unmounts
  useEffect(
    () => () => {
      dispatch(setShouldHideSuggestions(false));
    },
    [dispatch],
  );

  // Function to add files and notify parent
  const addFiles = useCallback(
    (files: File[]) => {
      // Call onFilesPaste if provided with the new files
      if (onFilesPaste && files.length > 0) {
        onFilesPaste(files);
      }
    },
    [onFilesPaste],
  );

  // File icon click handler
  const handleFileIconClick = () => {
    if (!isDisabled && fileInputRef.current) {
      fileInputRef.current.click();
    }
  };

  // File input change handler
  const handleFileInputChange = (e: React.ChangeEvent<HTMLInputElement>) => {
    const files = Array.from(e.target.files || []);
    addFiles(files);
  };

  // Drag and drop event handlers
  const handleDragOver = (e: React.DragEvent) => {
    if (isDisabled) return;
    e.preventDefault();
    setIsDragOver(true);
  };

  const handleDragLeave = (e: React.DragEvent) => {
    if (isDisabled) return;
    e.preventDefault();
    // Only remove drag-over class if we're leaving the container entirely
    if (!chatContainerRef.current?.contains(e.relatedTarget as Node)) {
      setIsDragOver(false);
    }
  };

  const handleDrop = (e: React.DragEvent) => {
    if (isDisabled) return;
    e.preventDefault();
    setIsDragOver(false);

    const files = Array.from(e.dataTransfer.files);
    addFiles(files);
  };

  // Send button click handler
  const handleSubmit = () => {
    const message = chatInputRef.current?.innerText || "";

    if (message.trim()) {
      onSubmit(message);

      // Clear the input
      if (chatInputRef.current) {
        chatInputRef.current.textContent = "";
      }
      if (fileInputRef.current) {
        fileInputRef.current.value = "";
      }

      // Reset height and show suggestions again
      autoResize();
      dispatch(setShouldHideSuggestions(false));
    }
  };

  // Resume agent button click handler
  const handleResumeAgent = () => {
    const message = chatInputRef.current?.innerText || "continue";

    onSubmit(message.trim());

    // Clear the input
    if (chatInputRef.current) {
      chatInputRef.current.textContent = "";
    }
    if (fileInputRef.current) {
      fileInputRef.current.value = "";
    }

    // Reset height and show suggestions again
    autoResize();
    dispatch(setShouldHideSuggestions(false));
  };

  // Handle stop button click
  const handleStop = () => {
    if (onStop) {
      onStop();
    }
  };

  // Handle input events
  const handleInput = () => {
    autoResize();

    // Clear empty content to ensure placeholder shows
    if (chatInputRef.current) {
      clearEmptyContent();
    }

    // Check if content is empty and show suggestions if it is
    if (isContentEmpty()) {
      dispatch(setShouldHideSuggestions(false));
    }

    // Ensure cursor stays visible when content is scrollable
    if (!chatInputRef.current) {
      return;
    }

    const selection = window.getSelection();
    if (!selection || selection.rangeCount === 0) {
      return;
    }

    const range = selection.getRangeAt(0);
    if (
      !range.getBoundingClientRect ||
      !chatInputRef.current.getBoundingClientRect
    ) {
      return;
    }

    const rect = range.getBoundingClientRect();
    const inputRect = chatInputRef.current.getBoundingClientRect();

    // If cursor is below the visible area, scroll to show it
    if (rect.bottom > inputRect.bottom) {
      chatInputRef.current.scrollTop =
        chatInputRef.current.scrollHeight - chatInputRef.current.clientHeight;
    }
  };

  // Handle paste events to clean up formatting
  const handlePaste = (e: React.ClipboardEvent) => {
    e.preventDefault();

    // Get plain text from clipboard
    const text = e.clipboardData.getData("text/plain");

    // Insert plain text
    document.execCommand("insertText", false, text);

    // Trigger resize
    setTimeout(autoResize, 0);
  };

  // Handle key events
  const handleKeyDown = (e: React.KeyboardEvent) => {
    // Send message on Enter (without Shift)
    // Shift+Enter adds a new line (default contenteditable behavior)
    if (e.key === "Enter" && !e.shiftKey) {
      e.preventDefault();
      handleSubmit();
      return;
    }

    // Auto-resize on key events that might change content
    setTimeout(() => {
      autoResize();
      // Ensure cursor stays visible after key navigation
      if (!chatInputRef.current) {
        return;
      }

      const isArrowKey = e.key === "ArrowUp" || e.key === "ArrowDown";
      if (!isArrowKey) {
        return;
      }

      const selection = window.getSelection();
      if (!selection || selection.rangeCount === 0) {
        return;
      }

      const range = selection.getRangeAt(0);
      if (
        !range.getBoundingClientRect ||
        !chatInputRef.current.getBoundingClientRect
      ) {
        return;
      }

      const rect = range.getBoundingClientRect();
      const inputRect = chatInputRef.current.getBoundingClientRect();

      // Scroll to keep cursor visible
      if (rect.top < inputRect.top) {
        chatInputRef.current.scrollTop -= inputRect.top - rect.top + 5;
      } else if (rect.bottom > inputRect.bottom) {
        chatInputRef.current.scrollTop += rect.bottom - inputRect.bottom + 5;
      }
    }, 0);
  };

  // Handle blur events to ensure placeholder shows when empty
  const handleBlur = () => {
    // Clear empty content to ensure placeholder shows
    if (chatInputRef.current) {
      clearEmptyContent();
    }

    // Call the original onBlur callback if provided
    if (onBlur) {
      onBlur();
    }
  };

  return (
    <div className={`w-full ${className}`}>
      {/* Hidden file input */}
      <input
        type="file"
        ref={fileInputRef}
        multiple
        accept="*/*"
        style={{ display: "none" }}
        onChange={handleFileInputChange}
        data-testid="upload-image-input"
      />

      {/* Chat Input Component */}
      <div
        ref={chatContainerRef}
        className="bg-[#25272D] box-border content-stretch flex flex-col items-start justify-center p-4 pt-3 relative rounded-[15px] w-full"
        onDragOver={handleDragOver}
        onDragLeave={handleDragLeave}
        onDrop={handleDrop}
      >
        {/* Drag Over UI */}
        {isDragOver && <DragOver />}

        <UploadedFiles />

        {/* Main Input Row */}
        <div className="box-border content-stretch flex flex-row items-end justify-between p-0 relative shrink-0 w-full pb-[18px] gap-2">
          <div className="basis-0 box-border content-stretch flex flex-row gap-4 grow items-end justify-start min-h-px min-w-px p-0 relative shrink-0">
            <ChatAddFileButton
              disabled={disabled}
              handleFileIconClick={handleFileIconClick}
            />

            {/* Chat Input Area */}
            <div
              className="box-border content-stretch flex flex-row items-center justify-start min-h-6 p-0 relative shrink-0 flex-1"
              data-name="Text & caret"
            >
              <div className="basis-0 flex flex-col font-normal grow justify-center leading-[0] min-h-px min-w-px overflow-ellipsis overflow-hidden relative shrink-0 text-[#d0d9fa] text-[16px] text-left">
                <div
                  ref={chatInputRef}
                  className={cn(
                    "chat-input bg-transparent text-white text-[16px] font-normal leading-[20px] outline-none resize-none custom-scrollbar min-h-[20px] max-h-[450px] [text-overflow:inherit] [text-wrap-mode:inherit] [white-space-collapse:inherit] block whitespace-pre-wrap",
                    isDisabled && "cursor-not-allowed",
                  )}
                  contentEditable={!isDisabled}
                  data-placeholder={t("SUGGESTIONS$WHAT_TO_BUILD")}
                  data-testid="chat-input"
                  onInput={handleInput}
                  onPaste={handlePaste}
                  onKeyDown={handleKeyDown}
                  onFocus={onFocus}
                  onBlur={handleBlur}
                />
              </div>
            </div>
          </div>

          {/* Send Button */}
          {showButton && (
            <ChatSendButton
              buttonClassName={cn(buttonClassName, "translate-y-[3px]")}
              handleSubmit={handleSubmit}
              disabled={isDisabled}
            />
          )}
        </div>

        <div className="w-full flex items-center justify-between">
          <div className="flex items-center gap-1">
            <Tools />
            <ServerStatus conversationStatus={conversationStatus} />
          </div>
          <AgentStatus
            handleStop={handleStop}
            handleResumeAgent={handleResumeAgent}
          />
        </div>
      </div>
    </div>
  );
}<|MERGE_RESOLUTION|>--- conflicted
+++ resolved
@@ -1,9 +1,5 @@
 import React, { useRef, useCallback, useState, useEffect } from "react";
-<<<<<<< HEAD
 import { useDispatch, useSelector } from "react-redux";
-=======
-import { useSelector, useDispatch } from "react-redux";
->>>>>>> fb9cbfd9
 import { useTranslation } from "react-i18next";
 import { ConversationStatus } from "#/types/conversation-status";
 import { ServerStatus } from "#/components/features/controls/server-status";
@@ -15,10 +11,12 @@
 import { DragOver } from "./drag-over";
 import { UploadedFiles } from "./uploaded-files";
 import { Tools } from "../controls/tools";
-import { setShouldHideSuggestions } from "#/state/conversation-slice";
+import {
+  setShouldHideSuggestions,
+  setSubmittedMessage,
+} from "#/state/conversation-slice";
 import { CHAT_INPUT } from "#/utils/constants";
 import { RootState } from "#/store";
-import { setSubmittedMessage } from "#/state/conversation-slice";
 
 export interface CustomChatInputProps {
   disabled?: boolean;
@@ -46,7 +44,6 @@
   buttonClassName = "",
 }: CustomChatInputProps) {
   const [isDragOver, setIsDragOver] = useState(false);
-  const dispatch = useDispatch();
 
   const { messageToSend, submittedMessage } = useSelector(
     (state: RootState) => state.conversation,
