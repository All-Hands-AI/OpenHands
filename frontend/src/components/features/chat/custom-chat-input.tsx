--- conflicted
+++ resolved
@@ -86,18 +86,6 @@
     handleGripMouseDown,
     handleGripTouchStart,
     increaseHeightForEmptyContent,
-<<<<<<< HEAD
-    resetManualResize,
-  } = useAutoResize(chatInputRef, {
-    minHeight: 20,
-    maxHeight: 400,
-    onHeightChange: handleHeightChange,
-    onGripDragStart: handleDragStart,
-    onGripDragEnd: handleDragEnd,
-    value: messageToSend ?? undefined,
-    enableManualResize: true,
-  });
-=======
   } = useGripResize(
     chatInputRef as React.RefObject<HTMLDivElement | null>,
     messageToSend,
@@ -120,7 +108,6 @@
       onFocus,
       onBlur,
     );
->>>>>>> a7b9a4f2
 
   // Cleanup: reset suggestions visibility when component unmounts
   useEffect(
@@ -130,189 +117,6 @@
     },
     [dispatch],
   );
-
-<<<<<<< HEAD
-  // Function to add files and notify parent
-  const addFiles = useCallback(
-    (files: File[]) => {
-      // Call onFilesPaste if provided with the new files
-      if (onFilesPaste && files.length > 0) {
-        onFilesPaste(files);
-      }
-    },
-    [onFilesPaste],
-  );
-
-  // File icon click handler
-  const handleFileIconClick = () => {
-    if (!isDisabled && fileInputRef.current) {
-      fileInputRef.current.click();
-    }
-  };
-
-  // File input change handler
-  const handleFileInputChange = (e: React.ChangeEvent<HTMLInputElement>) => {
-    const files = Array.from(e.target.files || []);
-    addFiles(files);
-  };
-
-  // Drag and drop event handlers
-  const handleDragOver = (e: React.DragEvent) => {
-    if (isDisabled) return;
-    e.preventDefault();
-    setIsDragOver(true);
-  };
-
-  const handleDragLeave = (e: React.DragEvent) => {
-    if (isDisabled) return;
-    e.preventDefault();
-    // Only remove drag-over class if we're leaving the container entirely
-    if (!chatContainerRef.current?.contains(e.relatedTarget as Node)) {
-      setIsDragOver(false);
-    }
-  };
-
-  const handleDrop = (e: React.DragEvent) => {
-    if (isDisabled) return;
-    e.preventDefault();
-    setIsDragOver(false);
-
-    const files = Array.from(e.dataTransfer.files);
-    addFiles(files);
-  };
-
-  // Send button click handler
-  const handleSubmit = () => {
-    const message = chatInputRef.current?.innerText || "";
-
-    if (message.trim()) {
-      onSubmit(message);
-
-      // Clear the input
-      if (chatInputRef.current) {
-        chatInputRef.current.textContent = "";
-      }
-      if (fileInputRef.current) {
-        fileInputRef.current.value = "";
-      }
-
-      // Allow shrink for next input and reset height
-      resetManualResize();
-      smartResize();
-    }
-  };
-
-  // Resume agent button click handler
-  const handleResumeAgent = () => {
-    const message = chatInputRef.current?.innerText || "continue";
-
-    onSubmit(message.trim());
-
-    // Clear the input
-    if (chatInputRef.current) {
-      chatInputRef.current.textContent = "";
-    }
-    if (fileInputRef.current) {
-      fileInputRef.current.value = "";
-    }
-
-    // Allow shrink for next input and reset height
-    resetManualResize();
-    smartResize();
-  };
-
-  // Handle stop button click
-  const handleStop = () => {
-    if (onStop) {
-      onStop();
-    }
-  };
-
-  // Handle input events
-  const handleInput = () => {
-    smartResize();
-
-    // Clear empty content to ensure placeholder shows
-    if (chatInputRef.current) {
-      clearEmptyContent();
-    }
-
-    // Ensure cursor stays visible when content is scrollable
-    if (!chatInputRef.current) {
-      return;
-    }
-
-    const selection = window.getSelection();
-    if (!selection || selection.rangeCount === 0) {
-      return;
-    }
-
-    const range = selection.getRangeAt(0);
-    if (
-      !range.getBoundingClientRect ||
-      !chatInputRef.current.getBoundingClientRect
-    ) {
-      return;
-    }
-
-    const rect = range.getBoundingClientRect();
-    const inputRect = chatInputRef.current.getBoundingClientRect();
-
-    // If cursor is below the visible area, scroll to show it
-    if (rect.bottom > inputRect.bottom) {
-      chatInputRef.current.scrollTop =
-        chatInputRef.current.scrollHeight - chatInputRef.current.clientHeight;
-    }
-  };
-
-  // Handle paste events to clean up formatting
-  const handlePaste = (e: React.ClipboardEvent) => {
-    e.preventDefault();
-
-    // Get plain text from clipboard
-    const text = e.clipboardData.getData("text/plain");
-
-    // Insert plain text
-    document.execCommand("insertText", false, text);
-
-    // Trigger resize
-    setTimeout(smartResize, 0);
-  };
-
-  // Handle key events
-  const handleKeyDown = (e: React.KeyboardEvent) => {
-    if (e.key !== "Enter") {
-      return;
-    }
-
-    if (isContentEmpty()) {
-      e.preventDefault();
-      increaseHeightForEmptyContent();
-      return;
-    }
-
-    // Original submit logic - only for desktop without shift key
-    if (!isMobileDevice() && !e.shiftKey && !disabled) {
-      e.preventDefault();
-      handleSubmit();
-    }
-  };
-
-  // Handle blur events to ensure placeholder shows when empty
-  const handleBlur = () => {
-    // Clear empty content to ensure placeholder shows
-    if (chatInputRef.current) {
-      clearEmptyContent();
-    }
-
-    // Call the original onBlur callback if provided
-    if (onBlur) {
-      onBlur();
-    }
-  };
-
-=======
->>>>>>> a7b9a4f2
   return (
     <div className={`w-full ${className}`}>
       {/* Hidden file input */}
