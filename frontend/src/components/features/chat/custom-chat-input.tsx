--- conflicted
+++ resolved
@@ -1,28 +1,5 @@
-<<<<<<< HEAD
-import React, { useRef, useCallback, useState, useEffect } from "react";
-import { useTranslation } from "react-i18next";
+import React, { useEffect } from "react";
 import { ConversationStatus } from "#/types/conversation-status";
-import { ServerStatus } from "#/components/features/controls/server-status";
-import { AgentStatus } from "#/components/features/controls/agent-status";
-import { ChatSendButton } from "./chat-send-button";
-import { ChatAddFileButton } from "./chat-add-file-button";
-import { cn, isMobileDevice } from "#/utils/utils";
-import { useAutoResize } from "#/hooks/use-auto-resize";
-import { DragOver } from "./drag-over";
-import { UploadedFiles } from "./uploaded-files";
-import { Tools } from "../controls/tools";
-import { useConversationStore } from "#/state/conversation-store";
-import { CHAT_INPUT } from "#/utils/constants";
-=======
-import React, { useEffect } from "react";
-import { useDispatch, useSelector } from "react-redux";
-import { ConversationStatus } from "#/types/conversation-status";
-import {
-  clearAllFiles,
-  setShouldHideSuggestions,
-  setSubmittedMessage,
-} from "#/state/conversation-slice";
-import { RootState } from "#/store";
 import { useChatInputLogic } from "#/hooks/chat/use-chat-input-logic";
 import { useFileHandling } from "#/hooks/chat/use-file-handling";
 import { useGripResize } from "#/hooks/chat/use-grip-resize";
@@ -31,7 +8,7 @@
 import { ChatInputGrip } from "./components/chat-input-grip";
 import { ChatInputContainer } from "./components/chat-input-container";
 import { HiddenFileInput } from "./components/hidden-file-input";
->>>>>>> e09f93aa
+import { useConversationStore } from "#/state/conversation-store";
 
 export interface CustomChatInputProps {
   disabled?: boolean;
@@ -58,26 +35,12 @@
   className = "",
   buttonClassName = "",
 }: CustomChatInputProps) {
-<<<<<<< HEAD
-  const [isDragOver, setIsDragOver] = useState(false);
-  const [isGripVisible, setIsGripVisible] = useState(false);
-
   const {
-    messageToSend,
     submittedMessage,
-    hasRightPanelToggled,
     clearAllFiles,
     setShouldHideSuggestions,
     setSubmittedMessage,
-    setMessageToSend,
-    setIsRightPanelShown,
   } = useConversationStore();
-=======
-  const { submittedMessage } = useSelector(
-    (state: RootState) => state.conversation,
-  );
-  const dispatch = useDispatch();
->>>>>>> e09f93aa
 
   // Disable input when conversation is stopped
   const isConversationStopped = conversationStatus === "STOPPED";
@@ -92,73 +55,6 @@
     setSubmittedMessage(null);
   }, [submittedMessage, disabled, onSubmit, setSubmittedMessage]);
 
-<<<<<<< HEAD
-  const { t } = useTranslation();
-
-  const chatInputRef = useRef<HTMLDivElement>(null);
-  const fileInputRef = useRef<HTMLInputElement>(null);
-  const chatContainerRef = useRef<HTMLDivElement>(null);
-  const gripRef = useRef<HTMLDivElement>(null);
-
-  // Save current input value when drawer state changes
-  useEffect(() => {
-    if (chatInputRef.current) {
-      const currentText = chatInputRef.current?.innerText || "";
-      // Save current input value when drawer state changes
-      setMessageToSend(currentText);
-      setIsRightPanelShown(hasRightPanelToggled);
-    }
-  }, [hasRightPanelToggled, setMessageToSend, setIsRightPanelShown]);
-
-  // Helper function to check if contentEditable is truly empty
-  const isContentEmpty = useCallback((): boolean => {
-    if (!chatInputRef.current) return true;
-    const text =
-      chatInputRef.current.innerText || chatInputRef.current.textContent || "";
-    return text.trim() === "";
-  }, []);
-
-  // Helper function to properly clear contentEditable for placeholder display
-  const clearEmptyContent = useCallback((): void => {
-    if (chatInputRef.current && isContentEmpty()) {
-      chatInputRef.current.innerHTML = "";
-      chatInputRef.current.textContent = "";
-    }
-  }, [isContentEmpty]);
-
-  // Drag state management callbacks
-  const handleDragStart = useCallback(() => {
-    // Keep grip visible during drag by adding a CSS class
-    if (gripRef.current) {
-      gripRef.current.classList.add("opacity-100");
-      gripRef.current.classList.remove("opacity-0");
-    }
-  }, []);
-
-  const handleDragEnd = useCallback(() => {
-    // Restore hover-based visibility
-    if (gripRef.current) {
-      gripRef.current.classList.remove("opacity-100");
-      gripRef.current.classList.add("opacity-0");
-    }
-  }, []);
-
-  // Handle click on top edge area to toggle grip visibility
-  const handleTopEdgeClick = (e: React.MouseEvent) => {
-    e.stopPropagation();
-    setIsGripVisible((prev) => !prev);
-  };
-
-  // Callback to handle height changes and manage suggestions visibility
-  const handleHeightChange = useCallback(
-    (height: number) => {
-      // Hide suggestions when input height exceeds the threshold
-      const shouldHideChatSuggestions = height > CHAT_INPUT.HEIGHT_THRESHOLD;
-      setShouldHideSuggestions(shouldHideChatSuggestions);
-    },
-    [setShouldHideSuggestions],
-  );
-=======
   // Custom hooks
   const {
     chatInputRef,
@@ -177,7 +73,6 @@
     handleDragLeave,
     handleDrop,
   } = useFileHandling(onFilesPaste);
->>>>>>> e09f93aa
 
   const {
     gripRef,
