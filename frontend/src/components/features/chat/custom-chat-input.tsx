import React, { useRef, useCallback, useState } from "react";
import { useTranslation } from "react-i18next";
import { ConversationStatus } from "#/types/conversation-status";
import { ServerStatus } from "#/components/features/controls/server-status";
import { AgentStatus } from "#/components/features/controls/agent-status";
import { ChatSendButton } from "./chat-send-button";
import { ChatAddFileButton } from "./chat-add-file-button";
import { cn } from "#/utils/utils";
import { useAutoResize } from "#/hooks/use-auto-resize";
<<<<<<< HEAD
import { DragOver } from "./drag-over";
import { UploadedFiles } from "./uploaded-files";
=======
import { Tools } from "../controls/tools";
>>>>>>> e62cbf37

export interface CustomChatInputProps {
  disabled?: boolean;
  showButton?: boolean;
  value?: string;
  conversationStatus?: ConversationStatus | null;
  onSubmit: (message: string) => void;
  onStop?: () => void;
  onFocus?: () => void;
  onBlur?: () => void;
  onFilesPaste?: (files: File[]) => void;
  className?: React.HTMLAttributes<HTMLDivElement>["className"];
  buttonClassName?: React.HTMLAttributes<HTMLButtonElement>["className"];
}

export function CustomChatInput({
  disabled = false,
  showButton = true,
  value = "",
  conversationStatus = null,
  onSubmit,
  onStop,
  onFocus,
  onBlur,
  onFilesPaste,
  className = "",
  buttonClassName = "",
}: CustomChatInputProps) {
  const [isDragOver, setIsDragOver] = useState(false);

  const { t } = useTranslation();

  const chatInputRef = useRef<HTMLDivElement>(null);
  const fileInputRef = useRef<HTMLInputElement>(null);
  const chatContainerRef = useRef<HTMLDivElement>(null);

  // Helper function to check if contentEditable is truly empty
  const isContentEmpty = useCallback((): boolean => {
    if (!chatInputRef.current) return true;
    const text =
      chatInputRef.current.innerText || chatInputRef.current.textContent || "";
    return text.trim() === "";
  }, []);

  // Helper function to properly clear contentEditable for placeholder display
  const clearEmptyContent = useCallback((): void => {
    if (chatInputRef.current && isContentEmpty()) {
      chatInputRef.current.innerHTML = "";
      chatInputRef.current.textContent = "";
    }
  }, [isContentEmpty]);

  // Use the auto-resize hook
  const { autoResize } = useAutoResize(chatInputRef, {
    minHeight: 20,
    maxHeight: 80,
    value,
  });

  // Function to add files and notify parent
  const addFiles = useCallback(
    (files: File[]) => {
      // Call onFilesPaste if provided with the new files
      if (onFilesPaste && files.length > 0) {
        onFilesPaste(files);
      }
    },
    [onFilesPaste],
  );

  // File icon click handler
  const handleFileIconClick = () => {
    if (!disabled && fileInputRef.current) {
      fileInputRef.current.click();
    }
  };

  // File input change handler
  const handleFileInputChange = (e: React.ChangeEvent<HTMLInputElement>) => {
    const files = Array.from(e.target.files || []);
    addFiles(files);
  };

  // Drag and drop event handlers
  const handleDragOver = (e: React.DragEvent) => {
    if (disabled) return;
    e.preventDefault();
    setIsDragOver(true);
  };

  const handleDragLeave = (e: React.DragEvent) => {
    if (disabled) return;
    e.preventDefault();
    // Only remove drag-over class if we're leaving the container entirely
    if (!chatContainerRef.current?.contains(e.relatedTarget as Node)) {
      setIsDragOver(false);
    }
  };

  const handleDrop = (e: React.DragEvent) => {
    if (disabled) return;
    e.preventDefault();
    setIsDragOver(false);

    const files = Array.from(e.dataTransfer.files);
    addFiles(files);
  };

  // Send button click handler
  const handleSubmit = () => {
    const message = chatInputRef.current?.innerText || "";

    if (message.trim()) {
      onSubmit(message);

      // Clear the input
      if (chatInputRef.current) {
        chatInputRef.current.textContent = "";
      }
      if (fileInputRef.current) {
        fileInputRef.current.value = "";
      }

      // Reset height
      autoResize();
    }
  };

  // Resume agent button click handler
  const handleResumeAgent = () => {
    const message = chatInputRef.current?.innerText || "continue";

    onSubmit(message.trim());

    // Clear the input
    if (chatInputRef.current) {
      chatInputRef.current.textContent = "";
    }
    if (fileInputRef.current) {
      fileInputRef.current.value = "";
    }

    // Reset height
    autoResize();
  };

  // Handle stop button click
  const handleStop = () => {
    if (onStop) {
      onStop();
    }
  };

  // Handle input events
  const handleInput = () => {
    autoResize();

    // Clear empty content to ensure placeholder shows
    if (chatInputRef.current) {
      clearEmptyContent();
    }

    // Ensure cursor stays visible when content is scrollable
    if (!chatInputRef.current) {
      return;
    }

    const selection = window.getSelection();
    if (!selection || selection.rangeCount === 0) {
      return;
    }

    const range = selection.getRangeAt(0);
    if (
      !range.getBoundingClientRect ||
      !chatInputRef.current.getBoundingClientRect
    ) {
      return;
    }

    const rect = range.getBoundingClientRect();
    const inputRect = chatInputRef.current.getBoundingClientRect();

    // If cursor is below the visible area, scroll to show it
    if (rect.bottom > inputRect.bottom) {
      chatInputRef.current.scrollTop =
        chatInputRef.current.scrollHeight - chatInputRef.current.clientHeight;
    }
  };

  // Handle paste events to clean up formatting
  const handlePaste = (e: React.ClipboardEvent) => {
    e.preventDefault();

    // Get plain text from clipboard
    const text = e.clipboardData.getData("text/plain");

    // Insert plain text
    document.execCommand("insertText", false, text);

    // Trigger resize
    setTimeout(autoResize, 0);
  };

  // Handle key events
  const handleKeyDown = (e: React.KeyboardEvent) => {
    // Send message on Enter (without Shift)
    // Shift+Enter adds a new line (default contenteditable behavior)
    if (e.key === "Enter" && !e.shiftKey) {
      e.preventDefault();
      handleSubmit();
      return;
    }

    // Auto-resize on key events that might change content
    setTimeout(() => {
      autoResize();
      // Ensure cursor stays visible after key navigation
      if (!chatInputRef.current) {
        return;
      }

      const isArrowKey = e.key === "ArrowUp" || e.key === "ArrowDown";
      if (!isArrowKey) {
        return;
      }

      const selection = window.getSelection();
      if (!selection || selection.rangeCount === 0) {
        return;
      }

      const range = selection.getRangeAt(0);
      if (
        !range.getBoundingClientRect ||
        !chatInputRef.current.getBoundingClientRect
      ) {
        return;
      }

      const rect = range.getBoundingClientRect();
      const inputRect = chatInputRef.current.getBoundingClientRect();

      // Scroll to keep cursor visible
      if (rect.top < inputRect.top) {
        chatInputRef.current.scrollTop -= inputRect.top - rect.top + 5;
      } else if (rect.bottom > inputRect.bottom) {
        chatInputRef.current.scrollTop += rect.bottom - inputRect.bottom + 5;
      }
    }, 0);
  };

  // Handle blur events to ensure placeholder shows when empty
  const handleBlur = () => {
    // Clear empty content to ensure placeholder shows
    if (chatInputRef.current) {
      clearEmptyContent();
    }

    // Call the original onBlur callback if provided
    if (onBlur) {
      onBlur();
    }
  };

  return (
    <div className={`w-full ${className}`}>
      {/* Hidden file input */}
      <input
        type="file"
        ref={fileInputRef}
        multiple
        accept="*/*"
        style={{ display: "none" }}
        onChange={handleFileInputChange}
        data-testid="upload-image-input"
      />

      {/* Chat Input Component */}
      <div
        ref={chatContainerRef}
        className="bg-[#25272D] box-border content-stretch flex flex-col items-start justify-center p-[16px] relative rounded-[15px] w-full"
        onDragOver={handleDragOver}
        onDragLeave={handleDragLeave}
        onDrop={handleDrop}
      >
        {/* Drag Over UI */}
        {isDragOver && <DragOver />}

        <UploadedFiles />

        {/* Main Input Row */}
        <div className="box-border content-stretch flex flex-row items-end justify-between p-0 relative shrink-0 w-full pb-[18px] gap-2">
          <div className="basis-0 box-border content-stretch flex flex-row gap-4 grow items-end justify-start min-h-px min-w-px p-0 relative shrink-0">
            <ChatAddFileButton
              disabled={disabled}
              handleFileIconClick={handleFileIconClick}
            />

            {/* Chat Input Area */}
            <div
              className="box-border content-stretch flex flex-row items-center justify-start min-h-6 p-0 relative shrink-0 flex-1"
              data-name="Text & caret"
            >
              <div className="basis-0 flex flex-col font-normal grow justify-center leading-[0] min-h-px min-w-px overflow-ellipsis overflow-hidden relative shrink-0 text-[#d0d9fa] text-[16px] text-left">
                <div
                  ref={chatInputRef}
                  className={cn(
                    "chat-input bg-transparent text-white text-[16px] font-normal leading-[20px] outline-none resize-none custom-scrollbar min-h-[20px] max-h-[80px] [text-overflow:inherit] [text-wrap-mode:inherit] [white-space-collapse:inherit] block whitespace-pre-wrap",
                    disabled && "cursor-not-allowed",
                  )}
                  contentEditable={!disabled}
                  data-placeholder={t("SUGGESTIONS$WHAT_TO_BUILD")}
                  data-testid="chat-input"
                  onInput={handleInput}
                  onPaste={handlePaste}
                  onKeyDown={handleKeyDown}
                  onFocus={onFocus}
                  onBlur={handleBlur}
                />
              </div>
            </div>
          </div>

          {/* Send Button */}
          {showButton && (
            <ChatSendButton
              buttonClassName={cn(buttonClassName, "translate-y-[3px]")}
              handleSubmit={handleSubmit}
              disabled={disabled}
            />
          )}
        </div>

        <div className="w-full flex items-center justify-between">
          <div className="flex items-center gap-1">
            <Tools />
            <ServerStatus conversationStatus={conversationStatus} />
          </div>
          <AgentStatus
            handleStop={handleStop}
            handleResumeAgent={handleResumeAgent}
          />
        </div>
      </div>
    </div>
  );
}<|MERGE_RESOLUTION|>--- conflicted
+++ resolved
@@ -7,12 +7,9 @@
 import { ChatAddFileButton } from "./chat-add-file-button";
 import { cn } from "#/utils/utils";
 import { useAutoResize } from "#/hooks/use-auto-resize";
-<<<<<<< HEAD
 import { DragOver } from "./drag-over";
 import { UploadedFiles } from "./uploaded-files";
-=======
 import { Tools } from "../controls/tools";
->>>>>>> e62cbf37
 
 export interface CustomChatInputProps {
   disabled?: boolean;
