--- conflicted
+++ resolved
@@ -38,14 +38,12 @@
   className = "",
   buttonClassName = "",
 }: CustomChatInputProps) {
-<<<<<<< HEAD
+  const [isDragOver, setIsDragOver] = useState(false);
+
   // Disable input when conversation is stopped
   const isConversationStopped = conversationStatus === "STOPPED";
   const isDisabled = disabled || isConversationStopped;
-=======
-  const [isDragOver, setIsDragOver] = useState(false);
-
->>>>>>> 868fcc76
+
   const { t } = useTranslation();
 
   const chatInputRef = useRef<HTMLDivElement>(null);
