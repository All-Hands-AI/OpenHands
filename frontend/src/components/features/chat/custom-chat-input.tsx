import React, { useRef, useCallback, useState, useEffect } from "react";
import { useDispatch, useSelector } from "react-redux";
import { useTranslation } from "react-i18next";
import { ConversationStatus } from "#/types/conversation-status";
import { ServerStatus } from "#/components/features/controls/server-status";
import { AgentStatus } from "#/components/features/controls/agent-status";
import { ChatSendButton } from "./chat-send-button";
import { ChatAddFileButton } from "./chat-add-file-button";
import { cn } from "#/utils/utils";
import { useAutoResize } from "#/hooks/use-auto-resize";
import { DragOver } from "./drag-over";
import { UploadedFiles } from "./uploaded-files";
import { Tools } from "../controls/tools";
import {
  setShouldHideSuggestions,
  setSubmittedMessage,
} from "#/state/conversation-slice";
import { CHAT_INPUT } from "#/utils/constants";
import { RootState } from "#/store";

export interface CustomChatInputProps {
  disabled?: boolean;
  showButton?: boolean;
  conversationStatus?: ConversationStatus | null;
  onSubmit: (message: string) => void;
  onStop?: () => void;
  onFocus?: () => void;
  onBlur?: () => void;
  onFilesPaste?: (files: File[]) => void;
  className?: React.HTMLAttributes<HTMLDivElement>["className"];
  buttonClassName?: React.HTMLAttributes<HTMLButtonElement>["className"];
}

export function CustomChatInput({
  disabled = false,
  showButton = true,
  conversationStatus = null,
  onSubmit,
  onStop,
  onFocus,
  onBlur,
  onFilesPaste,
  className = "",
  buttonClassName = "",
}: CustomChatInputProps) {
  const [isDragOver, setIsDragOver] = useState(false);

  const { messageToSend, submittedMessage } = useSelector(
    (state: RootState) => state.conversation,
  );

  const dispatch = useDispatch();

  // Disable input when conversation is stopped
  const isConversationStopped = conversationStatus === "STOPPED";
  const isDisabled = disabled || isConversationStopped;

  // Listen to submittedMessage state changes
  useEffect(() => {
    if (!submittedMessage || disabled) {
      return;
    }
    onSubmit(submittedMessage);
    dispatch(setSubmittedMessage(null));
  }, [submittedMessage, disabled, onSubmit, dispatch]);

  const { t } = useTranslation();

  const chatInputRef = useRef<HTMLDivElement>(null);
  const fileInputRef = useRef<HTMLInputElement>(null);
  const chatContainerRef = useRef<HTMLDivElement>(null);
  const gripRef = useRef<HTMLDivElement>(null);

  // Helper function to check if contentEditable is truly empty
  const isContentEmpty = useCallback((): boolean => {
    if (!chatInputRef.current) return true;
    const text =
      chatInputRef.current.innerText || chatInputRef.current.textContent || "";
    return text.trim() === "";
  }, []);

  // Helper function to properly clear contentEditable for placeholder display
  const clearEmptyContent = useCallback((): void => {
    if (chatInputRef.current && isContentEmpty()) {
      chatInputRef.current.innerHTML = "";
      chatInputRef.current.textContent = "";
    }
  }, [isContentEmpty]);

<<<<<<< HEAD
  // Drag state management callbacks
  const handleDragStart = useCallback(() => {
    // Keep grip visible during drag by adding a CSS class
    if (gripRef.current) {
      gripRef.current.classList.add("opacity-100");
      gripRef.current.classList.remove("opacity-0");
    }
  }, []);

  const handleDragEnd = useCallback(() => {
    // Restore hover-based visibility
    if (gripRef.current) {
      gripRef.current.classList.remove("opacity-100");
      gripRef.current.classList.add("opacity-0");
    }
  }, []);

  // Use the enhanced auto-resize hook with manual resize capability
  const { autoResize, smartResize, handleGripMouseDown } = useAutoResize(
    chatInputRef,
    {
      minHeight: 20,
      maxHeight: 450,
      value,
      enableManualResize: true,
      onGripDragStart: handleDragStart,
      onGripDragEnd: handleDragEnd,
    },
  );
=======
  // Callback to handle height changes and manage suggestions visibility
  const handleHeightChange = useCallback(
    (height: number) => {
      // Hide suggestions when input height exceeds the threshold
      const shouldHideChatSuggestions = height > CHAT_INPUT.HEIGHT_THRESHOLD;
      dispatch(setShouldHideSuggestions(shouldHideChatSuggestions));
    },
    [dispatch],
  );

  // Use the auto-resize hook with height change callback
  const { autoResize } = useAutoResize(chatInputRef, {
    minHeight: 20,
    maxHeight: 450,
    onHeightChange: handleHeightChange,
    value: messageToSend ?? undefined,
  });
>>>>>>> f10614cd

  // Cleanup: reset suggestions visibility when component unmounts
  useEffect(
    () => () => {
      dispatch(setShouldHideSuggestions(false));
    },
    [dispatch],
  );

  // Function to add files and notify parent
  const addFiles = useCallback(
    (files: File[]) => {
      // Call onFilesPaste if provided with the new files
      if (onFilesPaste && files.length > 0) {
        onFilesPaste(files);
      }
    },
    [onFilesPaste],
  );

  // File icon click handler
  const handleFileIconClick = () => {
    if (!isDisabled && fileInputRef.current) {
      fileInputRef.current.click();
    }
  };

  // File input change handler
  const handleFileInputChange = (e: React.ChangeEvent<HTMLInputElement>) => {
    const files = Array.from(e.target.files || []);
    addFiles(files);
  };

  // Drag and drop event handlers
  const handleDragOver = (e: React.DragEvent) => {
    if (isDisabled) return;
    e.preventDefault();
    setIsDragOver(true);
  };

  const handleDragLeave = (e: React.DragEvent) => {
    if (isDisabled) return;
    e.preventDefault();
    // Only remove drag-over class if we're leaving the container entirely
    if (!chatContainerRef.current?.contains(e.relatedTarget as Node)) {
      setIsDragOver(false);
    }
  };

  const handleDrop = (e: React.DragEvent) => {
    if (isDisabled) return;
    e.preventDefault();
    setIsDragOver(false);

    const files = Array.from(e.dataTransfer.files);
    addFiles(files);
  };

  // Send button click handler
  const handleSubmit = () => {
    const message = chatInputRef.current?.innerText || "";

    if (message.trim()) {
      onSubmit(message);

      // Clear the input
      if (chatInputRef.current) {
        chatInputRef.current.textContent = "";
      }
      if (fileInputRef.current) {
        fileInputRef.current.value = "";
      }

      // Reset height and show suggestions again
      autoResize();
      dispatch(setShouldHideSuggestions(false));
    }
  };

  // Resume agent button click handler
  const handleResumeAgent = () => {
    const message = chatInputRef.current?.innerText || "continue";

    onSubmit(message.trim());

    // Clear the input
    if (chatInputRef.current) {
      chatInputRef.current.textContent = "";
    }
    if (fileInputRef.current) {
      fileInputRef.current.value = "";
    }

    // Reset height and show suggestions again
    autoResize();
    dispatch(setShouldHideSuggestions(false));
  };

  // Handle stop button click
  const handleStop = () => {
    if (onStop) {
      onStop();
    }
  };

  // Handle input events
  const handleInput = () => {
    smartResize();

    // Clear empty content to ensure placeholder shows
    if (chatInputRef.current) {
      clearEmptyContent();
    }

    // Check if content is empty and show suggestions if it is
    if (isContentEmpty()) {
      dispatch(setShouldHideSuggestions(false));
    }

    // Ensure cursor stays visible when content is scrollable
    if (!chatInputRef.current) {
      return;
    }

    const selection = window.getSelection();
    if (!selection || selection.rangeCount === 0) {
      return;
    }

    const range = selection.getRangeAt(0);
    if (
      !range.getBoundingClientRect ||
      !chatInputRef.current.getBoundingClientRect
    ) {
      return;
    }

    const rect = range.getBoundingClientRect();
    const inputRect = chatInputRef.current.getBoundingClientRect();

    // If cursor is below the visible area, scroll to show it
    if (rect.bottom > inputRect.bottom) {
      chatInputRef.current.scrollTop =
        chatInputRef.current.scrollHeight - chatInputRef.current.clientHeight;
    }
  };

  // Handle paste events to clean up formatting
  const handlePaste = (e: React.ClipboardEvent) => {
    e.preventDefault();

    // Get plain text from clipboard
    const text = e.clipboardData.getData("text/plain");

    // Insert plain text
    document.execCommand("insertText", false, text);

    // Trigger resize
    setTimeout(smartResize, 0);
  };

  // Handle key events
  const handleKeyDown = (e: React.KeyboardEvent) => {
    // Send message on Enter (without Shift)
    // Shift+Enter adds a new line (default contenteditable behavior)
    if (e.key === "Enter" && !e.shiftKey) {
      e.preventDefault();
      handleSubmit();
      return;
    }

    // Auto-resize on key events that might change content
    setTimeout(() => {
      smartResize();
      // Ensure cursor stays visible after key navigation
      if (!chatInputRef.current) {
        return;
      }

      const isArrowKey = e.key === "ArrowUp" || e.key === "ArrowDown";
      if (!isArrowKey) {
        return;
      }

      const selection = window.getSelection();
      if (!selection || selection.rangeCount === 0) {
        return;
      }

      const range = selection.getRangeAt(0);
      if (
        !range.getBoundingClientRect ||
        !chatInputRef.current.getBoundingClientRect
      ) {
        return;
      }

      const rect = range.getBoundingClientRect();
      const inputRect = chatInputRef.current.getBoundingClientRect();

      // Scroll to keep cursor visible
      if (rect.top < inputRect.top) {
        chatInputRef.current.scrollTop -= inputRect.top - rect.top + 5;
      } else if (rect.bottom > inputRect.bottom) {
        chatInputRef.current.scrollTop += rect.bottom - inputRect.bottom + 5;
      }
    }, 0);
  };

  // Handle blur events to ensure placeholder shows when empty
  const handleBlur = () => {
    // Clear empty content to ensure placeholder shows
    if (chatInputRef.current) {
      clearEmptyContent();
    }

    // Call the original onBlur callback if provided
    if (onBlur) {
      onBlur();
    }
  };

  return (
    <div className={`w-full ${className}`}>
      {/* Hidden file input */}
      <input
        type="file"
        ref={fileInputRef}
        multiple
        accept="*/*"
        style={{ display: "none" }}
        onChange={handleFileInputChange}
        data-testid="upload-image-input"
      />

<<<<<<< HEAD
      {/* Container with grip */}
      <div className="relative w-full">
        {/* Top edge hover area - invisible area that triggers grip visibility */}
        <div className="absolute -top-[12px] left-0 w-full h-[12px] z-20 group">
          {/* Resize Grip - appears on hover of top edge area or when dragging */}
          <div
            ref={gripRef}
            className="absolute top-[4px] left-0 w-full h-[3px] bg-white cursor-ns-resize z-10 opacity-0 group-hover:opacity-100 transition-opacity duration-200"
            onMouseDown={handleGripMouseDown}
            style={{ userSelect: "none" }}
          />
        </div>
=======
      {/* Chat Input Component */}
      <div
        ref={chatContainerRef}
        className="bg-[#25272D] box-border content-stretch flex flex-col items-start justify-center p-4 pt-3 relative rounded-[15px] w-full"
        onDragOver={handleDragOver}
        onDragLeave={handleDragLeave}
        onDrop={handleDrop}
      >
        {/* Drag Over UI */}
        {isDragOver && <DragOver />}

        <UploadedFiles />

        {/* Main Input Row */}
        <div className="box-border content-stretch flex flex-row items-end justify-between p-0 relative shrink-0 w-full pb-[18px] gap-2">
          <div className="basis-0 box-border content-stretch flex flex-row gap-4 grow items-end justify-start min-h-px min-w-px p-0 relative shrink-0">
            <ChatAddFileButton
              disabled={disabled}
              handleFileIconClick={handleFileIconClick}
            />
>>>>>>> f10614cd

        {/* Chat Input Component */}
        <div
          ref={chatContainerRef}
          className="bg-[#25272D] box-border content-stretch flex flex-col items-start justify-center p-[16px] relative rounded-[15px] w-full"
          onDragOver={handleDragOver}
          onDragLeave={handleDragLeave}
          onDrop={handleDrop}
        >
          {/* Drag Over UI */}
          {isDragOver && <DragOver />}

          <UploadedFiles />
          {/* Main Input Row */}
          <div className="box-border content-stretch flex flex-row items-end justify-between p-0 relative shrink-0 w-full pb-[18px] gap-2">
            <div className="basis-0 box-border content-stretch flex flex-row gap-4 grow items-end justify-start min-h-px min-w-px p-0 relative shrink-0">
              <ChatAddFileButton
                disabled={disabled}
                handleFileIconClick={handleFileIconClick}
              />

              {/* Chat Input Area */}
              <div
                className="box-border content-stretch flex flex-row items-center justify-start min-h-6 p-0 relative shrink-0 flex-1"
                data-name="Text & caret"
              >
                <div className="basis-0 flex flex-col font-normal grow justify-center leading-[0] min-h-px min-w-px overflow-ellipsis overflow-hidden relative shrink-0 text-[#d0d9fa] text-[16px] text-left">
                  <div
                    ref={chatInputRef}
                    className={cn(
                      "chat-input bg-transparent text-white text-[16px] font-normal leading-[20px] outline-none resize-none custom-scrollbar min-h-[20px] max-h-[450px] [text-overflow:inherit] [text-wrap-mode:inherit] [white-space-collapse:inherit] block whitespace-pre-wrap",
                      disabled && "cursor-not-allowed",
                    )}
                    contentEditable={!disabled}
                    data-placeholder={t("SUGGESTIONS$WHAT_TO_BUILD")}
                    data-testid="chat-input"
                    onInput={handleInput}
                    onPaste={handlePaste}
                    onKeyDown={handleKeyDown}
                    onFocus={onFocus}
                    onBlur={handleBlur}
                  />
                </div>
              </div>
            </div>

            {/* Send Button */}
            {showButton && (
              <ChatSendButton
                buttonClassName={cn(buttonClassName, "translate-y-[3px]")}
                handleSubmit={handleSubmit}
                disabled={disabled}
              />
            )}
          </div>

          <div className="w-full flex items-center justify-between">
            <div className="flex items-center gap-1">
              <Tools />
              <ServerStatus conversationStatus={conversationStatus} />
            </div>
            <AgentStatus
              handleStop={handleStop}
              handleResumeAgent={handleResumeAgent}
            />
          </div>
        </div>
      </div>
    </div>
  );
}<|MERGE_RESOLUTION|>--- conflicted
+++ resolved
@@ -87,7 +87,6 @@
     }
   }, [isContentEmpty]);
 
-<<<<<<< HEAD
   // Drag state management callbacks
   const handleDragStart = useCallback(() => {
     // Keep grip visible during drag by adding a CSS class
@@ -105,19 +104,6 @@
     }
   }, []);
 
-  // Use the enhanced auto-resize hook with manual resize capability
-  const { autoResize, smartResize, handleGripMouseDown } = useAutoResize(
-    chatInputRef,
-    {
-      minHeight: 20,
-      maxHeight: 450,
-      value,
-      enableManualResize: true,
-      onGripDragStart: handleDragStart,
-      onGripDragEnd: handleDragEnd,
-    },
-  );
-=======
   // Callback to handle height changes and manage suggestions visibility
   const handleHeightChange = useCallback(
     (height: number) => {
@@ -129,13 +115,15 @@
   );
 
   // Use the auto-resize hook with height change callback
-  const { autoResize } = useAutoResize(chatInputRef, {
+  const { smartResize, handleGripMouseDown } = useAutoResize(chatInputRef, {
     minHeight: 20,
     maxHeight: 450,
     onHeightChange: handleHeightChange,
+    onGripDragStart: handleDragStart,
+    onGripDragEnd: handleDragEnd,
     value: messageToSend ?? undefined,
+    enableManualResize: true,
   });
->>>>>>> f10614cd
 
   // Cleanup: reset suggestions visibility when component unmounts
   useEffect(
@@ -210,8 +198,7 @@
       }
 
       // Reset height and show suggestions again
-      autoResize();
-      dispatch(setShouldHideSuggestions(false));
+      smartResize();
     }
   };
 
@@ -230,8 +217,7 @@
     }
 
     // Reset height and show suggestions again
-    autoResize();
-    dispatch(setShouldHideSuggestions(false));
+    smartResize();
   };
 
   // Handle stop button click
@@ -248,11 +234,6 @@
     // Clear empty content to ensure placeholder shows
     if (chatInputRef.current) {
       clearEmptyContent();
-    }
-
-    // Check if content is empty and show suggestions if it is
-    if (isContentEmpty()) {
-      dispatch(setShouldHideSuggestions(false));
     }
 
     // Ensure cursor stays visible when content is scrollable
@@ -371,7 +352,6 @@
         data-testid="upload-image-input"
       />
 
-<<<<<<< HEAD
       {/* Container with grip */}
       <div className="relative w-full">
         {/* Top edge hover area - invisible area that triggers grip visibility */}
@@ -384,33 +364,11 @@
             style={{ userSelect: "none" }}
           />
         </div>
-=======
-      {/* Chat Input Component */}
-      <div
-        ref={chatContainerRef}
-        className="bg-[#25272D] box-border content-stretch flex flex-col items-start justify-center p-4 pt-3 relative rounded-[15px] w-full"
-        onDragOver={handleDragOver}
-        onDragLeave={handleDragLeave}
-        onDrop={handleDrop}
-      >
-        {/* Drag Over UI */}
-        {isDragOver && <DragOver />}
-
-        <UploadedFiles />
-
-        {/* Main Input Row */}
-        <div className="box-border content-stretch flex flex-row items-end justify-between p-0 relative shrink-0 w-full pb-[18px] gap-2">
-          <div className="basis-0 box-border content-stretch flex flex-row gap-4 grow items-end justify-start min-h-px min-w-px p-0 relative shrink-0">
-            <ChatAddFileButton
-              disabled={disabled}
-              handleFileIconClick={handleFileIconClick}
-            />
->>>>>>> f10614cd
 
         {/* Chat Input Component */}
         <div
           ref={chatContainerRef}
-          className="bg-[#25272D] box-border content-stretch flex flex-col items-start justify-center p-[16px] relative rounded-[15px] w-full"
+          className="bg-[#25272D] box-border content-stretch flex flex-col items-start justify-center p-4 pt-3 relative rounded-[15px] w-full"
           onDragOver={handleDragOver}
           onDragLeave={handleDragLeave}
           onDrop={handleDrop}
