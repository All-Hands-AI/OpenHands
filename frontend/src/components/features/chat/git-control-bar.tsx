--- conflicted
+++ resolved
@@ -62,7 +62,6 @@
         ref={scrollContainerRef}
         className="flex flex-row gap-2.5 items-center overflow-x-auto flex-nowrap relative scrollbar-hide"
       >
-<<<<<<< HEAD
         <GitControlBarTooltipWrapper
           tooltipMessage={t(I18nKey.COMMON$GIT_TOOLS_DISABLED_CONTENT)}
           testId="git-control-bar-repo-button-tooltip"
@@ -87,9 +86,9 @@
         </GitControlBarTooltipWrapper>
 
         <GitControlBarTooltipWrapper
-          tooltipMessage={tooltipMessage}
+          tooltipMessage={t(I18nKey.COMMON$GIT_TOOLS_DISABLED_CONTENT)}
           testId="git-control-bar-pull-button-tooltip"
-          shouldShowTooltip={shouldShowTooltipForGitActions}
+          shouldShowTooltip={!hasRepository}
         >
           <GitControlBarPullButton
             onSuggestionsClick={onSuggestionsClick}
@@ -98,9 +97,9 @@
         </GitControlBarTooltipWrapper>
 
         <GitControlBarTooltipWrapper
-          tooltipMessage={tooltipMessage}
+          tooltipMessage={t(I18nKey.COMMON$GIT_TOOLS_DISABLED_CONTENT)}
           testId="git-control-bar-push-button-tooltip"
-          shouldShowTooltip={shouldShowTooltipForGitActions}
+          shouldShowTooltip={!hasRepository}
         >
           <GitControlBarPushButton
             onSuggestionsClick={onSuggestionsClick}
@@ -111,9 +110,9 @@
         </GitControlBarTooltipWrapper>
 
         <GitControlBarTooltipWrapper
-          tooltipMessage={tooltipMessage}
+          tooltipMessage={t(I18nKey.COMMON$GIT_TOOLS_DISABLED_CONTENT)}
           testId="git-control-bar-pr-button-tooltip"
-          shouldShowTooltip={shouldShowTooltipForGitActions}
+          shouldShowTooltip={!hasRepository}
         >
           <GitControlBarPrButton
             onSuggestionsClick={onSuggestionsClick}
@@ -134,62 +133,6 @@
           <ChevronRightSmallIcon width={24} height={24} color="#B1B9D3" />
         </GitScrollButton>
       )}
-=======
-        <GitControlBarRepoButton
-          selectedRepository={selectedRepository}
-          gitProvider={gitProvider}
-        />
-      </GitControlBarTooltipWrapper>
-
-      <GitControlBarTooltipWrapper
-        tooltipMessage={t(I18nKey.COMMON$GIT_TOOLS_DISABLED_CONTENT)}
-        testId="git-control-bar-branch-button-tooltip"
-        shouldShowTooltip={!hasRepository}
-      >
-        <GitControlBarBranchButton
-          selectedBranch={selectedBranch}
-          selectedRepository={selectedRepository}
-          gitProvider={gitProvider}
-        />
-      </GitControlBarTooltipWrapper>
-
-      <GitControlBarTooltipWrapper
-        tooltipMessage={t(I18nKey.COMMON$GIT_TOOLS_DISABLED_CONTENT)}
-        testId="git-control-bar-pull-button-tooltip"
-        shouldShowTooltip={!hasRepository}
-      >
-        <GitControlBarPullButton
-          onSuggestionsClick={onSuggestionsClick}
-          isEnabled={isButtonEnabled}
-        />
-      </GitControlBarTooltipWrapper>
-
-      <GitControlBarTooltipWrapper
-        tooltipMessage={t(I18nKey.COMMON$GIT_TOOLS_DISABLED_CONTENT)}
-        testId="git-control-bar-push-button-tooltip"
-        shouldShowTooltip={!hasRepository}
-      >
-        <GitControlBarPushButton
-          onSuggestionsClick={onSuggestionsClick}
-          isEnabled={isButtonEnabled}
-          hasRepository={hasRepository}
-          currentGitProvider={gitProvider}
-        />
-      </GitControlBarTooltipWrapper>
-
-      <GitControlBarTooltipWrapper
-        tooltipMessage={t(I18nKey.COMMON$GIT_TOOLS_DISABLED_CONTENT)}
-        testId="git-control-bar-pr-button-tooltip"
-        shouldShowTooltip={!hasRepository}
-      >
-        <GitControlBarPrButton
-          onSuggestionsClick={onSuggestionsClick}
-          isEnabled={isButtonEnabled}
-          hasRepository={hasRepository}
-          currentGitProvider={gitProvider}
-        />
-      </GitControlBarTooltipWrapper>
->>>>>>> 52af96ad
     </div>
   );
 }