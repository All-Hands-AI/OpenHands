import React from "react";
import TextareaAutosize from "react-textarea-autosize";
import { cn } from "#/utils/utils";
import { SubmitButton } from "#/components/shared/buttons/submit-button";
import { StopButton } from "#/components/shared/buttons/stop-button";

interface ChatInputProps {
  name?: string;
  button?: "submit" | "stop";
  disabled?: boolean;
  placeholder?: string;
  showButton?: boolean;
  value?: string;
  maxRows?: number;
  onSubmit: (message: string) => void;
  onStop?: () => void;
  onChange?: (message: string) => void;
  onFocus?: () => void;
  onBlur?: () => void;
  onImagePaste?: (files: File[]) => void;
  className?: React.HTMLAttributes<HTMLDivElement>["className"];
  buttonClassName?: React.HTMLAttributes<HTMLButtonElement>["className"];
}

export function ChatInput({
  name,
  button = "submit",
  disabled,
  placeholder,
  showButton = true,
  value,
  maxRows = 4,
  onSubmit,
  onStop,
  onChange,
  onFocus,
  onBlur,
  onImagePaste,
  className,
  buttonClassName,
}: ChatInputProps) {
  const textareaRef = React.useRef<HTMLTextAreaElement>(null);
  const [isDraggingOver, setIsDraggingOver] = React.useState(false);

  const handlePaste = (event: React.ClipboardEvent<HTMLTextAreaElement>) => {
    // Only handle paste if we have an image paste handler and there are files
    if (onImagePaste && event.clipboardData.files.length > 0) {
      const files = Array.from(event.clipboardData.files).filter((file) =>
        file.type.startsWith("image/"),
      );
      // Only prevent default if we found image files to handle
      if (files.length > 0) {
        event.preventDefault();
        onImagePaste(files);
      }
    }
    // For text paste, let the default behavior handle it
  };

  const handleDragOver = (event: React.DragEvent<HTMLTextAreaElement>) => {
    event.preventDefault();
    if (event.dataTransfer.types.includes("Files")) {
      setIsDraggingOver(true);
    }
  };

  const handleDragLeave = (event: React.DragEvent<HTMLTextAreaElement>) => {
    event.preventDefault();
    setIsDraggingOver(false);
  };

  const handleDrop = (event: React.DragEvent<HTMLTextAreaElement>) => {
    event.preventDefault();
    setIsDraggingOver(false);
    if (onImagePaste && event.dataTransfer.files.length > 0) {
      const files = Array.from(event.dataTransfer.files).filter((file) =>
        file.type.startsWith("image/"),
      );
      if (files.length > 0) {
        onImagePaste(files);
      }
    }
  };

  const handleSubmitMessage = () => {
<<<<<<< HEAD
    if (textareaRef.current?.value.trim()) {
      onSubmit(textareaRef.current.value);
      textareaRef.current.value = "";
=======
    const message = value || textareaRef.current?.value || "";
    if (message) {
      onSubmit(message);
      onChange?.("");
      if (textareaRef.current) {
        textareaRef.current.value = "";
      }
>>>>>>> 590ebb6e
    }
  };

  const handleKeyPress = (event: React.KeyboardEvent<HTMLTextAreaElement>) => {
    if (event.key === "Enter" && !event.shiftKey && !disabled) {
      event.preventDefault();
      handleSubmitMessage();
    }
  };

  const handleChange = (event: React.ChangeEvent<HTMLTextAreaElement>) => {
    onChange?.(event.target.value);
  };

  return (
    <div
      data-testid="chat-input"
      className="flex items-end justify-end grow gap-1 min-h-6 w-full"
    >
      <TextareaAutosize
        ref={textareaRef}
        name={name}
        placeholder={placeholder}
        onKeyDown={handleKeyPress}
        onChange={handleChange}
        onFocus={onFocus}
        onBlur={onBlur}
        onPaste={handlePaste}
        onDrop={handleDrop}
        onDragOver={handleDragOver}
        onDragLeave={handleDragLeave}
        value={value}
        minRows={1}
        maxRows={maxRows}
        data-dragging-over={isDraggingOver}
        className={cn(
          "grow text-sm self-center placeholder:text-neutral-400 text-white resize-none outline-none ring-0",
          "transition-all duration-200 ease-in-out",
          isDraggingOver
            ? "bg-neutral-600/50 rounded-lg px-2"
            : "bg-transparent",
          className,
        )}
      />
      {showButton && (
        <div className={buttonClassName}>
          {button === "submit" && (
            <SubmitButton isDisabled={disabled} onClick={handleSubmitMessage} />
          )}
          {button === "stop" && (
            <StopButton isDisabled={disabled} onClick={onStop} />
          )}
        </div>
      )}
    </div>
  );
}<|MERGE_RESOLUTION|>--- conflicted
+++ resolved
@@ -83,11 +83,6 @@
   };
 
   const handleSubmitMessage = () => {
-<<<<<<< HEAD
-    if (textareaRef.current?.value.trim()) {
-      onSubmit(textareaRef.current.value);
-      textareaRef.current.value = "";
-=======
     const message = value || textareaRef.current?.value || "";
     if (message) {
       onSubmit(message);
@@ -95,7 +90,6 @@
       if (textareaRef.current) {
         textareaRef.current.value = "";
       }
->>>>>>> 590ebb6e
     }
   };
 
