import { TaskTrackingObservation } from "#/types/core/observations";
<<<<<<< HEAD
import { Typography } from "#/ui/typography";
=======
import { TaskListSection } from "./task-tracking/task-list-section";
import { ResultSection } from "./task-tracking/result-section";
>>>>>>> a8a3e9e6

interface TaskTrackingObservationContentProps {
  event: TaskTrackingObservation;
}

export function TaskTrackingObservationContent({
  event,
}: TaskTrackingObservationContentProps) {
  const { command, task_list: taskList } = event.extras;
  const shouldShowTaskList = command === "plan" && taskList.length > 0;

  return (
    <div className="flex flex-col gap-4">
      {/* Task List section - only show for 'plan' command */}
<<<<<<< HEAD
      {shouldShowTaskList && (
        <div className="flex flex-col gap-2">
          <div className="flex items-center justify-between">
            <h3 className="text-sm font-semibold text-gray-300">
              {t("TASK_TRACKING_OBSERVATION$TASK_LIST")} ({taskList.length}{" "}
              {taskList.length === 1 ? "item" : "items"})
            </h3>
          </div>
          <div className="p-3 bg-gray-900 rounded-md overflow-auto text-gray-300 max-h-[400px] shadow-inner">
            <div className="space-y-3">
              {taskList.map((task, index) => (
                <div key={task.id} className="border-l-2 border-gray-600 pl-3">
                  <div className="flex items-start gap-2">
                    <Typography.Text className="text-lg">
                      {getStatusIcon(task.status)}
                    </Typography.Text>
                    <div className="flex-1">
                      <div className="flex items-center gap-2 mb-1">
                        <Typography.Text className="text-sm text-gray-400">
                          {index + 1}.
                        </Typography.Text>
                        <Typography.Text
                          className={`text-xs px-2 py-1 rounded uppercase font-semibold ${getStatusClassName(
                            task.status,
                          )}`}
                        >
                          {task.status.replace("_", " ")}
                        </Typography.Text>
                      </div>
                      <h4 className="font-medium text-white mb-1">
                        {task.title}
                      </h4>
                      <Typography.Text className="text-xs text-gray-400 mb-1">
                        {t("TASK_TRACKING_OBSERVATION$TASK_ID")}: {task.id}
                      </Typography.Text>
                      {task.notes && (
                        <Typography.Text className="text-sm text-gray-300 italic">
                          {t("TASK_TRACKING_OBSERVATION$TASK_NOTES")}:{" "}
                          {task.notes}
                        </Typography.Text>
                      )}
                    </div>
                  </div>
                </div>
              ))}
            </div>
          </div>
        </div>
      )}
=======
      {shouldShowTaskList && <TaskListSection taskList={taskList} />}
>>>>>>> a8a3e9e6

      {/* Result message - only show if there's meaningful content */}
      {event.content && event.content.trim() && (
        <ResultSection content={event.content} />
      )}
    </div>
  );
}<|MERGE_RESOLUTION|>--- conflicted
+++ resolved
@@ -1,10 +1,6 @@
 import { TaskTrackingObservation } from "#/types/core/observations";
-<<<<<<< HEAD
-import { Typography } from "#/ui/typography";
-=======
 import { TaskListSection } from "./task-tracking/task-list-section";
 import { ResultSection } from "./task-tracking/result-section";
->>>>>>> a8a3e9e6
 
 interface TaskTrackingObservationContentProps {
   event: TaskTrackingObservation;
@@ -19,59 +15,7 @@
   return (
     <div className="flex flex-col gap-4">
       {/* Task List section - only show for 'plan' command */}
-<<<<<<< HEAD
-      {shouldShowTaskList && (
-        <div className="flex flex-col gap-2">
-          <div className="flex items-center justify-between">
-            <h3 className="text-sm font-semibold text-gray-300">
-              {t("TASK_TRACKING_OBSERVATION$TASK_LIST")} ({taskList.length}{" "}
-              {taskList.length === 1 ? "item" : "items"})
-            </h3>
-          </div>
-          <div className="p-3 bg-gray-900 rounded-md overflow-auto text-gray-300 max-h-[400px] shadow-inner">
-            <div className="space-y-3">
-              {taskList.map((task, index) => (
-                <div key={task.id} className="border-l-2 border-gray-600 pl-3">
-                  <div className="flex items-start gap-2">
-                    <Typography.Text className="text-lg">
-                      {getStatusIcon(task.status)}
-                    </Typography.Text>
-                    <div className="flex-1">
-                      <div className="flex items-center gap-2 mb-1">
-                        <Typography.Text className="text-sm text-gray-400">
-                          {index + 1}.
-                        </Typography.Text>
-                        <Typography.Text
-                          className={`text-xs px-2 py-1 rounded uppercase font-semibold ${getStatusClassName(
-                            task.status,
-                          )}`}
-                        >
-                          {task.status.replace("_", " ")}
-                        </Typography.Text>
-                      </div>
-                      <h4 className="font-medium text-white mb-1">
-                        {task.title}
-                      </h4>
-                      <Typography.Text className="text-xs text-gray-400 mb-1">
-                        {t("TASK_TRACKING_OBSERVATION$TASK_ID")}: {task.id}
-                      </Typography.Text>
-                      {task.notes && (
-                        <Typography.Text className="text-sm text-gray-300 italic">
-                          {t("TASK_TRACKING_OBSERVATION$TASK_NOTES")}:{" "}
-                          {task.notes}
-                        </Typography.Text>
-                      )}
-                    </div>
-                  </div>
-                </div>
-              ))}
-            </div>
-          </div>
-        </div>
-      )}
-=======
       {shouldShowTaskList && <TaskListSection taskList={taskList} />}
->>>>>>> a8a3e9e6
 
       {/* Result message - only show if there's meaningful content */}
       {event.content && event.content.trim() && (
