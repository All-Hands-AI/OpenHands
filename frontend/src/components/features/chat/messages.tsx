--- conflicted
+++ resolved
@@ -43,12 +43,9 @@
               message={message.content}
               success={message.success}
               messageActionID={message.messageActionID}
-<<<<<<< HEAD
               eventID={message.eventID}
-=======
               observation={message.observation}
               action={message.action}
->>>>>>> 71759e76
             />
             {shouldShowConfirmationButtons && <ConfirmationButtons />}
           </div>
