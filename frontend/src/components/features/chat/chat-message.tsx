import React from "react";
import Markdown from "react-markdown";
import remarkGfm from "remark-gfm";
import { code } from "../markdown/code";
import { cn } from "#/utils/utils";
import { ul, ol } from "../markdown/list";
import { anchor } from "../markdown/anchor";
<<<<<<< HEAD
import { MessageActions } from "./message-actions";
import { useHover } from "#/hooks/use-hover";
=======
import { OpenHandsSourceType } from "#/types/core/base";
>>>>>>> 0221f21c
import { paragraph } from "../markdown/paragraph";

interface ChatMessageProps {
  type: OpenHandsSourceType;
  message: string;
  messageId?: number;
  feedback?: "positive" | "negative" | null;
}

export function ChatMessage({
  type,
  message,
  messageId,
  feedback,
  children,
}: React.PropsWithChildren<ChatMessageProps>) {
  const [isHovering, hoverProps] = useHover();
  const [isCopy, setIsCopy] = React.useState(false);

  const handleCopyToClipboard = async () => {
    await navigator.clipboard.writeText(message);
    setIsCopy(true);
  };

  React.useEffect(() => {
    let timeout: NodeJS.Timeout;

    if (isCopy) {
      timeout = setTimeout(() => {
        setIsCopy(false);
      }, 2000);
    }

    return () => {
      clearTimeout(timeout);
    };
  }, [isCopy]);

  return (
    <article
      data-testid={`${type}-message`}
      onMouseEnter={hoverProps.onMouseEnter}
      onMouseLeave={hoverProps.onMouseLeave}
      className={cn(
        "rounded-xl relative",
        "flex flex-col gap-2",
        type === "user" && " max-w-[305px] p-4 bg-tertiary self-end",
        type === "agent" && "mt-6 max-w-full bg-transparent",
      )}
    >
      {/* Action buttons */}
      {type === "assistant" && (
        <MessageActions
          messageId={messageId}
          feedback={feedback}
          isHovering={isHovering}
          isCopy={isCopy}
          onCopy={handleCopyToClipboard}
        />
      )}

      <div className="text-sm break-words">
        <Markdown
          components={{
            code,
            ul,
            ol,
            a: anchor,
            p: paragraph,
          }}
          remarkPlugins={[remarkGfm]}
        >
          {message}
        </Markdown>
      </div>

      {children}
    </article>
  );
}<|MERGE_RESOLUTION|>--- conflicted
+++ resolved
@@ -5,12 +5,9 @@
 import { cn } from "#/utils/utils";
 import { ul, ol } from "../markdown/list";
 import { anchor } from "../markdown/anchor";
-<<<<<<< HEAD
 import { MessageActions } from "./message-actions";
 import { useHover } from "#/hooks/use-hover";
-=======
 import { OpenHandsSourceType } from "#/types/core/base";
->>>>>>> 0221f21c
 import { paragraph } from "../markdown/paragraph";
 
 interface ChatMessageProps {
