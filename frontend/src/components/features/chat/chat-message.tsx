--- conflicted
+++ resolved
@@ -6,11 +6,8 @@
 import { ul, ol } from "../markdown/list";
 import { CopyToClipboardButton } from "#/components/shared/buttons/copy-to-clipboard-button";
 import { anchor } from "../markdown/anchor";
-<<<<<<< HEAD
 import { OpenHandsSourceType } from "#/types/core/base";
-=======
 import { paragraph } from "../markdown/paragraph";
->>>>>>> 0b897ff3
 
 interface ChatMessageProps {
   type: OpenHandsSourceType;
