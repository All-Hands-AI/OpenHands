import React from "react";
import { usePostHog } from "posthog-js/react";
import { useParams } from "react-router";
import { useTranslation } from "react-i18next";
import { convertImageToBase64 } from "#/utils/convert-image-to-base-64";
import { TrajectoryActions } from "../trajectory/trajectory-actions";
import { createChatMessage } from "#/services/chat-service";
import { InteractiveChatBox } from "./interactive-chat-box";
import { AgentState } from "#/types/agent-state";
import { isOpenHandsAction, isActionOrObservation } from "#/types/core/guards";
import { FeedbackModal } from "../feedback/feedback-modal";
import { useScrollToBottom } from "#/hooks/use-scroll-to-bottom";
import { TypingIndicator } from "./typing-indicator";
import { useWsClient } from "#/context/ws-client-provider";
import { Messages as V0Messages } from "./messages";
import { ChatSuggestions } from "./chat-suggestions";
import { ScrollProvider } from "#/context/scroll-context";
import { useInitialQueryStore } from "#/stores/initial-query-store";
<<<<<<< HEAD
=======
import { useSendMessage } from "#/hooks/use-send-message";
import { useAgentState } from "#/hooks/use-agent-state";
>>>>>>> bc86796a

import { ScrollToBottomButton } from "#/components/shared/buttons/scroll-to-bottom-button";
import { LoadingSpinner } from "#/components/shared/loading-spinner";
import { displayErrorToast } from "#/utils/custom-toast-handlers";
import { useErrorMessageStore } from "#/stores/error-message-store";
import { useOptimisticUserMessageStore } from "#/stores/optimistic-user-message-store";
import { useEventStore } from "#/stores/use-event-store";
import { ErrorMessageBanner } from "./error-message-banner";
import {
  hasUserEvent,
  shouldRenderEvent,
} from "./event-content-helpers/should-render-event";
<<<<<<< HEAD
import { useUploadFiles } from "#/hooks/mutation/use-upload-files";
=======
import {
  Messages as V1Messages,
  hasUserEvent as hasV1UserEvent,
  shouldRenderEvent as shouldRenderV1Event,
} from "#/components/v1/chat";
import { useUnifiedUploadFiles } from "#/hooks/mutation/use-unified-upload-files";
>>>>>>> bc86796a
import { useConfig } from "#/hooks/query/use-config";
import { validateFiles } from "#/utils/file-validation";
import { useConversationStore } from "#/state/conversation-store";
import ConfirmationModeEnabled from "./confirmation-mode-enabled";
<<<<<<< HEAD
=======
import {
  isV0Event,
  isV1Event,
  isSystemPromptEvent,
  isConversationStateUpdateEvent,
} from "#/types/v1/type-guards";
import { useActiveConversation } from "#/hooks/query/use-active-conversation";
import { useTaskPolling } from "#/hooks/query/use-task-polling";
import { useConversationWebSocket } from "#/contexts/conversation-websocket-context";
>>>>>>> bc86796a

function getEntryPoint(
  hasRepository: boolean | null,
  hasReplayJson: boolean | null,
): string {
  if (hasRepository) return "github";
  if (hasReplayJson) return "replay";
  return "direct";
}

export function ChatInterface() {
<<<<<<< HEAD
  const { setMessageToSend } = useConversationStore();
  const { getErrorMessage } = useWSErrorMessage();
  const { send, isLoadingMessages, parsedEvents } = useWsClient();
=======
  const posthog = usePostHog();
  const { setMessageToSend } = useConversationStore();
  const { data: conversation } = useActiveConversation();
  const { errorMessage } = useErrorMessageStore();
  const { isLoadingMessages } = useWsClient();
  const { isTask } = useTaskPolling();
  const conversationWebSocket = useConversationWebSocket();
  const { send } = useSendMessage();
  const storeEvents = useEventStore((state) => state.events);
  const uiEvents = useEventStore((state) => state.uiEvents);
>>>>>>> bc86796a
  const { setOptimisticUserMessage, getOptimisticUserMessage } =
    useOptimisticUserMessageStore();
  const { t } = useTranslation();
  const scrollRef = React.useRef<HTMLDivElement>(null);
  const {
    scrollDomToBottom,
    onChatBodyScroll,
    hitBottom,
    autoScroll,
    setAutoScroll,
    setHitBottom,
  } = useScrollToBottom(scrollRef);
  const { data: config } = useConfig();

  const { curAgentState } = useAgentState();

  const [feedbackPolarity, setFeedbackPolarity] = React.useState<
    "positive" | "negative"
  >("positive");
  const [feedbackModalIsOpen, setFeedbackModalIsOpen] = React.useState(false);
  const { selectedRepository, replayJson } = useInitialQueryStore();
  const params = useParams();
<<<<<<< HEAD
  const { mutateAsync: uploadFiles } = useUploadFiles();
=======
  const { mutateAsync: uploadFiles } = useUnifiedUploadFiles();
>>>>>>> bc86796a

  const optimisticUserMessage = getOptimisticUserMessage();

  const isV1Conversation = conversation?.conversation_version === "V1";

  // Track when we should show V1 messages (after DOM has rendered)
  const [showV1Messages, setShowV1Messages] = React.useState(false);
  const prevV1LoadingRef = React.useRef(
    conversationWebSocket?.isLoadingHistory,
  );

  // Wait for DOM to render before showing V1 messages
  React.useEffect(() => {
    const wasLoading = prevV1LoadingRef.current;
    const isLoading = conversationWebSocket?.isLoadingHistory;

    if (wasLoading && !isLoading) {
      // Loading just finished - wait for next frame to ensure DOM is ready
      requestAnimationFrame(() => {
        setShowV1Messages(true);
      });
    } else if (isLoading) {
      // Reset when loading starts
      setShowV1Messages(false);
    }

    prevV1LoadingRef.current = isLoading;
  }, [conversationWebSocket?.isLoadingHistory]);

  // Filter V0 events
  const v0Events = storeEvents
    .filter(isV0Event)
    .filter(isActionOrObservation)
    .filter(shouldRenderEvent);

  // Filter V1 events - use uiEvents for rendering (actions replaced by observations)
  const v1UiEvents = uiEvents.filter(isV1Event).filter(shouldRenderV1Event);
  // Keep full v1 events for lookups (includes both actions and observations)
  const v1FullEvents = storeEvents.filter(isV1Event);

  // Combined events count for tracking
  const totalEvents = v0Events.length || v1UiEvents.length;

  // Check if there are any substantive agent actions (not just system messages)
  const hasSubstantiveAgentActions = React.useMemo(
    () =>
      storeEvents
        .filter(isV0Event)
        .filter(isActionOrObservation)
        .some(
          (event) =>
            isOpenHandsAction(event) &&
            event.source === "agent" &&
            event.action !== "system",
        ) ||
      storeEvents
        .filter(isV1Event)
        .some(
          (event) =>
            event.source === "agent" &&
            !isSystemPromptEvent(event) &&
            !isConversationStateUpdateEvent(event),
        ),
    [storeEvents],
  );

  const handleSendMessage = async (
    content: string,
    originalImages: File[],
    originalFiles: File[],
  ) => {
    // Create mutable copies of the arrays
    const images = [...originalImages];
    const files = [...originalFiles];
    if (totalEvents === 0) {
      posthog.capture("initial_query_submitted", {
        entry_point: getEntryPoint(
          selectedRepository !== null,
          replayJson !== null,
        ),
        query_character_length: content.length,
        replay_json_size: replayJson?.length,
      });
    } else {
      posthog.capture("user_message_sent", {
        session_message_count: totalEvents,
        current_message_length: content.length,
      });
    }

    // Validate file sizes before any processing
    const allFiles = [...images, ...files];
    const validation = validateFiles(allFiles);

    if (!validation.isValid) {
      displayErrorToast(`Error: ${validation.errorMessage}`);
      return; // Stop processing if validation fails
    }

    const promises = images.map((image) => convertImageToBase64(image));
    const imageUrls = await Promise.all(promises);

    const timestamp = new Date().toISOString();

    const { skipped_files: skippedFiles, uploaded_files: uploadedFiles } =
      files.length > 0
        ? await uploadFiles({ conversationId: params.conversationId!, files })
        : { skipped_files: [], uploaded_files: [] };

    skippedFiles.forEach((f) => displayErrorToast(f.reason));

    const filePrompt = `${t("CHAT_INTERFACE$AUGMENTED_PROMPT_FILES_TITLE")}: ${uploadedFiles.join("\n\n")}`;
    const prompt =
      uploadedFiles.length > 0 ? `${content}\n\n${filePrompt}` : content;

    send(createChatMessage(prompt, imageUrls, uploadedFiles, timestamp));
    setOptimisticUserMessage(content);
    setMessageToSend("");
<<<<<<< HEAD
  };

  const handleStop = () => {
    posthog.capture("stop_button_clicked");
    send(generateAgentStateChangeEvent(AgentState.STOPPED));
=======
>>>>>>> bc86796a
  };

  const onClickShareFeedbackActionButton = async (
    polarity: "positive" | "negative",
  ) => {
    setFeedbackModalIsOpen(true);
    setFeedbackPolarity(polarity);
  };

  // Create a ScrollProvider with the scroll hook values
  const scrollProviderValue = {
    scrollRef,
    autoScroll,
    setAutoScroll,
    scrollDomToBottom,
    hitBottom,
    setHitBottom,
    onChatBodyScroll,
  };

<<<<<<< HEAD
  const userEventsExist = hasUserEvent(events);
=======
  const v0UserEventsExist = hasUserEvent(v0Events);
  const v1UserEventsExist = hasV1UserEvent(v1FullEvents);
  const userEventsExist = v0UserEventsExist || v1UserEventsExist;
>>>>>>> bc86796a

  return (
    <ScrollProvider value={scrollProviderValue}>
      <div className="h-full flex flex-col justify-between pr-0 md:pr-4 relative">
        {!hasSubstantiveAgentActions &&
          !optimisticUserMessage &&
          !userEventsExist && (
            <ChatSuggestions
              onSuggestionsClick={(message) => setMessageToSend(message)}
            />
          )}
        {/* Note: We only hide chat suggestions when there's a user message */}

        <div
          ref={scrollRef}
          onScroll={(e) => onChatBodyScroll(e.currentTarget)}
          className="custom-scrollbar-always flex flex-col grow overflow-y-auto overflow-x-hidden px-4 pt-4 gap-2 fast-smooth-scroll"
        >
          {isLoadingMessages && !isV1Conversation && !isTask && (
            <div className="flex justify-center">
              <LoadingSpinner size="small" />
            </div>
          )}

<<<<<<< HEAD
          {!isLoadingMessages && userEventsExist && (
            <Messages
              messages={events}
=======
          {(conversationWebSocket?.isLoadingHistory || !showV1Messages) &&
            isV1Conversation &&
            !isTask && (
              <div className="flex justify-center">
                <LoadingSpinner size="small" />
              </div>
            )}

          {!isLoadingMessages && v0UserEventsExist && (
            <V0Messages
              messages={v0Events}
>>>>>>> bc86796a
              isAwaitingUserConfirmation={
                curAgentState === AgentState.AWAITING_USER_CONFIRMATION
              }
            />
          )}
<<<<<<< HEAD
=======

          {showV1Messages && v1UserEventsExist && (
            <V1Messages messages={v1UiEvents} allEvents={v1FullEvents} />
          )}
>>>>>>> bc86796a
        </div>

        <div className="flex flex-col gap-[6px]">
          <div className="flex justify-between relative">
            <div className="flex items-center gap-1">
              <ConfirmationModeEnabled />
<<<<<<< HEAD
              {events.length > 0 && (
=======
              {totalEvents > 0 && !isV1Conversation && (
>>>>>>> bc86796a
                <TrajectoryActions
                  onPositiveFeedback={() =>
                    onClickShareFeedbackActionButton("positive")
                  }
                  onNegativeFeedback={() =>
                    onClickShareFeedbackActionButton("negative")
                  }
                  isSaasMode={config?.APP_MODE === "saas"}
                />
              )}
            </div>

            <div className="absolute left-1/2 transform -translate-x-1/2 bottom-0">
              {curAgentState === AgentState.RUNNING && <TypingIndicator />}
            </div>

            {!hitBottom && <ScrollToBottomButton onClick={scrollDomToBottom} />}
          </div>

          {errorMessage && <ErrorMessageBanner message={errorMessage} />}

<<<<<<< HEAD
          <InteractiveChatBox
            onSubmit={handleSendMessage}
            onStop={handleStop}
          />
=======
          <InteractiveChatBox onSubmit={handleSendMessage} />
>>>>>>> bc86796a
        </div>

        {config?.APP_MODE !== "saas" && !isV1Conversation && (
          <FeedbackModal
            isOpen={feedbackModalIsOpen}
            onClose={() => setFeedbackModalIsOpen(false)}
            polarity={feedbackPolarity}
          />
        )}
      </div>
    </ScrollProvider>
  );
}<|MERGE_RESOLUTION|>--- conflicted
+++ resolved
@@ -16,11 +16,8 @@
 import { ChatSuggestions } from "./chat-suggestions";
 import { ScrollProvider } from "#/context/scroll-context";
 import { useInitialQueryStore } from "#/stores/initial-query-store";
-<<<<<<< HEAD
-=======
 import { useSendMessage } from "#/hooks/use-send-message";
 import { useAgentState } from "#/hooks/use-agent-state";
->>>>>>> bc86796a
 
 import { ScrollToBottomButton } from "#/components/shared/buttons/scroll-to-bottom-button";
 import { LoadingSpinner } from "#/components/shared/loading-spinner";
@@ -33,22 +30,16 @@
   hasUserEvent,
   shouldRenderEvent,
 } from "./event-content-helpers/should-render-event";
-<<<<<<< HEAD
-import { useUploadFiles } from "#/hooks/mutation/use-upload-files";
-=======
 import {
   Messages as V1Messages,
   hasUserEvent as hasV1UserEvent,
   shouldRenderEvent as shouldRenderV1Event,
 } from "#/components/v1/chat";
 import { useUnifiedUploadFiles } from "#/hooks/mutation/use-unified-upload-files";
->>>>>>> bc86796a
 import { useConfig } from "#/hooks/query/use-config";
 import { validateFiles } from "#/utils/file-validation";
 import { useConversationStore } from "#/state/conversation-store";
 import ConfirmationModeEnabled from "./confirmation-mode-enabled";
-<<<<<<< HEAD
-=======
 import {
   isV0Event,
   isV1Event,
@@ -58,7 +49,6 @@
 import { useActiveConversation } from "#/hooks/query/use-active-conversation";
 import { useTaskPolling } from "#/hooks/query/use-task-polling";
 import { useConversationWebSocket } from "#/contexts/conversation-websocket-context";
->>>>>>> bc86796a
 
 function getEntryPoint(
   hasRepository: boolean | null,
@@ -70,11 +60,6 @@
 }
 
 export function ChatInterface() {
-<<<<<<< HEAD
-  const { setMessageToSend } = useConversationStore();
-  const { getErrorMessage } = useWSErrorMessage();
-  const { send, isLoadingMessages, parsedEvents } = useWsClient();
-=======
   const posthog = usePostHog();
   const { setMessageToSend } = useConversationStore();
   const { data: conversation } = useActiveConversation();
@@ -85,7 +70,6 @@
   const { send } = useSendMessage();
   const storeEvents = useEventStore((state) => state.events);
   const uiEvents = useEventStore((state) => state.uiEvents);
->>>>>>> bc86796a
   const { setOptimisticUserMessage, getOptimisticUserMessage } =
     useOptimisticUserMessageStore();
   const { t } = useTranslation();
@@ -108,11 +92,7 @@
   const [feedbackModalIsOpen, setFeedbackModalIsOpen] = React.useState(false);
   const { selectedRepository, replayJson } = useInitialQueryStore();
   const params = useParams();
-<<<<<<< HEAD
-  const { mutateAsync: uploadFiles } = useUploadFiles();
-=======
   const { mutateAsync: uploadFiles } = useUnifiedUploadFiles();
->>>>>>> bc86796a
 
   const optimisticUserMessage = getOptimisticUserMessage();
 
@@ -231,14 +211,6 @@
     send(createChatMessage(prompt, imageUrls, uploadedFiles, timestamp));
     setOptimisticUserMessage(content);
     setMessageToSend("");
-<<<<<<< HEAD
-  };
-
-  const handleStop = () => {
-    posthog.capture("stop_button_clicked");
-    send(generateAgentStateChangeEvent(AgentState.STOPPED));
-=======
->>>>>>> bc86796a
   };
 
   const onClickShareFeedbackActionButton = async (
@@ -259,13 +231,9 @@
     onChatBodyScroll,
   };
 
-<<<<<<< HEAD
-  const userEventsExist = hasUserEvent(events);
-=======
   const v0UserEventsExist = hasUserEvent(v0Events);
   const v1UserEventsExist = hasV1UserEvent(v1FullEvents);
   const userEventsExist = v0UserEventsExist || v1UserEventsExist;
->>>>>>> bc86796a
 
   return (
     <ScrollProvider value={scrollProviderValue}>
@@ -290,11 +258,6 @@
             </div>
           )}
 
-<<<<<<< HEAD
-          {!isLoadingMessages && userEventsExist && (
-            <Messages
-              messages={events}
-=======
           {(conversationWebSocket?.isLoadingHistory || !showV1Messages) &&
             isV1Conversation &&
             !isTask && (
@@ -306,30 +269,22 @@
           {!isLoadingMessages && v0UserEventsExist && (
             <V0Messages
               messages={v0Events}
->>>>>>> bc86796a
               isAwaitingUserConfirmation={
                 curAgentState === AgentState.AWAITING_USER_CONFIRMATION
               }
             />
           )}
-<<<<<<< HEAD
-=======
 
           {showV1Messages && v1UserEventsExist && (
             <V1Messages messages={v1UiEvents} allEvents={v1FullEvents} />
           )}
->>>>>>> bc86796a
         </div>
 
         <div className="flex flex-col gap-[6px]">
           <div className="flex justify-between relative">
             <div className="flex items-center gap-1">
               <ConfirmationModeEnabled />
-<<<<<<< HEAD
-              {events.length > 0 && (
-=======
               {totalEvents > 0 && !isV1Conversation && (
->>>>>>> bc86796a
                 <TrajectoryActions
                   onPositiveFeedback={() =>
                     onClickShareFeedbackActionButton("positive")
@@ -351,14 +306,7 @@
 
           {errorMessage && <ErrorMessageBanner message={errorMessage} />}
 
-<<<<<<< HEAD
-          <InteractiveChatBox
-            onSubmit={handleSendMessage}
-            onStop={handleStop}
-          />
-=======
           <InteractiveChatBox onSubmit={handleSendMessage} />
->>>>>>> bc86796a
         </div>
 
         {config?.APP_MODE !== "saas" && !isV1Conversation && (
