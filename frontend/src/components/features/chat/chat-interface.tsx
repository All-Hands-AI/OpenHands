import { useDispatch, useSelector } from "react-redux";
import React from "react";
import posthog from "posthog-js";
import { convertImageToBase64 } from "#/utils/convert-image-to-base-64";
import { FeedbackActions } from "../feedback/feedback-actions";
import { createChatMessage } from "#/services/chat-service";
import { InteractiveChatBox } from "./interactive-chat-box";
import { addUserMessage } from "#/state/chat-slice";
import { RootState } from "#/store";
import AgentState from "#/types/agent-state";
import { generateAgentStateChangeEvent } from "#/services/agent-state-service";
import { FeedbackModal } from "../feedback/feedback-modal";
import { useScrollToBottom } from "#/hooks/use-scroll-to-bottom";
import { TypingIndicator } from "./typing-indicator";
import { useWsClient } from "#/context/ws-client-provider";
import { Messages } from "./messages";
import { ChatSuggestions } from "./chat-suggestions";
import { ActionSuggestions } from "./action-suggestions";
import { ContinueButton } from "#/components/shared/buttons/continue-button";
import { ScrollToBottomButton } from "#/components/shared/buttons/scroll-to-bottom-button";
import { LoadingSpinner } from "#/components/shared/loading-spinner";

function getEntryPoint(
  hasRepository: boolean | null,
  hasImportedProjectZip: boolean | null,
): string {
  if (hasRepository) return "github";
  if (hasImportedProjectZip) return "zip";
  return "direct";
}

export function ChatInterface() {
  const { send, isLoadingMessages } = useWsClient();
  const dispatch = useDispatch();
  const scrollRef = React.useRef<HTMLDivElement>(null);
  const { scrollDomToBottom, onChatBodyScroll, hitBottom } =
    useScrollToBottom(scrollRef);

  const { messages } = useSelector((state: RootState) => state.chat);
  const { curAgentState } = useSelector((state: RootState) => state.agent);

  const [feedbackPolarity, setFeedbackPolarity] = React.useState<
    "positive" | "negative"
  >("positive");
  const [feedbackModalIsOpen, setFeedbackModalIsOpen] = React.useState(false);
  const [messageToSend, setMessageToSend] = React.useState<string | null>(null);
  const { selectedRepository, importedProjectZip } = useSelector(
    (state: RootState) => state.initalQuery,
  );

  const handleSendMessage = async (content: string, files: File[]) => {
    if (messages.length === 0) {
      posthog.capture("initial_query_submitted", {
        entry_point: getEntryPoint(
          selectedRepository !== null,
          importedProjectZip !== null,
        ),
        query_character_length: content.length,
        uploaded_zip_size: importedProjectZip?.length,
      });
    } else {
      posthog.capture("user_message_sent", {
        session_message_count: messages.length,
        current_message_length: content.length,
      });
    }
    const promises = files.map((file) => convertImageToBase64(file));
    const imageUrls = await Promise.all(promises);

    const timestamp = new Date().toISOString();
<<<<<<< HEAD
    const secondaryId = crypto.randomUUID();

    dispatch(addUserMessage({ content, imageUrls, timestamp, secondaryId }));
    send(createChatMessage(content, imageUrls, timestamp, secondaryId));
=======
    const pending = true;
    dispatch(addUserMessage({ content, imageUrls, timestamp, pending }));
    send(createChatMessage(content, imageUrls, timestamp));
>>>>>>> 236680d1
    setMessageToSend(null);
  };

  const handleStop = () => {
    posthog.capture("stop_button_clicked");
    send(generateAgentStateChangeEvent(AgentState.STOPPED));
  };

  const handleSendContinueMsg = () => {
    handleSendMessage("Continue", []);
  };

  const onClickShareFeedbackActionButton = async (
    polarity: "positive" | "negative",
  ) => {
    setFeedbackModalIsOpen(true);
    setFeedbackPolarity(polarity);
  };

  const isWaitingForUserInput =
    curAgentState === AgentState.AWAITING_USER_INPUT ||
    curAgentState === AgentState.FINISHED;

  return (
    <div className="h-full flex flex-col justify-between">
      {messages.length === 0 && (
        <ChatSuggestions onSuggestionsClick={setMessageToSend} />
      )}

      <div
        ref={scrollRef}
        onScroll={(e) => onChatBodyScroll(e.currentTarget)}
        className="flex flex-col grow overflow-y-auto overflow-x-hidden px-4 pt-4 gap-2"
      >
        {isLoadingMessages && (
          <div className="flex justify-center">
            <LoadingSpinner size="small" />
          </div>
        )}

        {!isLoadingMessages && (
          <Messages
            messages={messages}
            isAwaitingUserConfirmation={
              curAgentState === AgentState.AWAITING_USER_CONFIRMATION
            }
          />
        )}

        {isWaitingForUserInput && (
          <ActionSuggestions
            onSuggestionsClick={(value) => handleSendMessage(value, [])}
          />
        )}
      </div>

      <div className="flex flex-col gap-[6px] px-4 pb-4">
        <div className="flex justify-between relative">
          <FeedbackActions
            onPositiveFeedback={() =>
              onClickShareFeedbackActionButton("positive")
            }
            onNegativeFeedback={() =>
              onClickShareFeedbackActionButton("negative")
            }
          />

          <div className="absolute left-1/2 transform -translate-x-1/2 bottom-0">
            {messages.length > 2 &&
              curAgentState === AgentState.AWAITING_USER_INPUT && (
                <ContinueButton onClick={handleSendContinueMsg} />
              )}
            {curAgentState === AgentState.RUNNING && <TypingIndicator />}
          </div>

          {!hitBottom && <ScrollToBottomButton onClick={scrollDomToBottom} />}
        </div>

        <InteractiveChatBox
          onSubmit={handleSendMessage}
          onStop={handleStop}
          isDisabled={
            curAgentState === AgentState.LOADING ||
            curAgentState === AgentState.AWAITING_USER_CONFIRMATION
          }
          mode={curAgentState === AgentState.RUNNING ? "stop" : "submit"}
          value={messageToSend ?? undefined}
          onChange={setMessageToSend}
        />
      </div>

      <FeedbackModal
        isOpen={feedbackModalIsOpen}
        onClose={() => setFeedbackModalIsOpen(false)}
        polarity={feedbackPolarity}
      />
    </div>
  );
}<|MERGE_RESOLUTION|>--- conflicted
+++ resolved
@@ -68,16 +68,9 @@
     const imageUrls = await Promise.all(promises);
 
     const timestamp = new Date().toISOString();
-<<<<<<< HEAD
-    const secondaryId = crypto.randomUUID();
-
-    dispatch(addUserMessage({ content, imageUrls, timestamp, secondaryId }));
-    send(createChatMessage(content, imageUrls, timestamp, secondaryId));
-=======
     const pending = true;
     dispatch(addUserMessage({ content, imageUrls, timestamp, pending }));
     send(createChatMessage(content, imageUrls, timestamp));
->>>>>>> 236680d1
     setMessageToSend(null);
   };
 
