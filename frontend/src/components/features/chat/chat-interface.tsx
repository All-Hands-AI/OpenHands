import { useSelector } from "react-redux";
import React from "react";
import posthog from "posthog-js";
import { useParams } from "react-router";
import { useTranslation } from "react-i18next";
import { I18nKey } from "#/i18n/declaration";
import { convertImageToBase64 } from "#/utils/convert-image-to-base-64";
import { TrajectoryActions } from "../trajectory/trajectory-actions";
import { createChatMessage } from "#/services/chat-service";
import { InteractiveChatBox } from "./interactive-chat-box";
import { RootState } from "#/store";
import { AgentState } from "#/types/agent-state";
import { generateAgentStateChangeEvent } from "#/services/agent-state-service";
import { FeedbackModal } from "../feedback/feedback-modal";
import { useScrollToBottom } from "#/hooks/use-scroll-to-bottom";
import { TypingIndicator } from "./typing-indicator";
import { useWsClient } from "#/context/ws-client-provider";
import { Messages } from "./messages";
import { ChatSuggestions } from "./chat-suggestions";
import { ActionSuggestions } from "./action-suggestions";
import { ScrollProvider } from "#/context/scroll-context";

import { ScrollToBottomButton } from "#/components/shared/buttons/scroll-to-bottom-button";
import { LoadingSpinner } from "#/components/shared/loading-spinner";
import { useGetTrajectory } from "#/hooks/mutation/use-get-trajectory";
import { downloadTrajectory } from "#/utils/download-trajectory";
import { displayErrorToast } from "#/utils/custom-toast-handlers";
import { useOptimisticUserMessage } from "#/hooks/use-optimistic-user-message";
import { useWSErrorMessage } from "#/hooks/use-ws-error-message";
import { ErrorMessageBanner } from "./error-message-banner";
import { shouldRenderEvent } from "./event-content-helpers/should-render-event";
<<<<<<< HEAD
import { useUploadFiles } from "#/hooks/mutation/use-upload-files";
import { FileUploadSuccessResponse } from "#/api/open-hands.types";
=======
import { useConfig } from "#/hooks/query/use-config";
>>>>>>> 30677762

function getEntryPoint(
  hasRepository: boolean | null,
  hasReplayJson: boolean | null,
): string {
  if (hasRepository) return "github";
  if (hasReplayJson) return "replay";
  return "direct";
}

export function ChatInterface() {
  const { getErrorMessage } = useWSErrorMessage();
  const { send, isLoadingMessages, parsedEvents } = useWsClient();
  const { setOptimisticUserMessage, getOptimisticUserMessage } =
    useOptimisticUserMessage();
  const { t } = useTranslation();
  const scrollRef = React.useRef<HTMLDivElement>(null);
  const {
    scrollDomToBottom,
    onChatBodyScroll,
    hitBottom,
    autoScroll,
    setAutoScroll,
    setHitBottom,
  } = useScrollToBottom(scrollRef);
  const { data: config } = useConfig();

  const { curAgentState } = useSelector((state: RootState) => state.agent);

  const [feedbackPolarity, setFeedbackPolarity] = React.useState<
    "positive" | "negative"
  >("positive");
  const [feedbackModalIsOpen, setFeedbackModalIsOpen] = React.useState(false);
  const [messageToSend, setMessageToSend] = React.useState<string | null>(null);
  const { selectedRepository, replayJson } = useSelector(
    (state: RootState) => state.initialQuery,
  );
  const params = useParams();
  const { mutate: getTrajectory } = useGetTrajectory();
  const { mutateAsync: uploadFiles } = useUploadFiles();

  const optimisticUserMessage = getOptimisticUserMessage();
  const errorMessage = getErrorMessage();

  const events = parsedEvents.filter(shouldRenderEvent);

  const handleSendMessage = async (
    content: string,
    images: File[],
    files: File[],
  ) => {
    if (events.length === 0) {
      posthog.capture("initial_query_submitted", {
        entry_point: getEntryPoint(
          selectedRepository !== null,
          replayJson !== null,
        ),
        query_character_length: content.length,
        replay_json_size: replayJson?.length,
      });
    } else {
      posthog.capture("user_message_sent", {
        session_message_count: events.length,
        current_message_length: content.length,
      });
    }
    const promises = images.map((image) => convertImageToBase64(image));
    const imageUrls = await Promise.all(promises);

    const timestamp = new Date().toISOString();

    const {
      skipped_files: skippedFiles,
      uploaded_files: uploadedFiles,
    }: FileUploadSuccessResponse =
      files.length > 0
        ? await uploadFiles({ conversationId: params.conversationId!, files })
        : { skipped_files: [], uploaded_files: [] };

    skippedFiles.forEach((f) => displayErrorToast(f.reason));

    const filePrompt = `${t("CHAT_INTERFACE$AUGMENTED_PROMPT_FILES_TITLE")}: ${uploadedFiles.join("\n\n")}`;
    const prompt =
      uploadedFiles.length > 0 ? `${content}\n\n${filePrompt}` : content;

    send(createChatMessage(prompt, imageUrls, uploadedFiles, timestamp));
    setOptimisticUserMessage(content);
    setMessageToSend(null);
  };

  const handleStop = () => {
    posthog.capture("stop_button_clicked");
    send(generateAgentStateChangeEvent(AgentState.STOPPED));
  };

  const onClickShareFeedbackActionButton = async (
    polarity: "positive" | "negative",
  ) => {
    setFeedbackModalIsOpen(true);
    setFeedbackPolarity(polarity);
  };

  const onClickExportTrajectoryButton = () => {
    if (!params.conversationId) {
      displayErrorToast(t(I18nKey.CONVERSATION$DOWNLOAD_ERROR));
      return;
    }

    getTrajectory(params.conversationId, {
      onSuccess: async (data) => {
        await downloadTrajectory(
          params.conversationId ?? t(I18nKey.CONVERSATION$UNKNOWN),
          data.trajectory,
        );
      },
      onError: () => {
        displayErrorToast(t(I18nKey.CONVERSATION$DOWNLOAD_ERROR));
      },
    });
  };

  const isWaitingForUserInput =
    curAgentState === AgentState.AWAITING_USER_INPUT ||
    curAgentState === AgentState.FINISHED;

  // Create a ScrollProvider with the scroll hook values
  const scrollProviderValue = {
    scrollRef,
    autoScroll,
    setAutoScroll,
    scrollDomToBottom,
    hitBottom,
    setHitBottom,
    onChatBodyScroll,
  };

  return (
    <ScrollProvider value={scrollProviderValue}>
      <div className="h-full flex flex-col justify-between">
        {events.length === 0 && !optimisticUserMessage && (
          <ChatSuggestions onSuggestionsClick={setMessageToSend} />
        )}

        <div
          ref={scrollRef}
          onScroll={(e) => onChatBodyScroll(e.currentTarget)}
          className="scrollbar scrollbar-thin scrollbar-thumb-gray-400 scrollbar-thumb-rounded-full scrollbar-track-gray-800 hover:scrollbar-thumb-gray-300 flex flex-col grow overflow-y-auto overflow-x-hidden px-4 pt-4 gap-2 fast-smooth-scroll"
        >
          {isLoadingMessages && (
            <div className="flex justify-center">
              <LoadingSpinner size="small" />
            </div>
          )}

<<<<<<< HEAD
        {isWaitingForUserInput &&
          events.length > 0 &&
          !optimisticUserMessage && (
            <ActionSuggestions
              onSuggestionsClick={(value) => handleSendMessage(value, [], [])}
=======
          {!isLoadingMessages && (
            <Messages
              messages={events}
              isAwaitingUserConfirmation={
                curAgentState === AgentState.AWAITING_USER_CONFIRMATION
              }
>>>>>>> 30677762
            />
          )}

          {isWaitingForUserInput &&
            events.length > 0 &&
            !optimisticUserMessage && (
              <ActionSuggestions
                onSuggestionsClick={(value) => handleSendMessage(value, [])}
              />
            )}
        </div>

        <div className="flex flex-col gap-[6px] px-4 pb-4">
          <div className="flex justify-between relative">
            {config?.APP_MODE !== "saas" && (
              <TrajectoryActions
                onPositiveFeedback={() =>
                  onClickShareFeedbackActionButton("positive")
                }
                onNegativeFeedback={() =>
                  onClickShareFeedbackActionButton("negative")
                }
                onExportTrajectory={() => onClickExportTrajectoryButton()}
              />
            )}

            <div className="absolute left-1/2 transform -translate-x-1/2 bottom-0">
              {curAgentState === AgentState.RUNNING && <TypingIndicator />}
            </div>

            {!hitBottom && <ScrollToBottomButton onClick={scrollDomToBottom} />}
          </div>

          {errorMessage && <ErrorMessageBanner message={errorMessage} />}

          <InteractiveChatBox
            onSubmit={handleSendMessage}
            onStop={handleStop}
            isDisabled={
              curAgentState === AgentState.LOADING ||
              curAgentState === AgentState.AWAITING_USER_CONFIRMATION
            }
            mode={curAgentState === AgentState.RUNNING ? "stop" : "submit"}
            value={messageToSend ?? undefined}
            onChange={setMessageToSend}
          />
        </div>

        {config?.APP_MODE !== "saas" && (
          <FeedbackModal
            isOpen={feedbackModalIsOpen}
            onClose={() => setFeedbackModalIsOpen(false)}
            polarity={feedbackPolarity}
          />
        )}
      </div>
    </ScrollProvider>
  );
}<|MERGE_RESOLUTION|>--- conflicted
+++ resolved
@@ -29,12 +29,9 @@
 import { useWSErrorMessage } from "#/hooks/use-ws-error-message";
 import { ErrorMessageBanner } from "./error-message-banner";
 import { shouldRenderEvent } from "./event-content-helpers/should-render-event";
-<<<<<<< HEAD
 import { useUploadFiles } from "#/hooks/mutation/use-upload-files";
 import { FileUploadSuccessResponse } from "#/api/open-hands.types";
-=======
 import { useConfig } from "#/hooks/query/use-config";
->>>>>>> 30677762
 
 function getEntryPoint(
   hasRepository: boolean | null,
@@ -189,20 +186,12 @@
             </div>
           )}
 
-<<<<<<< HEAD
-        {isWaitingForUserInput &&
-          events.length > 0 &&
-          !optimisticUserMessage && (
-            <ActionSuggestions
-              onSuggestionsClick={(value) => handleSendMessage(value, [], [])}
-=======
           {!isLoadingMessages && (
             <Messages
               messages={events}
               isAwaitingUserConfirmation={
                 curAgentState === AgentState.AWAITING_USER_CONFIRMATION
               }
->>>>>>> 30677762
             />
           )}
 
@@ -210,7 +199,7 @@
             events.length > 0 &&
             !optimisticUserMessage && (
               <ActionSuggestions
-                onSuggestionsClick={(value) => handleSendMessage(value, [])}
+                onSuggestionsClick={(value) => handleSendMessage(value, [], [])}
               />
             )}
         </div>
