<<<<<<< HEAD
import { useSelector } from "react-redux";
=======
>>>>>>> a80c51b2
import { isFileImage } from "#/utils/is-file-image";
import { displayErrorToast } from "#/utils/custom-toast-handlers";
import { validateFiles } from "#/utils/file-validation";
import { CustomChatInput } from "./custom-chat-input";
import { AgentState } from "#/types/agent-state";
import { useActiveConversation } from "#/hooks/query/use-active-conversation";
import { GitControlBar } from "./git-control-bar";
import { useConversationStore } from "#/state/conversation-store";
<<<<<<< HEAD
import { processFiles, processImages } from "#/utils/file-processing";
import { RootState } from "#/store";
=======
import { useAgentStore } from "#/stores/agent-store";
import { processFiles, processImages } from "#/utils/file-processing";
>>>>>>> a80c51b2

interface InteractiveChatBoxProps {
  onSubmit: (message: string, images: File[], files: File[]) => void;
  onStop: () => void;
}

export function InteractiveChatBox({
  onSubmit,
  onStop,
}: InteractiveChatBoxProps) {
  const {
    images,
    files,
    addImages,
    addFiles,
    clearAllFiles,
    addFileLoading,
    removeFileLoading,
    addImageLoading,
    removeImageLoading,
  } = useConversationStore();
<<<<<<< HEAD
  const curAgentState = useSelector(
    (state: RootState) => state.agent.curAgentState,
  );
=======
  const { curAgentState } = useAgentStore();
>>>>>>> a80c51b2
  const { data: conversation } = useActiveConversation();

  // Helper function to validate and filter files
  const validateAndFilterFiles = (selectedFiles: File[]) => {
    const validation = validateFiles(selectedFiles, [...images, ...files]);

    if (!validation.isValid) {
      displayErrorToast(`Error: ${validation.errorMessage}`);
      return null;
    }

    const validFiles = selectedFiles.filter((f) => !isFileImage(f));
    const validImages = selectedFiles.filter((f) => isFileImage(f));

    return { validFiles, validImages };
  };

  // Helper function to show loading indicators for files
  const showLoadingIndicators = (validFiles: File[], validImages: File[]) => {
    validFiles.forEach((file) => addFileLoading(file.name));
    validImages.forEach((image) => addImageLoading(image.name));
  };

  // Helper function to handle successful file processing results
  const handleSuccessfulFiles = (fileResults: { successful: File[] }) => {
    if (fileResults.successful.length > 0) {
      addFiles(fileResults.successful);
      fileResults.successful.forEach((file) => removeFileLoading(file.name));
    }
<<<<<<< HEAD
  };

  // Helper function to handle successful image processing results
  const handleSuccessfulImages = (imageResults: { successful: File[] }) => {
    if (imageResults.successful.length > 0) {
      addImages(imageResults.successful);
      imageResults.successful.forEach((image) =>
        removeImageLoading(image.name),
      );
    }
  };

  // Helper function to handle failed file processing results
  const handleFailedFiles = (
    fileResults: { failed: { file: File; error: Error }[] },
    imageResults: { failed: { file: File; error: Error }[] },
  ) => {
    fileResults.failed.forEach(({ file, error }) => {
      removeFileLoading(file.name);
      displayErrorToast(
        `Failed to process file ${file.name}: ${error.message}`,
      );
    });

    imageResults.failed.forEach(({ file, error }) => {
      removeImageLoading(file.name);
      displayErrorToast(
        `Failed to process image ${file.name}: ${error.message}`,
      );
    });
  };

=======
  };

  // Helper function to handle successful image processing results
  const handleSuccessfulImages = (imageResults: { successful: File[] }) => {
    if (imageResults.successful.length > 0) {
      addImages(imageResults.successful);
      imageResults.successful.forEach((image) =>
        removeImageLoading(image.name),
      );
    }
  };

  // Helper function to handle failed file processing results
  const handleFailedFiles = (
    fileResults: { failed: { file: File; error: Error }[] },
    imageResults: { failed: { file: File; error: Error }[] },
  ) => {
    fileResults.failed.forEach(({ file, error }) => {
      removeFileLoading(file.name);
      displayErrorToast(
        `Failed to process file ${file.name}: ${error.message}`,
      );
    });

    imageResults.failed.forEach(({ file, error }) => {
      removeImageLoading(file.name);
      displayErrorToast(
        `Failed to process image ${file.name}: ${error.message}`,
      );
    });
  };

>>>>>>> a80c51b2
  // Helper function to clear loading states on error
  const clearLoadingStates = (validFiles: File[], validImages: File[]) => {
    validFiles.forEach((file) => removeFileLoading(file.name));
    validImages.forEach((image) => removeImageLoading(image.name));
  };

  const handleUpload = async (selectedFiles: File[]) => {
    // Step 1: Validate and filter files
    const result = validateAndFilterFiles(selectedFiles);
    if (!result) return;

    const { validFiles, validImages } = result;

    // Step 2: Show loading indicators immediately
    showLoadingIndicators(validFiles, validImages);

    // Step 3: Process files using REAL FileReader
    try {
      const [fileResults, imageResults] = await Promise.all([
        processFiles(validFiles),
        processImages(validImages),
      ]);

      // Step 4: Handle successful results
      handleSuccessfulFiles(fileResults);
      handleSuccessfulImages(imageResults);

      // Step 5: Handle failed results
      handleFailedFiles(fileResults, imageResults);
    } catch (error) {
      // Clear loading states and show error
      clearLoadingStates(validFiles, validImages);
      displayErrorToast("An unexpected error occurred while processing files");
    }
  };

  const handleSubmit = (message: string) => {
    onSubmit(message, images, files);
    clearAllFiles();
  };

  const handleSuggestionsClick = (suggestion: string) => {
    handleSubmit(suggestion);
  };

  const isDisabled =
    curAgentState === AgentState.LOADING ||
    curAgentState === AgentState.AWAITING_USER_CONFIRMATION;

  return (
    <div data-testid="interactive-chat-box">
      <CustomChatInput
        disabled={isDisabled}
        onSubmit={handleSubmit}
        onStop={onStop}
        onFilesPaste={handleUpload}
        conversationStatus={conversation?.status || null}
      />
      <div className="mt-4">
        <GitControlBar onSuggestionsClick={handleSuggestionsClick} />
      </div>
    </div>
  );
}<|MERGE_RESOLUTION|>--- conflicted
+++ resolved
@@ -1,7 +1,3 @@
-<<<<<<< HEAD
-import { useSelector } from "react-redux";
-=======
->>>>>>> a80c51b2
 import { isFileImage } from "#/utils/is-file-image";
 import { displayErrorToast } from "#/utils/custom-toast-handlers";
 import { validateFiles } from "#/utils/file-validation";
@@ -10,13 +6,8 @@
 import { useActiveConversation } from "#/hooks/query/use-active-conversation";
 import { GitControlBar } from "./git-control-bar";
 import { useConversationStore } from "#/state/conversation-store";
-<<<<<<< HEAD
-import { processFiles, processImages } from "#/utils/file-processing";
-import { RootState } from "#/store";
-=======
 import { useAgentStore } from "#/stores/agent-store";
 import { processFiles, processImages } from "#/utils/file-processing";
->>>>>>> a80c51b2
 
 interface InteractiveChatBoxProps {
   onSubmit: (message: string, images: File[], files: File[]) => void;
@@ -38,13 +29,7 @@
     addImageLoading,
     removeImageLoading,
   } = useConversationStore();
-<<<<<<< HEAD
-  const curAgentState = useSelector(
-    (state: RootState) => state.agent.curAgentState,
-  );
-=======
   const { curAgentState } = useAgentStore();
->>>>>>> a80c51b2
   const { data: conversation } = useActiveConversation();
 
   // Helper function to validate and filter files
@@ -74,7 +59,6 @@
       addFiles(fileResults.successful);
       fileResults.successful.forEach((file) => removeFileLoading(file.name));
     }
-<<<<<<< HEAD
   };
 
   // Helper function to handle successful image processing results
@@ -107,40 +91,6 @@
     });
   };
 
-=======
-  };
-
-  // Helper function to handle successful image processing results
-  const handleSuccessfulImages = (imageResults: { successful: File[] }) => {
-    if (imageResults.successful.length > 0) {
-      addImages(imageResults.successful);
-      imageResults.successful.forEach((image) =>
-        removeImageLoading(image.name),
-      );
-    }
-  };
-
-  // Helper function to handle failed file processing results
-  const handleFailedFiles = (
-    fileResults: { failed: { file: File; error: Error }[] },
-    imageResults: { failed: { file: File; error: Error }[] },
-  ) => {
-    fileResults.failed.forEach(({ file, error }) => {
-      removeFileLoading(file.name);
-      displayErrorToast(
-        `Failed to process file ${file.name}: ${error.message}`,
-      );
-    });
-
-    imageResults.failed.forEach(({ file, error }) => {
-      removeImageLoading(file.name);
-      displayErrorToast(
-        `Failed to process image ${file.name}: ${error.message}`,
-      );
-    });
-  };
-
->>>>>>> a80c51b2
   // Helper function to clear loading states on error
   const clearLoadingStates = (validFiles: File[], validImages: File[]) => {
     validFiles.forEach((file) => removeFileLoading(file.name));
