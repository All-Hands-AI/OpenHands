import React, { useMemo, useEffect, useState } from "react";
import { useTranslation } from "react-i18next";
import { Typography } from "#/ui/typography";
import { I18nKey } from "#/i18n/declaration";
import CodeTagIcon from "#/icons/code-tag.svg?react";
import ChevronDownSmallIcon from "#/icons/chevron-down-small.svg?react";
import LessonPlanIcon from "#/icons/lesson-plan.svg?react";
import { useConversationStore } from "#/state/conversation-store";
import { ChangeAgentContextMenu } from "./change-agent-context-menu";
import { cn } from "#/utils/utils";
import { USE_PLANNING_AGENT } from "#/utils/feature-flags";
import { useAgentState } from "#/hooks/use-agent-state";
import { AgentState } from "#/types/agent-state";
import { useActiveConversation } from "#/hooks/query/use-active-conversation";
import { useCreateConversation } from "#/hooks/mutation/use-create-conversation";
import { displaySuccessToast } from "#/utils/custom-toast-handlers";
<<<<<<< HEAD
=======
import { useUnifiedWebSocketStatus } from "#/hooks/use-unified-websocket-status";
>>>>>>> 151c2895

export function ChangeAgentButton() {
  const [contextMenuOpen, setContextMenuOpen] = useState<boolean>(false);

  const conversationMode = useConversationStore(
    (state) => state.conversationMode,
  );

  const setConversationMode = useConversationStore(
    (state) => state.setConversationMode,
  );

  const webSocketStatus = useUnifiedWebSocketStatus();

  const isWebSocketConnected = webSocketStatus === "CONNECTED";

  const shouldUsePlanningAgent = USE_PLANNING_AGENT();

  const { curAgentState } = useAgentState();

  const { t } = useTranslation();

  const isAgentRunning = curAgentState === AgentState.RUNNING;

  const { data: conversation } = useActiveConversation();
  const { mutate: createConversation, isPending: isCreatingConversation } =
    useCreateConversation();

  // Close context menu when agent starts running
  useEffect(() => {
    if ((isAgentRunning || !isWebSocketConnected) && contextMenuOpen) {
      setContextMenuOpen(false);
    }
  }, [isAgentRunning, contextMenuOpen, isWebSocketConnected]);

  const handlePlanClick = (
    event: React.MouseEvent<HTMLButtonElement> | KeyboardEvent,
  ) => {
    event.preventDefault();
    event.stopPropagation();

    // Set conversation mode to "plan" immediately
    setConversationMode("plan");

    // Check if sub_conversation_ids is not empty
    if (
      (conversation?.sub_conversation_ids &&
        conversation.sub_conversation_ids.length > 0) ||
      !conversation?.conversation_id
    ) {
      // Do nothing if both conditions are true
      return;
    }

    // Create a new sub-conversation if we have a current conversation ID
    createConversation(
      {
        parentConversationId: conversation.conversation_id,
        agentType: "plan",
      },
      {
        onSuccess: () =>
          displaySuccessToast(
            t(I18nKey.PLANNING_AGENTT$PLANNING_AGENT_INITIALIZED),
          ),
      },
    );
  };

  const isButtonDisabled =
    isAgentRunning ||
    isCreatingConversation ||
    !isWebSocketConnected ||
    !shouldUsePlanningAgent;

  // Handle Shift + Tab keyboard shortcut to cycle through modes
  useEffect(() => {
    if (isButtonDisabled) {
      return undefined;
    }

    const handleKeyDown = (event: KeyboardEvent) => {
      // Check for Shift + Tab combination
      if (event.shiftKey && event.key === "Tab") {
        // Prevent default tab navigation behavior
        event.preventDefault();
        event.stopPropagation();

        // Cycle between modes: code -> plan -> code
        const nextMode = conversationMode === "code" ? "plan" : "code";
        if (nextMode === "plan") {
          handlePlanClick(event);
        } else {
          setConversationMode(nextMode);
        }
      }
    };

    document.addEventListener("keydown", handleKeyDown);

    return () => {
      document.removeEventListener("keydown", handleKeyDown);
    };
  }, [
    isButtonDisabled,
    conversationMode,
    setConversationMode,
    handlePlanClick,
  ]);

  const handleButtonClick = (event: React.MouseEvent<HTMLButtonElement>) => {
    event.preventDefault();
    event.stopPropagation();
    setContextMenuOpen(!contextMenuOpen);
  };

  const handleCodeClick = (event: React.MouseEvent<HTMLButtonElement>) => {
    event.preventDefault();
    event.stopPropagation();
    setConversationMode("code");
  };

<<<<<<< HEAD
  const handlePlanClick = (event: React.MouseEvent<HTMLButtonElement>) => {
    event.preventDefault();
    event.stopPropagation();

    // Set conversation mode to "plan" immediately
    setConversationMode("plan");

    // Check if current conversation mode is "plan" and sub_conversation_ids is not empty
    if (
      conversation?.sub_conversation_ids &&
      conversation.sub_conversation_ids.length > 0
    ) {
      // Do nothing if both conditions are true
      return;
    }

    // Display toast message informing users that the planning agent is being initialized
    displaySuccessToast(t(I18nKey.PLANNING_AGENTT$PLANNING_AGENT_INITIALIZING));

    // Create a new sub-conversation if we have a current conversation ID
    if (conversation?.conversation_id) {
      createConversation({
        parentConversationId: conversation.conversation_id,
        agentType: "plan",
      });
    }
  };

=======
>>>>>>> 151c2895
  const isExecutionAgent = conversationMode === "code";

  const buttonLabel = useMemo(() => {
    if (isExecutionAgent) {
      return t(I18nKey.COMMON$CODE);
    }
    return t(I18nKey.COMMON$PLAN);
  }, [isExecutionAgent, t]);

  const buttonIcon = useMemo(() => {
    if (isExecutionAgent) {
      return <CodeTagIcon width={18} height={18} color="#737373" />;
    }
    return <LessonPlanIcon width={18} height={18} color="#ffffff" />;
  }, [isExecutionAgent]);

  const isButtonDisabled = isAgentRunning || isCreatingConversation;

  if (!shouldUsePlanningAgent) {
    return null;
  }

  return (
    <div className="relative">
      <button
        type="button"
        onClick={handleButtonClick}
        disabled={isButtonDisabled}
        className={cn(
          "flex items-center border border-[#4B505F] rounded-[100px] transition-opacity",
          !isExecutionAgent && "border-[#597FF4] bg-[#4A67BD]",
          isButtonDisabled
            ? "opacity-50 cursor-not-allowed"
            : "cursor-pointer hover:opacity-80",
        )}
      >
        <div className="flex items-center gap-1 pl-1.5">
          {buttonIcon}
          <Typography.Text className="text-white text-2.75 not-italic font-normal leading-5">
            {buttonLabel}
          </Typography.Text>
        </div>
        <ChevronDownSmallIcon width={24} height={24} color="#ffffff" />
      </button>
      {contextMenuOpen && (
        <ChangeAgentContextMenu
          onClose={() => setContextMenuOpen(false)}
          onCodeClick={handleCodeClick}
          onPlanClick={handlePlanClick}
        />
      )}
    </div>
  );
}<|MERGE_RESOLUTION|>--- conflicted
+++ resolved
@@ -14,10 +14,7 @@
 import { useActiveConversation } from "#/hooks/query/use-active-conversation";
 import { useCreateConversation } from "#/hooks/mutation/use-create-conversation";
 import { displaySuccessToast } from "#/utils/custom-toast-handlers";
-<<<<<<< HEAD
-=======
 import { useUnifiedWebSocketStatus } from "#/hooks/use-unified-websocket-status";
->>>>>>> 151c2895
 
 export function ChangeAgentButton() {
   const [contextMenuOpen, setContextMenuOpen] = useState<boolean>(false);
@@ -140,37 +137,6 @@
     setConversationMode("code");
   };
 
-<<<<<<< HEAD
-  const handlePlanClick = (event: React.MouseEvent<HTMLButtonElement>) => {
-    event.preventDefault();
-    event.stopPropagation();
-
-    // Set conversation mode to "plan" immediately
-    setConversationMode("plan");
-
-    // Check if current conversation mode is "plan" and sub_conversation_ids is not empty
-    if (
-      conversation?.sub_conversation_ids &&
-      conversation.sub_conversation_ids.length > 0
-    ) {
-      // Do nothing if both conditions are true
-      return;
-    }
-
-    // Display toast message informing users that the planning agent is being initialized
-    displaySuccessToast(t(I18nKey.PLANNING_AGENTT$PLANNING_AGENT_INITIALIZING));
-
-    // Create a new sub-conversation if we have a current conversation ID
-    if (conversation?.conversation_id) {
-      createConversation({
-        parentConversationId: conversation.conversation_id,
-        agentType: "plan",
-      });
-    }
-  };
-
-=======
->>>>>>> 151c2895
   const isExecutionAgent = conversationMode === "code";
 
   const buttonLabel = useMemo(() => {
@@ -186,8 +152,6 @@
     }
     return <LessonPlanIcon width={18} height={18} color="#ffffff" />;
   }, [isExecutionAgent]);
-
-  const isButtonDisabled = isAgentRunning || isCreatingConversation;
 
   if (!shouldUsePlanningAgent) {
     return null;
