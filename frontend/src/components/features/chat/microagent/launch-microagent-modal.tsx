--- conflicted
+++ resolved
@@ -14,10 +14,7 @@
 import { LoadingMicroagentTextarea } from "./loading-microagent-textarea";
 import { useGetMicroagents } from "#/hooks/query/use-get-microagents";
 import { Typography } from "#/ui/typography";
-<<<<<<< HEAD
-=======
 import { useActiveConversation } from "#/hooks/query/use-active-conversation";
->>>>>>> bc86796a
 
 interface LaunchMicroagentModalProps {
   onClose: () => void;
