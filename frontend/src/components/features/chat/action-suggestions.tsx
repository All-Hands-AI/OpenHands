--- conflicted
+++ resolved
@@ -14,12 +14,8 @@
 export function ActionSuggestions({
   onSuggestionsClick,
 }: ActionSuggestionsProps) {
-<<<<<<< HEAD
   const { t } = useTranslation();
-  const { githubTokenIsSet } = useAuth();
-=======
   const { providersAreSet } = useAuth();
->>>>>>> 19b589f3
   const { selectedRepository } = useSelector(
     (state: RootState) => state.initialQuery,
   );
@@ -54,14 +50,8 @@
             <>
               <SuggestionItem
                 suggestion={{
-<<<<<<< HEAD
                   label: t(I18nKey.ACTION$PUSH_TO_BRANCH),
-                  value:
-                    "Please push the changes to a remote branch on GitHub, but do NOT create a pull request. Please use the exact SAME branch name as the one you are currently on.",
-=======
-                  label: "Push to Branch",
                   value: terms.pushToBranch,
->>>>>>> 19b589f3
                 }}
                 onClick={(value) => {
                   posthog.capture("push_to_branch_button_clicked");
@@ -70,14 +60,8 @@
               />
               <SuggestionItem
                 suggestion={{
-<<<<<<< HEAD
                   label: t(I18nKey.ACTION$PUSH_CREATE_PR),
-                  value:
-                    "Please push the changes to GitHub and open a pull request. Please create a meaningful branch name that describes the changes.",
-=======
-                  label: `Push & Create ${terms.prShort}`,
                   value: terms.createPR,
->>>>>>> 19b589f3
                 }}
                 onClick={(value) => {
                   posthog.capture("create_pr_button_clicked");
@@ -89,14 +73,8 @@
           ) : (
             <SuggestionItem
               suggestion={{
-<<<<<<< HEAD
                 label: t(I18nKey.ACTION$PUSH_CHANGES_TO_PR),
-                value:
-                  "Please push the latest changes to the existing pull request.",
-=======
-                label: `Push changes to ${terms.prShort}`,
                 value: terms.pushToPR,
->>>>>>> 19b589f3
               }}
               onClick={(value) => {
                 posthog.capture("push_to_pr_button_clicked");
