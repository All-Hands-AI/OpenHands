import posthog from "posthog-js";
import React from "react";
import { useTranslation } from "react-i18next";
import { SuggestionItem } from "#/components/features/suggestions/suggestion-item";
import { I18nKey } from "#/i18n/declaration";
import { useUserProviders } from "#/hooks/use-user-providers";
import { useActiveConversation } from "#/hooks/query/use-active-conversation";

interface ActionSuggestionsProps {
  onSuggestionsClick: (value: string) => void;
}

export function ActionSuggestions({
  onSuggestionsClick,
}: ActionSuggestionsProps) {
  const { t } = useTranslation();
  const { providers } = useUserProviders();
  const { data: conversation } = useActiveConversation();
  const [hasPullRequest, setHasPullRequest] = React.useState(false);

  const providersAreSet = providers.length > 0;
  const isGitLab = providers.includes("gitlab");
<<<<<<< HEAD
  const isAzureDevOps = providers.includes("azure_devops");
=======
  const isBitbucket = providers.includes("bitbucket");
>>>>>>> c2acf4e0

  // Determine the correct terminology based on the provider
  let pr;
  let prShort;
  let providerName;
  if (isGitLab) {
    pr = "merge request";
    prShort = "MR";
    providerName = "GitLab";
  } else if (isAzureDevOps) {
    pr = "pull request";
    prShort = "PR";
    providerName = "Azure DevOps";
  } else {
    pr = "pull request";
    prShort = "PR";
    providerName = "GitHub";
  }

  const getProviderName = () => {
    if (isGitLab) return "GitLab";
    if (isBitbucket) return "Bitbucket";
    return "GitHub";
  };

  const terms = {
    pr,
    prShort,
<<<<<<< HEAD
    pushToBranch: `Please push the changes to a remote branch on ${providerName}, but do NOT create a ${pr}. Please use the exact SAME branch name as the one you are currently on.`,
    createPR: `Please push the changes to ${providerName} and open a ${pr}. Please create a meaningful branch name that describes the changes. If a ${pr} template exists in the repository, please follow it when creating the ${prShort} description.`,
=======
    pushToBranch: `Please push the changes to a remote branch on ${getProviderName()}, but do NOT create a ${pr}. Check your current branch name first - if it's main, master, deploy, or another common default branch name, create a new branch with a descriptive name related to your changes. Otherwise, use the exact SAME branch name as the one you are currently on.`,
    createPR: `Please push the changes to ${getProviderName()} and open a ${pr}. Please create a meaningful branch name that describes the changes. If a ${pr} template exists in the repository, please follow it when creating the ${prShort} description.`,
>>>>>>> c2acf4e0
    pushToPR: `Please push the latest changes to the existing ${pr}.`,
  };

  return (
    <div className="flex flex-col gap-2 mb-2">
      {providersAreSet && conversation?.selected_repository && (
        <div className="flex flex-row gap-2 justify-center w-full">
          {!hasPullRequest ? (
            <>
              <SuggestionItem
                suggestion={{
                  label: t(I18nKey.ACTION$PUSH_TO_BRANCH),
                  value: terms.pushToBranch,
                }}
                onClick={(value) => {
                  posthog.capture("push_to_branch_button_clicked");
                  onSuggestionsClick(value);
                }}
              />
              <SuggestionItem
                suggestion={{
                  label: t(I18nKey.ACTION$PUSH_CREATE_PR),
                  value: terms.createPR,
                }}
                onClick={(value) => {
                  posthog.capture("create_pr_button_clicked");
                  onSuggestionsClick(value);
                  setHasPullRequest(true);
                }}
              />
            </>
          ) : (
            <SuggestionItem
              suggestion={{
                label: t(I18nKey.ACTION$PUSH_CHANGES_TO_PR),
                value: terms.pushToPR,
              }}
              onClick={(value) => {
                posthog.capture("push_to_pr_button_clicked");
                onSuggestionsClick(value);
              }}
            />
          )}
        </div>
      )}
    </div>
  );
}<|MERGE_RESOLUTION|>--- conflicted
+++ resolved
@@ -20,11 +20,8 @@
 
   const providersAreSet = providers.length > 0;
   const isGitLab = providers.includes("gitlab");
-<<<<<<< HEAD
-  const isAzureDevOps = providers.includes("azure_devops");
-=======
-  const isBitbucket = providers.includes("bitbucket");
->>>>>>> c2acf4e0
+  const isAzureDevOps = providers.includes("bitbucket,
+  azure_devops");
 
   // Determine the correct terminology based on the provider
   let pr;
@@ -53,13 +50,8 @@
   const terms = {
     pr,
     prShort,
-<<<<<<< HEAD
-    pushToBranch: `Please push the changes to a remote branch on ${providerName}, but do NOT create a ${pr}. Please use the exact SAME branch name as the one you are currently on.`,
-    createPR: `Please push the changes to ${providerName} and open a ${pr}. Please create a meaningful branch name that describes the changes. If a ${pr} template exists in the repository, please follow it when creating the ${prShort} description.`,
-=======
     pushToBranch: `Please push the changes to a remote branch on ${getProviderName()}, but do NOT create a ${pr}. Check your current branch name first - if it's main, master, deploy, or another common default branch name, create a new branch with a descriptive name related to your changes. Otherwise, use the exact SAME branch name as the one you are currently on.`,
     createPR: `Please push the changes to ${getProviderName()} and open a ${pr}. Please create a meaningful branch name that describes the changes. If a ${pr} template exists in the repository, please follow it when creating the ${prShort} description.`,
->>>>>>> c2acf4e0
     pushToPR: `Please push the latest changes to the existing ${pr}.`,
   };
 
