import posthog from "posthog-js";
import React from "react";
import { useSelector } from "react-redux";
import { SuggestionItem } from "#/components/features/suggestions/suggestion-item";
import type { RootState } from "#/store";
import { useAuth } from "#/context/auth-context";

interface ActionSuggestionsProps {
  onSuggestionsClick: (value: string) => void;
}

export function ActionSuggestions({
  onSuggestionsClick,
}: ActionSuggestionsProps) {
  const { providersAreSet } = useAuth();
  const { selectedRepository } = useSelector(
    (state: RootState) => state.initialQuery,
  );

  const [hasPullRequest, setHasPullRequest] = React.useState(false);

  return (
    <div className="flex flex-col gap-2 mb-2">
<<<<<<< HEAD
      <DownloadModal
        initialPath=""
        onClose={handleDownloadClose}
        isOpen={isDownloading}
      />
      {providersAreSet && selectedRepository ? (
=======
      {githubTokenIsSet && selectedRepository && (
>>>>>>> d9926d24
        <div className="flex flex-row gap-2 justify-center w-full">
          {!hasPullRequest ? (
            <>
              <SuggestionItem
                suggestion={{
                  label: "Push to Branch",
                  value:
                    "Please push the changes to a remote branch on GitHub, but do NOT create a pull request. Please use the exact SAME branch name as the one you are currently on.",
                }}
                onClick={(value) => {
                  posthog.capture("push_to_branch_button_clicked");
                  onSuggestionsClick(value);
                }}
              />
              <SuggestionItem
                suggestion={{
                  label: "Push & Create PR",
                  value:
                    "Please push the changes to GitHub and open a pull request. Please use the exact SAME branch name as the one you are currently on.",
                }}
                onClick={(value) => {
                  posthog.capture("create_pr_button_clicked");
                  onSuggestionsClick(value);
                  setHasPullRequest(true);
                }}
              />
            </>
          ) : (
            <SuggestionItem
              suggestion={{
                label: "Push changes to PR",
                value:
                  "Please push the latest changes to the existing pull request.",
              }}
              onClick={(value) => {
                posthog.capture("push_to_pr_button_clicked");
                onSuggestionsClick(value);
              }}
            />
          )}
        </div>
      )}
    </div>
  );
}<|MERGE_RESOLUTION|>--- conflicted
+++ resolved
@@ -21,16 +21,7 @@
 
   return (
     <div className="flex flex-col gap-2 mb-2">
-<<<<<<< HEAD
-      <DownloadModal
-        initialPath=""
-        onClose={handleDownloadClose}
-        isOpen={isDownloading}
-      />
-      {providersAreSet && selectedRepository ? (
-=======
-      {githubTokenIsSet && selectedRepository && (
->>>>>>> d9926d24
+      {providersAreSet && selectedRepository && (
         <div className="flex flex-row gap-2 justify-center w-full">
           {!hasPullRequest ? (
             <>
