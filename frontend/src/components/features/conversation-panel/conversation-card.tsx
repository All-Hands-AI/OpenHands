import React from "react";
<<<<<<< HEAD
import { useSelector } from "react-redux";
=======
import posthog from "posthog-js";
>>>>>>> ce26f1c6
import { formatTimeDelta } from "#/utils/format-time-delta";
import { ConversationRepoLink } from "./conversation-repo-link";
import {
  ProjectStatus,
  ConversationStateIndicator,
} from "./conversation-state-indicator";
import { EllipsisButton } from "./ellipsis-button";
import { ConversationCardContextMenu } from "./conversation-card-context-menu";
import { cn } from "#/utils/utils";
import { BaseModal } from "../../shared/modals/base-modal/base-modal";
import { RootState } from "#/store";

interface ConversationCardProps {
  onClick?: () => void;
  onDelete?: () => void;
  onChangeTitle?: (title: string) => void;
<<<<<<< HEAD
  onDownloadWorkspace?: () => void;
  showDisplayCostOption?: boolean;
=======
>>>>>>> ce26f1c6
  isActive?: boolean;
  title: string;
  selectedRepository: string | null;
  lastUpdatedAt: string; // ISO 8601
  status?: ProjectStatus;
  variant?: "compact" | "default";
  conversationId?: string; // Optional conversation ID for VS Code URL
}

export function ConversationCard({
  onClick,
  onDelete,
  onChangeTitle,
<<<<<<< HEAD
  onDownloadWorkspace,
  showDisplayCostOption,
=======
>>>>>>> ce26f1c6
  isActive,
  title,
  selectedRepository,
  lastUpdatedAt,
  status = "STOPPED",
  variant = "default",
  conversationId,
}: ConversationCardProps) {
  const [contextMenuVisible, setContextMenuVisible] = React.useState(false);
  const [titleMode, setTitleMode] = React.useState<"view" | "edit">("view");
  const [metricsModalVisible, setMetricsModalVisible] = React.useState(false);
  const inputRef = React.useRef<HTMLInputElement>(null);

<<<<<<< HEAD
  // Subscribe to metrics data from Redux store
  const metrics = useSelector((state: RootState) => state.metrics);
=======
  // We don't use the VS Code URL hook directly here to avoid test failures
  // Instead, we'll add the download button conditionally
>>>>>>> ce26f1c6

  const handleBlur = () => {
    if (inputRef.current?.value) {
      const trimmed = inputRef.current.value.trim();
      onChangeTitle?.(trimmed);
      inputRef.current!.value = trimmed;
    } else {
      // reset the value if it's empty
      inputRef.current!.value = title;
    }

    setTitleMode("view");
  };

  const handleKeyUp = (event: React.KeyboardEvent<HTMLInputElement>) => {
    if (event.key === "Enter") {
      event.currentTarget.blur();
    }
  };

  const handleInputClick = (event: React.MouseEvent<HTMLInputElement>) => {
    if (titleMode === "edit") {
      event.preventDefault();
      event.stopPropagation();
    }
  };

  const handleDelete = (event: React.MouseEvent<HTMLButtonElement>) => {
    event.preventDefault();
    event.stopPropagation();
    onDelete?.();
    setContextMenuVisible(false);
  };

  const handleEdit = (event: React.MouseEvent<HTMLButtonElement>) => {
    event.preventDefault();
    event.stopPropagation();
    setTitleMode("edit");
    setContextMenuVisible(false);
  };

  const handleDownloadViaVSCode = async (
    event: React.MouseEvent<HTMLButtonElement>,
  ) => {
    event.preventDefault();
    event.stopPropagation();
    posthog.capture("download_via_vscode_button_clicked");

    // Fetch the VS Code URL from the API
    if (conversationId) {
      try {
        const response = await fetch(
          `/api/conversations/${conversationId}/vscode-url`,
        );
        const data = await response.json();

        if (data.vscode_url) {
          window.open(data.vscode_url, "_blank");
        } else {
          console.error("VS Code URL not available", data.error);
        }
      } catch (error) {
        console.error("Failed to fetch VS Code URL", error);
      }
    }

    setContextMenuVisible(false);
  };

  const handleDisplayCost = (event: React.MouseEvent<HTMLButtonElement>) => {
    event.stopPropagation();
    setMetricsModalVisible(true);
  };

  React.useEffect(() => {
    if (titleMode === "edit") {
      inputRef.current?.focus();
    }
  }, [titleMode]);

  const hasContextMenu = !!(
    onDelete ||
    onChangeTitle ||
<<<<<<< HEAD
    onDownloadWorkspace ||
    showDisplayCostOption
=======
    conversationId // If we have a conversation ID, we can show the download button
>>>>>>> ce26f1c6
  );

  return (
    <>
      <div
        data-testid="conversation-card"
        onClick={onClick}
        className={cn(
          "h-[100px] w-full px-[18px] py-4 border-b border-neutral-600 cursor-pointer",
          variant === "compact" &&
            "h-auto w-fit rounded-xl border border-[#525252]",
        )}
      >
        <div className="flex items-center justify-between w-full">
          <div className="flex items-center gap-2 flex-1 min-w-0 overflow-hidden mr-2">
            {isActive && (
              <span className="w-2 h-2 bg-blue-500 rounded-full flex-shrink-0" />
            )}
            {titleMode === "edit" && (
              <input
                ref={inputRef}
                data-testid="conversation-card-title"
                onClick={handleInputClick}
                onBlur={handleBlur}
                onKeyUp={handleKeyUp}
                type="text"
                defaultValue={title}
                className="text-sm leading-6 font-semibold bg-transparent w-full"
              />
            )}
            {titleMode === "view" && (
              <p
                data-testid="conversation-card-title"
                className="text-sm leading-6 font-semibold bg-transparent truncate overflow-hidden"
                title={title}
              >
                {title}
              </p>
            )}
          </div>

          <div className="flex items-center gap-2 relative">
            <ConversationStateIndicator status={status} />
            {hasContextMenu && (
              <EllipsisButton
                onClick={(event) => {
                  event.preventDefault();
                  event.stopPropagation();
                  setContextMenuVisible((prev) => !prev);
                }}
              />
            )}
            {contextMenuVisible && (
              <ConversationCardContextMenu
                onClose={() => setContextMenuVisible(false)}
                onDelete={onDelete && handleDelete}
                onEdit={onChangeTitle && handleEdit}
                onDownload={onDownloadWorkspace && handleDownload}
                onDisplayCost={
                  showDisplayCostOption ? handleDisplayCost : undefined
                }
                position={variant === "compact" ? "top" : "bottom"}
              />
            )}
          </div>
        </div>

        <div
          className={cn(
            variant === "compact" && "flex items-center justify-between mt-1",
          )}
<<<<<<< HEAD
        >
          {selectedRepository && (
            <ConversationRepoLink selectedRepository={selectedRepository} />
=======
          {contextMenuVisible && (
            <ConversationCardContextMenu
              onClose={() => setContextMenuVisible(false)}
              onDelete={onDelete && handleDelete}
              onEdit={onChangeTitle && handleEdit}
              onDownloadViaVSCode={
                conversationId ? handleDownloadViaVSCode : undefined
              }
              position={variant === "compact" ? "top" : "bottom"}
            />
>>>>>>> ce26f1c6
          )}
          <p className="text-xs text-neutral-400">
            <time>{formatTimeDelta(new Date(lastUpdatedAt))} ago</time>
          </p>
        </div>
      </div>

      <BaseModal
        isOpen={metricsModalVisible}
        onOpenChange={setMetricsModalVisible}
        title="Metrics Information"
        testID="metrics-modal"
      >
        <div className="space-y-2">
          {metrics?.cost !== null && (
            <p>Total Cost: ${metrics.cost.toFixed(4)}</p>
          )}
          {metrics?.usage !== null && (
            <>
              <p>Tokens Used:</p>
              <ul className="list-inside space-y-1 ml-2">
                <li>- Input: {metrics.usage.prompt_tokens}</li>
                <li>- Output: {metrics.usage.completion_tokens}</li>
                <li>- Total: {metrics.usage.total_tokens}</li>
              </ul>
            </>
          )}
          {!metrics?.cost && !metrics?.usage && (
            <p className="text-neutral-400">No metrics data available</p>
          )}
        </div>
      </BaseModal>
    </>
  );
}<|MERGE_RESOLUTION|>--- conflicted
+++ resolved
@@ -1,9 +1,6 @@
 import React from "react";
-<<<<<<< HEAD
 import { useSelector } from "react-redux";
-=======
 import posthog from "posthog-js";
->>>>>>> ce26f1c6
 import { formatTimeDelta } from "#/utils/format-time-delta";
 import { ConversationRepoLink } from "./conversation-repo-link";
 import {
@@ -20,11 +17,7 @@
   onClick?: () => void;
   onDelete?: () => void;
   onChangeTitle?: (title: string) => void;
-<<<<<<< HEAD
-  onDownloadWorkspace?: () => void;
   showDisplayCostOption?: boolean;
-=======
->>>>>>> ce26f1c6
   isActive?: boolean;
   title: string;
   selectedRepository: string | null;
@@ -38,11 +31,7 @@
   onClick,
   onDelete,
   onChangeTitle,
-<<<<<<< HEAD
-  onDownloadWorkspace,
   showDisplayCostOption,
-=======
->>>>>>> ce26f1c6
   isActive,
   title,
   selectedRepository,
@@ -56,13 +45,8 @@
   const [metricsModalVisible, setMetricsModalVisible] = React.useState(false);
   const inputRef = React.useRef<HTMLInputElement>(null);
 
-<<<<<<< HEAD
   // Subscribe to metrics data from Redux store
   const metrics = useSelector((state: RootState) => state.metrics);
-=======
-  // We don't use the VS Code URL hook directly here to avoid test failures
-  // Instead, we'll add the download button conditionally
->>>>>>> ce26f1c6
 
   const handleBlur = () => {
     if (inputRef.current?.value) {
@@ -143,16 +127,7 @@
     }
   }, [titleMode]);
 
-  const hasContextMenu = !!(
-    onDelete ||
-    onChangeTitle ||
-<<<<<<< HEAD
-    onDownloadWorkspace ||
-    showDisplayCostOption
-=======
-    conversationId // If we have a conversation ID, we can show the download button
->>>>>>> ce26f1c6
-  );
+  const hasContextMenu = !!(onDelete || onChangeTitle || showDisplayCostOption);
 
   return (
     <>
@@ -209,7 +184,9 @@
                 onClose={() => setContextMenuVisible(false)}
                 onDelete={onDelete && handleDelete}
                 onEdit={onChangeTitle && handleEdit}
-                onDownload={onDownloadWorkspace && handleDownload}
+                onDownloadViaVSCode={
+                  conversationId ? handleDownloadViaVSCode : undefined
+                }
                 onDisplayCost={
                   showDisplayCostOption ? handleDisplayCost : undefined
                 }
@@ -223,22 +200,9 @@
           className={cn(
             variant === "compact" && "flex items-center justify-between mt-1",
           )}
-<<<<<<< HEAD
         >
           {selectedRepository && (
             <ConversationRepoLink selectedRepository={selectedRepository} />
-=======
-          {contextMenuVisible && (
-            <ConversationCardContextMenu
-              onClose={() => setContextMenuVisible(false)}
-              onDelete={onDelete && handleDelete}
-              onEdit={onChangeTitle && handleEdit}
-              onDownloadViaVSCode={
-                conversationId ? handleDownloadViaVSCode : undefined
-              }
-              position={variant === "compact" ? "top" : "bottom"}
-            />
->>>>>>> ce26f1c6
           )}
           <p className="text-xs text-neutral-400">
             <time>{formatTimeDelta(new Date(lastUpdatedAt))} ago</time>
