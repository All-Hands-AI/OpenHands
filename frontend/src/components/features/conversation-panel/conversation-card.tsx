--- conflicted
+++ resolved
@@ -78,12 +78,12 @@
       data-testid="conversation-card"
       className="h-[100px] w-full px-[18px] py-4 border-b border-neutral-600 cursor-pointer"
     >
-<<<<<<< HEAD
       <div className="flex items-center justify-between">
         <div className="flex items-center gap-2 w-full">
           {isActive && <span className="w-2 h-2 bg-blue-500 rounded-full" />}
           <input
             ref={inputRef}
+            disabled={titleMode === "view"}
             data-testid="conversation-card-title"
             onClick={handleInputClick}
             onBlur={handleBlur}
@@ -93,20 +93,6 @@
             className="text-sm leading-6 font-semibold bg-transparent w-full"
           />
         </div>
-=======
-      <div className="flex items-center justify-between space-x-1">
-        <input
-          data-testid="conversation-card-title"
-          ref={inputRef}
-          disabled={titleMode === "view"}
-          onClick={handleInputClick}
-          onBlur={handleBlur}
-          onKeyUp={handleKeyUp}
-          type="text"
-          defaultValue={title}
-          className="text-sm leading-6 font-semibold bg-transparent w-full"
-        />
->>>>>>> 040839bd
 
         <div className="flex items-center gap-2 relative">
           <ConversationStateIndicator status={status} />
