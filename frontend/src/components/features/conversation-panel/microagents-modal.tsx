--- conflicted
+++ resolved
@@ -21,16 +21,9 @@
     data: microagents,
     isLoading,
     isError,
-<<<<<<< HEAD
-  } = useConversationMicroagents();
-=======
     refetch,
     isRefetching,
-  } = useConversationMicroagents({
-    conversationId,
-    enabled: true,
-  });
->>>>>>> 9280bc34
+  } = useConversationMicroagents();
 
   const toggleAgent = (agentName: string) => {
     setExpandedAgents((prev) => ({
