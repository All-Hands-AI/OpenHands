import React from "react";
import { NavLink, useParams } from "react-router";
import { useTranslation } from "react-i18next";
import { I18nKey } from "#/i18n/declaration";
import { ConversationCard } from "./conversation-card";
import { useUserConversations } from "#/hooks/query/use-user-conversations";
import { useDeleteConversation } from "#/hooks/mutation/use-delete-conversation";
import { ConfirmDeleteModal } from "./confirm-delete-modal";
import { LoadingSpinner } from "#/components/shared/loading-spinner";
import { useUpdateConversation } from "#/hooks/mutation/use-update-conversation";
import { useEndSession } from "#/hooks/use-end-session";
import { ExitConversationModal } from "./exit-conversation-modal";
import { useClickOutsideElement } from "#/hooks/use-click-outside-element";

interface ConversationPanelProps {
  onClose: () => void;
}

export function ConversationPanel({ onClose }: ConversationPanelProps) {
  const { t } = useTranslation();
  const { conversationId: cid } = useParams();
  const endSession = useEndSession();
  const ref = useClickOutsideElement<HTMLDivElement>(onClose);

  const [confirmDeleteModalVisible, setConfirmDeleteModalVisible] =
    React.useState(false);
  const [
    confirmExitConversationModalVisible,
    setConfirmExitConversationModalVisible,
  ] = React.useState(false);
  const [selectedConversationId, setSelectedConversationId] = React.useState<
    string | null
  >(null);

  const { data: conversations, isFetching, error } = useUserConversations();

  const { mutate: deleteConversation } = useDeleteConversation();
  const { mutate: updateConversation } = useUpdateConversation();

  const handleDeleteProject = (conversationId: string) => {
    setConfirmDeleteModalVisible(true);
    setSelectedConversationId(conversationId);
  };

  const handleConfirmDelete = () => {
    if (selectedConversationId) {
      deleteConversation(
        { conversationId: selectedConversationId },
        {
          onSuccess: () => {
            if (cid === selectedConversationId) {
              endSession();
            }
          },
        },
      );
    }
  };

  const handleChangeTitle = (
    conversationId: string,
    oldTitle: string,
    newTitle: string,
  ) => {
    if (oldTitle !== newTitle)
      updateConversation({
        id: conversationId,
        conversation: { title: newTitle },
      });
  };

  return (
    <div
      ref={ref}
      data-testid="conversation-panel"
<<<<<<< HEAD
      className="w-[350px] h-full border border-neutral-700 bg-neutral-800 rounded-xl overflow-y-auto absolute"
=======
      className="w-[350px] h-full border border-neutral-700 bg-base-secondary rounded-xl overflow-y-auto"
>>>>>>> fab4532f
    >
      <div className="w-full h-full absolute flex justify-center items-center">
        {isFetching && <LoadingSpinner size="small" />}
      </div>
      {error && (
        <div className="flex flex-col items-center justify-center h-full">
          <p className="text-danger">{error.message}</p>
        </div>
      )}
      {conversations?.length === 0 && (
        <div className="flex flex-col items-center justify-center h-full">
          <p className="text-neutral-400">
            {t(I18nKey.CONVERSATION$NO_CONVERSATIONS)}
          </p>
        </div>
      )}
      {conversations?.map((project) => (
        <NavLink
          key={project.conversation_id}
          to={`/conversations/${project.conversation_id}`}
          onClick={onClose}
        >
          {({ isActive }) => (
            <ConversationCard
              isActive={isActive}
              onDelete={() => handleDeleteProject(project.conversation_id)}
              onChangeTitle={(title) =>
                handleChangeTitle(project.conversation_id, project.title, title)
              }
              title={project.title}
              selectedRepository={project.selected_repository}
              lastUpdatedAt={project.last_updated_at}
              status={project.status}
            />
          )}
        </NavLink>
      ))}

      {confirmDeleteModalVisible && (
        <ConfirmDeleteModal
          onConfirm={() => {
            handleConfirmDelete();
            setConfirmDeleteModalVisible(false);
          }}
          onCancel={() => setConfirmDeleteModalVisible(false)}
        />
      )}

      {confirmExitConversationModalVisible && (
        <ExitConversationModal
          onConfirm={() => {
            endSession();
            onClose();
          }}
          onClose={() => setConfirmExitConversationModalVisible(false)}
        />
      )}
    </div>
  );
}<|MERGE_RESOLUTION|>--- conflicted
+++ resolved
@@ -73,11 +73,7 @@
     <div
       ref={ref}
       data-testid="conversation-panel"
-<<<<<<< HEAD
-      className="w-[350px] h-full border border-neutral-700 bg-neutral-800 rounded-xl overflow-y-auto absolute"
-=======
-      className="w-[350px] h-full border border-neutral-700 bg-base-secondary rounded-xl overflow-y-auto"
->>>>>>> fab4532f
+      className="w-[350px] h-full border border-neutral-700 bg-base-secondary rounded-xl overflow-y-auto absolute"
     >
       <div className="w-full h-full absolute flex justify-center items-center">
         {isFetching && <LoadingSpinner size="small" />}
