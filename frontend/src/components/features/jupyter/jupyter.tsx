import React from "react";
import { useSelector } from "react-redux";
import { useTranslation } from "react-i18next";
import { RootState } from "#/store";
import { useScrollToBottom } from "#/hooks/use-scroll-to-bottom";
import { JupyterCell } from "./jupyter-cell";
import { ScrollToBottomButton } from "#/components/shared/buttons/scroll-to-bottom-button";
import { RUNTIME_INACTIVE_STATES } from "#/types/agent-state";
import { I18nKey } from "#/i18n/declaration";
import JupyterLargeIcon from "#/icons/jupyter-large.svg?react";
import { WaitingForRuntimeMessage } from "../chat/waiting-for-runtime-message";
<<<<<<< HEAD
import { useAgentStore } from "#/stores/agent-store";
=======
import { useJupyterStore } from "#/state/jupyter-store";
>>>>>>> f8f74858

interface JupyterEditorProps {
  maxWidth: number;
}

export function JupyterEditor({ maxWidth }: JupyterEditorProps) {
<<<<<<< HEAD
  const cells = useSelector((state: RootState) => state.jupyter?.cells ?? []);
  const { curAgentState } = useAgentStore();
=======
  const cells = useJupyterStore((state) => state.cells);
  const { curAgentState } = useSelector((state: RootState) => state.agent);
>>>>>>> f8f74858

  const jupyterRef = React.useRef<HTMLDivElement>(null);

  const { t } = useTranslation();

  const isRuntimeInactive = RUNTIME_INACTIVE_STATES.includes(curAgentState);

  const { hitBottom, scrollDomToBottom, onChatBodyScroll } =
    useScrollToBottom(jupyterRef);

  return (
    <>
      {isRuntimeInactive && <WaitingForRuntimeMessage />}
      {!isRuntimeInactive && cells.length > 0 && (
        <div className="flex-1 h-full flex flex-col" style={{ maxWidth }}>
          <div
            data-testid="jupyter-container"
            className="flex-1 overflow-y-auto fast-smooth-scroll custom-scrollbar-always rounded-xl"
            ref={jupyterRef}
            onScroll={(e) => onChatBodyScroll(e.currentTarget)}
          >
            {cells.map((cell, index) => (
              <JupyterCell key={index} cell={cell} />
            ))}
          </div>
          {!hitBottom && (
            <div className="sticky bottom-2 flex items-center justify-center">
              <ScrollToBottomButton onClick={scrollDomToBottom} />
            </div>
          )}
        </div>
      )}
      {!isRuntimeInactive && cells.length === 0 && (
        <div className="flex flex-col items-center justify-center w-full h-full p-10 gap-4">
          <JupyterLargeIcon width={113} height={113} color="#A1A1A1" />
          <span className="text-[#8D95A9] text-[19px] font-normal leading-5">
            {t(I18nKey.COMMON$JUPYTER_EMPTY_MESSAGE)}
          </span>
        </div>
      )}
    </>
  );
}<|MERGE_RESOLUTION|>--- conflicted
+++ resolved
@@ -1,7 +1,5 @@
 import React from "react";
-import { useSelector } from "react-redux";
 import { useTranslation } from "react-i18next";
-import { RootState } from "#/store";
 import { useScrollToBottom } from "#/hooks/use-scroll-to-bottom";
 import { JupyterCell } from "./jupyter-cell";
 import { ScrollToBottomButton } from "#/components/shared/buttons/scroll-to-bottom-button";
@@ -9,24 +7,17 @@
 import { I18nKey } from "#/i18n/declaration";
 import JupyterLargeIcon from "#/icons/jupyter-large.svg?react";
 import { WaitingForRuntimeMessage } from "../chat/waiting-for-runtime-message";
-<<<<<<< HEAD
 import { useAgentStore } from "#/stores/agent-store";
-=======
 import { useJupyterStore } from "#/state/jupyter-store";
->>>>>>> f8f74858
 
 interface JupyterEditorProps {
   maxWidth: number;
 }
 
 export function JupyterEditor({ maxWidth }: JupyterEditorProps) {
-<<<<<<< HEAD
-  const cells = useSelector((state: RootState) => state.jupyter?.cells ?? []);
   const { curAgentState } = useAgentStore();
-=======
+
   const cells = useJupyterStore((state) => state.cells);
-  const { curAgentState } = useSelector((state: RootState) => state.agent);
->>>>>>> f8f74858
 
   const jupyterRef = React.useRef<HTMLDivElement>(null);
 
