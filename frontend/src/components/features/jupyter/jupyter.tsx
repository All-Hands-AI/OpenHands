import React from "react";
import { useSelector } from "react-redux";
import { RootState } from "#/store";
import { useScrollToBottom } from "#/hooks/use-scroll-to-bottom";
import { JupyterCell } from "./jupyter-cell";
import { ScrollToBottomButton } from "#/components/shared/buttons/scroll-to-bottom-button";
import { RUNTIME_INACTIVE_STATES } from "#/types/agent-state";
<<<<<<< HEAD
import { WaitingForRuntimeMessage } from "#/components/features/chat/waiting-for-runtime-message";
=======
import { I18nKey } from "#/i18n/declaration";
import JupyterLargeIcon from "#/icons/jupyter-large.svg?react";
>>>>>>> 46af2307

interface JupyterEditorProps {
  maxWidth: number;
}

export function JupyterEditor({ maxWidth }: JupyterEditorProps) {
  const cells = useSelector((state: RootState) => state.jupyter?.cells ?? []);
  const { curAgentState } = useSelector((state: RootState) => state.agent);

  const jupyterRef = React.useRef<HTMLDivElement>(null);

  const isRuntimeInactive = RUNTIME_INACTIVE_STATES.includes(curAgentState);

  const { hitBottom, scrollDomToBottom, onChatBodyScroll } =
    useScrollToBottom(jupyterRef);

  return (
    <>
<<<<<<< HEAD
      {isRuntimeInactive && <WaitingForRuntimeMessage />}
      {!isRuntimeInactive && (
=======
      {isRuntimeInactive && (
        <div className="w-full h-full flex items-center text-center justify-center text-2xl text-tertiary-light">
          {t("DIFF_VIEWER$WAITING_FOR_RUNTIME")}
        </div>
      )}
      {!isRuntimeInactive && cells.length > 0 && (
>>>>>>> 46af2307
        <div className="flex-1 h-full flex flex-col" style={{ maxWidth }}>
          <div
            data-testid="jupyter-container"
            className="flex-1 overflow-y-auto fast-smooth-scroll custom-scrollbar-always rounded-xl"
            ref={jupyterRef}
            onScroll={(e) => onChatBodyScroll(e.currentTarget)}
          >
            {cells.map((cell, index) => (
              <JupyterCell key={index} cell={cell} />
            ))}
          </div>
          {!hitBottom && (
            <div className="sticky bottom-2 flex items-center justify-center">
              <ScrollToBottomButton onClick={scrollDomToBottom} />
            </div>
          )}
        </div>
      )}
      {!isRuntimeInactive && cells.length === 0 && (
        <div className="flex flex-col items-center justify-center w-full h-full p-10 gap-4">
          <JupyterLargeIcon width={113} height={113} color="#A1A1A1" />
          <span className="text-[#8D95A9] text-[19px] font-normal leading-5">
            {t(I18nKey.COMMON$JUPYTER_EMPTY_MESSAGE)}
          </span>
        </div>
      )}
    </>
  );
}<|MERGE_RESOLUTION|>--- conflicted
+++ resolved
@@ -1,16 +1,14 @@
 import React from "react";
+import { useTranslation } from "react-i18next";
 import { useSelector } from "react-redux";
 import { RootState } from "#/store";
 import { useScrollToBottom } from "#/hooks/use-scroll-to-bottom";
 import { JupyterCell } from "./jupyter-cell";
 import { ScrollToBottomButton } from "#/components/shared/buttons/scroll-to-bottom-button";
 import { RUNTIME_INACTIVE_STATES } from "#/types/agent-state";
-<<<<<<< HEAD
 import { WaitingForRuntimeMessage } from "#/components/features/chat/waiting-for-runtime-message";
-=======
 import { I18nKey } from "#/i18n/declaration";
 import JupyterLargeIcon from "#/icons/jupyter-large.svg?react";
->>>>>>> 46af2307
 
 interface JupyterEditorProps {
   maxWidth: number;
@@ -19,6 +17,8 @@
 export function JupyterEditor({ maxWidth }: JupyterEditorProps) {
   const cells = useSelector((state: RootState) => state.jupyter?.cells ?? []);
   const { curAgentState } = useSelector((state: RootState) => state.agent);
+
+  const { t } = useTranslation();
 
   const jupyterRef = React.useRef<HTMLDivElement>(null);
 
@@ -29,17 +29,8 @@
 
   return (
     <>
-<<<<<<< HEAD
       {isRuntimeInactive && <WaitingForRuntimeMessage />}
-      {!isRuntimeInactive && (
-=======
-      {isRuntimeInactive && (
-        <div className="w-full h-full flex items-center text-center justify-center text-2xl text-tertiary-light">
-          {t("DIFF_VIEWER$WAITING_FOR_RUNTIME")}
-        </div>
-      )}
       {!isRuntimeInactive && cells.length > 0 && (
->>>>>>> 46af2307
         <div className="flex-1 h-full flex flex-col" style={{ maxWidth }}>
           <div
             data-testid="jupyter-container"
