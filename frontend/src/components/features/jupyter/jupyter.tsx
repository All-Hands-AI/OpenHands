import React from "react";
import { useTranslation } from "react-i18next";
import { useScrollToBottom } from "#/hooks/use-scroll-to-bottom";
import { JupyterCell } from "./jupyter-cell";
import { ScrollToBottomButton } from "#/components/shared/buttons/scroll-to-bottom-button";
import { RUNTIME_INACTIVE_STATES } from "#/types/agent-state";
import { I18nKey } from "#/i18n/declaration";
import JupyterLargeIcon from "#/icons/jupyter-large.svg?react";
import { WaitingForRuntimeMessage } from "../chat/waiting-for-runtime-message";
<<<<<<< HEAD
=======
import { useAgentStore } from "#/stores/agent-store";
import { useJupyterStore } from "#/state/jupyter-store";
>>>>>>> a80c51b2

interface JupyterEditorProps {
  maxWidth: number;
}

export function JupyterEditor({ maxWidth }: JupyterEditorProps) {
  const { curAgentState } = useAgentStore();

  const cells = useJupyterStore((state) => state.cells);

  const jupyterRef = React.useRef<HTMLDivElement>(null);

  const { t } = useTranslation();

  const isRuntimeInactive = RUNTIME_INACTIVE_STATES.includes(curAgentState);

  const { hitBottom, scrollDomToBottom, onChatBodyScroll } =
    useScrollToBottom(jupyterRef);

  return (
    <>
      {isRuntimeInactive && <WaitingForRuntimeMessage />}
      {!isRuntimeInactive && cells.length > 0 && (
        <div className="flex-1 h-full flex flex-col" style={{ maxWidth }}>
          <div
            data-testid="jupyter-container"
            className="flex-1 overflow-y-auto fast-smooth-scroll custom-scrollbar-always rounded-xl"
            ref={jupyterRef}
            onScroll={(e) => onChatBodyScroll(e.currentTarget)}
          >
            {cells.map((cell, index) => (
              <JupyterCell key={index} cell={cell} />
            ))}
          </div>
          {!hitBottom && (
            <div className="sticky bottom-2 flex items-center justify-center">
              <ScrollToBottomButton onClick={scrollDomToBottom} />
            </div>
          )}
        </div>
      )}
      {!isRuntimeInactive && cells.length === 0 && (
        <div className="flex flex-col items-center justify-center w-full h-full p-10 gap-4">
          <JupyterLargeIcon width={113} height={113} color="#A1A1A1" />
          <span className="text-[#8D95A9] text-[19px] font-normal leading-5">
            {t(I18nKey.COMMON$JUPYTER_EMPTY_MESSAGE)}
          </span>
        </div>
      )}
    </>
  );
}<|MERGE_RESOLUTION|>--- conflicted
+++ resolved
@@ -7,11 +7,8 @@
 import { I18nKey } from "#/i18n/declaration";
 import JupyterLargeIcon from "#/icons/jupyter-large.svg?react";
 import { WaitingForRuntimeMessage } from "../chat/waiting-for-runtime-message";
-<<<<<<< HEAD
-=======
 import { useAgentStore } from "#/stores/agent-store";
 import { useJupyterStore } from "#/state/jupyter-store";
->>>>>>> a80c51b2
 
 interface JupyterEditorProps {
   maxWidth: number;
