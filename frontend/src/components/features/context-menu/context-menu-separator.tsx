--- conflicted
+++ resolved
@@ -1,7 +1,3 @@
-<<<<<<< HEAD
-export function ContextMenuSeparator() {
-  return <div className="h-[1px] w-full bg-tertiary my-1.5" />;
-=======
 import { cn } from "#/utils/utils";
 
 interface ContextMenuSeparatorProps {
@@ -19,5 +15,4 @@
       className={cn("w-full h-[1px] bg-[#525252]", className)}
     />
   );
->>>>>>> e0d26c1f
 }