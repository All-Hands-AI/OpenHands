<<<<<<< HEAD
=======
import React from "react";
>>>>>>> bc86796a
import { useTranslation } from "react-i18next";
import { Link } from "react-router";
import { ContextMenu } from "#/ui/context-menu";
import { ContextMenuListItem } from "./context-menu-list-item";
import { Divider } from "#/ui/divider";
import { useClickOutsideElement } from "#/hooks/use-click-outside-element";
import { useConfig } from "#/hooks/query/use-config";
import { I18nKey } from "#/i18n/declaration";
<<<<<<< HEAD
import CreditCardIcon from "#/icons/credit-card.svg?react";
import KeyIcon from "#/icons/key.svg?react";
import LogOutIcon from "#/icons/log-out.svg?react";
import ServerProcessIcon from "#/icons/server-process.svg?react";
import SettingsGearIcon from "#/icons/settings-gear.svg?react";
import CircuitIcon from "#/icons/u-circuit.svg?react";
import PuzzlePieceIcon from "#/icons/u-puzzle-piece.svg?react";
import UserIcon from "#/icons/user.svg?react";
=======
import LogOutIcon from "#/icons/log-out.svg?react";
import DocumentIcon from "#/icons/document.svg?react";
import { SAAS_NAV_ITEMS, OSS_NAV_ITEMS } from "#/constants/settings-nav";
>>>>>>> bc86796a

interface AccountSettingsContextMenuProps {
  onLogout: () => void;
  onClose: () => void;
}

const SAAS_NAV_ITEMS = [
  {
    icon: <UserIcon width={16} height={16} />,
    to: "/settings/user",
    text: "COMMON$USER_SETTINGS",
  },
  {
    icon: <PuzzlePieceIcon width={16} height={16} />,
    to: "/settings/integrations",
    text: "SETTINGS$NAV_INTEGRATIONS",
  },
  {
    icon: <SettingsGearIcon width={16} height={16} />,
    to: "/settings/app",
    text: "COMMON$APPLICATION_SETTINGS",
  },
  {
    icon: <CircuitIcon width={16} height={16} />,
    to: "/settings",
    text: "COMMON$LANGUAGE_MODEL_LLM",
  },
  {
    icon: <CreditCardIcon width={16} height={16} />,
    to: "/settings/billing",
    text: "SETTINGS$NAV_BILLING",
  },
  {
    icon: <KeyIcon width={16} height={16} />,
    to: "/settings/secrets",
    text: "SETTINGS$NAV_SECRETS",
  },
  {
    icon: <KeyIcon width={16} height={16} />,
    to: "/settings/api-keys",
    text: "SETTINGS$NAV_API_KEYS",
  },
  {
    icon: <ServerProcessIcon width={16} height={16} />,
    to: "/settings/mcp",
    text: "SETTINGS$NAV_MCP",
  },
];

const OSS_NAV_ITEMS = [
  {
    icon: <CircuitIcon width={16} height={16} />,
    to: "/settings",
    text: "COMMON$LANGUAGE_MODEL_LLM",
  },
  {
    icon: <ServerProcessIcon width={16} height={16} />,
    to: "/settings/mcp",
    text: "COMMON$MODEL_CONTEXT_PROTOCOL_MCP",
  },
  {
    icon: <PuzzlePieceIcon width={16} height={16} />,
    to: "/settings/integrations",
    text: "SETTINGS$NAV_INTEGRATIONS",
  },
  {
    icon: <SettingsGearIcon width={16} height={16} />,
    to: "/settings/app",
    text: "COMMON$APPLICATION_SETTINGS",
  },
  {
    icon: <KeyIcon width={16} height={16} />,
    to: "/settings/secrets",
    text: "SETTINGS$NAV_SECRETS",
  },
];

export function AccountSettingsContextMenu({
  onLogout,
  onClose,
}: AccountSettingsContextMenuProps) {
  const ref = useClickOutsideElement<HTMLUListElement>(onClose);
  const { t } = useTranslation();
  const { data: config } = useConfig();

  const isSaas = config?.APP_MODE === "saas";
<<<<<<< HEAD
  const navItems = isSaas ? SAAS_NAV_ITEMS : OSS_NAV_ITEMS;
=======
  const navItems = (isSaas ? SAAS_NAV_ITEMS : OSS_NAV_ITEMS).map((item) => ({
    ...item,
    icon: React.cloneElement(item.icon, {
      width: 16,
      height: 16,
    } as React.SVGProps<SVGSVGElement>),
  }));
>>>>>>> bc86796a

  const handleNavigationClick = () => {
    onClose();
    // The Link component will handle the actual navigation
  };

  return (
    <ContextMenu
      testId="account-settings-context-menu"
      ref={ref}
      alignment="right"
<<<<<<< HEAD
      className="mt-0 md:right-full md:left-full md:bottom-0 ml-0 z-10 w-fit z-[9999]"
=======
      className="mt-0 md:right-full md:left-full md:bottom-0 ml-0 w-fit z-[9999]"
>>>>>>> bc86796a
    >
      {navItems.map(({ to, text, icon }) => (
        <Link key={to} to={to} className="text-decoration-none">
          <ContextMenuListItem
            onClick={() => handleNavigationClick()}
            className="flex items-center gap-2 p-2 hover:bg-[#5C5D62] rounded h-[30px]"
          >
            {icon}
            <span className="text-white text-sm">{t(text)}</span>
          </ContextMenuListItem>
        </Link>
      ))}

      <Divider />

<<<<<<< HEAD
=======
      <a
        href="https://docs.openhands.dev"
        target="_blank"
        rel="noopener noreferrer"
        className="text-decoration-none"
      >
        <ContextMenuListItem
          onClick={onClose}
          className="flex items-center gap-2 p-2 hover:bg-[#5C5D62] rounded h-[30px]"
        >
          <DocumentIcon width={16} height={16} />
          <span className="text-white text-sm">{t(I18nKey.SIDEBAR$DOCS)}</span>
        </ContextMenuListItem>
      </a>

>>>>>>> bc86796a
      <ContextMenuListItem
        onClick={onLogout}
        className="flex items-center gap-2 p-2 hover:bg-[#5C5D62] rounded h-[30px]"
      >
        <LogOutIcon width={16} height={16} />
        <span className="text-white text-sm">
          {t(I18nKey.ACCOUNT_SETTINGS$LOGOUT)}
        </span>
      </ContextMenuListItem>
    </ContextMenu>
  );
}<|MERGE_RESOLUTION|>--- conflicted
+++ resolved
@@ -1,7 +1,4 @@
-<<<<<<< HEAD
-=======
 import React from "react";
->>>>>>> bc86796a
 import { useTranslation } from "react-i18next";
 import { Link } from "react-router";
 import { ContextMenu } from "#/ui/context-menu";
@@ -10,20 +7,9 @@
 import { useClickOutsideElement } from "#/hooks/use-click-outside-element";
 import { useConfig } from "#/hooks/query/use-config";
 import { I18nKey } from "#/i18n/declaration";
-<<<<<<< HEAD
-import CreditCardIcon from "#/icons/credit-card.svg?react";
-import KeyIcon from "#/icons/key.svg?react";
-import LogOutIcon from "#/icons/log-out.svg?react";
-import ServerProcessIcon from "#/icons/server-process.svg?react";
-import SettingsGearIcon from "#/icons/settings-gear.svg?react";
-import CircuitIcon from "#/icons/u-circuit.svg?react";
-import PuzzlePieceIcon from "#/icons/u-puzzle-piece.svg?react";
-import UserIcon from "#/icons/user.svg?react";
-=======
 import LogOutIcon from "#/icons/log-out.svg?react";
 import DocumentIcon from "#/icons/document.svg?react";
 import { SAAS_NAV_ITEMS, OSS_NAV_ITEMS } from "#/constants/settings-nav";
->>>>>>> bc86796a
 
 interface AccountSettingsContextMenuProps {
   onLogout: () => void;
@@ -110,9 +96,6 @@
   const { data: config } = useConfig();
 
   const isSaas = config?.APP_MODE === "saas";
-<<<<<<< HEAD
-  const navItems = isSaas ? SAAS_NAV_ITEMS : OSS_NAV_ITEMS;
-=======
   const navItems = (isSaas ? SAAS_NAV_ITEMS : OSS_NAV_ITEMS).map((item) => ({
     ...item,
     icon: React.cloneElement(item.icon, {
@@ -120,7 +103,6 @@
       height: 16,
     } as React.SVGProps<SVGSVGElement>),
   }));
->>>>>>> bc86796a
 
   const handleNavigationClick = () => {
     onClose();
@@ -132,11 +114,7 @@
       testId="account-settings-context-menu"
       ref={ref}
       alignment="right"
-<<<<<<< HEAD
-      className="mt-0 md:right-full md:left-full md:bottom-0 ml-0 z-10 w-fit z-[9999]"
-=======
       className="mt-0 md:right-full md:left-full md:bottom-0 ml-0 w-fit z-[9999]"
->>>>>>> bc86796a
     >
       {navItems.map(({ to, text, icon }) => (
         <Link key={to} to={to} className="text-decoration-none">
@@ -152,8 +130,6 @@
 
       <Divider />
 
-<<<<<<< HEAD
-=======
       <a
         href="https://docs.openhands.dev"
         target="_blank"
@@ -169,7 +145,6 @@
         </ContextMenuListItem>
       </a>
 
->>>>>>> bc86796a
       <ContextMenuListItem
         onClick={onLogout}
         className="flex items-center gap-2 p-2 hover:bg-[#5C5D62] rounded h-[30px]"
