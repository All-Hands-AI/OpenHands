import { ModalBackdrop } from "./modals/modal-backdrop";
import ModalBody from "./modals/modal-body";
import ModalButton from "./buttons/modal-button";
import {
  BaseModalTitle,
  BaseModalDescription,
<<<<<<< HEAD
} from "./modals/confirmation-modals/base-modal";
=======
} from "./modals/confirmation-modals/BaseModal";
import { handleCaptureConsent } from "#/utils/handle-capture-consent";
>>>>>>> 066547cf

interface AnalyticsConsentFormModalProps {
  onClose: () => void;
}

export function AnalyticsConsentFormModal({
  onClose,
}: AnalyticsConsentFormModalProps) {
  const handleSubmit = (e: React.FormEvent<HTMLFormElement>) => {
    e.preventDefault();
    const formData = new FormData(e.currentTarget);
    const analytics = formData.get("analytics") === "on";

    handleCaptureConsent(analytics);
    localStorage.setItem("analytics-consent", analytics.toString());

    onClose();
  };

  return (
    <ModalBackdrop>
      <form
        data-testid="user-capture-consent-form"
        onSubmit={handleSubmit}
        className="flex flex-col gap-2"
      >
        <ModalBody>
          <BaseModalTitle title="Your Privacy Preferences" />
          <BaseModalDescription>
            We use tools to understand how our application is used to improve
            your experience. You can enable or disable analytics. Your
            preferences will be stored and can be updated anytime.
          </BaseModalDescription>

          <label className="flex gap-2 items-center self-start">
            <input name="analytics" type="checkbox" defaultChecked />
            Send anonymous usage data
          </label>

          <ModalButton
            type="submit"
            text="Confirm Preferences"
            className="bg-primary text-white w-full hover:opacity-80"
          />
        </ModalBody>
      </form>
    </ModalBackdrop>
  );
}<|MERGE_RESOLUTION|>--- conflicted
+++ resolved
@@ -4,12 +4,8 @@
 import {
   BaseModalTitle,
   BaseModalDescription,
-<<<<<<< HEAD
 } from "./modals/confirmation-modals/base-modal";
-=======
-} from "./modals/confirmation-modals/BaseModal";
 import { handleCaptureConsent } from "#/utils/handle-capture-consent";
->>>>>>> 066547cf
 
 interface AnalyticsConsentFormModalProps {
   onClose: () => void;
