import { useTranslation } from "react-i18next";
import ModalBody from "./modal-body";
import { CustomInput } from "../form/custom-input";
import ModalButton from "../buttons/modal-button";
import {
  BaseModalDescription,
  BaseModalTitle,
<<<<<<< HEAD
} from "./confirmation-modals/base-modal";
import { clientLoader } from "#/routes/_oh";
import { clientAction } from "#/routes/login";
=======
} from "./confirmation-modals/BaseModal";
>>>>>>> 066547cf
import { I18nKey } from "#/i18n/declaration";
import { useAuth } from "#/context/auth-context";

interface ConnectToGitHubModalProps {
  onClose: () => void;
}

export function ConnectToGitHubModal({ onClose }: ConnectToGitHubModalProps) {
  const { gitHubToken, setGitHubToken } = useAuth();
  const { t } = useTranslation();

  const handleSubmit = (event: React.FormEvent<HTMLFormElement>) => {
    event.preventDefault();
    const formData = new FormData(event.currentTarget);
    const ghToken = formData.get("ghToken")?.toString();

    if (ghToken) setGitHubToken(ghToken);
    onClose();
  };

  return (
    <ModalBody>
      <div className="flex flex-col gap-2 self-start">
        <BaseModalTitle title="Connect to GitHub" />
        <BaseModalDescription
          description={
            <span>
              {t(I18nKey.CONNECT_TO_GITHUB_MODAL$GET_YOUR_TOKEN)}{" "}
              <a
                href="https://github.com/settings/tokens/new?description=openhands-app&scopes=repo,user,workflow"
                target="_blank"
                rel="noreferrer noopener"
                className="text-[#791B80] underline"
              >
                {t(I18nKey.CONNECT_TO_GITHUB_MODAL$HERE)}
              </a>
            </span>
          }
        />
      </div>
      <form onSubmit={handleSubmit} className="w-full flex flex-col gap-6">
        <CustomInput
          label="GitHub Token"
          name="ghToken"
          required
          type="password"
          defaultValue={gitHubToken ?? ""}
        />

        <div className="flex flex-col gap-2 w-full">
          <ModalButton
            testId="connect-to-github"
            type="submit"
            text={t(I18nKey.CONNECT_TO_GITHUB_MODAL$CONNECT)}
            className="bg-[#791B80] w-full"
          />
          <ModalButton
            onClick={onClose}
            text={t(I18nKey.CONNECT_TO_GITHUB_MODAL$CLOSE)}
            className="bg-[#737373] w-full"
          />
        </div>
      </form>
    </ModalBody>
  );
}<|MERGE_RESOLUTION|>--- conflicted
+++ resolved
@@ -5,13 +5,7 @@
 import {
   BaseModalDescription,
   BaseModalTitle,
-<<<<<<< HEAD
 } from "./confirmation-modals/base-modal";
-import { clientLoader } from "#/routes/_oh";
-import { clientAction } from "#/routes/login";
-=======
-} from "./confirmation-modals/BaseModal";
->>>>>>> 066547cf
 import { I18nKey } from "#/i18n/declaration";
 import { useAuth } from "#/context/auth-context";
 
