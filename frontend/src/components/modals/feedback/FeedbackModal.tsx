import React from "react";
import { useTranslation } from "react-i18next";
import { Input, Select, SelectItem } from "@nextui-org/react";
import { I18nKey } from "#/i18n/declaration";
import BaseModal from "../base-modal/BaseModal";
import { Feedback, sendFeedback } from "#/services/feedbackService";
import toast from "#/utils/toast";
import { getToken } from "#/services/auth";
import Session from "#/services/session";
import { removeApiKey } from "#/utils/utils";

const isEmailValid = (email: string) => {
  // Regular expression to validate email format
  const emailRegex = /^[^\s@]+@[^\s@]+\.[^\s@]+$/;
  return emailRegex.test(email);
};

<<<<<<< HEAD
const VIEWER_PAGE = "https://od-feedback.vercel.app/show";
const FEEDBACK_VERSION = "1.0";
=======
const VIEWER_PAGE = "https://www.all-hands.dev/share-opendevin";
>>>>>>> 1761b88a

interface FeedbackModalProps {
  polarity: "positive" | "negative";
  isOpen: boolean;
  onOpenChange: (isOpen: boolean) => void;
  onSendFeedback: () => void;
}

function FeedbackModal({
  polarity,
  isOpen,
  onOpenChange,
  onSendFeedback,
}: FeedbackModalProps) {
  const { t } = useTranslation();

  const [email, setEmail] = React.useState("");
  const [permissions, setPermissions] = React.useState<"public" | "private">(
    "private",
  );

  const handleEmailChange = (newEmail: string) => {
    setEmail(newEmail);
  };

  const handlePermissionsChange = (newPermissions: "public" | "private") => {
    setPermissions(newPermissions);
  };

  const handleSendFeedback = async () => {
    onSendFeedback();
<<<<<<< HEAD

    const feedback: Feedback = {
      version: FEEDBACK_VERSION,
      feedback: polarity,
      email,
      permissions,
      token: getToken(),
      trajectory: removeApiKey(Session._history),
    };

    try {
      const response = await sendFeedback(feedback);
      if (response.statusCode === 200) {
        const { message, feedback_id: feedbackId, password } = response.body;
        const toastMessage = `${message}\nFeedback link: ${VIEWER_PAGE}?feedback_id=${feedbackId}\nPassword: ${password}`;
        toast.info(toastMessage);
      } else {
=======
    sendFeedback(feedback)
      .then((response) => {
        if (response.statusCode === 200) {
          const { message, feedback_id: feedbackId, password } = response.body;
          const toastMessage = `${message}\nFeedback link: ${VIEWER_PAGE}?share_id=${feedbackId}\nPassword: ${password}`;
          toast.info(toastMessage);
        } else {
          toast.error(
            "share-error",
            `Failed to share, please contact the developers: ${response.body.message}`,
          );
        }
      })
      .catch((error) => {
>>>>>>> 1761b88a
        toast.error(
          "share-error",
          `Failed to share, please contact the developers: ${response.body.message}`,
        );
      }
    } catch (error) {
      toast.error(
        "share-error",
        `Failed to share, please contact the developers: ${error}`,
      );
    }
  };

  return (
    <BaseModal
      testID="feedback-modal"
      isOpen={isOpen}
      title={t(I18nKey.FEEDBACK$MODAL_TITLE)}
      onOpenChange={onOpenChange}
      isDismissable={false} // prevent unnecessary messages from being stored (issue #1285)
      actions={[
        {
          label: t(I18nKey.FEEDBACK$SHARE_LABEL),
          className: "bg-primary rounded-lg",
          action: handleSendFeedback,
          closeAfterAction: true,
        },
        {
          label: t(I18nKey.FEEDBACK$CANCEL_LABEL),
          className: "bg-neutral-500 rounded-lg",
          action() {},
          closeAfterAction: true,
        },
      ]}
    >
      <p>{t(I18nKey.FEEDBACK$MODAL_CONTENT)}</p>

      <Input
        label="Email"
        aria-label="email"
        data-testid="email-input"
        placeholder={t(I18nKey.FEEDBACK$EMAIL_PLACEHOLDER)}
        type="text"
        value={email}
        onChange={(e) => {
          handleEmailChange(e.target.value);
        }}
      />
      <Select
        label="Sharing settings"
        aria-label="permissions"
        data-testid="permissions-input"
        value={permissions}
        onChange={(e) => {
          handlePermissionsChange(e.target.value as "public" | "private");
        }}
      >
        <SelectItem key="public" value="public">
          Public
        </SelectItem>
        <SelectItem key="private" value="private">
          Private
        </SelectItem>
      </Select>
      {!isEmailValid(email) && (
        <p data-testid="invalid-email-message" className="text-red-500">
          Invalid email format
        </p>
      )}
    </BaseModal>
  );
}

export default FeedbackModal;<|MERGE_RESOLUTION|>--- conflicted
+++ resolved
@@ -15,12 +15,8 @@
   return emailRegex.test(email);
 };
 
-<<<<<<< HEAD
-const VIEWER_PAGE = "https://od-feedback.vercel.app/show";
+const VIEWER_PAGE = "https://www.all-hands.dev/share-opendevin";
 const FEEDBACK_VERSION = "1.0";
-=======
-const VIEWER_PAGE = "https://www.all-hands.dev/share-opendevin";
->>>>>>> 1761b88a
 
 interface FeedbackModalProps {
   polarity: "positive" | "negative";
@@ -52,8 +48,6 @@
 
   const handleSendFeedback = async () => {
     onSendFeedback();
-<<<<<<< HEAD
-
     const feedback: Feedback = {
       version: FEEDBACK_VERSION,
       feedback: polarity,
@@ -67,25 +61,9 @@
       const response = await sendFeedback(feedback);
       if (response.statusCode === 200) {
         const { message, feedback_id: feedbackId, password } = response.body;
-        const toastMessage = `${message}\nFeedback link: ${VIEWER_PAGE}?feedback_id=${feedbackId}\nPassword: ${password}`;
+        const toastMessage = `${message}\nFeedback link: ${VIEWER_PAGE}?share_id=${feedbackId}\nPassword: ${password}`;
         toast.info(toastMessage);
       } else {
-=======
-    sendFeedback(feedback)
-      .then((response) => {
-        if (response.statusCode === 200) {
-          const { message, feedback_id: feedbackId, password } = response.body;
-          const toastMessage = `${message}\nFeedback link: ${VIEWER_PAGE}?share_id=${feedbackId}\nPassword: ${password}`;
-          toast.info(toastMessage);
-        } else {
-          toast.error(
-            "share-error",
-            `Failed to share, please contact the developers: ${response.body.message}`,
-          );
-        }
-      })
-      .catch((error) => {
->>>>>>> 1761b88a
         toast.error(
           "share-error",
           `Failed to share, please contact the developers: ${response.body.message}`,
