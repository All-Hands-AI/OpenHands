--- conflicted
+++ resolved
@@ -16,12 +16,7 @@
   securityAnalyzers: string[];
   disabled: boolean;
 
-<<<<<<< HEAD
-  onCustomModelChange: (model: string) => void;
-  onModelTypeChange: (type: "custom" | "default") => void;
-=======
   onModelChange: (model: string) => void;
->>>>>>> f4d6b326
   onAPIKeyChange: (apiKey: string) => void;
   onAgentChange: (agent: string) => void;
   onLanguageChange: (language: string) => void;
@@ -35,12 +30,7 @@
   agents,
   securityAnalyzers,
   disabled,
-<<<<<<< HEAD
-  onCustomModelChange,
-  onModelTypeChange,
-=======
   onModelChange,
->>>>>>> f4d6b326
   onAPIKeyChange,
   onAgentChange,
   onLanguageChange,
