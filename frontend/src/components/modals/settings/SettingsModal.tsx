<<<<<<< HEAD
import { Spinner } from "@nextui-org/react";
import React from "react";
import { useTranslation } from "react-i18next";
=======
>>>>>>> 65558df1
import { AvailableLanguages } from "#/i18n";
import { I18nKey } from "#/i18n/declaration";
import {
  fetchAgents,
  fetchModels,
  getCurrentSettings,
  saveSettings,
} from "#/services/settingsService";
<<<<<<< HEAD
=======
import { Spinner } from "@nextui-org/react";
import React from "react";
import { useTranslation } from "react-i18next";
>>>>>>> 65558df1
import BaseModal from "../base-modal/BaseModal";
import SettingsForm from "./SettingsForm";

interface SettingsProps {
  isOpen: boolean;
  onOpenChange: (isOpen: boolean) => void;
}

function SettingsModal({ isOpen, onOpenChange }: SettingsProps) {
  const { t } = useTranslation();
  const currentSettings = React.useMemo(() => getCurrentSettings(), []);

  const [models, setModels] = React.useState<string[]>([]);
  const [agents, setAgents] = React.useState<string[]>([]);
  const [settings, setSettings] =
    React.useState<Partial<Settings>>(currentSettings);
  const [loading, setLoading] = React.useState(true);

  React.useEffect(() => {
    (async () => {
      try {
        setModels(await fetchModels());
        setAgents(await fetchAgents());
      } catch (error) {
        console.error(error);
      } finally {
        setLoading(false);
      }
    })();
  }, []);

  const handleModelChange = (model: string) => {
    setSettings((prev) => ({ ...prev, LLM_MODEL: model }));
    // Needs to also reset the API key.
    const key = localStorage.getItem(
      `API_KEY_${settings.LLM_MODEL || models[0]}`,
    );
    setSettings((prev) => ({ ...prev, LLM_API_KEY: key || "" }));
  };

  const handleAgentChange = (agent: string) => {
    setSettings((prev) => ({ ...prev, AGENT: agent }));
  };

  const handleLanguageChange = (language: string) => {
    const key = AvailableLanguages.find(
      (lang) => lang.label === language,
    )?.value;

    if (key) setSettings((prev) => ({ ...prev, LANGUAGE: key }));
  };

  const handleAPIKeyChange = (key: string) => {
    localStorage.setItem(`API_KEY_${settings.LLM_MODEL || models[0]}`, key);
    setSettings((prev) => ({ ...prev, LLM_API_KEY: key || "" }));
  };

  return (
    <BaseModal
      isOpen={isOpen}
      onOpenChange={onOpenChange}
      title={t(I18nKey.CONFIGURATION$MODAL_TITLE)}
      subtitle={t(I18nKey.CONFIGURATION$MODAL_SUB_TITLE)}
      actions={[
        {
          label: t(I18nKey.CONFIGURATION$MODAL_SAVE_BUTTON_LABEL),
          action: () => {
            setSettings((prev) => ({ ...prev, LLM_API_KEY: apiKey }));
            saveSettings(settings);
          },
          closeAfterAction: true,
          className: "bg-primary rounded-lg",
        },
        {
          label: t(I18nKey.CONFIGURATION$MODAL_CLOSE_BUTTON_LABEL),
          action: () => {
            setSettings(currentSettings); // reset settings from any changes
          },
          closeAfterAction: true,
          className: "bg-neutral-500 rounded-lg",
        },
      ]}
    >
      {loading && <Spinner />}
      {!loading && (
        <SettingsForm
          settings={settings}
          models={models}
          agents={agents}
          onModelChange={handleModelChange}
          onAgentChange={handleAgentChange}
          onLanguageChange={handleLanguageChange}
          onAPIKeyChange={handleAPIKeyChange}
        />
      )}
    </BaseModal>
  );
}

export default SettingsModal;<|MERGE_RESOLUTION|>--- conflicted
+++ resolved
@@ -1,9 +1,6 @@
-<<<<<<< HEAD
 import { Spinner } from "@nextui-org/react";
 import React from "react";
 import { useTranslation } from "react-i18next";
-=======
->>>>>>> 65558df1
 import { AvailableLanguages } from "#/i18n";
 import { I18nKey } from "#/i18n/declaration";
 import {
@@ -12,12 +9,6 @@
   getCurrentSettings,
   saveSettings,
 } from "#/services/settingsService";
-<<<<<<< HEAD
-=======
-import { Spinner } from "@nextui-org/react";
-import React from "react";
-import { useTranslation } from "react-i18next";
->>>>>>> 65558df1
 import BaseModal from "../base-modal/BaseModal";
 import SettingsForm from "./SettingsForm";
 
