import { Spinner } from "@nextui-org/react";
import i18next from "i18next";
import React, { useEffect } from "react";
import { useTranslation } from "react-i18next";
import { useSelector } from "react-redux";
import {
  fetchAgents,
  fetchModels,
  fetchSecurityAnalyzers,
} from "#/services/options";
import { AvailableLanguages } from "#/i18n";
import { I18nKey } from "#/i18n/declaration";
import Session from "#/services/session";
import { RootState } from "../../../store";
import AgentState from "../../../types/AgentState";
import {
  Settings,
  getSettings,
  getDefaultSettings,
  settingsAreUpToDate,
  maybeMigrateSettings,
  saveSettings,
} from "#/services/settings";
import toast from "#/utils/toast";
import BaseModal from "../base-modal/BaseModal";
import SettingsForm from "./SettingsForm";

interface SettingsProps {
  isOpen: boolean;
  onOpenChange: (isOpen: boolean) => void;
}

const REQUIRED_SETTINGS = ["LLM_MODEL"];

function SettingsModal({ isOpen, onOpenChange }: SettingsProps) {
  const { t } = useTranslation();

  const [models, setModels] = React.useState<string[]>([]);
  const [agents, setAgents] = React.useState<string[]>([]);
  const [securityAnalyzers, setSecurityAnalyzers] = React.useState<string[]>(
    [],
  );
  const [settings, setSettings] = React.useState<Settings>({} as Settings);
  const [agentIsRunning, setAgentIsRunning] = React.useState<boolean>(false);
  const [loading, setLoading] = React.useState(true);
  const { curAgentState } = useSelector((state: RootState) => state.agent);

  useEffect(() => {
    maybeMigrateSettings();
    setSettings(getSettings());
  }, []);

  useEffect(() => {
    const isRunning =
      curAgentState === AgentState.RUNNING ||
      curAgentState === AgentState.PAUSED ||
      curAgentState === AgentState.AWAITING_USER_INPUT ||
      curAgentState === AgentState.AWAITING_USER_CONFIRMATION;
    setAgentIsRunning(isRunning);
  }, [curAgentState]);

  React.useEffect(() => {
    (async () => {
      try {
        const fetchedModels = await fetchModels();
        const fetchedAgents = await fetchAgents();
        setModels(fetchedModels);
        setAgents(fetchedAgents);
        setSecurityAnalyzers(await fetchSecurityAnalyzers());
      } catch (error) {
        toast.error("settings", t(I18nKey.CONFIGURATION$ERROR_FETCH_MODELS));
      } finally {
        setLoading(false);
      }
    })();
  }, []);

  const handleModelChange = (model: string) => {
    setSettings((prev) => ({
      ...prev,
      LLM_MODEL: model,
    }));
  };

<<<<<<< HEAD
  const handleBaseURLChange = (baseURL: string) => {
    setSettings((prev) => ({
      ...prev,
      LLM_BASE_URL: baseURL,
    }));
  };

  const handleCustomModelChange = (model: string) => {
    setSettings((prev) => ({
      ...prev,
      CUSTOM_LLM_MODEL: model,
    }));
  };

  const handleModelTypeChange = (type: "custom" | "default") => {
    setSettings((prev) => ({
      ...prev,
      USING_CUSTOM_MODEL: type === "custom",
    }));
  };

=======
>>>>>>> f4d6b326
  const handleAgentChange = (agent: string) => {
    setSettings((prev) => ({ ...prev, AGENT: agent }));
  };

  const handleLanguageChange = (language: string) => {
    const key =
      AvailableLanguages.find((lang) => lang.label === language)?.value ||
      language;
    // The appropriate key is assigned when the user selects a language.
    // Otherwise, their input is reflected in the inputValue field of the Autocomplete component.
    setSettings((prev) => ({ ...prev, LANGUAGE: key }));
  };

  const handleAPIKeyChange = (key: string) => {
    setSettings((prev) => ({ ...prev, LLM_API_KEY: key }));
  };

  const handleConfirmationModeChange = (confirmationMode: boolean) => {
    setSettings((prev) => ({ ...prev, CONFIRMATION_MODE: confirmationMode }));
  };

  const handleSecurityAnalyzerChange = (securityAnalyzer: string) => {
    setSettings((prev) => ({
      ...prev,
      CONFIRMATION_MODE: true,
      SECURITY_ANALYZER: securityAnalyzer,
    }));
  };

  const handleResetSettings = () => {
    setSettings(getDefaultSettings);
  };

  const handleSaveSettings = () => {
    saveSettings(settings);
    i18next.changeLanguage(settings.LANGUAGE);
    Session.startNewSession();

    localStorage.setItem(
      `API_KEY_${settings.LLM_MODEL || models[0]}`,
      settings.LLM_API_KEY,
    );
  };

  let subtitle = "";
  if (loading) {
    subtitle = t(I18nKey.CONFIGURATION$AGENT_LOADING);
  } else if (agentIsRunning) {
    subtitle = t(I18nKey.CONFIGURATION$AGENT_RUNNING);
  } else if (!settingsAreUpToDate()) {
    subtitle = t(I18nKey.CONFIGURATION$SETTINGS_NEED_UPDATE_MESSAGE);
  }
  const saveIsDisabled = REQUIRED_SETTINGS.some(
    (key) => !settings[key as keyof Settings],
  );

  return (
    <BaseModal
      isOpen={isOpen}
      onOpenChange={onOpenChange}
      title={t(I18nKey.CONFIGURATION$MODAL_TITLE)}
      isDismissable={settingsAreUpToDate()}
      subtitle={subtitle}
      actions={[
        {
          label: t(I18nKey.CONFIGURATION$MODAL_SAVE_BUTTON_LABEL),
          action: handleSaveSettings,
          isDisabled: saveIsDisabled,
          closeAfterAction: true,
          className: "bg-primary rounded-lg",
        },
        {
          label: t(I18nKey.CONFIGURATION$MODAL_RESET_BUTTON_LABEL),
          action: handleResetSettings,
          closeAfterAction: false,
          className: "bg-neutral-500 rounded-lg",
        },
        {
          label: t(I18nKey.CONFIGURATION$MODAL_CLOSE_BUTTON_LABEL),
          action: () => {
            setSettings(getSettings()); // reset settings from any changes
          },
          isDisabled: !settingsAreUpToDate(),
          closeAfterAction: true,
          className: "bg-rose-600 rounded-lg",
        },
      ]}
    >
      {loading && <Spinner />}
      {!loading && (
        <SettingsForm
          disabled={agentIsRunning}
          settings={settings}
          models={models}
          agents={agents}
          securityAnalyzers={securityAnalyzers}
          onModelChange={handleModelChange}
<<<<<<< HEAD
          onBaseURLChange={handleBaseURLChange}
          onCustomModelChange={handleCustomModelChange}
          onModelTypeChange={handleModelTypeChange}
=======
>>>>>>> f4d6b326
          onAgentChange={handleAgentChange}
          onLanguageChange={handleLanguageChange}
          onAPIKeyChange={handleAPIKeyChange}
          onConfirmationModeChange={handleConfirmationModeChange}
          onSecurityAnalyzerChange={handleSecurityAnalyzerChange}
        />
      )}
    </BaseModal>
  );
}

export default SettingsModal;<|MERGE_RESOLUTION|>--- conflicted
+++ resolved
@@ -82,7 +82,6 @@
     }));
   };
 
-<<<<<<< HEAD
   const handleBaseURLChange = (baseURL: string) => {
     setSettings((prev) => ({
       ...prev,
@@ -90,22 +89,6 @@
     }));
   };
 
-  const handleCustomModelChange = (model: string) => {
-    setSettings((prev) => ({
-      ...prev,
-      CUSTOM_LLM_MODEL: model,
-    }));
-  };
-
-  const handleModelTypeChange = (type: "custom" | "default") => {
-    setSettings((prev) => ({
-      ...prev,
-      USING_CUSTOM_MODEL: type === "custom",
-    }));
-  };
-
-=======
->>>>>>> f4d6b326
   const handleAgentChange = (agent: string) => {
     setSettings((prev) => ({ ...prev, AGENT: agent }));
   };
@@ -203,12 +186,7 @@
           agents={agents}
           securityAnalyzers={securityAnalyzers}
           onModelChange={handleModelChange}
-<<<<<<< HEAD
           onBaseURLChange={handleBaseURLChange}
-          onCustomModelChange={handleCustomModelChange}
-          onModelTypeChange={handleModelTypeChange}
-=======
->>>>>>> f4d6b326
           onAgentChange={handleAgentChange}
           onLanguageChange={handleLanguageChange}
           onAPIKeyChange={handleAPIKeyChange}
