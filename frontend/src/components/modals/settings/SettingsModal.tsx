import { Spinner } from "@nextui-org/react";
import React from "react";
import { useTranslation } from "react-i18next";
<<<<<<< HEAD
import { AvailableLanguages } from "#/i18n";
import { I18nKey } from "#/i18n/declaration";
import {
  fetchAgents,
  fetchModels,
  getCurrentSettings,
  saveSettings,
} from "#/services/settingsService";
=======
import i18next from "i18next";
import { AvailableLanguages } from "#/i18n";
import { I18nKey } from "#/i18n/declaration";
import { fetchAgents, fetchModels } from "#/api";
>>>>>>> b47fdbb2
import BaseModal from "../base-modal/BaseModal";
import SettingsForm from "./SettingsForm";
import {
  Settings,
  saveSettings,
  getSettings,
  getSettingsDifference,
} from "#/services/settings";
import toast from "#/utils/toast";
import { initializeAgent } from "#/services/agent";

interface SettingsProps {
  isOpen: boolean;
  onOpenChange: (isOpen: boolean) => void;
}

function SettingsModal({ isOpen, onOpenChange }: SettingsProps) {
  const { t } = useTranslation();
  const currentSettings = getSettings();

  const [models, setModels] = React.useState<string[]>([]);
  const [agents, setAgents] = React.useState<string[]>([]);
<<<<<<< HEAD
  const [settings, setSettings] =
    React.useState<Partial<Settings>>(currentSettings);
=======
  const [settings, setSettings] = React.useState<Settings>(currentSettings);

>>>>>>> b47fdbb2
  const [loading, setLoading] = React.useState(true);

  React.useEffect(() => {
    (async () => {
      try {
        setModels(await fetchModels());
        setAgents(await fetchAgents());
      } catch (error) {
        console.error(error);
      } finally {
        setLoading(false);
      }
    })();
  }, []);

  const handleModelChange = (model: string) => {
    setSettings((prev) => ({ ...prev, LLM_MODEL: model }));
    // Needs to also reset the API key.
    const key = localStorage.getItem(
      `API_KEY_${settings.LLM_MODEL || models[0]}`,
    );
    setSettings((prev) => ({ ...prev, LLM_API_KEY: key || "" }));
  };

  const handleAgentChange = (agent: string) => {
    setSettings((prev) => ({ ...prev, AGENT: agent }));
  };

  const handleLanguageChange = (language: string) => {
    const key = AvailableLanguages.find(
      (lang) => lang.label === language,
    )?.value;

    if (key) setSettings((prev) => ({ ...prev, LANGUAGE: key }));
  };

<<<<<<< HEAD
  const handleAPIKeyChange = (key: string) => {
    localStorage.setItem(`API_KEY_${settings.LLM_MODEL || models[0]}`, key);
    setSettings((prev) => ({ ...prev, LLM_API_KEY: key || "" }));
=======
  const handleSaveSettings = () => {
    const updatedSettings = getSettingsDifference(settings);
    saveSettings(settings);
    i18next.changeLanguage(settings.LANGUAGE);
    initializeAgent(settings); // reinitialize the agent with the new settings

    Object.entries(updatedSettings).forEach(([key, value]) => {
      toast.settingsChanged(`${key} set to "${value}"`);
    });
>>>>>>> b47fdbb2
  };

  return (
    <BaseModal
      isOpen={isOpen}
      onOpenChange={onOpenChange}
      title={t(I18nKey.CONFIGURATION$MODAL_TITLE)}
      subtitle={t(I18nKey.CONFIGURATION$MODAL_SUB_TITLE)}
      actions={[
        {
          label: t(I18nKey.CONFIGURATION$MODAL_SAVE_BUTTON_LABEL),
          action: handleSaveSettings,
          isDisabled:
            Object.values(settings).some((value) => !value) ||
            JSON.stringify(settings) === JSON.stringify(currentSettings),
          closeAfterAction: true,
          className: "bg-primary rounded-lg",
        },
        {
          label: t(I18nKey.CONFIGURATION$MODAL_CLOSE_BUTTON_LABEL),
          action: () => {
            setSettings(currentSettings); // reset settings from any changes
          },
          closeAfterAction: true,
          className: "bg-neutral-500 rounded-lg",
        },
      ]}
    >
      {loading && <Spinner />}
      {!loading && (
        <SettingsForm
          settings={settings}
          models={models}
          agents={agents}
          onModelChange={handleModelChange}
          onAgentChange={handleAgentChange}
          onLanguageChange={handleLanguageChange}
          onAPIKeyChange={handleAPIKeyChange}
        />
      )}
    </BaseModal>
  );
}

export default SettingsModal;<|MERGE_RESOLUTION|>--- conflicted
+++ resolved
@@ -1,31 +1,20 @@
+import { AvailableLanguages } from "#/i18n";
+import { I18nKey } from "#/i18n/declaration";
+import { initializeAgent } from "#/services/agent";
+import { getSettings, getSettingsDifference } from "#/services/settings";
+import {
+  Settings,
+  fetchAgents,
+  fetchModels,
+  saveSettings,
+} from "#/services/settingsService";
+import toast from "#/utils/toast";
 import { Spinner } from "@nextui-org/react";
+import i18next from "i18next";
 import React from "react";
 import { useTranslation } from "react-i18next";
-<<<<<<< HEAD
-import { AvailableLanguages } from "#/i18n";
-import { I18nKey } from "#/i18n/declaration";
-import {
-  fetchAgents,
-  fetchModels,
-  getCurrentSettings,
-  saveSettings,
-} from "#/services/settingsService";
-=======
-import i18next from "i18next";
-import { AvailableLanguages } from "#/i18n";
-import { I18nKey } from "#/i18n/declaration";
-import { fetchAgents, fetchModels } from "#/api";
->>>>>>> b47fdbb2
 import BaseModal from "../base-modal/BaseModal";
 import SettingsForm from "./SettingsForm";
-import {
-  Settings,
-  saveSettings,
-  getSettings,
-  getSettingsDifference,
-} from "#/services/settings";
-import toast from "#/utils/toast";
-import { initializeAgent } from "#/services/agent";
 
 interface SettingsProps {
   isOpen: boolean;
@@ -38,13 +27,8 @@
 
   const [models, setModels] = React.useState<string[]>([]);
   const [agents, setAgents] = React.useState<string[]>([]);
-<<<<<<< HEAD
-  const [settings, setSettings] =
-    React.useState<Partial<Settings>>(currentSettings);
-=======
   const [settings, setSettings] = React.useState<Settings>(currentSettings);
 
->>>>>>> b47fdbb2
   const [loading, setLoading] = React.useState(true);
 
   React.useEffect(() => {
@@ -81,11 +65,11 @@
     if (key) setSettings((prev) => ({ ...prev, LANGUAGE: key }));
   };
 
-<<<<<<< HEAD
   const handleAPIKeyChange = (key: string) => {
     localStorage.setItem(`API_KEY_${settings.LLM_MODEL || models[0]}`, key);
     setSettings((prev) => ({ ...prev, LLM_API_KEY: key || "" }));
-=======
+  };
+
   const handleSaveSettings = () => {
     const updatedSettings = getSettingsDifference(settings);
     saveSettings(settings);
@@ -95,7 +79,6 @@
     Object.entries(updatedSettings).forEach(([key, value]) => {
       toast.settingsChanged(`${key} set to "${value}"`);
     });
->>>>>>> b47fdbb2
   };
 
   return (
