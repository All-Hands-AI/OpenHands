import { act, screen } from "@testing-library/react";
import userEvent from "@testing-library/user-event";
import React from "react";
import { renderWithProviders } from "test-utils";
<<<<<<< HEAD
import AgentTaskState from "#/types/AgentTaskState";
=======
>>>>>>> eba5ef8e
import { Settings } from "#/services/settings";
import SettingsForm from "./SettingsForm";

const onModelChangeMock = vi.fn();
const onAgentChangeMock = vi.fn();
const onLanguageChangeMock = vi.fn();
const onAPIKeyChangeMock = vi.fn();

const renderSettingsForm = (settings?: Settings) => {
  renderWithProviders(
    <SettingsForm
      disabled={false}
      settings={
        settings || {
          LLM_MODEL: "model1",
          AGENT: "agent1",
          LANGUAGE: "en",
          LLM_API_KEY: "sk-...",
        }
      }
      models={["model1", "model2", "model3"]}
      agents={["agent1", "agent2", "agent3"]}
      onModelChange={onModelChangeMock}
      onAgentChange={onAgentChangeMock}
      onLanguageChange={onLanguageChangeMock}
      onAPIKeyChange={onAPIKeyChangeMock}
    />,
  );
};

describe("SettingsForm", () => {
  it("should display the first values in the array by default", () => {
    renderSettingsForm();

    const modelInput = screen.getByRole("combobox", { name: "model" });
    const agentInput = screen.getByRole("combobox", { name: "agent" });
    const languageInput = screen.getByRole("combobox", { name: "language" });
    const apiKeyInput = screen.getByTestId("apikey");

    expect(modelInput).toHaveValue("model1");
    expect(agentInput).toHaveValue("agent1");
    expect(languageInput).toHaveValue("English");
    expect(apiKeyInput).toHaveValue("sk-...");
  });

  it("should display the existing values if it they are present", () => {
    renderSettingsForm({
      LLM_MODEL: "model2",
      AGENT: "agent2",
      LANGUAGE: "es",
      LLM_API_KEY: "sk-...",
    });

    const modelInput = screen.getByRole("combobox", { name: "model" });
    const agentInput = screen.getByRole("combobox", { name: "agent" });
    const languageInput = screen.getByRole("combobox", { name: "language" });

    expect(modelInput).toHaveValue("model2");
    expect(agentInput).toHaveValue("agent2");
    expect(languageInput).toHaveValue("Español");
  });

  it("should disable settings when disabled is true", () => {
    renderWithProviders(
      <SettingsForm
        settings={{
          LLM_MODEL: "model1",
          AGENT: "agent1",
          LANGUAGE: "en",
          LLM_API_KEY: "sk-...",
        }}
        models={["model1", "model2", "model3"]}
        agents={["agent1", "agent2", "agent3"]}
        disabled
        onModelChange={onModelChangeMock}
        onAgentChange={onAgentChangeMock}
        onLanguageChange={onLanguageChangeMock}
        onAPIKeyChange={onAPIKeyChangeMock}
      />,
<<<<<<< HEAD
      { preloadedState: { agent: { curTaskState: AgentTaskState.RUNNING } } },
=======
>>>>>>> eba5ef8e
    );
    const modelInput = screen.getByRole("combobox", { name: "model" });
    const agentInput = screen.getByRole("combobox", { name: "agent" });
    const languageInput = screen.getByRole("combobox", { name: "language" });

    expect(modelInput).toBeDisabled();
    expect(agentInput).toBeDisabled();
    expect(languageInput).toBeDisabled();
  });

  describe("onChange handlers", () => {
    it("should call the onModelChange handler when the model changes", () => {
      renderSettingsForm();

      const modelInput = screen.getByRole("combobox", { name: "model" });
      act(() => {
        userEvent.click(modelInput);
      });

      const model3 = screen.getByText("model3");
      act(() => {
        userEvent.click(model3);
      });

      expect(onModelChangeMock).toHaveBeenCalledWith("model3");
    });

    it("should call the onAgentChange handler when the agent changes", () => {
      renderSettingsForm();

      const agentInput = screen.getByRole("combobox", { name: "agent" });
      act(() => {
        userEvent.click(agentInput);
      });

      const agent3 = screen.getByText("agent3");
      act(() => {
        userEvent.click(agent3);
      });

      expect(onAgentChangeMock).toHaveBeenCalledWith("agent3");
    });

    it("should call the onLanguageChange handler when the language changes", () => {
      renderSettingsForm();

      const languageInput = screen.getByRole("combobox", { name: "language" });
      act(() => {
        userEvent.click(languageInput);
      });

      const french = screen.getByText("Français");
      act(() => {
        userEvent.click(french);
      });

      expect(onLanguageChangeMock).toHaveBeenCalledWith("Français");
    });

    it("should call the onAPIKeyChange handler when the API key changes", () => {
      renderSettingsForm();

      const apiKeyInput = screen.getByTestId("apikey");
      act(() => {
        userEvent.type(apiKeyInput, "x");
      });

      expect(onAPIKeyChangeMock).toHaveBeenCalledWith("sk-...x");
    });
  });
});<|MERGE_RESOLUTION|>--- conflicted
+++ resolved
@@ -2,10 +2,6 @@
 import userEvent from "@testing-library/user-event";
 import React from "react";
 import { renderWithProviders } from "test-utils";
-<<<<<<< HEAD
-import AgentTaskState from "#/types/AgentTaskState";
-=======
->>>>>>> eba5ef8e
 import { Settings } from "#/services/settings";
 import SettingsForm from "./SettingsForm";
 
@@ -85,10 +81,6 @@
         onLanguageChange={onLanguageChangeMock}
         onAPIKeyChange={onAPIKeyChangeMock}
       />,
-<<<<<<< HEAD
-      { preloadedState: { agent: { curTaskState: AgentTaskState.RUNNING } } },
-=======
->>>>>>> eba5ef8e
     );
     const modelInput = screen.getByRole("combobox", { name: "model" });
     const agentInput = screen.getByRole("combobox", { name: "agent" });
