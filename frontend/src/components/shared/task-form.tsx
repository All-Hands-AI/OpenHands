--- conflicted
+++ resolved
@@ -42,19 +42,11 @@
   const newConversationMutation = useMutation({
     mutationFn: (variables: { q: string }) => {
       dispatch(setInitialQuery(variables.q));
-<<<<<<< HEAD
       return OpenHands.createConversation(
         settings,
         gitHubToken || undefined,
         selectedRepository || undefined,
       );
-=======
-      return OpenHands.newConversation({
-        githubToken: gitHubToken || undefined,
-        selectedRepository: selectedRepository || undefined,
-        args: settings || undefined,
-      });
->>>>>>> 9e9e308c
     },
     onSuccess: ({ conversation_id: conversationId }, { q }) => {
       posthog.capture("initial_query_submitted", {
@@ -63,11 +55,7 @@
         has_repository: !!selectedRepository,
         has_files: files.length > 0,
       });
-<<<<<<< HEAD
-      navigate(`/conversation/${conversationId}`);
-=======
       navigate(`/conversations/${conversationId}`);
->>>>>>> 9e9e308c
     },
   });
 
