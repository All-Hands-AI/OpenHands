import React from "react";
import { useNavigate, useNavigation } from "react-router";
import { useDispatch, useSelector } from "react-redux";
import { useMutation } from "@tanstack/react-query";
import posthog from "posthog-js";
import { RootState } from "#/store";
import {
  addFile,
  removeFile,
  setInitialQuery,
} from "#/state/initial-query-slice";
import OpenHands from "#/api/open-hands";
import { useAuth } from "#/context/auth-context";
import { useUserPrefs } from "#/context/user-prefs-context";

import { SuggestionBubble } from "#/components/features/suggestions/suggestion-bubble";
import { SUGGESTIONS } from "#/utils/suggestions";
import { convertImageToBase64 } from "#/utils/convert-image-to-base-64";
import { ChatInput } from "#/components/features/chat/chat-input";
import { getRandomKey } from "#/utils/get-random-key";
import { cn } from "#/utils/utils";
import { AttachImageLabel } from "../features/images/attach-image-label";
import { ImageCarousel } from "../features/images/image-carousel";
import { UploadImageInput } from "../features/images/upload-image-input";

export const TaskForm = React.forwardRef<HTMLFormElement>((_, ref) => {
  const dispatch = useDispatch();
  const navigation = useNavigation();
  const navigate = useNavigate();
  const { gitHubToken } = useAuth();
  const { settings } = useUserPrefs();

  const { selectedRepository, files } = useSelector(
    (state: RootState) => state.initalQuery,
  );

  const [text, setText] = React.useState("");
  const [suggestion, setSuggestion] = React.useState(
    getRandomKey(SUGGESTIONS["non-repo"]),
  );
  const [inputIsFocused, setInputIsFocused] = React.useState(false);
  const newConversationMutation = useMutation({
    mutationFn: (variables: { q: string }) => {
      dispatch(setInitialQuery(variables.q));
      return OpenHands.newConversation({
        githubToken: gitHubToken || undefined,
        selectedRepository: selectedRepository || undefined,
        args: settings || undefined,
      });
    },
    onSuccess: ({ conversation_id: conversationId }, { q }) => {
      posthog.capture("initial_query_submitted", {
        entry_point: "task_form",
        query_character_length: q.length,
        has_repository: !!selectedRepository,
        has_files: files.length > 0,
      });
      navigate(`/conversation/${conversationId}`);
    },
  });

  const onRefreshSuggestion = () => {
    const suggestions = SUGGESTIONS["non-repo"];
    // remove current suggestion to avoid refreshing to the same suggestion
    const suggestionCopy = { ...suggestions };
    delete suggestionCopy[suggestion];

    const key = getRandomKey(suggestionCopy);
    setSuggestion(key);
  };

  const onClickSuggestion = () => {
    const suggestions = SUGGESTIONS["non-repo"];
    const value = suggestions[suggestion];
    setText(value);
  };

  const placeholder = React.useMemo(() => {
    if (selectedRepository) {
      return `What would you like to change in ${selectedRepository}?`;
    }

    return "What do you want to build?";
  }, [selectedRepository]);

  const handleSubmit = (event: React.FormEvent<HTMLFormElement>) => {
    event.preventDefault();
    const formData = new FormData(event.currentTarget);

    const q = formData.get("q")?.toString();
    if (!q) return;

<<<<<<< HEAD
    navigate("/conversation");
=======
    newConversationMutation.mutate({ q });
>>>>>>> 7a6330f3
  };

  return (
    <div className="flex flex-col gap-2 w-full">
      <form
        ref={ref}
        onSubmit={handleSubmit}
        className="flex flex-col items-center gap-2"
      >
        <SuggestionBubble
          suggestion={suggestion}
          onClick={onClickSuggestion}
          onRefresh={onRefreshSuggestion}
        />
        <div
          className={cn(
            "border border-neutral-600 px-4 rounded-lg text-[17px] leading-5 w-full transition-colors duration-200",
            inputIsFocused ? "bg-neutral-600" : "bg-neutral-700",
            "hover:border-neutral-500 focus-within:border-neutral-500",
          )}
        >
          <ChatInput
            name="q"
            onSubmit={() => {
              if (typeof ref !== "function") ref?.current?.requestSubmit();
            }}
            onChange={(message) => setText(message)}
            onFocus={() => setInputIsFocused(true)}
            onBlur={() => setInputIsFocused(false)}
            onImagePaste={async (imageFiles) => {
              const promises = imageFiles.map(convertImageToBase64);
              const base64Images = await Promise.all(promises);
              base64Images.forEach((base64) => {
                dispatch(addFile(base64));
              });
            }}
            placeholder={placeholder}
            value={text}
            maxRows={15}
            showButton={!!text}
            className="text-[17px] leading-5 py-[17px]"
            buttonClassName="pb-[17px]"
            disabled={
              navigation.state === "submitting" ||
              newConversationMutation.isPending
            }
          />
        </div>
      </form>
      <UploadImageInput
        onUpload={async (uploadedFiles) => {
          const promises = uploadedFiles.map(convertImageToBase64);
          const base64Images = await Promise.all(promises);
          base64Images.forEach((base64) => {
            dispatch(addFile(base64));
          });
        }}
        label={<AttachImageLabel />}
      />
      {files.length > 0 && (
        <ImageCarousel
          size="large"
          images={files}
          onRemove={(index) => dispatch(removeFile(index))}
        />
      )}
    </div>
  );
});

TaskForm.displayName = "TaskForm";<|MERGE_RESOLUTION|>--- conflicted
+++ resolved
@@ -90,11 +90,7 @@
     const q = formData.get("q")?.toString();
     if (!q) return;
 
-<<<<<<< HEAD
-    navigate("/conversation");
-=======
     newConversationMutation.mutate({ q });
->>>>>>> 7a6330f3
   };
 
   return (
