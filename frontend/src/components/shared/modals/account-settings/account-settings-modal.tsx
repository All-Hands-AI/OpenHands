import { useSettings } from "#/hooks/query/use-settings";
import { ModalBackdrop } from "../modal-backdrop";
import { AccountSettingsForm } from "./account-settings-form";

interface AccountSettingsModalProps {
  onClose: () => void;
}

export function AccountSettingsModal({ onClose }: AccountSettingsModalProps) {
  const { data: settings } = useSettings();
  // FIXME: Bad practice to use localStorage directly
  const analyticsConsent = localStorage.getItem("analytics-consent");

  return (
    <ModalBackdrop onClose={onClose}>
      <AccountSettingsForm
        onClose={onClose}
<<<<<<< HEAD
        selectedLanguage={settings.LANGUAGE}
=======
        selectedLanguage={settings?.LANGUAGE || "en"}
        gitHubError={user.isError}
>>>>>>> f9ba16b6
        analyticsConsent={analyticsConsent}
      />
    </ModalBackdrop>
  );
}<|MERGE_RESOLUTION|>--- conflicted
+++ resolved
@@ -15,12 +15,7 @@
     <ModalBackdrop onClose={onClose}>
       <AccountSettingsForm
         onClose={onClose}
-<<<<<<< HEAD
-        selectedLanguage={settings.LANGUAGE}
-=======
         selectedLanguage={settings?.LANGUAGE || "en"}
-        gitHubError={user.isError}
->>>>>>> f9ba16b6
         analyticsConsent={analyticsConsent}
       />
     </ModalBackdrop>
