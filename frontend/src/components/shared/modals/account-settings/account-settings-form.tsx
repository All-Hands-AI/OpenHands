import React from "react";
import { useTranslation } from "react-i18next";
import posthog from "posthog-js";
import {
  BaseModalDescription,
  BaseModalTitle,
} from "../confirmation-modals/base-modal";
import { ModalBody } from "../modal-body";
import { AvailableLanguages } from "#/i18n";
import { I18nKey } from "#/i18n/declaration";
import { handleCaptureConsent } from "#/utils/handle-capture-consent";
import { ModalButton } from "../../buttons/modal-button";
import { FormFieldset } from "../../form-fieldset";
import { useConfig } from "#/hooks/query/use-config";
import { useGitHubUser } from "#/hooks/query/use-github-user";
import { UserBalance } from "#/components/features/payment/user-balance";
import { useCurrentSettings } from "#/context/settings-context";
import { useBalance } from "#/hooks/query/use-balance";
import { useCreateStripeCheckoutSession } from "#/hooks/mutation/stripe/use-create-stripe-checkout-session";
import { PaymentSelection } from "#/components/features/payment/payment-selection";
import { GitHubTokenInput } from "./github-token-input";
import { PostSettings } from "#/types/settings";
import { useGitHubUser } from "#/hooks/query/use-github-user";

interface AccountSettingsFormProps {
  onClose: () => void;
}

<<<<<<< HEAD
export function AccountSettingsForm({
  onClose,
  selectedLanguage,
  gitHubError,
  analyticsConsent,
}: AccountSettingsFormProps) {
  const { t } = useTranslation();
  const user = useGitHubUser();
=======
export function AccountSettingsForm({ onClose }: AccountSettingsFormProps) {
  const { isError: isGitHubError } = useGitHubUser();
>>>>>>> 7151f753
  const { data: config } = useConfig();
  const { saveUserSettings, settings } = useCurrentSettings();
  const { data: balance } = useBalance(user.data?.login ?? "");
  const { mutate: createPaymentSession, isPending: isGettingClientSecret } =
    useCreateStripeCheckoutSession();

  const [showPaymentOptions, setShowPaymentOptions] = React.useState(false);

  const githubTokenIsSet = !!settings?.GITHUB_TOKEN_IS_SET;
  const analyticsConsentValue = !!settings?.USER_CONSENTS_TO_ANALYTICS;
  const selectedLanguage = settings?.LANGUAGE || "en";

  const handleSubmit = async (event: React.FormEvent<HTMLFormElement>) => {
    event.preventDefault();
    const formData = new FormData(event.currentTarget);

    const ghToken = formData.get("ghToken")?.toString();
    const language = formData.get("language")?.toString();
    const analytics = formData.get("analytics")?.toString() === "on";

    const newSettings: Partial<PostSettings> = {};
    newSettings.user_consents_to_analytics = analytics;

    if (ghToken) newSettings.github_token = ghToken;

    // The form returns the language label, so we need to find the corresponding
    // language key to save it in the settings
    if (language) {
      const languageKey = AvailableLanguages.find(
        ({ label }) => label === language,
      )?.value;

      if (languageKey) newSettings.LANGUAGE = languageKey;
    }

    await saveUserSettings(newSettings, {
      onSuccess: () => {
        handleCaptureConsent(analytics);
      },
    });

    onClose();
  };

  const onDisconnect = async () => {
    await saveUserSettings({ unset_github_token: true });
    posthog.reset();
    onClose();
  };

  return (
    <ModalBody testID="account-settings-form">
      <form className="flex flex-col w-full gap-6" onSubmit={handleSubmit}>
        <div className="w-full flex flex-col gap-2">
          <BaseModalTitle title={t(I18nKey.ACCOUNT_SETTINGS$TITLE)} />

          {config?.APP_MODE === "saas" && config?.APP_SLUG && (
            <a
              href={`https://github.com/apps/${config.APP_SLUG}/installations/new`}
              target="_blank"
              rel="noreferrer noopener"
              className="underline"
            >
              {t(I18nKey.GITHUB$CONFIGURE_REPOS)}
            </a>
          )}
          {balance && (
            <UserBalance
              balance={balance}
              isLoading={isGettingClientSecret}
              onTopUp={() => setShowPaymentOptions(true)}
            />
          )}

          {showPaymentOptions && (
            <PaymentSelection
              options={[25, 50, 100, 250]}
              onPaymentSelection={(amount) => createPaymentSession({ amount })}
            />
          )}

          <FormFieldset
            id="language"
            label={t(I18nKey.LANGUAGE$LABEL)}
            defaultSelectedKey={selectedLanguage}
            isClearable={false}
            items={AvailableLanguages.map(({ label, value: key }) => ({
              key,
              value: label,
            }))}
          />
          {config?.APP_MODE !== "saas" && (
            <>
              <GitHubTokenInput githubTokenIsSet={githubTokenIsSet} />
              {!githubTokenIsSet && (
                <BaseModalDescription>
                  {t(I18nKey.GITHUB$GET_TOKEN)}{" "}
                  <a
                    href="https://github.com/settings/tokens/new?description=openhands-app&scopes=repo,user,workflow"
                    target="_blank"
                    rel="noreferrer noopener"
                    className="text-[#791B80] underline"
                  >
                    {t(I18nKey.COMMON$HERE)}
                  </a>
                </BaseModalDescription>
              )}
            </>
          )}
          {isGitHubError && (
            <p className="text-danger text-xs">
              {t(I18nKey.GITHUB$TOKEN_INVALID)}
            </p>
          )}
          {githubTokenIsSet && !isGitHubError && (
            <ModalButton
              testId="disconnect-github"
              variant="text-like"
              text={t(I18nKey.BUTTON$DISCONNECT)}
              onClick={onDisconnect}
              className="text-danger self-start"
            />
          )}
        </div>

        <label className="flex gap-2 items-center self-start">
          <input
            data-testid="analytics-consent"
            name="analytics"
            type="checkbox"
            defaultChecked={analyticsConsentValue}
          />
          {t(I18nKey.ANALYTICS$ENABLE)}
        </label>

        <div className="flex flex-col gap-2 w-full">
          <ModalButton
            testId="save-settings"
            type="submit"
            intent="account"
            text={t(I18nKey.BUTTON$SAVE)}
            className="bg-[#4465DB]"
          />
          <ModalButton
            text={t(I18nKey.BUTTON$CLOSE)}
            onClick={onClose}
            className="bg-[#737373]"
          />
        </div>
      </form>
    </ModalBody>
  );
}<|MERGE_RESOLUTION|>--- conflicted
+++ resolved
@@ -20,28 +20,17 @@
 import { PaymentSelection } from "#/components/features/payment/payment-selection";
 import { GitHubTokenInput } from "./github-token-input";
 import { PostSettings } from "#/types/settings";
-import { useGitHubUser } from "#/hooks/query/use-github-user";
 
 interface AccountSettingsFormProps {
   onClose: () => void;
 }
 
-<<<<<<< HEAD
-export function AccountSettingsForm({
-  onClose,
-  selectedLanguage,
-  gitHubError,
-  analyticsConsent,
-}: AccountSettingsFormProps) {
+export function AccountSettingsForm({ onClose }: AccountSettingsFormProps) {
   const { t } = useTranslation();
-  const user = useGitHubUser();
-=======
-export function AccountSettingsForm({ onClose }: AccountSettingsFormProps) {
-  const { isError: isGitHubError } = useGitHubUser();
->>>>>>> 7151f753
+  const { isError: isGitHubError, data: gitHubData } = useGitHubUser();
   const { data: config } = useConfig();
   const { saveUserSettings, settings } = useCurrentSettings();
-  const { data: balance } = useBalance(user.data?.login ?? "");
+  const { data: balance } = useBalance(gitHubData?.login ?? "");
   const { mutate: createPaymentSession, isPending: isGettingClientSecret } =
     useCreateStripeCheckoutSession();
 
