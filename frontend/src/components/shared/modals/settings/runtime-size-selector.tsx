--- conflicted
+++ resolved
@@ -28,13 +28,9 @@
         defaultSelectedKeys={[String(defaultValue || 1)]}
         selectedKeys={[String(defaultValue || 1)]}
         isDisabled={isDisabled}
-<<<<<<< HEAD
         selectionMode="single"
         disallowEmptySelection
-        aria-label={t("SETTINGS_FORM$RUNTIME_SIZE_LABEL")}
-=======
         aria-label={t(I18nKey.SETTINGS_FORM$RUNTIME_SIZE_LABEL)}
->>>>>>> f0ebf3eb
         classNames={{
           trigger: "bg-[#27272A] rounded-md text-sm px-3 py-[10px]",
         }}
