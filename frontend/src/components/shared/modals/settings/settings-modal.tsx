import { useTranslation } from "react-i18next";
import { Link } from "react-router";
import { useAIConfigOptions } from "#/hooks/query/use-ai-config-options";
import { I18nKey } from "#/i18n/declaration";
import { LoadingSpinner } from "../../loading-spinner";
import { ModalBackdrop } from "../modal-backdrop";
import { SettingsForm } from "./settings-form";
<<<<<<< HEAD
import { DEFAULT_SETTINGS } from "#/services/settings";

interface SettingsModalProps {
=======
import { Settings } from "#/types/settings";
import { DEFAULT_SETTINGS } from "#/services/settings";

interface SettingsModalProps {
  settings?: Settings;
>>>>>>> cb5e7f01
  onClose: () => void;
}

export function SettingsModal({ onClose }: SettingsModalProps) {
  const aiConfigOptions = useAIConfigOptions();
  const { t } = useTranslation();

  return (
    <ModalBackdrop onClose={onClose}>
      <div
        data-testid="ai-config-modal"
        className="bg-root-primary min-w-[384px] p-6 rounded-xl flex flex-col gap-2"
      >
        {aiConfigOptions.error && (
          <p className="text-danger text-xs">{aiConfigOptions.error.message}</p>
        )}
        <span className="text-xl leading-6 font-semibold -tracking-[0.01em]">
          {t(I18nKey.AI_SETTINGS$TITLE)}
        </span>
        <p className="text-xs text-[#A3A3A3]">
          {t(I18nKey.SETTINGS$DESCRIPTION)} For other options,{" "}
          <Link
            data-testid="advanced-settings-link"
            to="/settings"
            className="underline underline-offset-2 text-white"
          >
            see advanced settings
          </Link>
        </p>
        {aiConfigOptions.isLoading && (
          <div className="flex justify-center">
            <LoadingSpinner size="small" />
          </div>
        )}
        {aiConfigOptions.data && (
          <SettingsForm
<<<<<<< HEAD
            settings={DEFAULT_SETTINGS}
=======
            settings={settings || DEFAULT_SETTINGS}
>>>>>>> cb5e7f01
            models={aiConfigOptions.data?.models}
            onClose={onClose}
          />
        )}
      </div>
    </ModalBackdrop>
  );
}<|MERGE_RESOLUTION|>--- conflicted
+++ resolved
@@ -5,21 +5,15 @@
 import { LoadingSpinner } from "../../loading-spinner";
 import { ModalBackdrop } from "../modal-backdrop";
 import { SettingsForm } from "./settings-form";
-<<<<<<< HEAD
-import { DEFAULT_SETTINGS } from "#/services/settings";
-
-interface SettingsModalProps {
-=======
 import { Settings } from "#/types/settings";
 import { DEFAULT_SETTINGS } from "#/services/settings";
 
 interface SettingsModalProps {
   settings?: Settings;
->>>>>>> cb5e7f01
   onClose: () => void;
 }
 
-export function SettingsModal({ onClose }: SettingsModalProps) {
+export function SettingsModal({ onClose, settings }: SettingsModalProps) {
   const aiConfigOptions = useAIConfigOptions();
   const { t } = useTranslation();
 
@@ -52,11 +46,7 @@
         )}
         {aiConfigOptions.data && (
           <SettingsForm
-<<<<<<< HEAD
-            settings={DEFAULT_SETTINGS}
-=======
             settings={settings || DEFAULT_SETTINGS}
->>>>>>> cb5e7f01
             models={aiConfigOptions.data?.models}
             onClose={onClose}
           />
