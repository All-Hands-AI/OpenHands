--- conflicted
+++ resolved
@@ -87,11 +87,7 @@
   const [showWarningModal, setShowWarningModal] = React.useState(false);
 
   const resetOngoingSession = () => {
-<<<<<<< HEAD
-    if (location.pathname.startsWith("/conversation/")) {
-=======
     if (location.pathname.startsWith("/conversations/")) {
->>>>>>> 9e9e308c
       endSession();
       onClose();
     }
@@ -133,11 +129,7 @@
 
     if (!apiKey) {
       setShowWarningModal(true);
-<<<<<<< HEAD
-    } else if (location.pathname.startsWith("/conversation/")) {
-=======
     } else if (location.pathname.startsWith("/conversations/")) {
->>>>>>> 9e9e308c
       setConfirmEndSessionModalOpen(true);
     } else {
       handleFormSubmission(formData);
