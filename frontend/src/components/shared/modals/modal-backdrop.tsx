import React from "react";

interface ModalBackdropProps {
  children: React.ReactNode;
  onClose?: () => void;
}

export function ModalBackdrop({ children, onClose }: ModalBackdropProps) {
  React.useEffect(() => {
    const handleEscape = (e: KeyboardEvent) => {
      if (e.key === "Escape") onClose?.();
    };

    window.addEventListener("keydown", handleEscape);
    return () => window.removeEventListener("keydown", handleEscape);
  }, []);

  const handleClick = (e: React.MouseEvent<HTMLDivElement>) => {
    if (e.target === e.currentTarget) onClose?.(); // only close if the click was on the backdrop
  };

  return (
<<<<<<< HEAD
    <div className="fixed inset-0 flex items-center justify-center z-20">
      <div onClick={handleClick} className="fixed inset-0 bg-black/80" />
=======
    <div className="fixed inset-0 flex items-center justify-center z-60">
      <div
        onClick={handleClick}
        className="fixed inset-0 bg-black opacity-60"
      />
>>>>>>> e0d26c1f
      <div className="relative">{children}</div>
    </div>
  );
}<|MERGE_RESOLUTION|>--- conflicted
+++ resolved
@@ -20,16 +20,11 @@
   };
 
   return (
-<<<<<<< HEAD
-    <div className="fixed inset-0 flex items-center justify-center z-20">
-      <div onClick={handleClick} className="fixed inset-0 bg-black/80" />
-=======
     <div className="fixed inset-0 flex items-center justify-center z-60">
       <div
         onClick={handleClick}
         className="fixed inset-0 bg-black opacity-60"
       />
->>>>>>> e0d26c1f
       <div className="relative">{children}</div>
     </div>
   );
