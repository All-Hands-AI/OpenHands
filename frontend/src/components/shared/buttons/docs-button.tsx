--- conflicted
+++ resolved
@@ -1,9 +1,5 @@
-<<<<<<< HEAD
-import { FaGraduationCap } from "react-icons/fa";
-=======
 import DocsIcon from "#/icons/docs.svg?react";
 import { TooltipButton } from "./tooltip-button";
->>>>>>> 0e4e1b33
 
 export function DocsButton() {
   return (
@@ -11,18 +7,8 @@
       tooltip="Documentation"
       ariaLabel="Documentation"
       href="https://docs.all-hands.dev"
-<<<<<<< HEAD
-      aria-label="Documentation"
-      target="_blank"
-      rel="noreferrer noopener"
-      className="rounded-full hover:opacity-80 flex items-center justify-center"
-    >
-      <FaGraduationCap fill="#a3a3a3" size={24} />
-    </a>
-=======
     >
       <DocsIcon width={28} height={28} />
     </TooltipButton>
->>>>>>> 0e4e1b33
   );
 }