--- conflicted
+++ resolved
@@ -4,21 +4,14 @@
 import { AgentState } from "#/types/agent-state";
 import { generateAgentStateChangeEvent } from "#/services/agent-state-service";
 import { ActionTooltip } from "../action-tooltip";
-<<<<<<< HEAD
-import { isOpenHandsAction } from "#/types/core/guards";
-=======
 import { isOpenHandsAction, isActionOrObservation } from "#/types/core/guards";
->>>>>>> bc86796a
 import { ActionSecurityRisk } from "#/stores/security-analyzer-store";
 import { RiskAlert } from "#/components/shared/risk-alert";
 import WarningIcon from "#/icons/u-warning.svg?react";
 import { useEventMessageStore } from "#/stores/event-message-store";
-<<<<<<< HEAD
-=======
 import { useEventStore } from "#/stores/use-event-store";
 import { isV0Event } from "#/types/v1/type-guards";
 import { useSendMessage } from "#/hooks/use-send-message";
->>>>>>> bc86796a
 
 export function ConfirmationButtons() {
   const submittedEventIds = useEventMessageStore(
