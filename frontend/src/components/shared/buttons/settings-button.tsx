--- conflicted
+++ resolved
@@ -1,10 +1,4 @@
-<<<<<<< HEAD
-import { useTranslation } from "react-i18next";
-import CogTooth from "#/assets/cog-tooth";
-import { I18nKey } from "#/i18n/declaration";
-=======
 import { FaCog } from "react-icons/fa";
->>>>>>> f31ccad4
 import { TooltipButton } from "./tooltip-button";
 
 interface SettingsButtonProps {
@@ -12,12 +6,11 @@
 }
 
 export function SettingsButton({ onClick }: SettingsButtonProps) {
-  const { t } = useTranslation();
   return (
     <TooltipButton
       testId="settings-button"
-      tooltip={t(I18nKey.SIDEBAR$SETTINGS)}
-      ariaLabel={t(I18nKey.SIDEBAR$SETTINGS)}
+      tooltip="Settings"
+      ariaLabel="Settings"
       onClick={onClick}
     >
       <FaCog size={24} />
