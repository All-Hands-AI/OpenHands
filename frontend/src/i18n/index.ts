--- conflicted
+++ resolved
@@ -12,13 +12,10 @@
   { label: "Norsk", value: "no" },
   { label: "Arabic", value: "ar" },
   { label: "Deutsch", value: "de" },
-<<<<<<< HEAD
   { label: "Français", value: "fr" },
-=======
   { label: "Italiano", value: "it" },
   { label: "Português", value: "pt" },
   { label: "Español", value: "es" },
->>>>>>> d2f7056c
 ];
 
 i18n
