{
  "WORKSPACE$TITLE": {
    "en": "OpenDevin Workspace",
    "zh-CN": "OpenDevin 工作区",
    "de": "OpenDevin Arbeitsbereich",
    "ko-KR": "OpenDevin 워크스페이스",
    "no": "OpenDevin Arbeidsområde",
    "zh-TW": "OpenDevin 工作區",
<<<<<<< HEAD
    "ar": "مساحة عمل أوبنديفين",
    "fr": "OpenDevin Espace de travail"
=======
    "it": "Area di lavoro OpenDevin",
    "pt": "Espaço de trabalho OpenDevin",
    "es": "Espacio de trabajo de OpenDevin"
>>>>>>> d2f7056c
  },
  "WORKSPACE$TERMINAL_TAB_LABEL": {
    "en": "Terminal",
    "zh-CN": "终端",
    "de": "Terminal",
    "ko-KR": "터미널",
    "no": "Terminal",
    "zh-TW": "終端機",
<<<<<<< HEAD
    "ar": "الطرفية",
    "fr": "Terminal"
=======
    "it": "Terminale",
    "pt": "Terminal",
    "es": "Terminal"
>>>>>>> d2f7056c
  },
  "WORKSPACE$PLANNER_TAB_LABEL": {
    "en": "Planner",
    "zh-CN": "规划器",
    "de": "Planer",
    "ko-KR": "플래너",
    "no": "Planlegger",
    "zh-TW": "計畫器",
<<<<<<< HEAD
    "ar": "المخطط",
    "fr": "Planificateur"
=======
    "it": "Pianificatore",
    "pt": "Planejador",
    "es": "Planificador"
>>>>>>> d2f7056c
  },
  "WORKSPACE$CODE_EDITOR_TAB_LABEL": {
    "en": "Code Editor",
    "zh-CN": "代码编辑器",
    "de": "Code-Editor",
    "ko-KR": "코드 편집기",
    "no": "Kode editor",
    "zh-TW": "程式碼編輯器",
<<<<<<< HEAD
    "ar": "محرر الكود",
    "fr": "Éditeur de code"
=======
    "it": "Editor di codice",
    "pt": "Editor de código",
    "es": "Editor de código"
>>>>>>> d2f7056c
  },
  "WORKSPACE$BROWSER_TAB_LABEL": {
    "en": "Browser",
    "zh-CN": "浏览器",
    "de": "Browser",
    "ko-KR": "브라우저",
    "no": "Nettleser",
    "zh-TW": "瀏覽器",
<<<<<<< HEAD
    "ar": "المتصفح",
    "fr": "Navigateur"
=======
    "it": "Browser",
    "pt": "Navegador",
    "es": "Navegador"
>>>>>>> d2f7056c
  },
  "CONFIGURATION$OPENDEVIN_WORKSPACE_DIRECTORY_INPUT_LABEL": {
    "en": "OpenDevin Workspace directory",
    "zh-CN": "OpenDevin 工作区目录",
    "de": "OpenDevin Arbeitsbereichsverzeichnis",
    "ko-KR": "OpenDevin 워크스페이스 폴더",
    "no": "OpenDevin arbeidsmappe",
    "zh-TW": "OpenDevin 工作區目錄",
<<<<<<< HEAD
    "ar": "مجلد مساحة عمل أوبنديفين",
    "fr": "Répertoire de l'espace de travail OpenDevin"
=======
    "it": "Directory dell'area di lavoro OpenDevin",
    "pt": "Diretório do espaço de trabalho OpenDevin",
    "es": "Directorio del espacio de trabajo de OpenDevin"
>>>>>>> d2f7056c
  },
  "CONFIGURATION$OPENDEVIN_WORKSPACE_DIRECTORY_INPUT_PLACEHOLDER": {
    "en": "Default: ./workspace",
    "zh-CN": "默认：./workspace",
    "de": "Standard: ./workspace",
    "ko-KR": "기본: ./workspace",
    "no": "Standard: ./workspace",
    "zh-TW": "默认：./workspace",
<<<<<<< HEAD
    "ar": "الافتراضي: ./workspace",
    "fr": "Par défaut: ./workspace"
=======
    "it": "Predefinito: ./workspace",
    "pt": "Padrão: ./workspace",
    "es": "Predeterminado: ./workspace"
>>>>>>> d2f7056c
  },
  "CONFIGURATION$MODAL_TITLE": {
    "en": "Configuration",
    "zh-CN": "配置",
    "de": "Konfiguration",
    "ko-KR": "설정",
    "no": "Konfigurasjon",
    "zh-TW": "設定",
<<<<<<< HEAD
    "ar": "التكوين",
    "fr": "Configuration"
=======
    "it": "Configurazione",
    "pt": "Configuração",
    "es": "Configuración"
>>>>>>> d2f7056c
  },
  "CONFIGURATION$MODEL_SELECT_LABEL": {
    "en": "Model",
    "zh-CN": "模型",
    "de": "Modell",
    "ko-KR": "모델",
    "no": "Modell",
    "zh-TW": "模型",
<<<<<<< HEAD
    "ar": "النموذج",
    "fr": "Modèle"
=======
    "it": "Modello",
    "pt": "Modelo",
    "es": "Modelo"
>>>>>>> d2f7056c
  },
  "CONFIGURATION$MODEL_SELECT_PLACEHOLDER": {
    "en": "Select a model",
    "zh-CN": "选择一个模型",
    "de": "Wähle ein Modell",
    "ko-KR": "모델 선택",
    "no": "Velg en modell",
    "zh-TW": "選擇模型",
<<<<<<< HEAD
    "ar": "حدد نموذج",
    "fr": "Sélectionner un modèle"
=======
    "it": "Seleziona un modello",
    "pt": "Selecione um modelo",
    "es": "Seleccionar un modelo"
>>>>>>> d2f7056c
  },
  "CONFIGURATION$AGENT_SELECT_LABEL": {
    "en": "Agent",
    "zh-CN": "智能体",
    "de": "Agent",
    "ko-KR": "에이전트",
    "no": "Agent",
    "zh-TW": "智能體",
<<<<<<< HEAD
    "ar": "الوكيل",
    "fr": "Agent"
=======
    "it": "Agente",
    "pt": "Agente",
    "es": "Agente"
>>>>>>> d2f7056c
  },
  "CONFIGURATION$AGENT_SELECT_PLACEHOLDER": {
    "en": "Select an agent",
    "zh-CN": "选择一个智能体",
    "de": "Wähle einen Agenten",
    "ko-KR": "에이전트 선택",
    "no": "Velg en agent",
    "zh-TW": "選擇智能體",
<<<<<<< HEAD
    "ar": "حدد وكيلا",
    "fr": "Sélectionner un agent"
=======
    "it": "Seleziona un agente",
    "pt": "Selecione um agente",
    "es": "Seleccionar un agente"
>>>>>>> d2f7056c
  },
  "CONFIGURATION$LANGUAGE_SELECT_LABEL": {
    "en": "Language",
    "zh-CN": "语言",
    "de": "Sprache",
    "ko-KR": "언어",
    "no": "Språk",
    "zh-TW": "語言",
<<<<<<< HEAD
    "ar": "اللغة",
    "fr": "Langue"
=======
    "it": "Lingua",
    "pt": "Idioma",
    "es": "Idioma"
>>>>>>> d2f7056c
  },
  "CONFIGURATION$MODAL_CLOSE_BUTTON_LABEL": {
    "en": "Close",
    "zh-CN": "关闭",
    "de": "Schließen",
    "ko-KR": "닫기",
    "no": "Lukk",
    "zh-TW": "關閉",
<<<<<<< HEAD
    "ar": "إغلاق",
    "fr": "Fermer"
=======
    "it": "Chiudi",
    "pt": "Fechar",
    "es": "Cerrar"
>>>>>>> d2f7056c
  },
  "CONFIGURATION$MODAL_SAVE_BUTTON_LABEL": {
    "en": "Save",
    "zh-CN": "保存",
    "de": "Speichern",
    "ko-KR": "저장",
    "no": "Lagre",
    "zh-TW": "儲存",
<<<<<<< HEAD
    "ar": "حفظ",
    "fr": "Enregistrer"
=======
    "it": "Salva",
    "pt": "Salvar",
    "es": "Guardar"
>>>>>>> d2f7056c
  },
  "CHAT_INTERFACE$INITIALZING_AGENT_LOADING_MESSAGE": {
    "en": "Initializing agent (may take up to 10 seconds)...",
    "zh-CN": "初始化智能体（可能需要 10 秒以上时间）",
    "de": "Agent wird initialisiert (kann bis zu 10 Sekunden dauern)...",
    "ko-KR": "에이전트 설치중(10초 정도 걸립니다)...",
    "no": "Initialiserer agent (det kan ta opptil 10 sekunder)...",
    "zh-TW": "初始化智能體（可能需要 10 秒以上時間）",
<<<<<<< HEAD
    "ar": "جاري تهيئة الوكيل (قد يستغرق حتى 10 ثواني)...",
    "fr": "Initialisation de l'agent (peut prendre jusqu'à 10 secondes)..."
=======
    "it": "Inizializzazione dell'agente (può richiedere fino a 10 secondi)...",
    "pt": "Inicializando o agente (pode levar até 10 segundos)...",
    "es": "Inicializando el agente (puede tardar hasta 10 segundos)..."
>>>>>>> d2f7056c
  },
  "CHAT_INTERFACE$INPUT_PLACEHOLDER": {
    "en": "Send a message (won't interrupt the Assistant)",
    "zh-CN": "发送消息（不会打断助理）",
    "de": "Sende eine Nachricht (unterbricht den Assistenten nicht)",
    "ko-KR": "메시지 전송(어시스턴트를 방해하지 않음)",
    "no": "Send en melding (det vil ikke avbryte assistenten)",
    "zh-TW": "發送訊息（不會打擾到助理）",
<<<<<<< HEAD
    "ar": "إرسال رسالة (لن يقاطع المساعد)",
    "fr": "Envoyer un message (ne pas interrompre l'Assistant)"
=======
    "it": "Invia un messaggio (non interromperà l'Assistente)",
    "pt": "Envie uma mensagem (não interromperá o Assistente)",
    "es": "Enviar un mensaje (no interrumpirá al Asistente)"
>>>>>>> d2f7056c
  },
  "CHAT_INTERFACE$INPUT_SEND_MESSAGE_BUTTON_CONTENT": {
    "en": "Send",
    "zh-CN": "发送",
    "de": "Senden",
    "ko-KR": "전송",
    "no": "Send",
    "zh-TW": "發送",
<<<<<<< HEAD
    "ar": "إرسال",
    "fr": "Envoyer"
  },
  "CHAT_INTERFACE$INITIAL_MESSAGE": {
    "en": "Hi! I'm OpenDevin, an AI Software Engineer. What would you like to build with me today?",
    "zh-CN": "Hi! I'm OpenDevin, an AI Software Engineer. What would you like to build with me today?",
    "ko-KR": "Hi! I'm OpenDevin, an AI Software Engineer. What would you like to build with me today?",
    "no": "Hi! I'm OpenDevin, an AI Software Engineer. What would you like to build with me today?",
    "zh-TW": "Hi! I'm OpenDevin, an AI Software Engineer. What would you like to build with me today?",
    "ar": "مرحبا! أنا OpenDevin، مهندس برمجيات AI. ماذا تود أن تبني معي اليوم؟",
    "fr": "Salut! Je suis OpenDevin, un ingénieur logiciel en IA. Que voudriez-vous construire avec moi aujourd'hui?"
  },
  "CHAT_INTERFACE$ASSISTANT": {
    "en": "Assistant",
    "zh-CN": "Assistant",
    "ko-KR": "Assistant",
    "no": "Assistant",
    "zh-TW": "Assistant",
    "ar": "مساعد",
    "fr": "Assistant"
  },
=======
    "it": "Invia",
    "pt": "Enviar",
    "es": "Enviar"
  }
>>>>>>> d2f7056c
}<|MERGE_RESOLUTION|>--- conflicted
+++ resolved
@@ -6,14 +6,12 @@
     "ko-KR": "OpenDevin 워크스페이스",
     "no": "OpenDevin Arbeidsområde",
     "zh-TW": "OpenDevin 工作區",
-<<<<<<< HEAD
     "ar": "مساحة عمل أوبنديفين",
     "fr": "OpenDevin Espace de travail"
-=======
+    "zh-TW": "OpenDevin 工作區",
     "it": "Area di lavoro OpenDevin",
     "pt": "Espaço de trabalho OpenDevin",
     "es": "Espacio de trabajo de OpenDevin"
->>>>>>> d2f7056c
   },
   "WORKSPACE$TERMINAL_TAB_LABEL": {
     "en": "Terminal",
@@ -22,14 +20,12 @@
     "ko-KR": "터미널",
     "no": "Terminal",
     "zh-TW": "終端機",
-<<<<<<< HEAD
-    "ar": "الطرفية",
-    "fr": "Terminal"
-=======
     "it": "Terminale",
     "pt": "Terminal",
     "es": "Terminal"
->>>>>>> d2f7056c
+    "zh-TW": "終端機",
+    "ar": "الطرفية",
+    "fr": "Terminal"
   },
   "WORKSPACE$PLANNER_TAB_LABEL": {
     "en": "Planner",
@@ -38,14 +34,12 @@
     "ko-KR": "플래너",
     "no": "Planlegger",
     "zh-TW": "計畫器",
-<<<<<<< HEAD
     "ar": "المخطط",
     "fr": "Planificateur"
-=======
+    "zh-TW": "計畫器",
     "it": "Pianificatore",
     "pt": "Planejador",
     "es": "Planificador"
->>>>>>> d2f7056c
   },
   "WORKSPACE$CODE_EDITOR_TAB_LABEL": {
     "en": "Code Editor",
@@ -54,14 +48,12 @@
     "ko-KR": "코드 편집기",
     "no": "Kode editor",
     "zh-TW": "程式碼編輯器",
-<<<<<<< HEAD
     "ar": "محرر الكود",
     "fr": "Éditeur de code"
-=======
+    "zh-TW": "程式碼編輯器",
     "it": "Editor di codice",
     "pt": "Editor de código",
     "es": "Editor de código"
->>>>>>> d2f7056c
   },
   "WORKSPACE$BROWSER_TAB_LABEL": {
     "en": "Browser",
@@ -70,14 +62,12 @@
     "ko-KR": "브라우저",
     "no": "Nettleser",
     "zh-TW": "瀏覽器",
-<<<<<<< HEAD
-    "ar": "المتصفح",
-    "fr": "Navigateur"
-=======
     "it": "Browser",
     "pt": "Navegador",
     "es": "Navegador"
->>>>>>> d2f7056c
+    "zh-TW": "瀏覽器",
+    "ar": "المتصفح",
+    "fr": "Navigateur"
   },
   "CONFIGURATION$OPENDEVIN_WORKSPACE_DIRECTORY_INPUT_LABEL": {
     "en": "OpenDevin Workspace directory",
@@ -86,14 +76,12 @@
     "ko-KR": "OpenDevin 워크스페이스 폴더",
     "no": "OpenDevin arbeidsmappe",
     "zh-TW": "OpenDevin 工作區目錄",
-<<<<<<< HEAD
-    "ar": "مجلد مساحة عمل أوبنديفين",
-    "fr": "Répertoire de l'espace de travail OpenDevin"
-=======
     "it": "Directory dell'area di lavoro OpenDevin",
     "pt": "Diretório do espaço de trabalho OpenDevin",
     "es": "Directorio del espacio de trabajo de OpenDevin"
->>>>>>> d2f7056c
+    "zh-TW": "OpenDevin 工作區目錄",
+    "ar": "مجلد مساحة عمل أوبنديفين",
+    "fr": "Répertoire de l'espace de travail OpenDevin"
   },
   "CONFIGURATION$OPENDEVIN_WORKSPACE_DIRECTORY_INPUT_PLACEHOLDER": {
     "en": "Default: ./workspace",
@@ -102,14 +90,12 @@
     "ko-KR": "기본: ./workspace",
     "no": "Standard: ./workspace",
     "zh-TW": "默认：./workspace",
-<<<<<<< HEAD
     "ar": "الافتراضي: ./workspace",
     "fr": "Par défaut: ./workspace"
-=======
+    "zh-TW": "默认：./workspace",
     "it": "Predefinito: ./workspace",
     "pt": "Padrão: ./workspace",
     "es": "Predeterminado: ./workspace"
->>>>>>> d2f7056c
   },
   "CONFIGURATION$MODAL_TITLE": {
     "en": "Configuration",
@@ -118,14 +104,12 @@
     "ko-KR": "설정",
     "no": "Konfigurasjon",
     "zh-TW": "設定",
-<<<<<<< HEAD
-    "ar": "التكوين",
-    "fr": "Configuration"
-=======
     "it": "Configurazione",
     "pt": "Configuração",
     "es": "Configuración"
->>>>>>> d2f7056c
+    "zh-TW": "設定",
+    "ar": "التكوين",
+    "fr": "Configuration"
   },
   "CONFIGURATION$MODEL_SELECT_LABEL": {
     "en": "Model",
@@ -134,14 +118,12 @@
     "ko-KR": "모델",
     "no": "Modell",
     "zh-TW": "模型",
-<<<<<<< HEAD
-    "ar": "النموذج",
-    "fr": "Modèle"
-=======
     "it": "Modello",
     "pt": "Modelo",
     "es": "Modelo"
->>>>>>> d2f7056c
+    "zh-TW": "模型",
+    "ar": "النموذج",
+    "fr": "Modèle"
   },
   "CONFIGURATION$MODEL_SELECT_PLACEHOLDER": {
     "en": "Select a model",
@@ -150,14 +132,12 @@
     "ko-KR": "모델 선택",
     "no": "Velg en modell",
     "zh-TW": "選擇模型",
-<<<<<<< HEAD
-    "ar": "حدد نموذج",
-    "fr": "Sélectionner un modèle"
-=======
     "it": "Seleziona un modello",
     "pt": "Selecione um modelo",
     "es": "Seleccionar un modelo"
->>>>>>> d2f7056c
+    "zh-TW": "選擇模型",
+    "ar": "حدد نموذج",
+    "fr": "Sélectionner un modèle"
   },
   "CONFIGURATION$AGENT_SELECT_LABEL": {
     "en": "Agent",
@@ -166,14 +146,12 @@
     "ko-KR": "에이전트",
     "no": "Agent",
     "zh-TW": "智能體",
-<<<<<<< HEAD
-    "ar": "الوكيل",
-    "fr": "Agent"
-=======
     "it": "Agente",
     "pt": "Agente",
     "es": "Agente"
->>>>>>> d2f7056c
+    "zh-TW": "智能體",
+    "ar": "الوكيل",
+    "fr": "Agent"
   },
   "CONFIGURATION$AGENT_SELECT_PLACEHOLDER": {
     "en": "Select an agent",
@@ -182,14 +160,12 @@
     "ko-KR": "에이전트 선택",
     "no": "Velg en agent",
     "zh-TW": "選擇智能體",
-<<<<<<< HEAD
-    "ar": "حدد وكيلا",
-    "fr": "Sélectionner un agent"
-=======
     "it": "Seleziona un agente",
     "pt": "Selecione um agente",
     "es": "Seleccionar un agente"
->>>>>>> d2f7056c
+    "zh-TW": "選擇智能體",
+    "ar": "حدد وكيلا",
+    "fr": "Sélectionner un agent"
   },
   "CONFIGURATION$LANGUAGE_SELECT_LABEL": {
     "en": "Language",
@@ -198,14 +174,12 @@
     "ko-KR": "언어",
     "no": "Språk",
     "zh-TW": "語言",
-<<<<<<< HEAD
     "ar": "اللغة",
     "fr": "Langue"
-=======
+    "zh-TW": "語言",
     "it": "Lingua",
     "pt": "Idioma",
     "es": "Idioma"
->>>>>>> d2f7056c
   },
   "CONFIGURATION$MODAL_CLOSE_BUTTON_LABEL": {
     "en": "Close",
@@ -214,14 +188,12 @@
     "ko-KR": "닫기",
     "no": "Lukk",
     "zh-TW": "關閉",
-<<<<<<< HEAD
-    "ar": "إغلاق",
-    "fr": "Fermer"
-=======
     "it": "Chiudi",
     "pt": "Fechar",
     "es": "Cerrar"
->>>>>>> d2f7056c
+    "zh-TW": "關閉",
+    "ar": "إغلاق",
+    "fr": "Fermer"
   },
   "CONFIGURATION$MODAL_SAVE_BUTTON_LABEL": {
     "en": "Save",
@@ -230,14 +202,12 @@
     "ko-KR": "저장",
     "no": "Lagre",
     "zh-TW": "儲存",
-<<<<<<< HEAD
     "ar": "حفظ",
     "fr": "Enregistrer"
-=======
+    "zh-TW": "儲存",
     "it": "Salva",
     "pt": "Salvar",
     "es": "Guardar"
->>>>>>> d2f7056c
   },
   "CHAT_INTERFACE$INITIALZING_AGENT_LOADING_MESSAGE": {
     "en": "Initializing agent (may take up to 10 seconds)...",
@@ -246,14 +216,12 @@
     "ko-KR": "에이전트 설치중(10초 정도 걸립니다)...",
     "no": "Initialiserer agent (det kan ta opptil 10 sekunder)...",
     "zh-TW": "初始化智能體（可能需要 10 秒以上時間）",
-<<<<<<< HEAD
-    "ar": "جاري تهيئة الوكيل (قد يستغرق حتى 10 ثواني)...",
-    "fr": "Initialisation de l'agent (peut prendre jusqu'à 10 secondes)..."
-=======
     "it": "Inizializzazione dell'agente (può richiedere fino a 10 secondi)...",
     "pt": "Inicializando o agente (pode levar até 10 segundos)...",
     "es": "Inicializando el agente (puede tardar hasta 10 segundos)..."
->>>>>>> d2f7056c
+    "zh-TW": "初始化智能體（可能需要 10 秒以上時間）",
+    "ar": "جاري تهيئة الوكيل (قد يستغرق حتى 10 ثواني)...",
+    "fr": "Initialisation de l'agent (peut prendre jusqu'à 10 secondes)..."
   },
   "CHAT_INTERFACE$INPUT_PLACEHOLDER": {
     "en": "Send a message (won't interrupt the Assistant)",
@@ -262,14 +230,12 @@
     "ko-KR": "메시지 전송(어시스턴트를 방해하지 않음)",
     "no": "Send en melding (det vil ikke avbryte assistenten)",
     "zh-TW": "發送訊息（不會打擾到助理）",
-<<<<<<< HEAD
-    "ar": "إرسال رسالة (لن يقاطع المساعد)",
-    "fr": "Envoyer un message (ne pas interrompre l'Assistant)"
-=======
     "it": "Invia un messaggio (non interromperà l'Assistente)",
     "pt": "Envie uma mensagem (não interromperá o Assistente)",
     "es": "Enviar un mensaje (no interrumpirá al Asistente)"
->>>>>>> d2f7056c
+    "zh-TW": "發送訊息（不會打擾到助理）",
+    "ar": "إرسال رسالة (لن يقاطع المساعد)",
+    "fr": "Envoyer un message (ne pas interrompre l'Assistant)"
   },
   "CHAT_INTERFACE$INPUT_SEND_MESSAGE_BUTTON_CONTENT": {
     "en": "Send",
@@ -278,7 +244,11 @@
     "ko-KR": "전송",
     "no": "Send",
     "zh-TW": "發送",
-<<<<<<< HEAD
+    "it": "Invia",
+    "pt": "Enviar",
+    "es": "Enviar"
+  }
+    "zh-TW": "發送",
     "ar": "إرسال",
     "fr": "Envoyer"
   },
@@ -300,10 +270,4 @@
     "ar": "مساعد",
     "fr": "Assistant"
   },
-=======
-    "it": "Invia",
-    "pt": "Enviar",
-    "es": "Enviar"
-  }
->>>>>>> d2f7056c
 }