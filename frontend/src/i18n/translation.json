--- conflicted
+++ resolved
@@ -1,158 +1,146 @@
 {
-  "WORKSPACE$TITLE": {
-    "en": "OpenDevin Workspace",
-    "zh-CN": "OpenDevin 工作区",
-    "de": "OpenDevin Arbeitsbereich",
-    "ko-KR": "OpenDevin 워크스페이스",
-    "no": "OpenDevin Arbeidsområde",
-    "zh-TW": "OpenDevin 工作區"
-  },
-  "WORKSPACE$TERMINAL_TAB_LABEL": {
-    "en": "Terminal",
-    "zh-CN": "终端",
-    "de": "Terminal",
-    "ko-KR": "터미널",
-    "no": "Terminal",
-    "zh-TW": "終端機"
-  },
-  "WORKSPACE$PLANNER_TAB_LABEL": {
-    "en": "Planner",
-    "zh-CN": "规划器",
-    "de": "Planer",
-    "ko-KR": "플래너",
-    "no": "Planlegger",
-    "zh-TW": "計畫器"
-  },
-  "WORKSPACE$CODE_EDITOR_TAB_LABEL": {
-    "en": "Code Editor",
-    "zh-CN": "代码编辑器",
-    "de": "Code-Editor",
-    "ko-KR": "코드 편집기",
-    "no": "Kode editor",
-    "zh-TW": "程式碼編輯器"
-  },
-  "WORKSPACE$BROWSER_TAB_LABEL": {
-    "en": "Browser",
-    "zh-CN": "浏览器",
-    "de": "Browser",
-    "ko-KR": "브라우저",
-    "no": "Nettleser",
-    "zh-TW": "瀏覽器"
-  },
-  "CONFIGURATION$OPENDEVIN_WORKSPACE_DIRECTORY_INPUT_LABEL": {
-    "en": "OpenDevin Workspace directory",
-    "zh-CN": "OpenDevin 工作区目录",
-    "de": "OpenDevin Arbeitsbereichsverzeichnis",
-    "ko-KR": "OpenDevin 워크스페이스 폴더",
-    "no": "OpenDevin arbeidsmappe",
-    "zh-TW": "OpenDevin 工作區目錄"
-  },
-  "CONFIGURATION$OPENDEVIN_WORKSPACE_DIRECTORY_INPUT_PLACEHOLDER": {
-    "en": "Default: ./workspace",
-    "zh-CN": "默认：./workspace",
-    "de": "Standard: ./workspace",
-    "ko-KR": "기본: ./workspace",
-    "no": "Standard: ./workspace",
-    "zh-TW": "默认：./workspace"
-  },
-  "CONFIGURATION$MODAL_TITLE": {
-    "en": "Configuration",
-    "zh-CN": "配置",
-    "de": "Konfiguration",
-    "ko-KR": "설정",
-    "no": "Konfigurasjon",
-    "zh-TW": "設定"
-  },
-  "CONFIGURATION$MODEL_SELECT_LABEL": {
-    "en": "Model",
-    "zh-CN": "模型",
-    "de": "Modell",
-    "ko-KR": "모델",
-    "no": "Modell",
-    "zh-TW": "模型"
-  },
-  "CONFIGURATION$MODEL_SELECT_PLACEHOLDER": {
-    "en": "Select a model",
-    "zh-CN": "选择一个模型",
-    "de": "Wähle ein Modell",
-    "ko-KR": "모델 선택",
-    "no": "Velg en modell",
-    "zh-TW": "選擇模型"
-  },
-  "CONFIGURATION$AGENT_SELECT_LABEL": {
-    "en": "Agent",
-<<<<<<< HEAD
-    "zh-CN": "代理",
-    "de": "Agent",
-=======
-    "zh-CN": "智能体",
->>>>>>> 973a42fd
-    "ko-KR": "에이전트",
-    "no": "Agent",
-    "zh-TW": "智能體"
-  },
-  "CONFIGURATION$AGENT_SELECT_PLACEHOLDER": {
-    "en": "Select an agent",
-<<<<<<< HEAD
-    "zh-CN": "选择一个代理",
-    "de": "Wähle einen Agenten",
-=======
-    "zh-CN": "选择一个智能体",
->>>>>>> 973a42fd
-    "ko-KR": "에이전트 선택",
-    "no": "Velg en agent",
-    "zh-TW": "選擇智能體"
-  },
-  "CONFIGURATION$LANGUAGE_SELECT_LABEL": {
-    "en": "Language",
-    "zh-CN": "语言",
-    "de": "Sprache",
-    "ko-KR": "언어",
-    "no": "Språk",
-    "zh-TW": "語言"
-  },
-  "CONFIGURATION$MODAL_CLOSE_BUTTON_LABEL": {
-    "en": "Close",
-    "zh-CN": "关闭",
-    "de": "Schließen",
-    "ko-KR": "닫기",
-    "no": "Lukk",
-    "zh-TW": "關閉"
-  },
-  "CONFIGURATION$MODAL_SAVE_BUTTON_LABEL": {
-    "en": "Save",
-    "zh-CN": "保存",
-    "de": "Speichern",
-    "ko-KR": "저장",
-    "no": "Lagre",
-    "zh-TW": "儲存"
-  },
-  "CHAT_INTERFACE$INITIALZING_AGENT_LOADING_MESSAGE": {
-    "en": "Initializing agent (may take up to 10 seconds)...",
-<<<<<<< HEAD
-    "zh-CN": "初始化代理（可能需要 10 秒以上时间）",
-    "de": "Agent wird initialisiert (kann bis zu 10 Sekunden dauern)...",
-=======
-    "zh-CN": "初始化智能体（可能需要 10 秒以上时间）",
->>>>>>> 973a42fd
-    "ko-KR": "에이전트 설치중(10초 정도 걸립니다)...",
-    "no": "Initialiserer agent (det kan ta opptil 10 sekunder)...",
-    "zh-TW": "初始化智能體（可能需要 10 秒以上時間）"
-  },
-  "CHAT_INTERFACE$INPUT_PLACEHOLDER": {
-    "en": "Send a message (won't interrupt the Assistant)",
-    "zh-CN": "发送消息（不会打断助理）",
-    "de": "Sende eine Nachricht (unterbricht den Assistenten nicht)",
-    "ko-KR": "메시지 전송(어시스턴트를 방해하지 않음)",
-    "no": "Send en melding (det vil ikke avbryte assistenten)",
-    "zh-TW": "發送訊息（不會打擾到助理）"
-  },
-  "CHAT_INTERFACE$INPUT_SEND_MESSAGE_BUTTON_CONTENT": {
-    "en": "Send",
-    "zh-CN": "发送",
-    "de": "Senden",
-    "ko-KR": "전송",
-    "no": "Send",
-    "zh-TW": "發送"
-  }
+"WORKSPACE$TITLE": {
+"en": "OpenDevin Workspace",
+"zh-CN": "OpenDevin 工作区",
+"de": "OpenDevin Arbeitsbereich",
+"ko-KR": "OpenDevin 워크스페이스",
+"no": "OpenDevin Arbeidsområde",
+"zh-TW": "OpenDevin 工作區"
+},
+"WORKSPACE$TERMINAL_TAB_LABEL": {
+"en": "Terminal",
+"zh-CN": "终端",
+"de": "Terminal",
+"ko-KR": "터미널",
+"no": "Terminal",
+"zh-TW": "終端機"
+},
+"WORKSPACE$PLANNER_TAB_LABEL": {
+"en": "Planner",
+"zh-CN": "规划器",
+"de": "Planer",
+"ko-KR": "플래너",
+"no": "Planlegger",
+"zh-TW": "計畫器"
+},
+"WORKSPACE$CODE_EDITOR_TAB_LABEL": {
+"en": "Code Editor",
+"zh-CN": "代码编辑器",
+"de": "Code-Editor",
+"ko-KR": "코드 편집기",
+"no": "Kode editor",
+"zh-TW": "程式碼編輯器"
+},
+"WORKSPACE$BROWSER_TAB_LABEL": {
+"en": "Browser",
+"zh-CN": "浏览器",
+"de": "Browser",
+"ko-KR": "브라우저",
+"no": "Nettleser",
+"zh-TW": "瀏覽器"
+},
+"CONFIGURATION$OPENDEVIN_WORKSPACE_DIRECTORY_INPUT_LABEL": {
+"en": "OpenDevin Workspace directory",
+"zh-CN": "OpenDevin 工作区目录",
+"de": "OpenDevin Arbeitsbereichsverzeichnis",
+"ko-KR": "OpenDevin 워크스페이스 폴더",
+"no": "OpenDevin arbeidsmappe",
+"zh-TW": "OpenDevin 工作區目錄"
+},
+"CONFIGURATION$OPENDEVIN_WORKSPACE_DIRECTORY_INPUT_PLACEHOLDER": {
+"en": "Default: ./workspace",
+"zh-CN": "默认：./workspace",
+"de": "Standard: ./workspace",
+"ko-KR": "기본: ./workspace",
+"no": "Standard: ./workspace",
+"zh-TW": "默认：./workspace"
+},
+"CONFIGURATION$MODAL_TITLE": {
+"en": "Configuration",
+"zh-CN": "配置",
+"de": "Konfiguration",
+"ko-KR": "설정",
+"no": "Konfigurasjon",
+"zh-TW": "設定"
+},
+"CONFIGURATION$MODEL_SELECT_LABEL": {
+"en": "Model",
+"zh-CN": "模型",
+"de": "Modell",
+"ko-KR": "모델",
+"no": "Modell",
+"zh-TW": "模型"
+},
+"CONFIGURATION$MODEL_SELECT_PLACEHOLDER": {
+"en": "Select a model",
+"zh-CN": "选择一个模型",
+"de": "Wähle ein Modell",
+"ko-KR": "모델 선택",
+"no": "Velg en modell",
+"zh-TW": "選擇模型"
+},
+"CONFIGURATION$AGENT_SELECT_LABEL": {
+"en": "Agent",
+"zh-CN": "智能体",
+"de": "Agent",
+"ko-KR": "에이전트",
+"no": "Agent",
+"zh-TW": "智能體"
+},
+"CONFIGURATION$AGENT_SELECT_PLACEHOLDER": {
+"en": "Select an agent",
+"zh-CN": "选择一个智能体",
+"de": "Wähle einen Agenten",
+"ko-KR": "에이전트 선택",
+"no": "Velg en agent",
+"zh-TW": "選擇智能體"
+},
+"CONFIGURATION$LANGUAGE_SELECT_LABEL": {
+"en": "Language",
+"zh-CN": "语言",
+"de": "Sprache",
+"ko-KR": "언어",
+"no": "Språk",
+"zh-TW": "語言"
+},
+"CONFIGURATION$MODAL_CLOSE_BUTTON_LABEL": {
+"en": "Close",
+"zh-CN": "关闭",
+"de": "Schließen",
+"ko-KR": "닫기",
+"no": "Lukk",
+"zh-TW": "關閉"
+},
+"CONFIGURATION$MODAL_SAVE_BUTTON_LABEL": {
+"en": "Save",
+"zh-CN": "保存",
+"de": "Speichern",
+"ko-KR": "저장",
+"no": "Lagre",
+"zh-TW": "儲存"
+},
+"CHAT_INTERFACE$INITIALZING_AGENT_LOADING_MESSAGE": {
+"en": "Initializing agent (may take up to 10 seconds)...",
+"zh-CN": "初始化智能体（可能需要 10 秒以上时间）",
+"de": "Agent wird initialisiert (kann bis zu 10 Sekunden dauern)...",
+"ko-KR": "에이전트 설치중(10초 정도 걸립니다)...",
+"no": "Initialiserer agent (det kan ta opptil 10 sekunder)...",
+"zh-TW": "初始化智能體（可能需要 10 秒以上時間）"
+},
+"CHAT_INTERFACE$INPUT_PLACEHOLDER": {
+"en": "Send a message (won't interrupt the Assistant)",
+"zh-CN": "发送消息（不会打断助理）",
+"de": "Sende eine Nachricht (unterbricht den Assistenten nicht)",
+"ko-KR": "메시지 전송(어시스턴트를 방해하지 않음)",
+"no": "Send en melding (det vil ikke avbryte assistenten)",
+"zh-TW": "發送訊息（不會打擾到助理）"
+},
+"CHAT_INTERFACE$INPUT_SEND_MESSAGE_BUTTON_CONTENT": {
+"en": "Send",
+"zh-CN": "发送",
+"de": "Senden",
+"ko-KR": "전송",
+"no": "Send",
+"zh-TW": "發送"
+}
 }