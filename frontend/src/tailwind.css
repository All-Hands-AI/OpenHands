@import "tailwindcss";

@plugin '../hero.ts';
@config "../tailwind.config.js";
@source '../node_modules/@heroui/theme/dist/**/*.{js,ts,jsx,tsx}';
<<<<<<< HEAD


=======
>>>>>>> 0733d4bf

/* OLD TAILWIND STYLES */
@theme {
  --color-primary: #C9B974;
  --color-logo: #CFB755;
  --color-base: #0D0F11;
  --color-base-secondary: #24272E;
  --color-danger: #E76A5E;
  --color-success: #A5E75E;
  --color-basic: #9099AC;
  --color-tertiary: #454545;
  --color-tertiary-light: #B7BDC2;
  --color-content: #ECEDEE;
  --color-content-2: #F9FBFE;
}

.button-base {
  @apply bg-tertiary border border-neutral-600 rounded-xs;
}

.skeleton {
  @apply bg-gray-400 rounded-md animate-pulse;
}

.skeleton-round {
  @apply bg-gray-400 rounded-full animate-pulse;
}

.heading {
  @apply text-[28px] leading-8 -tracking-[0.02em] font-bold text-content-2;
}

/* Custom Chat Input */
.custom-scrollbar::-webkit-scrollbar {
  display: none;
}

.custom-scrollbar {
  -ms-overflow-style: none;
  scrollbar-width: none;
}

/* Custom styles for contenteditable */
.chat-input:empty:before {
  content: attr(data-placeholder);
  color: #A1A1A1;
  pointer-events: none;
  font-size: 16px;
  font-weight: 400;
  line-height: 20px;
}

.chat-input:focus {
  outline: none;
}

.chat-input {
  word-break: break-word;
  overflow-wrap: anywhere;
  white-space: pre-wrap;
  width: 100%;
  box-sizing: border-box;
}

/* Drag and drop styles */
.drag-over {
  background-color: rgba(208, 217, 250, 0.25) !important;
  border: 2px dashed #d0d9fa !important;
}

/* File preview styles */
.file-preview {
  background: rgba(208, 217, 250, 0.1);
  border: 1px solid rgba(208, 217, 250, 0.3);
  border-radius: 8px;
  padding: 8px;
  margin: 4px 0;
  display: flex;
  align-items: center;
  gap: 8px;
  font-size: 12px;
  color: #d0d9fa;
}

.file-preview .file-icon {
  width: 16px;
  height: 16px;
  flex-shrink: 0;
}

.file-preview .file-name {
  flex: 1;
  overflow: hidden;
  text-overflow: ellipsis;
  white-space: nowrap;
}

.file-preview .file-size {
  color: #959cb2;
  font-size: 10px;
}

.file-preview .remove-file {
  background: rgba(255, 255, 255, 0.1);
  border: none;
  border-radius: 50%;
  width: 16px;
  height: 16px;
  display: flex;
  align-items: center;
  justify-content: center;
  cursor: pointer;
  color: #d0d9fa;
  font-size: 10px;
  transition: background-color 0.2s;
}

.file-preview .remove-file:hover {
  background: rgba(255, 255, 255, 0.2);
}

.loader {
  background: #C9B974;
  animation: l5 1s infinite linear alternate;
}

@keyframes l5 {
  0% {
    box-shadow: 20px 0 #C9B974, -20px 0 rgba(201,185,116,0.1);
    background: #C9B974;
  }
  33% {
    box-shadow: 20px 0 #C9B974, -20px 0 rgba(201,185,116,0.1);
    background: rgba(201,185,116,0.1);
  }
  66% {
    box-shadow: 20px 0 rgba(201,185,116,0.1), -20px 0 #C9B974;
    background: rgba(201,185,116,0.1);
  }
  100% {
    box-shadow: 20px 0 rgba(201,185,116,0.1), -20px 0 #C9B974;
    background: #C9B974;
  }
}<|MERGE_RESOLUTION|>--- conflicted
+++ resolved
@@ -3,11 +3,6 @@
 @plugin '../hero.ts';
 @config "../tailwind.config.js";
 @source '../node_modules/@heroui/theme/dist/**/*.{js,ts,jsx,tsx}';
-<<<<<<< HEAD
-
-
-=======
->>>>>>> 0733d4bf
 
 /* OLD TAILWIND STYLES */
 @theme {
