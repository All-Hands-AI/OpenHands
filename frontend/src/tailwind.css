--- conflicted
+++ resolved
@@ -150,11 +150,7 @@
   position: absolute;
   width: 100%;
   z-index: 100;
-<<<<<<< HEAD
-  transform: translateY(16%);
-=======
   padding-top: 2rem;
->>>>>>> bc86796a
 }
 
 .drag-over-ui-content {
