@import "tailwindcss";

@plugin '../hero.ts';
@config "../tailwind.config.js";
@source '../node_modules/@heroui/theme/dist/**/*.{js,ts,jsx,tsx}';
<<<<<<< HEAD
@source '../node_modules/@openhands/ui/dist/**/*.{js,ts,jsx,tsx}';
@import "../node_modules/@openhands/ui/dist/tokens.css";
=======
/* @import '../node_modules/@openhands/ui/dist/index.css'; */

>>>>>>> 6ce80db4

@plugin 'tailwind-scrollbar' {
  nocompatible: true;
  preferredstrategy: "pseudoelements";
}

/* OLD TAILWIND STYLES */
@theme {
  --color-primary: #c9b974;
  --color-logo: #cfb755;
  --color-base: #0d0f11;
  --color-base-secondary: #24272e;
  --color-danger: #e76a5e;
  --color-success: #a5e75e;
  --color-basic: #9099ac;
  --color-tertiary: #454545;
  --color-tertiary-light: #b7bdc2;
  --color-content: #ecedee;
  --color-content-2: #f9fbfe;
}

.button-base {
  @apply bg-tertiary border border-neutral-600 rounded-xs;
}

.skeleton {
  @apply bg-gray-400 rounded-md animate-pulse;
}

.skeleton-round {
  @apply bg-gray-400 rounded-full animate-pulse;
}

.heading {
  @apply text-[28px] leading-8 -tracking-[0.02em] font-bold text-content-2;
}

.loader {
  background: #C9B974;
  animation: l5 1s infinite linear alternate;
}

@keyframes l5 {
  0% {
    box-shadow: 20px 0 #C9B974, -20px 0 rgba(201,185,116,0.1);
    background: #C9B974;
  }
  33% {
    box-shadow: 20px 0 #C9B974, -20px 0 rgba(201,185,116,0.1);
    background: rgba(201,185,116,0.1);
  }
  66% {
    box-shadow: 20px 0 rgba(201,185,116,0.1), -20px 0 #C9B974;
    background: rgba(201,185,116,0.1);
  }
  100% {
    box-shadow: 20px 0 rgba(201,185,116,0.1), -20px 0 #C9B974;
    background: #C9B974;
  }
}<|MERGE_RESOLUTION|>--- conflicted
+++ resolved
@@ -3,13 +3,8 @@
 @plugin '../hero.ts';
 @config "../tailwind.config.js";
 @source '../node_modules/@heroui/theme/dist/**/*.{js,ts,jsx,tsx}';
-<<<<<<< HEAD
 @source '../node_modules/@openhands/ui/dist/**/*.{js,ts,jsx,tsx}';
 @import "../node_modules/@openhands/ui/dist/tokens.css";
-=======
-/* @import '../node_modules/@openhands/ui/dist/index.css'; */
-
->>>>>>> 6ce80db4
 
 @plugin 'tailwind-scrollbar' {
   nocompatible: true;
@@ -48,25 +43,33 @@
 }
 
 .loader {
-  background: #C9B974;
+  background: #c9b974;
   animation: l5 1s infinite linear alternate;
 }
 
 @keyframes l5 {
   0% {
-    box-shadow: 20px 0 #C9B974, -20px 0 rgba(201,185,116,0.1);
-    background: #C9B974;
+    box-shadow:
+      20px 0 #c9b974,
+      -20px 0 rgba(201, 185, 116, 0.1);
+    background: #c9b974;
   }
   33% {
-    box-shadow: 20px 0 #C9B974, -20px 0 rgba(201,185,116,0.1);
-    background: rgba(201,185,116,0.1);
+    box-shadow:
+      20px 0 #c9b974,
+      -20px 0 rgba(201, 185, 116, 0.1);
+    background: rgba(201, 185, 116, 0.1);
   }
   66% {
-    box-shadow: 20px 0 rgba(201,185,116,0.1), -20px 0 #C9B974;
-    background: rgba(201,185,116,0.1);
+    box-shadow:
+      20px 0 rgba(201, 185, 116, 0.1),
+      -20px 0 #c9b974;
+    background: rgba(201, 185, 116, 0.1);
   }
   100% {
-    box-shadow: 20px 0 rgba(201,185,116,0.1), -20px 0 #C9B974;
-    background: #C9B974;
+    box-shadow:
+      20px 0 rgba(201, 185, 116, 0.1),
+      -20px 0 #c9b974;
+    background: #c9b974;
   }
 }