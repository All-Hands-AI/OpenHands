@import "tailwindcss";

@plugin '../hero.ts';
@config "../tailwind.config.js";
@source '../node_modules/@heroui/theme/dist/**/*.{js,ts,jsx,tsx}';



/* OLD TAILWIND STYLES */
@theme {
  --color-primary: #C9B974;
  --color-logo: #CFB755;
  --color-base: #0D0F11;
  --color-base-secondary: #24272E;
  --color-danger: #E76A5E;
  --color-success: #A5E75E;
  --color-basic: #9099AC;
  --color-tertiary: #454545;
  --color-tertiary-light: #B7BDC2;
  --color-content: #ECEDEE;
  --color-content-2: #F9FBFE;
}




.button-base {
  @apply bg-tertiary border border-neutral-600 rounded-xs;
}

.skeleton {
  @apply bg-gray-400 rounded-md animate-pulse;
}

.skeleton-round {
  @apply bg-gray-400 rounded-full animate-pulse;
}

.heading {
  @apply text-[28px] leading-8 -tracking-[0.02em] font-bold text-content-2;
}

<<<<<<< HEAD
/* Custom Chat Input */
.custom-scrollbar::-webkit-scrollbar {
  display: none;
}

.custom-scrollbar {
  -ms-overflow-style: none;
  scrollbar-width: none;
}

/* Custom styles for contenteditable */
.chat-input:empty:before {
  content: attr(data-placeholder);
  color: #A1A1A1;
  pointer-events: none;
  font-size: 16px;
  font-weight: 400;
  line-height: 20px;
}

.chat-input:focus {
  outline: none;
}

.chat-input {
  word-break: break-word;
  overflow-wrap: anywhere;
  white-space: pre-wrap;
  width: 100%;
  box-sizing: border-box;
}

/* Drag and drop styles */
.drag-over {
  background-color: rgba(208, 217, 250, 0.25) !important;
  border: 2px dashed #d0d9fa !important;
}

/* File preview styles */
.file-preview {
  background: rgba(208, 217, 250, 0.1);
  border: 1px solid rgba(208, 217, 250, 0.3);
  border-radius: 8px;
  padding: 8px;
  margin: 4px 0;
  display: flex;
  align-items: center;
  gap: 8px;
  font-size: 12px;
  color: #d0d9fa;
}

.file-preview .file-icon {
  width: 16px;
  height: 16px;
  flex-shrink: 0;
}

.file-preview .file-name {
  flex: 1;
  overflow: hidden;
  text-overflow: ellipsis;
  white-space: nowrap;
}

.file-preview .file-size {
  color: #959cb2;
  font-size: 10px;
}

.file-preview .remove-file {
  background: rgba(255, 255, 255, 0.1);
  border: none;
  border-radius: 50%;
  width: 16px;
  height: 16px;
  display: flex;
  align-items: center;
  justify-content: center;
  cursor: pointer;
  color: #d0d9fa;
  font-size: 10px;
  transition: background-color 0.2s;
}

.file-preview .remove-file:hover {
  background: rgba(255, 255, 255, 0.2);
=======
.loader {
  background: #C9B974;
  animation: l5 1s infinite linear alternate;
}

@keyframes l5 {
  0% {
    box-shadow: 20px 0 #C9B974, -20px 0 rgba(201,185,116,0.1);
    background: #C9B974;
  }
  33% {
    box-shadow: 20px 0 #C9B974, -20px 0 rgba(201,185,116,0.1);
    background: rgba(201,185,116,0.1);
  }
  66% {
    box-shadow: 20px 0 rgba(201,185,116,0.1), -20px 0 #C9B974;
    background: rgba(201,185,116,0.1);
  }
  100% {
    box-shadow: 20px 0 rgba(201,185,116,0.1), -20px 0 #C9B974;
    background: #C9B974;
  }
>>>>>>> 6ce80db4
}<|MERGE_RESOLUTION|>--- conflicted
+++ resolved
@@ -40,7 +40,6 @@
   @apply text-[28px] leading-8 -tracking-[0.02em] font-bold text-content-2;
 }
 
-<<<<<<< HEAD
 /* Custom Chat Input */
 .custom-scrollbar::-webkit-scrollbar {
   display: none;
@@ -128,7 +127,8 @@
 
 .file-preview .remove-file:hover {
   background: rgba(255, 255, 255, 0.2);
-=======
+}
+
 .loader {
   background: #C9B974;
   animation: l5 1s infinite linear alternate;
@@ -151,5 +151,4 @@
     box-shadow: 20px 0 rgba(201,185,116,0.1), -20px 0 #C9B974;
     background: #C9B974;
   }
->>>>>>> 6ce80db4
 }