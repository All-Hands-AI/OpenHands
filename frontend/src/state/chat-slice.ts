--- conflicted
+++ resolved
@@ -15,16 +15,13 @@
 
 const MAX_CONTENT_LENGTH = 1000;
 
-<<<<<<< HEAD
 const HANDLED_ACTIONS: OpenHandsEventType[] = [
   "run",
   "run_ipython",
   "write",
   "read",
+  "browse",
 ];
-=======
-const HANDLED_ACTIONS = ["run", "run_ipython", "write", "read", "browse"];
->>>>>>> 5fa18511
 
 function getRiskText(risk: ActionSecurityRisk) {
   switch (risk) {
