import { createSlice, PayloadAction } from "@reduxjs/toolkit";

type SliceState = { messages: (Message | ErrorMessage)[] };

const initialState: SliceState = {
  messages: [],
};

export const chatSlice = createSlice({
  name: "chat",
  initialState,
  reducers: {
    addUserMessage(
      state,
      action: PayloadAction<{
        content: string;
        imageUrls: string[];
        timestamp: string;
<<<<<<< HEAD
        secondaryId: string;
=======
        pending: boolean;
>>>>>>> 236680d1
      }>,
    ) {
      const message: Message = {
        sender: "user",
        content: action.payload.content,
        imageUrls: action.payload.imageUrls,
        timestamp: action.payload.timestamp || new Date().toISOString(),
<<<<<<< HEAD
        secondaryId: action.payload.secondaryId,
      };
      for (const existing of state.messages) {
        const m = existing as Message;
        if (m.secondaryId === message.secondaryId) {
          return;
=======
        pending: action.payload.pending,
      };
      // Remove any pending messages
      let i = state.messages.length;
      while (i) {
        i -= 1;
        const m = state.messages[i] as Message;
        if (m.pending) {
          state.messages.splice(i, 1);
>>>>>>> 236680d1
        }
      }
      state.messages.push(message);
    },

    addAssistantMessage(state, action: PayloadAction<string>) {
      const message: Message = {
        sender: "assistant",
        content: action.payload,
        imageUrls: [],
        timestamp: new Date().toISOString(),
<<<<<<< HEAD
        secondaryId: crypto.randomUUID(),
=======
        pending: false,
>>>>>>> 236680d1
      };
      state.messages.push(message);
    },

    addErrorMessage(
      state,
      action: PayloadAction<{ id?: string; message: string }>,
    ) {
      const { id, message } = action.payload;
      state.messages.push({ id, message, error: true });
    },

    clearMessages(state) {
      state.messages = [];
    },
  },
});

export const {
  addUserMessage,
  addAssistantMessage,
  addErrorMessage,
  clearMessages,
} = chatSlice.actions;
export default chatSlice.reducer;<|MERGE_RESOLUTION|>--- conflicted
+++ resolved
@@ -16,11 +16,7 @@
         content: string;
         imageUrls: string[];
         timestamp: string;
-<<<<<<< HEAD
-        secondaryId: string;
-=======
         pending: boolean;
->>>>>>> 236680d1
       }>,
     ) {
       const message: Message = {
@@ -28,14 +24,6 @@
         content: action.payload.content,
         imageUrls: action.payload.imageUrls,
         timestamp: action.payload.timestamp || new Date().toISOString(),
-<<<<<<< HEAD
-        secondaryId: action.payload.secondaryId,
-      };
-      for (const existing of state.messages) {
-        const m = existing as Message;
-        if (m.secondaryId === message.secondaryId) {
-          return;
-=======
         pending: action.payload.pending,
       };
       // Remove any pending messages
@@ -45,7 +33,6 @@
         const m = state.messages[i] as Message;
         if (m.pending) {
           state.messages.splice(i, 1);
->>>>>>> 236680d1
         }
       }
       state.messages.push(message);
@@ -57,11 +44,7 @@
         content: action.payload,
         imageUrls: [],
         timestamp: new Date().toISOString(),
-<<<<<<< HEAD
-        secondaryId: crypto.randomUUID(),
-=======
         pending: false,
->>>>>>> 236680d1
       };
       state.messages.push(message);
     },
