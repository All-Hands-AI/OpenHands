import { createSlice, PayloadAction } from "@reduxjs/toolkit";
import type { Message } from "#/message";

import { ActionSecurityRisk } from "#/state/security-analyzer-slice";
import {
  OpenHandsObservation,
  CommandObservation,
  IPythonObservation,
} from "#/types/core/observations";
import { OpenHandsAction } from "#/types/core/actions";
import { OpenHandsEventType } from "#/types/core/base";

type SliceState = { messages: Message[] };

const MAX_CONTENT_LENGTH = 1000;

const HANDLED_ACTIONS: OpenHandsEventType[] = [
  "run",
  "run_ipython",
  "write",
  "read",
  "browse",
  "browse_interactive",
  "edit",
  "delegate",
];

function getRiskText(risk: ActionSecurityRisk) {
  switch (risk) {
    case ActionSecurityRisk.LOW:
      return "Low Risk";
    case ActionSecurityRisk.MEDIUM:
      return "Medium Risk";
    case ActionSecurityRisk.HIGH:
      return "High Risk";
    case ActionSecurityRisk.UNKNOWN:
    default:
      return "Unknown Risk";
  }
}

const initialState: SliceState = {
  messages: [],
};

export const chatSlice = createSlice({
  name: "chat",
  initialState,
  reducers: {
    addUserMessage(
      state,
      action: PayloadAction<{
        content: string;
        imageUrls: string[];
        timestamp: string;
        pending?: boolean;
      }>,
    ) {
      const message: Message = {
        type: "thought",
        sender: "user",
        content: action.payload.content,
        imageUrls: action.payload.imageUrls,
        timestamp: action.payload.timestamp || new Date().toISOString(),
        pending: !!action.payload.pending,
      };
      // Remove any pending messages
      let i = state.messages.length;
      while (i) {
        i -= 1;
        const m = state.messages[i] as Message;
        if (m.pending) {
          state.messages.splice(i, 1);
        }
      }
      state.messages.push(message);
    },

    addAssistantMessage(state: SliceState, action: PayloadAction<string>) {
      const message: Message = {
        type: "thought",
        sender: "assistant",
        content: action.payload,
        imageUrls: [],
        timestamp: new Date().toISOString(),
        pending: false,
      };
      state.messages.push(message);
    },

    addAssistantAction(
      state: SliceState,
      action: PayloadAction<OpenHandsAction>,
    ) {
      const actionID = action.payload.action;
      if (!HANDLED_ACTIONS.includes(actionID)) {
        return;
      }
      const translationID = `ACTION_MESSAGE$${actionID.toUpperCase()}`;
      let text = "";
      if (actionID === "run") {
        text = `Command:\n\`${action.payload.args.command}\``;
      } else if (actionID === "run_ipython") {
        text = `\`\`\`\n${action.payload.args.code}\n\`\`\``;
      } else if (actionID === "write") {
        let { content } = action.payload.args;
        if (content.length > MAX_CONTENT_LENGTH) {
          content = `${content.slice(0, MAX_CONTENT_LENGTH)}...`;
        }
        text = `${action.payload.args.path}\n${content}`;
      } else if (actionID === "browse") {
        text = `Browsing ${action.payload.args.url}`;
<<<<<<< HEAD
      } else if (actionID === "delegate") {
        text = `Target agent: ${action.payload.args.agent}`;
        // if there is a task, add it to the text
        if (action.payload.args.inputs.task) {
          text += `\n\n**Task:**\n\n${action.payload.args.inputs.task}\n`;
        }
=======
      } else if (actionID === "browse_interactive") {
        // Include the browser_actions in the content
        text = `**Action:**\n\n\`\`\`python\n${action.payload.args.browser_actions}\n\`\`\``;
>>>>>>> 4b177992
      }

      if (actionID === "run" || actionID === "run_ipython") {
        if (
          action.payload.args.confirmation_state === "awaiting_confirmation"
        ) {
          text += `\n\n${getRiskText(action.payload.args.security_risk as unknown as ActionSecurityRisk)}`;
        }
      } else if (actionID === "think") {
        text = action.payload.args.thought;
      }
      const message: Message = {
        type: "action",
        sender: "assistant",
        translationID,
        eventID: action.payload.id,
        content: text,
        imageUrls: [],
        timestamp: new Date().toISOString(),
      };

      state.messages.push(message);
    },

    addAssistantObservation(
      state: SliceState,
      observation: PayloadAction<OpenHandsObservation>,
    ) {
      const observationID = observation.payload.observation;
      if (!HANDLED_ACTIONS.includes(observationID)) {
        return;
      }
      const translationID = `OBSERVATION_MESSAGE$${observationID.toUpperCase()}`;

      // Special case for delegate: we don't modify the cause message, but we add a new one
      if (observationID === "delegate") {
        const message: Message = {
          type: "action",
          sender: "assistant",
          translationID,
          eventID: observation.payload.id,
          content: `**Output:**\n${observation.payload.extras.outputs.content}\n`,
          imageUrls: [],
          timestamp: new Date().toISOString(),
        };
        state.messages.push(message);
      }

      const causeID = observation.payload.cause;
      const causeMessage = state.messages.find(
        (message) => message.eventID === causeID,
      );
      if (!causeMessage) {
        return;
      }
      causeMessage.translationID = translationID;
      // Set success property based on observation type
      if (observationID === "run") {
        const commandObs = observation.payload as CommandObservation;
        causeMessage.success = commandObs.extras.metadata.exit_code === 0;
      } else if (observationID === "run_ipython") {
        // For IPython, we consider it successful if there's no error message
        const ipythonObs = observation.payload as IPythonObservation;
        causeMessage.success = !ipythonObs.content
          .toLowerCase()
          .includes("error:");
      } else if (observationID === "read" || observationID === "edit") {
        // For read/edit operations, we consider it successful if there's content and no error

        if (observation.payload.extras.impl_source === "oh_aci") {
          causeMessage.success =
            observation.payload.content.length > 0 &&
            !observation.payload.content.startsWith("ERROR:\n");
        } else {
          causeMessage.success =
            observation.payload.content.length > 0 &&
            !observation.payload.content.toLowerCase().includes("error:");
        }
      }

      if (observationID === "run" || observationID === "run_ipython") {
        let { content } = observation.payload;
        if (content.length > MAX_CONTENT_LENGTH) {
          content = `${content.slice(0, MAX_CONTENT_LENGTH)}...`;
        }
        content = `${
          causeMessage.content
        }\n\nOutput:\n\`\`\`\n${content.trim() || "[Command finished execution with no output]"}\n\`\`\``;
        causeMessage.content = content; // Observation content includes the action
      } else if (observationID === "read") {
        causeMessage.content = `\`\`\`\n${observation.payload.content}\n\`\`\``; // Content is already truncated by the ACI
      } else if (observationID === "edit") {
        if (causeMessage.success) {
          causeMessage.content = `\`\`\`diff\n${observation.payload.extras.diff}\n\`\`\``; // Content is already truncated by the ACI
        } else {
          causeMessage.content = observation.payload.content;
        }
      } else if (observationID === "browse") {
        let content = `**URL:** ${observation.payload.extras.url}\n`;
        if (observation.payload.extras.error) {
          content += `\n\n**Error:**\n${observation.payload.extras.error}\n`;
        }
        content += `\n\n**Output:**\n${observation.payload.content}`;
        if (content.length > MAX_CONTENT_LENGTH) {
          content = `${content.slice(0, MAX_CONTENT_LENGTH)}...(truncated)`;
        }
        causeMessage.content = content;
      }
    },

    addErrorMessage(
      state: SliceState,
      action: PayloadAction<{ id?: string; message: string }>,
    ) {
      const { id, message } = action.payload;
      state.messages.push({
        translationID: id,
        content: message,
        type: "error",
        sender: "assistant",
        timestamp: new Date().toISOString(),
      });
    },

    clearMessages(state: SliceState) {
      state.messages = [];
    },
  },
});

export const {
  addUserMessage,
  addAssistantMessage,
  addAssistantAction,
  addAssistantObservation,
  addErrorMessage,
  clearMessages,
} = chatSlice.actions;
export default chatSlice.reducer;<|MERGE_RESOLUTION|>--- conflicted
+++ resolved
@@ -110,18 +110,15 @@
         text = `${action.payload.args.path}\n${content}`;
       } else if (actionID === "browse") {
         text = `Browsing ${action.payload.args.url}`;
-<<<<<<< HEAD
+      } else if (actionID === "browse_interactive") {
+        // Include the browser_actions in the content
+        text = `**Action:**\n\n\`\`\`python\n${action.payload.args.browser_actions}\n\`\`\``;
       } else if (actionID === "delegate") {
         text = `Target agent: ${action.payload.args.agent}`;
         // if there is a task, add it to the text
         if (action.payload.args.inputs.task) {
           text += `\n\n**Task:**\n\n${action.payload.args.inputs.task}\n`;
         }
-=======
-      } else if (actionID === "browse_interactive") {
-        // Include the browser_actions in the content
-        text = `**Action:**\n\n\`\`\`python\n${action.payload.args.browser_actions}\n\`\`\``;
->>>>>>> 4b177992
       }
 
       if (actionID === "run" || actionID === "run_ipython") {
