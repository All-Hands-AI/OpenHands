import { create } from "zustand";
import { devtools } from "zustand/middleware";

export type ConversationTab =
  | "editor"
  | "browser"
  | "served"
  | "vscode"
  | "terminal"
  | "planner";

export type ConversationMode = "code" | "plan";

export interface IMessageToSend {
  text: string;
  timestamp: number;
}

interface ConversationState {
  isRightPanelShown: boolean;
  selectedTab: ConversationTab | null;
  images: File[];
  files: File[];
  loadingFiles: string[]; // File names currently being processed
  loadingImages: string[]; // Image names currently being processed
  messageToSend: IMessageToSend | null;
  shouldShownAgentLoading: boolean;
  submittedMessage: string | null;
  shouldHideSuggestions: boolean; // New state to hide suggestions when input expands
  hasRightPanelToggled: boolean;
<<<<<<< HEAD
  planContent: string | null;
=======
  conversationMode: ConversationMode;
>>>>>>> 1e3f1de7
}

interface ConversationActions {
  setIsRightPanelShown: (isRightPanelShown: boolean) => void;
  setSelectedTab: (selectedTab: ConversationTab | null) => void;
  setShouldShownAgentLoading: (shouldShownAgentLoading: boolean) => void;
  setShouldHideSuggestions: (shouldHideSuggestions: boolean) => void;
  addImages: (images: File[]) => void;
  addFiles: (files: File[]) => void;
  removeImage: (index: number) => void;
  removeFile: (index: number) => void;
  clearImages: () => void;
  clearFiles: () => void;
  clearAllFiles: () => void;
  addFileLoading: (fileName: string) => void;
  removeFileLoading: (fileName: string) => void;
  addImageLoading: (imageName: string) => void;
  removeImageLoading: (imageName: string) => void;
  clearAllLoading: () => void;
  setMessageToSend: (text: string) => void;
  setSubmittedMessage: (message: string | null) => void;
  resetConversationState: () => void;
  setHasRightPanelToggled: (hasRightPanelToggled: boolean) => void;
  setConversationMode: (conversationMode: ConversationMode) => void;
}

type ConversationStore = ConversationState & ConversationActions;

// Helper function to get initial right panel state from localStorage
const getInitialRightPanelState = (): boolean => {
  const stored = localStorage.getItem("conversation-right-panel-shown");
  return stored !== null ? JSON.parse(stored) : true;
};

export const useConversationStore = create<ConversationStore>()(
  devtools(
    (set) => ({
      // Initial state
      isRightPanelShown: getInitialRightPanelState(),
      selectedTab: "editor" as ConversationTab,
      images: [],
      files: [],
      loadingFiles: [],
      loadingImages: [],
      messageToSend: null,
      shouldShownAgentLoading: false,
      submittedMessage: null,
      shouldHideSuggestions: false,
      hasRightPanelToggled: true,
<<<<<<< HEAD
      planContent: `
# Improve Developer Onboarding and Examples

## Overview

Based on the analysis of Browser-Use's current documentation and examples, this plan addresses gaps in developer onboarding by creating a progressive learning path, troubleshooting resources, and practical examples that address real-world scenarios (like the LM Studio/local LLM integration issues encountered).

## Current State Analysis

**Strengths:**

- Good quickstart documentation in \`docs/quickstart.mdx\`
- Extensive examples across multiple categories (60+ example files)
- Well-structured docs with multiple LLM provider examples
- Active community support via Discord

**Gaps Identified:**

- No progressive tutorial series that builds complexity gradually
- Limited troubleshooting documentation for common issues
- Sparse comments in example files explaining what's happening
- Local LLM setup (Ollama/LM Studio) not prominently featured
- No "first 10 minutes" success path
- Missing visual/conceptual architecture guides for beginners
- Error messages don't always point to solutions

## Proposed Improvements

### 1. Create Interactive Tutorial Series (\`examples/tutorials/\`)

**New folder structure:**

\`\`\`
examples/tutorials/
├── README.md              # Tutorial overview and prerequisites
├── 00_hello_world.py      # Absolute minimal example
├── 01_your_first_search.py # Basic search with detailed comments
├── 02_understanding_actions.py # How actions work
├── 03_data_extraction_basics.py # Extract data step-by-step
├── 04_error_handling.py   # Common errors and solutions
├── 05_custom_tools_intro.py # First custom tool
├── 06_local_llm_setup.py  # Ollama/LM Studio complete guide
└── 07_debugging_tips.py   # Debugging strategies
\`\`\`

**Key Features:**

- Each file 50–80 lines max
- Extensive inline comments explaining every concept
- Clear learning objectives at the top of each file
- "What you'll learn" and "Prerequisites" sections
- Common pitfalls highlighted
- Expected output shown in comments

### 2. Troubleshooting Guide (\`docs/troubleshooting.mdx\`)

**Sections:**

- Installation issues (Chromium, dependencies, virtual environments)
- LLM provider connection errors (API keys, timeouts, rate limits)
- Local LLM setup (Ollama vs LM Studio, model compatibility)
- Browser automation issues (element not found, timeout errors)
- Common error messages with solutions
- Performance optimization tips
- When to ask for help (Discord/GitHub)

**Format:**

**Error: "LLM call timed out after 60 seconds"**

**What it means:**
The model took too long to respond

**Common causes:**

1. Model is too slow for the task
2. LM Studio/Ollama not responding properly
3. Complex page overwhelming the model

**Solutions:**

- Use flash_mode for faster execution
- Try a faster model (Gemini Flash, GPT-4 Turbo Mini)
- Simplify the task
- Check model server logs`,
=======
      conversationMode: "code",
>>>>>>> 1e3f1de7

      // Actions
      setIsRightPanelShown: (isRightPanelShown) =>
        set({ isRightPanelShown }, false, "setIsRightPanelShown"),

      setSelectedTab: (selectedTab) =>
        set({ selectedTab }, false, "setSelectedTab"),

      setShouldShownAgentLoading: (shouldShownAgentLoading) =>
        set({ shouldShownAgentLoading }, false, "setShouldShownAgentLoading"),

      setShouldHideSuggestions: (shouldHideSuggestions) =>
        set({ shouldHideSuggestions }, false, "setShouldHideSuggestions"),

      addImages: (images) =>
        set(
          (state) => ({ images: [...state.images, ...images] }),
          false,
          "addImages",
        ),

      addFiles: (files) =>
        set(
          (state) => ({ files: [...state.files, ...files] }),
          false,
          "addFiles",
        ),

      removeImage: (index) =>
        set(
          (state) => {
            const newImages = [...state.images];
            newImages.splice(index, 1);
            return { images: newImages };
          },
          false,
          "removeImage",
        ),

      removeFile: (index) =>
        set(
          (state) => {
            const newFiles = [...state.files];
            newFiles.splice(index, 1);
            return { files: newFiles };
          },
          false,
          "removeFile",
        ),

      clearImages: () => set({ images: [] }, false, "clearImages"),

      clearFiles: () => set({ files: [] }, false, "clearFiles"),

      clearAllFiles: () =>
        set(
          {
            images: [],
            files: [],
            loadingFiles: [],
            loadingImages: [],
          },
          false,
          "clearAllFiles",
        ),

      addFileLoading: (fileName) =>
        set(
          (state) => {
            if (!state.loadingFiles.includes(fileName)) {
              return { loadingFiles: [...state.loadingFiles, fileName] };
            }
            return state;
          },
          false,
          "addFileLoading",
        ),

      removeFileLoading: (fileName) =>
        set(
          (state) => ({
            loadingFiles: state.loadingFiles.filter(
              (name) => name !== fileName,
            ),
          }),
          false,
          "removeFileLoading",
        ),

      addImageLoading: (imageName) =>
        set(
          (state) => {
            if (!state.loadingImages.includes(imageName)) {
              return { loadingImages: [...state.loadingImages, imageName] };
            }
            return state;
          },
          false,
          "addImageLoading",
        ),

      removeImageLoading: (imageName) =>
        set(
          (state) => ({
            loadingImages: state.loadingImages.filter(
              (name) => name !== imageName,
            ),
          }),
          false,
          "removeImageLoading",
        ),

      clearAllLoading: () =>
        set({ loadingFiles: [], loadingImages: [] }, false, "clearAllLoading"),

      setMessageToSend: (text) =>
        set(
          {
            messageToSend: {
              text,
              timestamp: Date.now(),
            },
          },
          false,
          "setMessageToSend",
        ),

      setSubmittedMessage: (submittedMessage) =>
        set({ submittedMessage }, false, "setSubmittedMessage"),

      resetConversationState: () =>
        set({ shouldHideSuggestions: false }, false, "resetConversationState"),

      setHasRightPanelToggled: (hasRightPanelToggled) =>
        set({ hasRightPanelToggled }, false, "setHasRightPanelToggled"),

      setConversationMode: (conversationMode) =>
        set({ conversationMode }, false, "setConversationMode"),
    }),
    {
      name: "conversation-store",
    },
  ),
);<|MERGE_RESOLUTION|>--- conflicted
+++ resolved
@@ -28,11 +28,8 @@
   submittedMessage: string | null;
   shouldHideSuggestions: boolean; // New state to hide suggestions when input expands
   hasRightPanelToggled: boolean;
-<<<<<<< HEAD
   planContent: string | null;
-=======
   conversationMode: ConversationMode;
->>>>>>> 1e3f1de7
 }
 
 interface ConversationActions {
@@ -82,7 +79,6 @@
       submittedMessage: null,
       shouldHideSuggestions: false,
       hasRightPanelToggled: true,
-<<<<<<< HEAD
       planContent: `
 # Improve Developer Onboarding and Examples
 
@@ -168,9 +164,7 @@
 - Try a faster model (Gemini Flash, GPT-4 Turbo Mini)
 - Simplify the task
 - Check model server logs`,
-=======
       conversationMode: "code",
->>>>>>> 1e3f1de7
 
       // Actions
       setIsRightPanelShown: (isRightPanelShown) =>
