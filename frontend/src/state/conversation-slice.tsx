--- conflicted
+++ resolved
@@ -4,23 +4,22 @@
   name: "conversation",
   initialState: {
     isRightPanelShown: true as boolean,
-<<<<<<< HEAD
     shouldStopConversation: false as boolean,
     shouldStartConversation: false as boolean,
-=======
     messageToSend: null as string | null,
->>>>>>> a8cb379b
   },
   reducers: {
     setIsRightPanelShown: (state, action) => {
       state.isRightPanelShown = action.payload;
     },
-<<<<<<< HEAD
     setShouldStopConversation: (state, action) => {
       state.shouldStopConversation = action.payload;
     },
     setShouldStartConversation: (state, action) => {
       state.shouldStartConversation = action.payload;
+    },
+    setMessageToSend: (state, action) => {
+      state.messageToSend = action.payload;
     },
   },
 });
@@ -29,16 +28,7 @@
   setIsRightPanelShown,
   setShouldStopConversation,
   setShouldStartConversation,
+  setMessageToSend,
 } = conversationSlice.actions;
-=======
-    setMessageToSend: (state, action) => {
-      state.messageToSend = action.payload;
-    },
-  },
-});
-
-export const { setIsRightPanelShown, setMessageToSend } =
-  conversationSlice.actions;
->>>>>>> a8cb379b
 
 export default conversationSlice.reducer;