import { createSlice } from "@reduxjs/toolkit";

export interface IMessageToSend {
  text: string;
  timestamp: number;
}

interface ConversationState {
  isRightPanelShown: boolean;
  images: File[];
  files: File[];
  loadingFiles: string[]; // File names currently being processed
  loadingImages: string[]; // Image names currently being processed
  messageToSend: IMessageToSend | null;
  shouldShownAgentLoading: boolean;
<<<<<<< HEAD
  submittedMessage: string | null;
=======
  shouldHideSuggestions: boolean; // New state to hide suggestions when input expands
>>>>>>> fb9cbfd9
}

export const conversationSlice = createSlice({
  name: "conversation",
  initialState: {
    isRightPanelShown: true,
    shouldStopConversation: false,
    shouldStartConversation: false,
    images: [],
    files: [],
    loadingFiles: [],
    loadingImages: [],
    messageToSend: null,
    shouldShownAgentLoading: false,
<<<<<<< HEAD
    submittedMessage: null,
=======
    shouldHideSuggestions: false, // Initialize to false
>>>>>>> fb9cbfd9
  } as ConversationState,
  reducers: {
    setIsRightPanelShown: (state, action) => {
      state.isRightPanelShown = action.payload;
    },
    setShouldShownAgentLoading: (state, action) => {
      state.shouldShownAgentLoading = action.payload;
    },
    setShouldHideSuggestions: (state, action) => {
      state.shouldHideSuggestions = action.payload;
    },
    addImages: (state, action) => {
      state.images = [...state.images, ...action.payload];
    },
    addFiles: (state, action) => {
      state.files = [...state.files, ...action.payload];
    },
    removeImage: (state, action) => {
      state.images.splice(action.payload, 1);
    },
    removeFile: (state, action) => {
      state.files.splice(action.payload, 1);
    },
    clearImages: (state) => {
      state.images = [];
    },
    clearFiles: (state) => {
      state.files = [];
    },
    clearAllFiles: (state) => {
      state.images = [];
      state.files = [];
      state.loadingFiles = [];
      state.loadingImages = [];
    },
    // Loading state management
    addFileLoading: (state, action) => {
      if (!state.loadingFiles.includes(action.payload)) {
        state.loadingFiles.push(action.payload);
      }
    },
    removeFileLoading: (state, action) => {
      state.loadingFiles = state.loadingFiles.filter(
        (name) => name !== action.payload,
      );
    },
    addImageLoading: (state, action) => {
      if (!state.loadingImages.includes(action.payload)) {
        state.loadingImages.push(action.payload);
      }
    },
    removeImageLoading: (state, action) => {
      state.loadingImages = state.loadingImages.filter(
        (name) => name !== action.payload,
      );
    },
    clearAllLoading: (state) => {
      state.loadingFiles = [];
      state.loadingImages = [];
    },
    setMessageToSend: (state, action) => {
      state.messageToSend = {
        text: action.payload,
        timestamp: Date.now(),
      };
    },
    setSubmittedMessage: (state, action) => {
      state.submittedMessage = action.payload;
    },
  },
});

export const {
  setIsRightPanelShown,
  setShouldShownAgentLoading,
  setShouldHideSuggestions,
  addImages,
  addFiles,
  removeImage,
  removeFile,
  clearImages,
  clearFiles,
  clearAllFiles,
  addFileLoading,
  removeFileLoading,
  addImageLoading,
  removeImageLoading,
  clearAllLoading,
  setMessageToSend,
  setSubmittedMessage,
} = conversationSlice.actions;

export default conversationSlice.reducer;<|MERGE_RESOLUTION|>--- conflicted
+++ resolved
@@ -13,11 +13,8 @@
   loadingImages: string[]; // Image names currently being processed
   messageToSend: IMessageToSend | null;
   shouldShownAgentLoading: boolean;
-<<<<<<< HEAD
   submittedMessage: string | null;
-=======
   shouldHideSuggestions: boolean; // New state to hide suggestions when input expands
->>>>>>> fb9cbfd9
 }
 
 export const conversationSlice = createSlice({
@@ -32,11 +29,8 @@
     loadingImages: [],
     messageToSend: null,
     shouldShownAgentLoading: false,
-<<<<<<< HEAD
     submittedMessage: null,
-=======
     shouldHideSuggestions: false, // Initialize to false
->>>>>>> fb9cbfd9
   } as ConversationState,
   reducers: {
     setIsRightPanelShown: (state, action) => {
