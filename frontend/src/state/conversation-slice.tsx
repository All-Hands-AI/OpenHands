import { createSlice } from "@reduxjs/toolkit";

export const conversationSlice = createSlice({
  name: "conversation",
  initialState: {
    isRightPanelShown: true as boolean,
<<<<<<< HEAD
    shouldShownAgentLoading: false as boolean,
=======
    messageToSend: null as string | null,
>>>>>>> 6dd62211
  },
  reducers: {
    setIsRightPanelShown: (state, action) => {
      state.isRightPanelShown = action.payload;
    },
<<<<<<< HEAD
    setShouldShownAgentLoading: (state, action) => {
      state.shouldShownAgentLoading = action.payload;
    },
  },
});

export const { setIsRightPanelShown, setShouldShownAgentLoading } =
=======
    setMessageToSend: (state, action) => {
      state.messageToSend = action.payload;
    },
  },
});

export const { setIsRightPanelShown, setMessageToSend } =
>>>>>>> 6dd62211
  conversationSlice.actions;

export default conversationSlice.reducer;<|MERGE_RESOLUTION|>--- conflicted
+++ resolved
@@ -4,33 +4,26 @@
   name: "conversation",
   initialState: {
     isRightPanelShown: true as boolean,
-<<<<<<< HEAD
     shouldShownAgentLoading: false as boolean,
-=======
     messageToSend: null as string | null,
->>>>>>> 6dd62211
   },
   reducers: {
     setIsRightPanelShown: (state, action) => {
       state.isRightPanelShown = action.payload;
     },
-<<<<<<< HEAD
     setShouldShownAgentLoading: (state, action) => {
       state.shouldShownAgentLoading = action.payload;
     },
-  },
-});
-
-export const { setIsRightPanelShown, setShouldShownAgentLoading } =
-=======
     setMessageToSend: (state, action) => {
       state.messageToSend = action.payload;
     },
   },
 });
 
-export const { setIsRightPanelShown, setMessageToSend } =
->>>>>>> 6dd62211
-  conversationSlice.actions;
+export const {
+  setIsRightPanelShown,
+  setShouldShownAgentLoading,
+  setMessageToSend,
+} = conversationSlice.actions;
 
 export default conversationSlice.reducer;