import { createSlice } from "@reduxjs/toolkit";

interface ConversationState {
  isRightPanelShown: boolean;
  images: File[];
  files: File[];
  loadingFiles: string[]; // File names currently being processed
  loadingImages: string[]; // Image names currently being processed
  messageToSend: string | null;
}

export const conversationSlice = createSlice({
  name: "conversation",
  initialState: {
<<<<<<< HEAD
    isRightPanelShown: true as boolean,
    shouldStopConversation: false as boolean,
    shouldStartConversation: false as boolean,
    messageToSend: null as string | null,
  },
=======
    isRightPanelShown: true,
    images: [],
    files: [],
    loadingFiles: [],
    loadingImages: [],
    messageToSend: null,
  } as ConversationState,
>>>>>>> 868fcc76
  reducers: {
    setIsRightPanelShown: (state, action) => {
      state.isRightPanelShown = action.payload;
    },
<<<<<<< HEAD
    setShouldStopConversation: (state, action) => {
      state.shouldStopConversation = action.payload;
    },
    setShouldStartConversation: (state, action) => {
      state.shouldStartConversation = action.payload;
=======
    addImages: (state, action) => {
      state.images = [...state.images, ...action.payload];
    },
    addFiles: (state, action) => {
      state.files = [...state.files, ...action.payload];
    },
    removeImage: (state, action) => {
      state.images.splice(action.payload, 1);
    },
    removeFile: (state, action) => {
      state.files.splice(action.payload, 1);
    },
    clearImages: (state) => {
      state.images = [];
    },
    clearFiles: (state) => {
      state.files = [];
    },
    clearAllFiles: (state) => {
      state.images = [];
      state.files = [];
      state.loadingFiles = [];
      state.loadingImages = [];
    },
    // Loading state management
    addFileLoading: (state, action) => {
      if (!state.loadingFiles.includes(action.payload)) {
        state.loadingFiles.push(action.payload);
      }
    },
    removeFileLoading: (state, action) => {
      state.loadingFiles = state.loadingFiles.filter(
        (name) => name !== action.payload,
      );
    },
    addImageLoading: (state, action) => {
      if (!state.loadingImages.includes(action.payload)) {
        state.loadingImages.push(action.payload);
      }
    },
    removeImageLoading: (state, action) => {
      state.loadingImages = state.loadingImages.filter(
        (name) => name !== action.payload,
      );
    },
    clearAllLoading: (state) => {
      state.loadingFiles = [];
      state.loadingImages = [];
>>>>>>> 868fcc76
    },
    setMessageToSend: (state, action) => {
      state.messageToSend = action.payload;
    },
  },
});

export const {
  setIsRightPanelShown,
<<<<<<< HEAD
  setShouldStopConversation,
  setShouldStartConversation,
=======
  addImages,
  addFiles,
  removeImage,
  removeFile,
  clearImages,
  clearFiles,
  clearAllFiles,
  addFileLoading,
  removeFileLoading,
  addImageLoading,
  removeImageLoading,
  clearAllLoading,
>>>>>>> 868fcc76
  setMessageToSend,
} = conversationSlice.actions;

export default conversationSlice.reducer;<|MERGE_RESOLUTION|>--- conflicted
+++ resolved
@@ -12,32 +12,19 @@
 export const conversationSlice = createSlice({
   name: "conversation",
   initialState: {
-<<<<<<< HEAD
-    isRightPanelShown: true as boolean,
-    shouldStopConversation: false as boolean,
-    shouldStartConversation: false as boolean,
-    messageToSend: null as string | null,
-  },
-=======
     isRightPanelShown: true,
+    shouldStopConversation: false,
+    shouldStartConversation: false,
     images: [],
     files: [],
     loadingFiles: [],
     loadingImages: [],
     messageToSend: null,
   } as ConversationState,
->>>>>>> 868fcc76
   reducers: {
     setIsRightPanelShown: (state, action) => {
       state.isRightPanelShown = action.payload;
     },
-<<<<<<< HEAD
-    setShouldStopConversation: (state, action) => {
-      state.shouldStopConversation = action.payload;
-    },
-    setShouldStartConversation: (state, action) => {
-      state.shouldStartConversation = action.payload;
-=======
     addImages: (state, action) => {
       state.images = [...state.images, ...action.payload];
     },
@@ -86,7 +73,6 @@
     clearAllLoading: (state) => {
       state.loadingFiles = [];
       state.loadingImages = [];
->>>>>>> 868fcc76
     },
     setMessageToSend: (state, action) => {
       state.messageToSend = action.payload;
@@ -96,10 +82,6 @@
 
 export const {
   setIsRightPanelShown,
-<<<<<<< HEAD
-  setShouldStopConversation,
-  setShouldStartConversation,
-=======
   addImages,
   addFiles,
   removeImage,
@@ -112,7 +94,6 @@
   addImageLoading,
   removeImageLoading,
   clearAllLoading,
->>>>>>> 868fcc76
   setMessageToSend,
 } = conversationSlice.actions;
 
