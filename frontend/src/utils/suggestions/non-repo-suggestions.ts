--- conflicted
+++ resolved
@@ -1,31 +1,18 @@
-<<<<<<< HEAD
-const KEY_1 = "Write a bash script that shows the top story on Hacker News";
-const VALUE_1 = `Please write a bash script which displays the top story on Hacker News. It should show the title, the link, and the number of points.
-=======
 import { I18nKey } from "#/i18n/declaration";
 
-const KEY_1 = I18nKey.LANDING$BUILD_APP_BUTTON;
-const VALUE_1 = `I want to create a React app to view all of the open pull
-requests that exist on all of my team's github repos. Here
-are some details:
->>>>>>> f0ebf3eb
-
+const KEY_1 = I18nKey.SUGGESTIONS$HACKER_NEWS;
+const VALUE_1 = `Please write a bash script which displays the top story on Hacker News. It should show the title, the link, and the number of points.
 The script should only use tools that are widely available on unix systems, like curl and grep.`;
 
-const KEY_2 = "Create a Hello World app";
+const KEY_2 = I18nKey.SUGGESTIONS$HELLO_WORLD;
 const VALUE_2 = `I want to create a Hello World app in Javascript that:
 * Displays Hello World in the middle.
 * Has a button that when clicked, changes the greeting with a bouncing animation to fun versions of Hello.
 * Has a counter for how many times the button has been clicked.
 * Has another button that changes the app's background color.`;
 
-<<<<<<< HEAD
-const KEY_3 = "Build a todo list application";
+const KEY_3 = I18nKey.SUGGESTIONS$TODO_APP;
 const VALUE_3 = `I want to create a VueJS app that allows me to:
-=======
-const KEY_2 = I18nKey.SUGGESTIONS$TODO_APP;
-const VALUE_2 = `I want to create a VueJS app that allows me to:
->>>>>>> f0ebf3eb
 * See all the items on my todo list
 * add a new item to the list
 * mark an item as done
@@ -33,18 +20,7 @@
 * change the text of an item
 * set a due date on the item
 
-<<<<<<< HEAD
 This should be a client-only app with no backend. The list should persist in localStorage.`;
-=======
-This should be a client-only app with no backend. The list should persist in localStorage.
-
-Please add tests for all of the above and make sure they pass`;
-
-const KEY_3 = I18nKey.SUGGESTIONS$HACKER_NEWS;
-const VALUE_3 = `Please write a bash script which displays the top story on Hacker News. It should show the title, the link, and the number of points.
-
-The script should only use tools that are widely available on unix systems, like curl and grep.`;
->>>>>>> f0ebf3eb
 
 export const NON_REPO_SUGGESTIONS: Record<string, string> = {
   [KEY_1]: VALUE_1,
