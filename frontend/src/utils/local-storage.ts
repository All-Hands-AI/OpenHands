--- conflicted
+++ resolved
@@ -7,20 +7,14 @@
 export enum LoginMethod {
   GITHUB = "github",
   GITLAB = "gitlab",
-<<<<<<< HEAD
-  AZURE_DEVOPS = "azure_devops",
-=======
-  BITBUCKET = "bitbucket",
->>>>>>> c2acf4e0
+  AZURE_DEVOPS = "bitbucket,
+  azure_devops",
 }
 
 /**
  * Set the login method in local storage
-<<<<<<< HEAD
- * @param method The login method (github, gitlab, or azure_devops)
-=======
- * @param method The login method (github, gitlab, or bitbucket)
->>>>>>> c2acf4e0
+ * @param method The login method (github, gitlab, or bitbucket,
+  azure_devops)
  */
 export const setLoginMethod = (method: LoginMethod): void => {
   localStorage.setItem(LOCAL_STORAGE_KEYS.LOGIN_METHOD, method);
