--- conflicted
+++ resolved
@@ -10,12 +10,8 @@
   } catch (e) {
     return defaultValue;
   }
-<<<<<<< HEAD
 }
 
 export const BILLING_SETTINGS = () => loadFeatureFlag("BILLING_SETTINGS");
 export const HIDE_LLM_SETTINGS = () => loadFeatureFlag("HIDE_LLM_SETTINGS");
-export const ENABLE_TRAJECTORY_REPLAY = () => loadFeatureFlag("ENABLE_TRAJECTORY_REPLAY");
-=======
-}
->>>>>>> 0fec237e
+export const ENABLE_TRAJECTORY_REPLAY = () => loadFeatureFlag("ENABLE_TRAJECTORY_REPLAY");