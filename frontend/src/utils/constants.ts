--- conflicted
+++ resolved
@@ -38,16 +38,14 @@
   },
 };
 
-<<<<<<< HEAD
 export const PRODUCT_URL = {
   PRODUCTION: "https://app.all-hands.dev",
 };
 
 export const SETTINGS_FORM = {
   LABEL_CLASSNAME: "text-[11px] font-medium leading-4 tracking-[0.11px]",
-  HELP_LINK_CLASSNAME: "text-sm text-[#A3A3A3] font-normal leading-5.5",
-  HELP_LINK_LINK_TEXT_CLASSNAME: "text-white",
-=======
+};
+
 export const GIT_PROVIDER_OPTIONS = [
   {
     label: "GitHub",
@@ -68,5 +66,4 @@
 // Chat input constants
 export const CHAT_INPUT = {
   HEIGHT_THRESHOLD: 100, // Height in pixels when suggestions should be hidden
->>>>>>> 46af2307
 };