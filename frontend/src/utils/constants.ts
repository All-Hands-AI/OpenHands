--- conflicted
+++ resolved
@@ -38,8 +38,6 @@
   },
 };
 
-<<<<<<< HEAD
-=======
 export const PRODUCT_URL = {
   PRODUCTION: "https://app.all-hands.dev",
 };
@@ -48,7 +46,6 @@
   LABEL_CLASSNAME: "text-[11px] font-medium leading-4 tracking-[0.11px]",
 };
 
->>>>>>> 8ea12599
 export const GIT_PROVIDER_OPTIONS = [
   {
     label: "GitHub",
