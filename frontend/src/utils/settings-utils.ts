--- conflicted
+++ resolved
@@ -61,7 +61,6 @@
     ENABLE_DEFAULT_CONDENSER,
   } = extractAdvancedFormData(formData);
 
-<<<<<<< HEAD
   // Extract provider tokens
   const githubToken = formData.get("github-token")?.toString();
   const gitlabToken = formData.get("gitlab-token")?.toString();
@@ -84,9 +83,6 @@
       // Failed to parse MCP configuration, using default empty config
     }
   }
-
-=======
->>>>>>> 722711db
   return {
     LLM_MODEL: CUSTOM_LLM_MODEL || LLM_MODEL,
     LLM_API_KEY_SET: !!LLM_API_KEY,
