/**
 * Generates a URL to redirect to for OAuth authentication
<<<<<<< HEAD
 * @param identityProvider The identity provider to use (e.g., "github", "gitlab", "azure_devops")
=======
 * @param identityProvider The identity provider to use (e.g., "github", "gitlab", "bitbucket")
>>>>>>> c2acf4e0
 * @param requestUrl The URL of the request
 * @returns The URL to redirect to for OAuth
 */
export const generateAuthUrl = (identityProvider: string, requestUrl: URL) => {
  // Use HTTPS protocol unless the host is localhost
  const protocol =
    requestUrl.hostname === "localhost" ? requestUrl.protocol : "https:";
  const redirectUri = `${protocol}//${requestUrl.host}/oauth/keycloak/callback`;
  let authUrl = requestUrl.hostname
    .replace(/(^|\.)staging\.all-hands\.dev$/, "$1auth.staging.all-hands.dev")
    .replace(/(^|\.)app\.all-hands\.dev$/, "auth.app.all-hands.dev")
    .replace(/(^|\.)localhost$/, "auth.staging.all-hands.dev");

  // If no replacements matched, prepend "auth." (excluding localhost)
  if (authUrl === requestUrl.hostname && requestUrl.hostname !== "localhost") {
    authUrl = `auth.${requestUrl.hostname}`;
  }
  const scope = "openid email profile"; // OAuth scope - not user-facing
  const separator = requestUrl.search ? "&" : "?";
  const cleanHref = requestUrl.href.replace(/\/$/, "");
  const state = `${cleanHref}${separator}login_method=${identityProvider}`;
  return `https://${authUrl}/realms/allhands/protocol/openid-connect/auth?client_id=allhands&kc_idp_hint=${identityProvider}&response_type=code&redirect_uri=${encodeURIComponent(redirectUri)}&scope=${encodeURIComponent(scope)}&state=${encodeURIComponent(state)}`;
};<|MERGE_RESOLUTION|>--- conflicted
+++ resolved
@@ -1,10 +1,7 @@
 /**
  * Generates a URL to redirect to for OAuth authentication
-<<<<<<< HEAD
- * @param identityProvider The identity provider to use (e.g., "github", "gitlab", "azure_devops")
-=======
- * @param identityProvider The identity provider to use (e.g., "github", "gitlab", "bitbucket")
->>>>>>> c2acf4e0
+ * @param identityProvider The identity provider to use (e.g., "github", "gitlab", "bitbucket,
+  azure_devops")
  * @param requestUrl The URL of the request
  * @returns The URL to redirect to for OAuth
  */
