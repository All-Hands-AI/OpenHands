import { type ClassValue, clsx } from "clsx";
import { twMerge } from "tailwind-merge";
import { Provider } from "#/types/settings";
import { SuggestedTaskGroup } from "#/utils/types";
import { ConversationStatus } from "#/types/conversation-status";
<<<<<<< HEAD
=======
import { GitRepository } from "#/types/git";
import { sanitizeQuery } from "#/utils/sanitize-query";
import { PRODUCT_URL } from "#/utils/constants";
import { AgentState } from "#/types/agent-state";
>>>>>>> bc86796a

export function cn(...inputs: ClassValue[]) {
  return twMerge(clsx(inputs));
}

/**
<<<<<<< HEAD
=======
 * Get the numeric height value from an element's style property
 * @param el The HTML element to get the height from
 * @param fallback The fallback value to return if style height is invalid
 * @returns The numeric height value in pixels, or the fallback value
 *
 * @example
 * getStyleHeightPx(element, 20) // Returns 20 if element.style.height is "auto" or invalid
 * getStyleHeightPx(element, 20) // Returns 100 if element.style.height is "100px"
 */
export const getStyleHeightPx = (el: HTMLElement, fallback: number): number => {
  const elementHeight = parseFloat(el.style.height || "");
  return Number.isFinite(elementHeight) ? elementHeight : fallback;
};

/**
 * Set the height style property of an element to a specific pixel value
 * @param el The HTML element to set the height for
 * @param height The height value in pixels to set
 *
 * @example
 * setStyleHeightPx(element, 100) // Sets element.style.height to "100px"
 * setStyleHeightPx(textarea, 200) // Sets textarea.style.height to "200px"
 */
export const setStyleHeightPx = (el: HTMLElement, height: number): void => {
  el.style.setProperty("height", `${height}px`);
};

/**
>>>>>>> bc86796a
 * Detect if the user is on a mobile device
 * @returns True if the user is on a mobile device, false otherwise
 */
export const isMobileDevice = (): boolean =>
  /Android|webOS|iPhone|iPad|iPod|BlackBerry|IEMobile|Opera Mini/i.test(
    navigator.userAgent,
  ) ||
  "ontouchstart" in window ||
  navigator.maxTouchPoints > 0;

<<<<<<< HEAD
=======
/**
 * Checks if the current domain is the production domain
 * @returns True if the current domain matches the production URL
 */
export const isProductionDomain = (): boolean =>
  window.location.origin === PRODUCT_URL.PRODUCTION;

>>>>>>> bc86796a
interface EventActionHistory {
  args?: {
    LLM_API_KEY?: string;
    [key: string]: unknown;
  };
  extras?: {
    open_page_urls: string[];
    active_page_index: number;
    dom_object: Record<string, unknown>;
    axtree_object: Record<string, unknown>;
    extra_element_properties: Record<string, unknown>;
    last_browser_action: string;
    last_browser_action_error: unknown;
    focused_element_bid: string;
  };
  [key: string]: unknown;
}

export const removeUnwantedKeys = (
  data: EventActionHistory[],
): EventActionHistory[] => {
  const UNDESIRED_KEYS = [
    "open_page_urls",
    "active_page_index",
    "dom_object",
    "axtree_object",
    "extra_element_properties",
    "last_browser_action",
    "last_browser_action_error",
    "focused_element_bid",
  ];

  return data
    .filter((item) => {
      // Skip items that have a status key
      if ("status" in item) {
        return false;
      }
      return true;
    })
    .map((item) => {
      // Create a shallow copy of item
      const newItem = { ...item };

      // Check if extras exists and delete it from a new extras object
      if (newItem.extras) {
        const newExtras = { ...newItem.extras };
        UNDESIRED_KEYS.forEach((key) => {
          delete newExtras[key as keyof typeof newExtras];
        });
        newItem.extras = newExtras;
      }

      return newItem;
    });
};

export const removeApiKey = (
  data: EventActionHistory[],
): EventActionHistory[] =>
  data.map((item) => {
    // Create a shallow copy of item
    const newItem = { ...item };

    // Check if LLM_API_KEY exists and delete it from a new args object
    if (newItem.args?.LLM_API_KEY) {
      const newArgs = { ...newItem.args };
      delete newArgs.LLM_API_KEY;
      newItem.args = newArgs;
    }

    return newItem;
  });

export const getExtension = (code: string) => {
  if (code.includes(".")) return code.split(".").pop() || "";
  return "";
};

/**
 * Get file extension from file name in uppercase format
 * @param fileName The file name to extract extension from
 * @returns The file extension in uppercase, or "FILE" if no extension found
 *
 * @example
 * getFileExtension("document.pdf") // "PDF"
 * getFileExtension("image.jpeg") // "JPEG"
 * getFileExtension("noextension") // "FILE"
 */
export const getFileExtension = (fileName: string): string => {
  const extension = fileName.split(".").pop()?.toUpperCase();
  return extension || "FILE";
};

/**
 * Format a timestamp to a human-readable format
 * @param timestamp The timestamp to format (ISO 8601)
 * @returns The formatted timestamp
 *
 * @example
 * formatTimestamp("2021-10-10T10:10:10.000") // "10/10/2021, 10:10:10"
 * formatTimestamp("2021-10-10T22:10:10.000") // "10/10/2021, 22:10:10"
 */
export const formatTimestamp = (timestamp: string) =>
  new Date(timestamp).toLocaleString("en-GB", {
    day: "2-digit",
    month: "2-digit",
    year: "numeric",
    hour: "2-digit",
    minute: "2-digit",
    second: "2-digit",
  });

export const shouldUseInstallationRepos = (
  provider: Provider,
  app_mode: "saas" | "oss" | undefined,
) => {
  if (!provider) return false;

  switch (provider) {
    case "bitbucket":
      return true;
    case "gitlab":
      return false;
    case "github":
      return app_mode === "saas";
    default:
      return false;
  }
};

export const getGitProviderBaseUrl = (gitProvider: Provider): string => {
  switch (gitProvider) {
    case "github":
      return "https://github.com";
    case "gitlab":
      return "https://gitlab.com";
    case "bitbucket":
      return "https://bitbucket.org";
    default:
      return "";
  }
};

/**
 * Get the name of the git provider
 * @param gitProvider The git provider
 * @returns The name of the git provider
 */
export const getProviderName = (gitProvider: Provider) => {
  if (gitProvider === "gitlab") return "GitLab";
  if (gitProvider === "bitbucket") return "Bitbucket";
  return "GitHub";
};

/**
 * Get the name of the PR
 * @param isGitLab Whether the git provider is GitLab
 * @returns The name of the PR
 */
export const getPR = (isGitLab: boolean) =>
  isGitLab ? "merge request" : "pull request";

/**
 * Get the short name of the PR
 * @param isGitLab Whether the git provider is GitLab
 * @returns The short name of the PR
 */
export const getPRShort = (isGitLab: boolean) => (isGitLab ? "MR" : "PR");

/**
 * Construct the pull request (merge request) URL for different providers
 * @param prNumber The pull request number
 * @param provider The git provider
 * @param repositoryName The repository name in format "owner/repo"
 * @returns The pull request URL
 *
 * @example
 * constructPullRequestUrl(123, "github", "owner/repo") // "https://github.com/owner/repo/pull/123"
 * constructPullRequestUrl(456, "gitlab", "owner/repo") // "https://gitlab.com/owner/repo/-/merge_requests/456"
 * constructPullRequestUrl(789, "bitbucket", "owner/repo") // "https://bitbucket.org/owner/repo/pull-requests/789"
 */
export const constructPullRequestUrl = (
  prNumber: number,
  provider: Provider,
  repositoryName: string,
): string => {
  const baseUrl = getGitProviderBaseUrl(provider);

  switch (provider) {
    case "github":
      return `${baseUrl}/${repositoryName}/pull/${prNumber}`;
    case "gitlab":
      return `${baseUrl}/${repositoryName}/-/merge_requests/${prNumber}`;
    case "bitbucket":
      return `${baseUrl}/${repositoryName}/pull-requests/${prNumber}`;
    default:
      return "";
  }
};

/**
 * Construct the microagent URL for different providers
 * @param gitProvider The git provider
 * @param repositoryName The repository name in format "owner/repo"
 * @param microagentPath The path to the microagent in the repository
 * @returns The URL to the microagent file in the Git provider
 *
 * @example
 * constructMicroagentUrl("github", "owner/repo", ".openhands/microagents/tell-me-a-joke.md")
 * // "https://github.com/owner/repo/blob/main/.openhands/microagents/tell-me-a-joke.md"
 * constructMicroagentUrl("gitlab", "owner/repo", "microagents/git-helper.md")
 * // "https://gitlab.com/owner/repo/-/blob/main/microagents/git-helper.md"
 * constructMicroagentUrl("bitbucket", "owner/repo", ".openhands/microagents/docker-helper.md")
 * // "https://bitbucket.org/owner/repo/src/main/.openhands/microagents/docker-helper.md"
 */
export const constructMicroagentUrl = (
  gitProvider: Provider,
  repositoryName: string,
  microagentPath: string,
): string => {
  const baseUrl = getGitProviderBaseUrl(gitProvider);

  switch (gitProvider) {
    case "github":
      return `${baseUrl}/${repositoryName}/blob/main/${microagentPath}`;
    case "gitlab":
      return `${baseUrl}/${repositoryName}/-/blob/main/${microagentPath}`;
    case "bitbucket":
      return `${baseUrl}/${repositoryName}/src/main/${microagentPath}`;
    default:
      return "";
  }
};

/**
 * Extract repository owner, repo name, and file path from repository and microagent data
 * @param selectedRepository The selected repository object with full_name property
 * @param microagent The microagent object with path property
 * @returns Object containing owner, repo, and filePath
 *
 * @example
 * const { owner, repo, filePath } = extractRepositoryInfo(selectedRepository, microagent);
 */
export const extractRepositoryInfo = (
  selectedRepository: { full_name?: string } | null | undefined,
  microagent: { path?: string } | null | undefined,
) => {
  const [owner, repo] = selectedRepository?.full_name?.split("/") || [];
  const filePath = microagent?.path || "";

  return { owner, repo, filePath };
};

/**
 * Construct the repository URL for different providers
 * @param provider The git provider
 * @param repositoryName The repository name in format "owner/repo"
 * @returns The repository URL
 *
 * @example
 * constructRepositoryUrl("github", "owner/repo") // "https://github.com/owner/repo"
 * constructRepositoryUrl("gitlab", "owner/repo") // "https://gitlab.com/owner/repo"
 * constructRepositoryUrl("bitbucket", "owner/repo") // "https://bitbucket.org/owner/repo"
 */
export const constructRepositoryUrl = (
  provider: Provider,
  repositoryName: string,
): string => {
  const baseUrl = getGitProviderBaseUrl(provider);
  return `${baseUrl}/${repositoryName}`;
};

/**
 * Construct the branch URL for different providers
 * @param provider The git provider
 * @param repositoryName The repository name in format "owner/repo"
 * @param branchName The branch name
 * @returns The branch URL
 *
 * @example
 * constructBranchUrl("github", "owner/repo", "main") // "https://github.com/owner/repo/tree/main"
 * constructBranchUrl("gitlab", "owner/repo", "develop") // "https://gitlab.com/owner/repo/-/tree/develop"
 * constructBranchUrl("bitbucket", "owner/repo", "feature") // "https://bitbucket.org/owner/repo/src/feature"
 */
export const constructBranchUrl = (
  provider: Provider,
  repositoryName: string,
  branchName: string,
): string => {
  const baseUrl = getGitProviderBaseUrl(provider);

  switch (provider) {
    case "github":
      return `${baseUrl}/${repositoryName}/tree/${branchName}`;
    case "gitlab":
      return `${baseUrl}/${repositoryName}/-/tree/${branchName}`;
    case "bitbucket":
      return `${baseUrl}/${repositoryName}/src/${branchName}`;
    default:
      return "";
  }
};

// Git Action Prompts

/**
 * Generate a git pull prompt
 * @returns The git pull prompt
 */
export const getGitPullPrompt = (): string =>
  "Please pull the latest code from the repository.";

/**
 * Generate a git push prompt
 * @param gitProvider The git provider
 * @returns The git push prompt
 */
export const getGitPushPrompt = (gitProvider: Provider): string => {
  const providerName = getProviderName(gitProvider);
  const pr = getPR(gitProvider === "gitlab");

  return `Please push the changes to a remote branch on ${providerName}, but do NOT create a ${pr}. Check your current branch name first - if it's main, master, deploy, or another common default branch name, create a new branch with a descriptive name related to your changes. Otherwise, use the exact SAME branch name as the one you are currently on.`;
};

/**
 * Generate a create pull request prompt
 * @param gitProvider The git provider
 * @returns The create PR prompt
 */
export const getCreatePRPrompt = (gitProvider: Provider): string => {
  const providerName = getProviderName(gitProvider);
  const pr = getPR(gitProvider === "gitlab");
  const prShort = getPRShort(gitProvider === "gitlab");

  return `Please push the changes to ${providerName} and open a ${pr}. If you're on a default branch (e.g., main, master, deploy), create a new branch with a descriptive name otherwise use the current branch. If a ${pr} template exists in the repository, please follow it when creating the ${prShort} description.`;
};

/**
 * Generate a push to existing PR prompt
 * @param gitProvider The git provider
 * @returns The push to PR prompt
 */
export const getPushToPRPrompt = (gitProvider: Provider): string => {
  const pr = getPR(gitProvider === "gitlab");

  return `Please push the latest changes to the existing ${pr}.`;
};

/**
 * Generate a create new branch prompt
 * @returns The create new branch prompt
 */
export const getCreateNewBranchPrompt = (): string =>
  "Please create a new branch with a descriptive name related to the work you plan to do.";

// Helper functions
export function getTotalTaskCount(
  suggestedTasks: SuggestedTaskGroup[] | undefined,
): number {
  if (!suggestedTasks) return 0;
  return suggestedTasks.flatMap((group) => group.tasks).length;
}

export function getLimitedTaskGroups(
  suggestedTasks: SuggestedTaskGroup[],
  maxTasks: number,
): SuggestedTaskGroup[] {
  const limitedGroups: SuggestedTaskGroup[] = [];
  let taskCount = 0;

  for (const group of suggestedTasks) {
    if (taskCount >= maxTasks) break;

    const remainingTasksNeeded = maxTasks - taskCount;
    const tasksToShow = group.tasks.slice(0, remainingTasksNeeded);

    if (tasksToShow.length > 0) {
      limitedGroups.push({
        ...group,
        tasks: tasksToShow,
      });
      taskCount += tasksToShow.length;
    }
  }

  return limitedGroups;
}

export function getDisplayedTaskGroups(
  suggestedTasks: SuggestedTaskGroup[] | undefined,
  isExpanded: boolean,
): SuggestedTaskGroup[] {
  if (!suggestedTasks || suggestedTasks.length === 0) {
    return [];
  }

  if (isExpanded) {
    return suggestedTasks;
  }

  return getLimitedTaskGroups(suggestedTasks, 3);
}

/**
 * Get the repository markdown creation prompt with additional PR creation instructions
 * @param gitProvider The git provider to use for generating provider-specific text
 * @param query Optional custom query to use instead of the default prompt
 * @returns The complete prompt for creating repository markdown and PR instructions
 */
export const getRepoMdCreatePrompt = (
  gitProvider: Provider,
  query?: string,
): string => {
  const providerName = getProviderName(gitProvider);
  const pr = getPR(gitProvider === "gitlab");
  const prShort = getPRShort(gitProvider === "gitlab");

  return `Please explore this repository. Create the file .openhands/microagents/repo.md with:
            ${
              query
                ? `- ${query}`
                : `- A description of the project
            - An overview of the file structure
            - Any information on how to run tests or other relevant commands
            - Any other information that would be helpful to a brand new developer
        Keep it short--just a few paragraphs will do.`
            }

Please push the changes to your branch on ${providerName} and create a ${pr}. Please create a meaningful branch name that describes the changes. If a ${pr} template exists in the repository, please follow it when creating the ${prShort} description.`;
};

/**
 * Get the label for a conversation status
 * @param status The conversation status
 * @returns The localized label for the status
 */
export const getConversationStatusLabel = (
  status: ConversationStatus,
): string => {
  switch (status) {
    case "STOPPED":
      return "COMMON$STOPPED";
    case "RUNNING":
      return "COMMON$RUNNING";
    case "STARTING":
      return "COMMON$STARTING";
    case "ERROR":
      return "COMMON$ERROR";
    case "ARCHIVED":
      return "COMMON$ARCHIVED"; // Use STOPPED for archived conversations
    default:
      return "COMMON$UNKNOWN";
  }
};

// Task Tracking Utility Functions

/**
 * Get the status icon for a task status
 * @param status The task status
 * @returns The emoji icon for the status
 */
export const getStatusIcon = (status: string) => {
  switch (status) {
    case "todo":
      return "⏳";
    case "in_progress":
      return "🔄";
    case "done":
      return "✅";
    default:
      return "❓";
  }
};

/**
 * Get the CSS class names for a task status badge
 * @param status The task status
 * @returns The CSS class names for styling the status badge
 */
export const getStatusClassName = (status: string) => {
  if (status === "done") {
    return "bg-green-800 text-green-200";
  }
  if (status === "in_progress") {
    return "bg-yellow-800 text-yellow-200";
  }
  return "bg-gray-700 text-gray-300";
<<<<<<< HEAD
=======
};

/**
 * Helper function to apply client-side filtering based on search query
 * @param repo The Git repository to check
 * @param searchQuery The search query string
 * @returns True if the repository should be included based on the search query
 */
export const shouldIncludeRepository = (
  repo: GitRepository,
  searchQuery: string,
): boolean => {
  if (!searchQuery.trim()) {
    return true;
  }

  const sanitizedQuery = sanitizeQuery(searchQuery);
  const sanitizedRepoName = sanitizeQuery(repo.full_name);
  return sanitizedRepoName.includes(sanitizedQuery);
};

/**
 * Get the OpenHands query string based on the provider
 * @param provider The git provider
 * @returns The query string for searching OpenHands repositories
 */
export const getOpenHandsQuery = (provider: Provider | null): string => {
  if (provider === "gitlab") {
    return "openhands-config";
  }
  return ".openhands";
};

/**
 * Check if a repository has the OpenHands suffix based on the provider
 * @param repo The Git repository to check
 * @param provider The git provider
 * @returns True if the repository has the OpenHands suffix
 */
export const hasOpenHandsSuffix = (
  repo: GitRepository,
  provider: Provider | null,
): boolean => {
  if (provider === "gitlab") {
    return repo.full_name.endsWith("/openhands-config");
  }
  return repo.full_name.endsWith("/.openhands");
};

/**
 * Build headers for V1 API requests that require session authentication
 * @param sessionApiKey Session API key for authentication
 * @returns Headers object with X-Session-API-Key if provided
 */
export const buildSessionHeaders = (
  sessionApiKey?: string | null,
): Record<string, string> => {
  const headers: Record<string, string> = {};
  if (sessionApiKey) {
    headers["X-Session-API-Key"] = sessionApiKey;
  }
  return headers;
};

/**
 * Get the appropriate color based on agent status
 * @param options Configuration object for status color calculation
 * @param options.isPausing Whether the agent is currently pausing
 * @param options.isTask Whether we're polling a task
 * @param options.taskStatus The task status string (e.g., "ERROR", "READY")
 * @param options.isStartingStatus Whether the agent is in a starting state (LOADING or INIT)
 * @param options.isStopStatus Whether the conversation status is STOPPED
 * @param options.curAgentState The current agent state
 * @returns The hex color code for the status
 *
 * @example
 * getStatusColor({
 *   isPausing: false,
 *   isTask: false,
 *   taskStatus: undefined,
 *   isStartingStatus: false,
 *   isStopStatus: false,
 *   curAgentState: AgentState.RUNNING
 * }) // Returns "#BCFF8C"
 */
export const getStatusColor = (options: {
  isPausing: boolean;
  isTask: boolean;
  taskStatus?: string | null;
  isStartingStatus: boolean;
  isStopStatus: boolean;
  curAgentState: AgentState;
}): string => {
  const {
    isPausing,
    isTask,
    taskStatus,
    isStartingStatus,
    isStopStatus,
    curAgentState,
  } = options;

  // Show pausing status
  if (isPausing) {
    return "#FFD600";
  }

  // Show task status if we're polling a task
  if (isTask && taskStatus) {
    if (taskStatus === "ERROR") {
      return "#FF684E";
    }
    return "#FFD600";
  }

  if (isStartingStatus) {
    return "#FFD600";
  }
  if (isStopStatus) {
    return "#ffffff";
  }
  if (curAgentState === AgentState.ERROR) {
    return "#FF684E";
  }
  return "#BCFF8C";
>>>>>>> bc86796a
};<|MERGE_RESOLUTION|>--- conflicted
+++ resolved
@@ -3,21 +3,16 @@
 import { Provider } from "#/types/settings";
 import { SuggestedTaskGroup } from "#/utils/types";
 import { ConversationStatus } from "#/types/conversation-status";
-<<<<<<< HEAD
-=======
 import { GitRepository } from "#/types/git";
 import { sanitizeQuery } from "#/utils/sanitize-query";
 import { PRODUCT_URL } from "#/utils/constants";
 import { AgentState } from "#/types/agent-state";
->>>>>>> bc86796a
 
 export function cn(...inputs: ClassValue[]) {
   return twMerge(clsx(inputs));
 }
 
 /**
-<<<<<<< HEAD
-=======
  * Get the numeric height value from an element's style property
  * @param el The HTML element to get the height from
  * @param fallback The fallback value to return if style height is invalid
@@ -46,7 +41,6 @@
 };
 
 /**
->>>>>>> bc86796a
  * Detect if the user is on a mobile device
  * @returns True if the user is on a mobile device, false otherwise
  */
@@ -57,8 +51,6 @@
   "ontouchstart" in window ||
   navigator.maxTouchPoints > 0;
 
-<<<<<<< HEAD
-=======
 /**
  * Checks if the current domain is the production domain
  * @returns True if the current domain matches the production URL
@@ -66,7 +58,6 @@
 export const isProductionDomain = (): boolean =>
   window.location.origin === PRODUCT_URL.PRODUCTION;
 
->>>>>>> bc86796a
 interface EventActionHistory {
   args?: {
     LLM_API_KEY?: string;
@@ -556,8 +547,6 @@
     return "bg-yellow-800 text-yellow-200";
   }
   return "bg-gray-700 text-gray-300";
-<<<<<<< HEAD
-=======
 };
 
 /**
@@ -683,5 +672,4 @@
     return "#FF684E";
   }
   return "#BCFF8C";
->>>>>>> bc86796a
 };