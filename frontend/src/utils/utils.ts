import { type ClassValue, clsx } from "clsx";
import { twMerge } from "tailwind-merge";
import { Provider } from "#/types/settings";

export function cn(...inputs: ClassValue[]) {
  return twMerge(clsx(inputs));
}

interface EventActionHistory {
  args?: {
    LLM_API_KEY?: string;
    [key: string]: unknown;
  };
  extras?: {
    open_page_urls: string[];
    active_page_index: number;
    dom_object: Record<string, unknown>;
    axtree_object: Record<string, unknown>;
    extra_element_properties: Record<string, unknown>;
    last_browser_action: string;
    last_browser_action_error: unknown;
    focused_element_bid: string;
  };
  [key: string]: unknown;
}

export const removeUnwantedKeys = (
  data: EventActionHistory[],
): EventActionHistory[] => {
  const UNDESIRED_KEYS = [
    "open_page_urls",
    "active_page_index",
    "dom_object",
    "axtree_object",
    "extra_element_properties",
    "last_browser_action",
    "last_browser_action_error",
    "focused_element_bid",
  ];

  return data
    .filter((item) => {
      // Skip items that have a status key
      if ("status" in item) {
        return false;
      }
      return true;
    })
    .map((item) => {
      // Create a shallow copy of item
      const newItem = { ...item };

      // Check if extras exists and delete it from a new extras object
      if (newItem.extras) {
        const newExtras = { ...newItem.extras };
        UNDESIRED_KEYS.forEach((key) => {
          delete newExtras[key as keyof typeof newExtras];
        });
        newItem.extras = newExtras;
      }

      return newItem;
    });
};

export const removeApiKey = (
  data: EventActionHistory[],
): EventActionHistory[] =>
  data.map((item) => {
    // Create a shallow copy of item
    const newItem = { ...item };

    // Check if LLM_API_KEY exists and delete it from a new args object
    if (newItem.args?.LLM_API_KEY) {
      const newArgs = { ...newItem.args };
      delete newArgs.LLM_API_KEY;
      newItem.args = newArgs;
    }

    return newItem;
  });

export const getExtension = (code: string) => {
  if (code.includes(".")) return code.split(".").pop() || "";
  return "";
};

/**
 * Format a timestamp to a human-readable format
 * @param timestamp The timestamp to format (ISO 8601)
 * @returns The formatted timestamp
 *
 * @example
 * formatTimestamp("2021-10-10T10:10:10.000") // "10/10/2021, 10:10:10"
 * formatTimestamp("2021-10-10T22:10:10.000") // "10/10/2021, 22:10:10"
 */
export const formatTimestamp = (timestamp: string) =>
  new Date(timestamp).toLocaleString("en-GB", {
    day: "2-digit",
    month: "2-digit",
    year: "numeric",
    hour: "2-digit",
    minute: "2-digit",
    second: "2-digit",
  });

export const getGitProviderBaseUrl = (gitProvider: Provider): string => {
  switch (gitProvider) {
    case "github":
      return "https://github.com";
    case "gitlab":
      return "https://gitlab.com";
    case "bitbucket":
      return "https://bitbucket.org";
    default:
      return "";
  }
<<<<<<< HEAD
};

/**
 * Get the default branch name for a git provider
 * @param gitProvider The git provider
 * @returns The default branch name for the provider
 *
 * @example
 * getDefaultBranch("github") // "main"
 * getDefaultBranch("gitlab") // "main"
 * getDefaultBranch("bitbucket") // "main"
 */
export const getDefaultBranch = (gitProvider: Provider): string => {
  switch (gitProvider) {
    case "github":
      return "main";
    case "gitlab":
      return "main";
    case "bitbucket":
      return "main";
    default:
      return "main";
  }
};

/**
 * Get the name of the git provider
 * @param gitProvider The git provider
 * @returns The name of the git provider
 */
export const getProviderName = (gitProvider: Provider) => {
  if (gitProvider === "gitlab") return "GitLab";
  if (gitProvider === "bitbucket") return "Bitbucket";
  return "GitHub";
};

/**
 * Get the name of the PR
 * @param isGitLab Whether the git provider is GitLab
 * @returns The name of the PR
 */
export const getPR = (isGitLab: boolean) =>
  isGitLab ? "merge request" : "pull request";

export const getPRShort = (isGitLab: boolean) => (isGitLab ? "MR" : "PR");
=======
};
>>>>>>> bbfa37fd
<|MERGE_RESOLUTION|>--- conflicted
+++ resolved
@@ -115,7 +115,6 @@
     default:
       return "";
   }
-<<<<<<< HEAD
 };
 
 /**
@@ -160,7 +159,9 @@
 export const getPR = (isGitLab: boolean) =>
   isGitLab ? "merge request" : "pull request";
 
-export const getPRShort = (isGitLab: boolean) => (isGitLab ? "MR" : "PR");
-=======
-};
->>>>>>> bbfa37fd
+/**
+ * Get the short name of the PR
+ * @param isGitLab Whether the git provider is GitLab
+ * @returns The short name of the PR
+ */
+export const getPRShort = (isGitLab: boolean) => (isGitLab ? "MR" : "PR");