--- conflicted
+++ resolved
@@ -7,11 +7,7 @@
  * - Please do NOT modify this file.
  */
 
-<<<<<<< HEAD
-const PACKAGE_VERSION = '2.10.3'
-=======
 const PACKAGE_VERSION = '2.10.4'
->>>>>>> d525c5ad
 const INTEGRITY_CHECKSUM = 'f5825c521429caf22a4dd13b66e243af'
 const IS_MOCKED_RESPONSE = Symbol('isMockedResponse')
 const activeClientIds = new Set()
