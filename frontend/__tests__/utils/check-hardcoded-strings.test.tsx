--- conflicted
+++ resolved
@@ -1,4 +1,3 @@
-import { render, screen } from "@testing-library/react";
 import { test, expect, describe, vi } from "vitest";
 import { InteractiveChatBox } from "#/components/features/chat/interactive-chat-box";
 import { renderWithProviders } from "../../test-utils";
@@ -30,17 +29,7 @@
 describe("Check for hardcoded English strings", () => {
   test("InteractiveChatBox should not have hardcoded English strings", () => {
     const { container } = renderWithProviders(
-<<<<<<< HEAD
       <InteractiveChatBox onSubmit={() => {}} onStop={() => {}} />,
-=======
-      <InteractiveChatBox
-        onSubmit={() => {}}
-        onStop={() => {}}
-        isWaitingForUserInput={false}
-        hasSubstantiveAgentActions={false}
-        optimisticUserMessage={false}
-      />,
->>>>>>> d8987ba3
     );
 
     // Get all text content
