--- conflicted
+++ resolved
@@ -1,10 +1,7 @@
 import { describe, it, expect, vi, beforeEach } from "vitest";
 import { render, waitFor } from "@testing-library/react";
 import React from "react";
-<<<<<<< HEAD
-=======
 import { QueryClient, QueryClientProvider } from "@tanstack/react-query";
->>>>>>> f3ea6034
 import * as ChatSlice from "#/state/chat-slice";
 import {
   updateStatusWhenErrorMessagePresent,
@@ -90,13 +87,6 @@
   });
 
   it("should emit oh_user_action event when send is called", async () => {
-<<<<<<< HEAD
-    const { getByText } = render(
-      <WsClientProvider conversationId="test-conversation-id">
-        <TestComponent />
-      </WsClientProvider>,
-    );
-=======
     const { getByText } = render(<TestComponent />, {
       wrapper: ({ children }) => (
         <QueryClientProvider client={new QueryClient()}>
@@ -106,7 +96,6 @@
         </QueryClientProvider>
       ),
     });
->>>>>>> f3ea6034
 
     // Assert
     expect(getByText("Test Component")).toBeInTheDocument();
