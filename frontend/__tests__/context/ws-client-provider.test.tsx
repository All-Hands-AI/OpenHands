--- conflicted
+++ resolved
@@ -94,11 +94,7 @@
         created_at: "2021-10-01T12:00:00Z",
         status: "STOPPED" as const,
         url: null,
-<<<<<<< HEAD
-        api_key: null,
-=======
         session_api_key: null,
->>>>>>> becc7165
       }}},
     }));
   });
