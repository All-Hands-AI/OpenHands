--- conflicted
+++ resolved
@@ -93,13 +93,8 @@
     handleActionMessage(ipythonAction);
 
     // Check that appendJupyterInput was called with the code
-<<<<<<< HEAD
-    expect(mockDispatch).toHaveBeenCalledWith(
-      mockAppendJupyterInput("print('Hello from Jupyter!')"),
-=======
     expect(mockAppendJupyterInput).toHaveBeenCalledWith(
       "print('Hello from Jupyter!')",
->>>>>>> a80c51b2
     );
     expect(mockAppendInput).not.toHaveBeenCalled();
   });
