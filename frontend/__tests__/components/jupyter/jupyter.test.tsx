import { render, screen } from "@testing-library/react";
import { Provider } from "react-redux";
import { configureStore } from "@reduxjs/toolkit";
import { JupyterEditor } from "#/components/features/jupyter/jupyter";
<<<<<<< HEAD
import { jupyterReducer } from "#/state/jupyter-slice";
import { vi, describe, it, expect } from "vitest";
import { AgentState } from "#/types/agent-state";
import { useAgentStore } from "#/stores/agent-store";

// Mock the agent store
vi.mock("#/stores/agent-store", () => ({
  useAgentStore: vi.fn(),
}));

// Mock react-i18next
vi.mock("react-i18next", () => ({
  useTranslation: () => ({
    t: (key: string) => key,
  }),
}));
=======
import { useJupyterStore } from "#/state/jupyter-store";
import { vi, describe, it, expect, beforeEach } from "vitest";
>>>>>>> f8f74858

describe("JupyterEditor", () => {
  const mockStore = configureStore({
    reducer: {
<<<<<<< HEAD
      jupyter: jupyterReducer,
=======
      fileState: () => ({}),
      initalQuery: () => ({}),
      browser: () => ({}),
      chat: () => ({}),
      code: () => ({}),
      cmd: () => ({}),
      agent: () => ({}),
      securityAnalyzer: () => ({}),
      status: () => ({}),
>>>>>>> f8f74858
    },
  });

  beforeEach(() => {
    // Reset the Zustand store before each test
    useJupyterStore.setState({
      cells: Array(20).fill({
        content: "Test cell content",
        type: "input",
        imageUrls: undefined,
      }),
    });
  });

  it("should have a scrollable container", () => {
    // Mock agent store to return RUNNING state (not in RUNTIME_INACTIVE_STATES)
    vi.mocked(useAgentStore).mockReturnValue({
      curAgentState: AgentState.RUNNING,
      setCurrentAgentState: vi.fn(),
      reset: vi.fn(),
    });

    render(
      <Provider store={mockStore}>
        <div style={{ height: "100vh" }}>
          <JupyterEditor maxWidth={800} />
        </div>
      </Provider>,
    );

    const container = screen.getByTestId("jupyter-container");
    expect(container).toHaveClass("flex-1 overflow-y-auto");
  });
});<|MERGE_RESOLUTION|>--- conflicted
+++ resolved
@@ -1,12 +1,9 @@
 import { render, screen } from "@testing-library/react";
-import { Provider } from "react-redux";
-import { configureStore } from "@reduxjs/toolkit";
 import { JupyterEditor } from "#/components/features/jupyter/jupyter";
-<<<<<<< HEAD
-import { jupyterReducer } from "#/state/jupyter-slice";
-import { vi, describe, it, expect } from "vitest";
+import { vi, describe, it, expect, beforeEach } from "vitest";
 import { AgentState } from "#/types/agent-state";
 import { useAgentStore } from "#/stores/agent-store";
+import { useJupyterStore } from "#/state/jupyter-store";
 
 // Mock the agent store
 vi.mock("#/stores/agent-store", () => ({
@@ -19,30 +16,8 @@
     t: (key: string) => key,
   }),
 }));
-=======
-import { useJupyterStore } from "#/state/jupyter-store";
-import { vi, describe, it, expect, beforeEach } from "vitest";
->>>>>>> f8f74858
 
 describe("JupyterEditor", () => {
-  const mockStore = configureStore({
-    reducer: {
-<<<<<<< HEAD
-      jupyter: jupyterReducer,
-=======
-      fileState: () => ({}),
-      initalQuery: () => ({}),
-      browser: () => ({}),
-      chat: () => ({}),
-      code: () => ({}),
-      cmd: () => ({}),
-      agent: () => ({}),
-      securityAnalyzer: () => ({}),
-      status: () => ({}),
->>>>>>> f8f74858
-    },
-  });
-
   beforeEach(() => {
     // Reset the Zustand store before each test
     useJupyterStore.setState({
@@ -63,11 +38,9 @@
     });
 
     render(
-      <Provider store={mockStore}>
-        <div style={{ height: "100vh" }}>
-          <JupyterEditor maxWidth={800} />
-        </div>
-      </Provider>,
+      <div style={{ height: "100vh" }}>
+        <JupyterEditor maxWidth={800} />
+      </div>,
     );
 
     const container = screen.getByTestId("jupyter-container");
