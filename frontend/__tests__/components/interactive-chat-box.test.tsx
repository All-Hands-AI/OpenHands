import { screen, within } from "@testing-library/react";
import userEvent from "@testing-library/user-event";
import { afterEach, beforeAll, describe, expect, it, vi } from "vitest";
import { InteractiveChatBox } from "#/components/features/chat/interactive-chat-box";
import { renderWithProviders } from "../../test-utils";
import { AgentState } from "#/types/agent-state";

// Mock the useActiveConversation hook
vi.mock("#/hooks/query/use-active-conversation", () => ({
  useActiveConversation: () => ({
    data: { status: null },
    isFetched: true,
    refetch: vi.fn(),
  }),
}));

describe("InteractiveChatBox", () => {
  const onSubmitMock = vi.fn();
  const onStopMock = vi.fn();

  beforeAll(() => {
    global.URL.createObjectURL = vi
      .fn()
      .mockReturnValue("blob:http://example.com");
  });

  afterEach(() => {
    vi.clearAllMocks();
  });

  it("should render", () => {
    renderWithProviders(
<<<<<<< HEAD
      <InteractiveChatBox onSubmit={onSubmitMock} onStop={onStopMock} />,
=======
      <InteractiveChatBox
        onSubmit={onSubmitMock}
        onStop={onStopMock}
        isWaitingForUserInput={false}
        hasSubstantiveAgentActions={false}
        optimisticUserMessage={false}
      />,
>>>>>>> d8987ba3
      {
        preloadedState: {
          agent: {
            curAgentState: AgentState.INIT,
          },
        },
      },
    );

    const chatBox = screen.getByTestId("interactive-chat-box");
    expect(chatBox).toBeInTheDocument();
  });

<<<<<<< HEAD
  it("should set custom values", async () => {
=======
  it("should set custom values", () => {
>>>>>>> d8987ba3
    renderWithProviders(
      <InteractiveChatBox
        onSubmit={onSubmitMock}
        onStop={onStopMock}
<<<<<<< HEAD
=======
        value="Hello, world!"
        isWaitingForUserInput={true}
        hasSubstantiveAgentActions={true}
        optimisticUserMessage={false}
>>>>>>> d8987ba3
      />,
      {
        preloadedState: {
          agent: {
            curAgentState: AgentState.AWAITING_USER_INPUT,
          },
<<<<<<< HEAD
          conversation: {
            messageToSend: "Hello, world!",
            isRightPanelShown: true,
            isChatInputExpanded: false,
            images: [],
            files: [],
            dataFromExpandedChatInput: null,
          },
=======
>>>>>>> d8987ba3
        },
      },
    );

    const textbox = screen.getByTestId("chat-input");
<<<<<<< HEAD
    // Wait for the useEffect to run and set the content
    await new Promise(resolve => setTimeout(resolve, 0));
=======
>>>>>>> d8987ba3
    expect(textbox).toHaveTextContent("Hello, world!");
  });

  it("should display the image previews when images are uploaded", async () => {
    const user = userEvent.setup();
    renderWithProviders(
<<<<<<< HEAD
      <InteractiveChatBox onSubmit={onSubmitMock} onStop={onStopMock} />,
=======
      <InteractiveChatBox
        onSubmit={onSubmitMock}
        onStop={onStopMock}
        isWaitingForUserInput={false}
        hasSubstantiveAgentActions={false}
        optimisticUserMessage={false}
      />,
>>>>>>> d8987ba3
      {
        preloadedState: {
          agent: {
            curAgentState: AgentState.INIT,
          },
        },
      },
    );

    // Create a larger file to ensure it passes validation
    const fileContent = new Array(1024).fill("a").join(""); // 1KB file
    const file = new File([fileContent], "chucknorris.png", {
      type: "image/png",
    });

    // Click on the paperclip icon to trigger file selection
    const paperclipIcon = screen.getByTestId("paperclip-icon");
    await user.click(paperclipIcon);

    // Now trigger the file input change event directly
    const input = screen.getByTestId("upload-image-input");
    await user.upload(input, file);

    // For now, just verify the file input is accessible
    expect(input).toBeInTheDocument();
  });

  it("should remove the image preview when the close button is clicked", async () => {
    const user = userEvent.setup();
    renderWithProviders(
<<<<<<< HEAD
      <InteractiveChatBox onSubmit={onSubmitMock} onStop={onStopMock} />,
=======
      <InteractiveChatBox
        onSubmit={onSubmitMock}
        onStop={onStopMock}
        isWaitingForUserInput={false}
        hasSubstantiveAgentActions={false}
        optimisticUserMessage={false}
      />,
>>>>>>> d8987ba3
      {
        preloadedState: {
          agent: {
            curAgentState: AgentState.INIT,
          },
        },
      },
    );

    const fileContent = new Array(1024).fill("a").join(""); // 1KB file
    const file = new File([fileContent], "chucknorris.png", {
      type: "image/png",
    });

    // Click on the paperclip icon to trigger file selection
    const paperclipIcon = screen.getByTestId("paperclip-icon");
    await user.click(paperclipIcon);

    const input = screen.getByTestId("upload-image-input");
    await user.upload(input, file);

    // For now, just verify the file input is accessible
    expect(input).toBeInTheDocument();
  });

  it("should call onSubmit with the message and images", async () => {
    const user = userEvent.setup();
    renderWithProviders(
<<<<<<< HEAD
      <InteractiveChatBox onSubmit={onSubmitMock} onStop={onStopMock} />,
=======
      <InteractiveChatBox
        onSubmit={onSubmitMock}
        onStop={onStopMock}
        isWaitingForUserInput={false}
        hasSubstantiveAgentActions={false}
        optimisticUserMessage={false}
      />,
>>>>>>> d8987ba3
      {
        preloadedState: {
          agent: {
            curAgentState: AgentState.INIT,
          },
        },
      },
    );

    const textarea = screen.getByTestId("chat-input");

    // Type the message and ensure it's properly set
    await user.type(textarea, "Hello, world!");

    // Set innerText directly as the component reads this property
    textarea.innerText = "Hello, world!";

    // Verify the text is in the input before submitting
    expect(textarea).toHaveTextContent("Hello, world!");
<<<<<<< HEAD

    // Click the submit button instead of pressing Enter for more reliable testing
    const submitButton = screen.getByTestId("submit-button");

=======

    // Click the submit button instead of pressing Enter for more reliable testing
    const submitButton = screen.getByTestId("submit-button");

>>>>>>> d8987ba3
    // Verify the button is enabled before clicking
    expect(submitButton).not.toBeDisabled();

    await user.click(submitButton);

    expect(onSubmitMock).toHaveBeenCalledWith("Hello, world!", [], []);
  });

  it("should disable the submit button when agent is loading", async () => {
    const user = userEvent.setup();
    renderWithProviders(
<<<<<<< HEAD
      <InteractiveChatBox onSubmit={onSubmitMock} onStop={onStopMock} />,
=======
      <InteractiveChatBox
        onSubmit={onSubmitMock}
        onStop={onStopMock}
        isWaitingForUserInput={false}
        hasSubstantiveAgentActions={false}
        optimisticUserMessage={false}
      />,
>>>>>>> d8987ba3
      {
        preloadedState: {
          agent: {
            curAgentState: AgentState.LOADING,
          },
        },
      },
    );

    const button = screen.getByTestId("submit-button");
    expect(button).toBeDisabled();

    await user.click(button);
    expect(onSubmitMock).not.toHaveBeenCalled();
  });

  it("should display the stop button when agent is running and call onStop when clicked", async () => {
    const user = userEvent.setup();
    renderWithProviders(
<<<<<<< HEAD
      <InteractiveChatBox onSubmit={onSubmitMock} onStop={onStopMock} />,
=======
      <InteractiveChatBox
        onSubmit={onSubmitMock}
        onStop={onStopMock}
        isWaitingForUserInput={false}
        hasSubstantiveAgentActions={true}
        optimisticUserMessage={false}
      />,
>>>>>>> d8987ba3
      {
        preloadedState: {
          agent: {
            curAgentState: AgentState.RUNNING,
          },
        },
      },
    );

    const stopButton = screen.getByTestId("stop-button");
    expect(stopButton).toBeInTheDocument();

    await user.click(stopButton);
    expect(onStopMock).toHaveBeenCalledOnce();
  });

  it("should handle image upload and message submission correctly", async () => {
    const user = userEvent.setup();
    const onSubmit = vi.fn();
    const onStop = vi.fn();

    const { rerender } = renderWithProviders(
      <InteractiveChatBox
        onSubmit={onSubmit}
        onStop={onStop}
<<<<<<< HEAD
=======
        value="test message"
        isWaitingForUserInput={true}
        hasSubstantiveAgentActions={true}
        optimisticUserMessage={false}
>>>>>>> d8987ba3
      />,
      {
        preloadedState: {
          agent: {
            curAgentState: AgentState.AWAITING_USER_INPUT,
          },
<<<<<<< HEAD
          conversation: {
            messageToSend: "test message",
            isRightPanelShown: true,
            isChatInputExpanded: false,
            images: [],
            files: [],
            dataFromExpandedChatInput: null,
          },
=======
>>>>>>> d8987ba3
        },
      },
    );

    // Verify text input has the initial value
    const textarea = screen.getByTestId("chat-input");
    expect(textarea).toHaveTextContent("test message");

    // Set innerText directly as the component reads this property
    textarea.innerText = "test message";

    // Submit the message
    const submitButton = screen.getByTestId("submit-button");
    await user.click(submitButton);

    // Verify onSubmit was called with the message
    expect(onSubmit).toHaveBeenCalledWith("test message", [], []);

    // Simulate parent component updating the value by changing the Redux state
    rerender(
<<<<<<< HEAD
      <InteractiveChatBox onSubmit={onSubmit} onStop={onStop} />,
=======
      <InteractiveChatBox
        onSubmit={onSubmit}
        onStop={onStop}
        value=""
        isWaitingForUserInput={true}
        hasSubstantiveAgentActions={true}
        optimisticUserMessage={false}
      />,
>>>>>>> d8987ba3
    );

    // Verify the text input was cleared
    expect(screen.getByTestId("chat-input")).toHaveTextContent("");
  });
});<|MERGE_RESOLUTION|>--- conflicted
+++ resolved
@@ -1,4 +1,4 @@
-import { screen, within } from "@testing-library/react";
+import { screen } from "@testing-library/react";
 import userEvent from "@testing-library/user-event";
 import { afterEach, beforeAll, describe, expect, it, vi } from "vitest";
 import { InteractiveChatBox } from "#/components/features/chat/interactive-chat-box";
@@ -30,17 +30,7 @@
 
   it("should render", () => {
     renderWithProviders(
-<<<<<<< HEAD
-      <InteractiveChatBox onSubmit={onSubmitMock} onStop={onStopMock} />,
-=======
-      <InteractiveChatBox
-        onSubmit={onSubmitMock}
-        onStop={onStopMock}
-        isWaitingForUserInput={false}
-        hasSubstantiveAgentActions={false}
-        optimisticUserMessage={false}
-      />,
->>>>>>> d8987ba3
+      <InteractiveChatBox onSubmit={onSubmitMock} onStop={onStopMock} />,
       {
         preloadedState: {
           agent: {
@@ -54,29 +44,14 @@
     expect(chatBox).toBeInTheDocument();
   });
 
-<<<<<<< HEAD
   it("should set custom values", async () => {
-=======
-  it("should set custom values", () => {
->>>>>>> d8987ba3
-    renderWithProviders(
-      <InteractiveChatBox
-        onSubmit={onSubmitMock}
-        onStop={onStopMock}
-<<<<<<< HEAD
-=======
-        value="Hello, world!"
-        isWaitingForUserInput={true}
-        hasSubstantiveAgentActions={true}
-        optimisticUserMessage={false}
->>>>>>> d8987ba3
-      />,
+    renderWithProviders(
+      <InteractiveChatBox onSubmit={onSubmitMock} onStop={onStopMock} />,
       {
         preloadedState: {
           agent: {
             curAgentState: AgentState.AWAITING_USER_INPUT,
           },
-<<<<<<< HEAD
           conversation: {
             messageToSend: "Hello, world!",
             isRightPanelShown: true,
@@ -85,35 +60,20 @@
             files: [],
             dataFromExpandedChatInput: null,
           },
-=======
->>>>>>> d8987ba3
         },
       },
     );
 
     const textbox = screen.getByTestId("chat-input");
-<<<<<<< HEAD
     // Wait for the useEffect to run and set the content
-    await new Promise(resolve => setTimeout(resolve, 0));
-=======
->>>>>>> d8987ba3
+    await new Promise((resolve) => setTimeout(resolve, 0));
     expect(textbox).toHaveTextContent("Hello, world!");
   });
 
   it("should display the image previews when images are uploaded", async () => {
     const user = userEvent.setup();
     renderWithProviders(
-<<<<<<< HEAD
-      <InteractiveChatBox onSubmit={onSubmitMock} onStop={onStopMock} />,
-=======
-      <InteractiveChatBox
-        onSubmit={onSubmitMock}
-        onStop={onStopMock}
-        isWaitingForUserInput={false}
-        hasSubstantiveAgentActions={false}
-        optimisticUserMessage={false}
-      />,
->>>>>>> d8987ba3
+      <InteractiveChatBox onSubmit={onSubmitMock} onStop={onStopMock} />,
       {
         preloadedState: {
           agent: {
@@ -144,17 +104,7 @@
   it("should remove the image preview when the close button is clicked", async () => {
     const user = userEvent.setup();
     renderWithProviders(
-<<<<<<< HEAD
-      <InteractiveChatBox onSubmit={onSubmitMock} onStop={onStopMock} />,
-=======
-      <InteractiveChatBox
-        onSubmit={onSubmitMock}
-        onStop={onStopMock}
-        isWaitingForUserInput={false}
-        hasSubstantiveAgentActions={false}
-        optimisticUserMessage={false}
-      />,
->>>>>>> d8987ba3
+      <InteractiveChatBox onSubmit={onSubmitMock} onStop={onStopMock} />,
       {
         preloadedState: {
           agent: {
@@ -183,17 +133,7 @@
   it("should call onSubmit with the message and images", async () => {
     const user = userEvent.setup();
     renderWithProviders(
-<<<<<<< HEAD
-      <InteractiveChatBox onSubmit={onSubmitMock} onStop={onStopMock} />,
-=======
-      <InteractiveChatBox
-        onSubmit={onSubmitMock}
-        onStop={onStopMock}
-        isWaitingForUserInput={false}
-        hasSubstantiveAgentActions={false}
-        optimisticUserMessage={false}
-      />,
->>>>>>> d8987ba3
+      <InteractiveChatBox onSubmit={onSubmitMock} onStop={onStopMock} />,
       {
         preloadedState: {
           agent: {
@@ -213,17 +153,10 @@
 
     // Verify the text is in the input before submitting
     expect(textarea).toHaveTextContent("Hello, world!");
-<<<<<<< HEAD
 
     // Click the submit button instead of pressing Enter for more reliable testing
     const submitButton = screen.getByTestId("submit-button");
 
-=======
-
-    // Click the submit button instead of pressing Enter for more reliable testing
-    const submitButton = screen.getByTestId("submit-button");
-
->>>>>>> d8987ba3
     // Verify the button is enabled before clicking
     expect(submitButton).not.toBeDisabled();
 
@@ -235,17 +168,7 @@
   it("should disable the submit button when agent is loading", async () => {
     const user = userEvent.setup();
     renderWithProviders(
-<<<<<<< HEAD
-      <InteractiveChatBox onSubmit={onSubmitMock} onStop={onStopMock} />,
-=======
-      <InteractiveChatBox
-        onSubmit={onSubmitMock}
-        onStop={onStopMock}
-        isWaitingForUserInput={false}
-        hasSubstantiveAgentActions={false}
-        optimisticUserMessage={false}
-      />,
->>>>>>> d8987ba3
+      <InteractiveChatBox onSubmit={onSubmitMock} onStop={onStopMock} />,
       {
         preloadedState: {
           agent: {
@@ -265,17 +188,7 @@
   it("should display the stop button when agent is running and call onStop when clicked", async () => {
     const user = userEvent.setup();
     renderWithProviders(
-<<<<<<< HEAD
-      <InteractiveChatBox onSubmit={onSubmitMock} onStop={onStopMock} />,
-=======
-      <InteractiveChatBox
-        onSubmit={onSubmitMock}
-        onStop={onStopMock}
-        isWaitingForUserInput={false}
-        hasSubstantiveAgentActions={true}
-        optimisticUserMessage={false}
-      />,
->>>>>>> d8987ba3
+      <InteractiveChatBox onSubmit={onSubmitMock} onStop={onStopMock} />,
       {
         preloadedState: {
           agent: {
@@ -298,23 +211,12 @@
     const onStop = vi.fn();
 
     const { rerender } = renderWithProviders(
-      <InteractiveChatBox
-        onSubmit={onSubmit}
-        onStop={onStop}
-<<<<<<< HEAD
-=======
-        value="test message"
-        isWaitingForUserInput={true}
-        hasSubstantiveAgentActions={true}
-        optimisticUserMessage={false}
->>>>>>> d8987ba3
-      />,
+      <InteractiveChatBox onSubmit={onSubmit} onStop={onStop} />,
       {
         preloadedState: {
           agent: {
             curAgentState: AgentState.AWAITING_USER_INPUT,
           },
-<<<<<<< HEAD
           conversation: {
             messageToSend: "test message",
             isRightPanelShown: true,
@@ -323,8 +225,6 @@
             files: [],
             dataFromExpandedChatInput: null,
           },
-=======
->>>>>>> d8987ba3
         },
       },
     );
@@ -344,20 +244,7 @@
     expect(onSubmit).toHaveBeenCalledWith("test message", [], []);
 
     // Simulate parent component updating the value by changing the Redux state
-    rerender(
-<<<<<<< HEAD
-      <InteractiveChatBox onSubmit={onSubmit} onStop={onStop} />,
-=======
-      <InteractiveChatBox
-        onSubmit={onSubmit}
-        onStop={onStop}
-        value=""
-        isWaitingForUserInput={true}
-        hasSubstantiveAgentActions={true}
-        optimisticUserMessage={false}
-      />,
->>>>>>> d8987ba3
-    );
+    rerender(<InteractiveChatBox onSubmit={onSubmit} onStop={onStop} />);
 
     // Verify the text input was cleared
     expect(screen.getByTestId("chat-input")).toHaveTextContent("");
