--- conflicted
+++ resolved
@@ -21,27 +21,16 @@
 
 describe("ActionSuggestions", () => {
   // Setup mocks for each test
-<<<<<<< HEAD
   beforeEach(() => {
     vi.clearAllMocks();
-    
+
     (useAuth as any).mockReturnValue({
       providersAreSet: true,
     });
-    
+
     (useSelector as any).mockReturnValue({
       selectedRepository: "test-repo",
     });
-=======
-  vi.clearAllMocks();
-
-  (useAuth as any).mockReturnValue({
-    githubTokenIsSet: true,
-  });
-
-  (useSelector as any).mockReturnValue({
-    selectedRepository: "test-repo",
->>>>>>> 6ae29845
   });
 
   it("should render both GitHub buttons when GitHub token is set and repository is selected", () => {
@@ -49,14 +38,18 @@
 
     // Find all buttons with data-testid="suggestion"
     const buttons = screen.getAllByTestId("suggestion");
-    
+
     // Check if we have at least 2 buttons
     expect(buttons.length).toBeGreaterThanOrEqual(2);
-    
+
     // Check if the buttons contain the expected text
-    const pushButton = buttons.find(button => button.textContent?.includes("Push to Branch"));
-    const prButton = buttons.find(button => button.textContent?.includes("Push & Create PR"));
-    
+    const pushButton = buttons.find((button) =>
+      button.textContent?.includes("Push to Branch"),
+    );
+    const prButton = buttons.find((button) =>
+      button.textContent?.includes("Push & Create PR"),
+    );
+
     expect(pushButton).toBeInTheDocument();
     expect(prButton).toBeInTheDocument();
   });
@@ -83,11 +76,15 @@
 
   it("should have different prompts for 'Push to Branch' and 'Push & Create PR' buttons", () => {
     // This test verifies that the prompts are different in the component
-    const component = render(<ActionSuggestions onSuggestionsClick={() => {}} />);
+    const component = render(
+      <ActionSuggestions onSuggestionsClick={() => {}} />,
+    );
 
     // Get the component instance to access the internal values
-    const pushBranchPrompt = "Please push the changes to a remote branch on GitHub, but do NOT create a pull request. Please use the exact SAME branch name as the one you are currently on.";
-    const createPRPrompt = "Please push the changes to GitHub and open a pull request. Please create a meaningful branch name that describes the changes.";
+    const pushBranchPrompt =
+      "Please push the changes to a remote branch on GitHub, but do NOT create a pull request. Please use the exact SAME branch name as the one you are currently on.";
+    const createPRPrompt =
+      "Please push the changes to GitHub and open a pull request. Please create a meaningful branch name that describes the changes.";
 
     // Verify the prompts are different
     expect(pushBranchPrompt).not.toEqual(createPRPrompt);
