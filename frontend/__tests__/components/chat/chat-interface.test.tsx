--- conflicted
+++ resolved
@@ -17,22 +17,6 @@
 import { SUGGESTIONS } from "#/utils/suggestions";
 import { ChatInterface } from "#/components/features/chat/chat-interface";
 import { useWsClient } from "#/context/ws-client-provider";
-<<<<<<< HEAD
-import { useOptimisticUserMessage } from "#/hooks/use-optimistic-user-message";
-import { useWSErrorMessage } from "#/hooks/use-ws-error-message";
-import { useConfig } from "#/hooks/query/use-config";
-import { useGetTrajectory } from "#/hooks/mutation/use-get-trajectory";
-import { useUploadFiles } from "#/hooks/mutation/use-upload-files";
-import { OpenHandsAction } from "#/types/core/actions";
-
-// Mock the hooks
-vi.mock("#/context/ws-client-provider");
-vi.mock("#/hooks/use-optimistic-user-message");
-vi.mock("#/hooks/use-ws-error-message");
-vi.mock("#/hooks/query/use-config");
-vi.mock("#/hooks/mutation/use-get-trajectory");
-vi.mock("#/hooks/mutation/use-upload-files");
-=======
 import { useErrorMessageStore } from "#/stores/error-message-store";
 import { useOptimisticUserMessageStore } from "#/stores/optimistic-user-message-store";
 import { useConfig } from "#/hooks/query/use-config";
@@ -48,7 +32,6 @@
 vi.mock("#/hooks/query/use-config");
 vi.mock("#/hooks/mutation/use-get-trajectory");
 vi.mock("#/hooks/mutation/use-unified-upload-files");
->>>>>>> bc86796a
 
 // Mock React Router hooks at the top level
 vi.mock("react-router", async () => {
@@ -79,42 +62,6 @@
   }),
 }));
 
-<<<<<<< HEAD
-vi.mock("react-redux", async () => {
-  const actual = await vi.importActual("react-redux");
-  return {
-    ...actual,
-    useSelector: vi.fn((selector) => {
-      // Create a mock state object
-      const mockState = {
-        agent: {
-          curAgentState: "AWAITING_USER_INPUT",
-        },
-        initialQuery: {
-          selectedRepository: null,
-          replayJson: null,
-        },
-        conversation: {
-          messageToSend: null,
-          files: [],
-          images: [],
-          loadingFiles: [],
-          loadingImages: [],
-        },
-        status: {
-          curStatusMessage: null,
-        },
-      };
-
-      // Execute the selector function with our mock state
-      return selector(mockState);
-    }),
-    useDispatch: vi.fn(() => vi.fn()),
-  };
-});
-
-=======
->>>>>>> bc86796a
 // Helper function to render with Router context
 const renderChatInterfaceWithRouter = () =>
   renderWithProviders(
@@ -162,23 +109,14 @@
       parsedEvents: [],
     });
     (
-<<<<<<< HEAD
-      useOptimisticUserMessage as unknown as ReturnType<typeof vi.fn>
-=======
       useOptimisticUserMessageStore as unknown as ReturnType<typeof vi.fn>
->>>>>>> bc86796a
     ).mockReturnValue({
       setOptimisticUserMessage: vi.fn(),
       getOptimisticUserMessage: vi.fn(() => null),
     });
-<<<<<<< HEAD
-    (useWSErrorMessage as unknown as ReturnType<typeof vi.fn>).mockReturnValue({
-      getErrorMessage: vi.fn(() => null),
-=======
     (
       useErrorMessageStore as unknown as ReturnType<typeof vi.fn>
     ).mockReturnValue({
->>>>>>> bc86796a
       setErrorMessage: vi.fn(),
       removeErrorMessage: vi.fn(),
     });
@@ -190,11 +128,7 @@
       mutateAsync: vi.fn(),
       isLoading: false,
     });
-<<<<<<< HEAD
-    (useUploadFiles as unknown as ReturnType<typeof vi.fn>).mockReturnValue({
-=======
     (useUnifiedUploadFiles as unknown as ReturnType<typeof vi.fn>).mockReturnValue({
->>>>>>> bc86796a
       mutateAsync: vi
         .fn()
         .mockResolvedValue({ skipped_files: [], uploaded_files: [] }),
@@ -243,11 +177,7 @@
   });
 
   test("should hide chat suggestions when there is a user message", () => {
-<<<<<<< HEAD
-    const userEvent: OpenHandsAction = {
-=======
     const mockUserEvent: OpenHandsAction = {
->>>>>>> bc86796a
       id: 1,
       source: "user",
       action: "message",
@@ -260,18 +190,11 @@
       timestamp: "2025-07-01T00:00:00Z",
     };
 
-<<<<<<< HEAD
-    (useWsClient as unknown as ReturnType<typeof vi.fn>).mockReturnValue({
-      send: vi.fn(),
-      isLoadingMessages: false,
-      parsedEvents: [userEvent],
-=======
     useEventStore.setState({
       events: [mockUserEvent],
       uiEvents: [],
       addEvent: vi.fn(),
       clearEvents: vi.fn(),
->>>>>>> bc86796a
     });
 
     renderWithQueryClient(<ChatInterface />, queryClient);
@@ -282,11 +205,7 @@
 
   test("should hide chat suggestions when there is an optimistic user message", () => {
     (
-<<<<<<< HEAD
-      useOptimisticUserMessage as unknown as ReturnType<typeof vi.fn>
-=======
       useOptimisticUserMessageStore as unknown as ReturnType<typeof vi.fn>
->>>>>>> bc86796a
     ).mockReturnValue({
       setOptimisticUserMessage: vi.fn(),
       getOptimisticUserMessage: vi.fn(() => "Optimistic message"),
@@ -329,23 +248,14 @@
       parsedEvents: [],
     });
     (
-<<<<<<< HEAD
-      useOptimisticUserMessage as unknown as ReturnType<typeof vi.fn>
-=======
       useOptimisticUserMessageStore as unknown as ReturnType<typeof vi.fn>
->>>>>>> bc86796a
     ).mockReturnValue({
       setOptimisticUserMessage: vi.fn(),
       getOptimisticUserMessage: vi.fn(() => null),
     });
-<<<<<<< HEAD
-    (useWSErrorMessage as unknown as ReturnType<typeof vi.fn>).mockReturnValue({
-      getErrorMessage: vi.fn(() => null),
-=======
     (
       useErrorMessageStore as unknown as ReturnType<typeof vi.fn>
     ).mockReturnValue({
->>>>>>> bc86796a
       setErrorMessage: vi.fn(),
       removeErrorMessage: vi.fn(),
     });
@@ -357,11 +267,7 @@
       mutateAsync: vi.fn(),
       isLoading: false,
     });
-<<<<<<< HEAD
-    (useUploadFiles as unknown as ReturnType<typeof vi.fn>).mockReturnValue({
-=======
     (useUnifiedUploadFiles as unknown as ReturnType<typeof vi.fn>).mockReturnValue({
->>>>>>> bc86796a
       mutateAsync: vi
         .fn()
         .mockResolvedValue({ skipped_files: [], uploaded_files: [] }),
