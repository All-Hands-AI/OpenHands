--- conflicted
+++ resolved
@@ -45,11 +45,7 @@
       <AuthModal
         githubAuthUrl={mockUrl}
         appMode="saas"
-<<<<<<< HEAD
-        providersConfigured={["github", "gitlab"]}
-=======
         providersConfigured={["github"]}
->>>>>>> d567d227
       />,
     );
 
