import { render, screen, waitFor } from "@testing-library/react";
import { afterEach, describe, expect, it, vi } from "vitest";
import { QueryClient, QueryClientProvider } from "@tanstack/react-query";
import { Provider } from "react-redux";
import { createRoutesStub } from "react-router";
import { setupStore } from "test-utils";
import { TaskSuggestions } from "#/components/features/home/tasks/task-suggestions";
import { SuggestionsService } from "#/api/suggestions-service/suggestions-service.api";
import { MOCK_TASKS } from "#/mocks/task-suggestions-handlers";

// Mock the translation function
vi.mock("react-i18next", async () => {
  const actual = await vi.importActual("react-i18next");
  return {
    ...(actual as object),
    useTranslation: () => ({
      t: (key: string) => key,
      i18n: {
        changeLanguage: () => new Promise(() => {}),
      },
    }),
  };
});

<<<<<<< HEAD
// Mock the useIsAuthed hook to return authenticated
=======
// Mock the dependencies for useShouldShowUserFeatures
>>>>>>> 8ea12599
vi.mock("#/hooks/query/use-is-authed", () => ({
  useIsAuthed: () => ({
    data: true,
    isLoading: false,
  }),
}));

<<<<<<< HEAD
=======
vi.mock("#/hooks/query/use-config", () => ({
  useConfig: () => ({
    data: { APP_MODE: "saas" },
    isLoading: false,
  }),
}));

vi.mock("#/hooks/use-user-providers", () => ({
  useUserProviders: () => ({
    providers: [{ id: "github", name: "GitHub" }],
    isLoading: false,
  }),
}));

>>>>>>> 8ea12599
const renderTaskSuggestions = () => {
  const RouterStub = createRoutesStub([
    {
      Component: () => <TaskSuggestions />,
      path: "/",
    },
    {
      Component: () => <div data-testid="conversation-screen" />,
      path: "/conversations/:conversationId",
    },
    {
      Component: () => <div data-testid="settings-screen" />,
      path: "/settings",
    },
  ]);

  return render(<RouterStub />, {
    wrapper: ({ children }) => (
      <Provider store={setupStore()}>
        <QueryClientProvider client={new QueryClient()}>
          {children}
        </QueryClientProvider>
      </Provider>
    ),
  });
};

describe("TaskSuggestions", () => {
  const getSuggestedTasksSpy = vi.spyOn(
    SuggestionsService,
    "getSuggestedTasks",
  );

  afterEach(() => {
    vi.clearAllMocks();
  });

  it("should render the task suggestions section", () => {
    renderTaskSuggestions();
    screen.getByTestId("task-suggestions");
  });

  it("should render an empty message if there are no tasks", async () => {
    getSuggestedTasksSpy.mockResolvedValue([]);
    renderTaskSuggestions();
    await screen.findByText("TASKS$NO_TASKS_AVAILABLE");
  });

  it("should render the task groups with the correct titles", async () => {
    getSuggestedTasksSpy.mockResolvedValue(MOCK_TASKS);
    renderTaskSuggestions();

    await waitFor(() => {
      // Check for repository names (grouped by repo) - only the first 3 tasks are shown
      screen.getByText("octocat/hello-world");
      screen.getByText("octocat/earth");
    });
  });

  it("should render the task cards with the correct task details", async () => {
    getSuggestedTasksSpy.mockResolvedValue(MOCK_TASKS);
    renderTaskSuggestions();

    await waitFor(() => {
      // Only check for the first 3 tasks that are actually rendered
      // The component limits to 3 tasks due to getLimitedTaskGroups function
      screen.getByText("Fix merge conflicts"); // First task from octocat/hello-world
      screen.getByText("Fix broken CI checks"); // First task from octocat/earth
      screen.getByText("Fix issue"); // Second task from octocat/earth
    });
  });

  it("should render skeletons when loading", async () => {
    getSuggestedTasksSpy.mockResolvedValue(MOCK_TASKS);
    renderTaskSuggestions();

    const skeletons = await screen.findAllByTestId("task-group-skeleton");
    expect(skeletons.length).toBeGreaterThan(0);

    await waitFor(() => {
      // Check for repository names (grouped by repo) - only the first 3 tasks are shown
      screen.getByText("octocat/hello-world");
      screen.getByText("octocat/earth");
    });

    expect(screen.queryByTestId("task-group-skeleton")).not.toBeInTheDocument();
  });
});<|MERGE_RESOLUTION|>--- conflicted
+++ resolved
@@ -22,11 +22,7 @@
   };
 });
 
-<<<<<<< HEAD
-// Mock the useIsAuthed hook to return authenticated
-=======
 // Mock the dependencies for useShouldShowUserFeatures
->>>>>>> 8ea12599
 vi.mock("#/hooks/query/use-is-authed", () => ({
   useIsAuthed: () => ({
     data: true,
@@ -34,8 +30,6 @@
   }),
 }));
 
-<<<<<<< HEAD
-=======
 vi.mock("#/hooks/query/use-config", () => ({
   useConfig: () => ({
     data: { APP_MODE: "saas" },
@@ -50,7 +44,6 @@
   }),
 }));
 
->>>>>>> 8ea12599
 const renderTaskSuggestions = () => {
   const RouterStub = createRoutesStub([
     {
