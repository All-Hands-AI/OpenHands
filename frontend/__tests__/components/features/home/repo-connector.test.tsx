--- conflicted
+++ resolved
@@ -7,12 +7,8 @@
 import { createRoutesStub, Outlet } from "react-router";
 import SettingsService from "#/settings-service/settings-service.api";
 import OpenHands from "#/api/open-hands";
-<<<<<<< HEAD
-import UserService from "#/api/user-service/user-service.api";
 import GitService from "#/api/git-service/git-service.api";
-=======
 import OptionService from "#/api/option-service/option-service.api";
->>>>>>> 95d7c106
 import { GitRepository } from "#/types/git";
 import { RepoConnector } from "#/components/features/home/repo-connector";
 import { MOCK_DEFAULT_USER_SETTINGS } from "#/mocks/handlers";
@@ -142,11 +138,7 @@
     expect(launchButton).toBeDisabled();
 
     // Mock the repository branches API call
-<<<<<<< HEAD
     vi.spyOn(GitService, "getRepositoryBranches").mockResolvedValue({
-=======
-    vi.spyOn(OpenHands, "getRepositoryBranches").mockResolvedValue({
->>>>>>> 95d7c106
       branches: [
         { name: "main", commit_sha: "123", protected: false },
         { name: "develop", commit_sha: "456", protected: false },
@@ -357,11 +349,7 @@
     expect(createConversationSpy).not.toHaveBeenCalled();
 
     // Mock the repository branches API call
-<<<<<<< HEAD
     vi.spyOn(GitService, "getRepositoryBranches").mockResolvedValue({
-=======
-    vi.spyOn(OpenHands, "getRepositoryBranches").mockResolvedValue({
->>>>>>> 95d7c106
       branches: [
         { name: "main", commit_sha: "123", protected: false },
         { name: "develop", commit_sha: "456", protected: false },
@@ -424,11 +412,7 @@
     });
 
     // Mock the repository branches API call
-<<<<<<< HEAD
     vi.spyOn(GitService, "getRepositoryBranches").mockResolvedValue({
-=======
-    vi.spyOn(OpenHands, "getRepositoryBranches").mockResolvedValue({
->>>>>>> 95d7c106
       branches: [
         { name: "main", commit_sha: "123", protected: false },
         { name: "develop", commit_sha: "456", protected: false },
