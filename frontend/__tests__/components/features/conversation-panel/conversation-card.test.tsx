import { screen, within } from "@testing-library/react";
import {
  afterAll,
  afterEach,
  beforeAll,
  describe,
  expect,
  it,
  test,
  vi,
} from "vitest";
import userEvent from "@testing-library/user-event";
import { renderWithProviders } from "test-utils";
import { formatTimeDelta } from "#/utils/format-time-delta";
import { ConversationCard } from "#/components/features/conversation-panel/conversation-card";
import { clickOnEditButton } from "./utils";

describe("ConversationCard", () => {
  const onClick = vi.fn();
  const onDelete = vi.fn();
  const onChangeTitle = vi.fn();

  beforeAll(() => {
    vi.stubGlobal("window", {
      open: vi.fn(),
      addEventListener: vi.fn(),
      removeEventListener: vi.fn(),
    });
  });

  afterEach(() => {
    vi.clearAllMocks();
  });

  afterAll(() => {
    vi.unstubAllGlobals();
  });

  it("should render the conversation card", () => {
    renderWithProviders(
      <ConversationCard
        onDelete={onDelete}
        onChangeTitle={onChangeTitle}
        isActive
        title="Conversation 1"
        selectedRepository={null}
        lastUpdatedAt="2021-10-01T12:00:00Z"
      />,
    );
    const expectedDate = `${formatTimeDelta(new Date("2021-10-01T12:00:00Z"))} ago`;

    const card = screen.getByTestId("conversation-card");

    within(card).getByText("Conversation 1");
    within(card).getByText(expectedDate);
  });

  it("should render the selectedRepository if available", () => {
    const { rerender } = renderWithProviders(
      <ConversationCard
        onDelete={onDelete}
        onChangeTitle={onChangeTitle}
        isActive
        title="Conversation 1"
        selectedRepository={null}
        lastUpdatedAt="2021-10-01T12:00:00Z"
      />,
    );

    expect(
      screen.queryByTestId("conversation-card-selected-repository"),
    ).not.toBeInTheDocument();

    rerender(
      <ConversationCard
        onDelete={onDelete}
        onChangeTitle={onChangeTitle}
        isActive
        title="Conversation 1"
        selectedRepository="org/selectedRepository"
        lastUpdatedAt="2021-10-01T12:00:00Z"
      />,
    );

    screen.getByTestId("conversation-card-selected-repository");
  });

  it("should toggle a context menu when clicking the ellipsis button", async () => {
    const user = userEvent.setup();
    renderWithProviders(
      <ConversationCard
        onDelete={onDelete}
        onChangeTitle={onChangeTitle}
        isActive
        title="Conversation 1"
        selectedRepository={null}
        lastUpdatedAt="2021-10-01T12:00:00Z"
      />,
    );

    expect(screen.queryByTestId("context-menu")).not.toBeInTheDocument();

    const ellipsisButton = screen.getByTestId("ellipsis-button");
    await user.click(ellipsisButton);

    screen.getByTestId("context-menu");

    await user.click(ellipsisButton);

    expect(screen.queryByTestId("context-menu")).not.toBeInTheDocument();
  });

  it("should call onDelete when the delete button is clicked", async () => {
    const user = userEvent.setup();
    renderWithProviders(
      <ConversationCard
        onDelete={onDelete}
        isActive
        onChangeTitle={onChangeTitle}
        title="Conversation 1"
        selectedRepository={null}
        lastUpdatedAt="2021-10-01T12:00:00Z"
      />,
    );

    const ellipsisButton = screen.getByTestId("ellipsis-button");
    await user.click(ellipsisButton);

    const menu = screen.getByTestId("context-menu");
    const deleteButton = within(menu).getByTestId("delete-button");

    await user.click(deleteButton);

    expect(onDelete).toHaveBeenCalled();
  });

  test("clicking the selectedRepository should not trigger the onClick handler", async () => {
    const user = userEvent.setup();
    renderWithProviders(
      <ConversationCard
        onDelete={onDelete}
        isActive
        onChangeTitle={onChangeTitle}
        title="Conversation 1"
        selectedRepository="org/selectedRepository"
        lastUpdatedAt="2021-10-01T12:00:00Z"
      />,
    );

    const selectedRepository = screen.getByTestId(
      "conversation-card-selected-repository",
    );
    await user.click(selectedRepository);

    expect(onClick).not.toHaveBeenCalled();
  });

  test("conversation title should call onChangeTitle when changed and blurred", async () => {
    const user = userEvent.setup();
    renderWithProviders(
      <ConversationCard
        onDelete={onDelete}
        isActive
        title="Conversation 1"
        selectedRepository={null}
        lastUpdatedAt="2021-10-01T12:00:00Z"
        onChangeTitle={onChangeTitle}
      />,
    );

    await clickOnEditButton(user);
    const title = screen.getByTestId("conversation-card-title");

    expect(title).toBeEnabled();
    expect(screen.queryByTestId("context-menu")).not.toBeInTheDocument();
    // expect to be focused
    expect(document.activeElement).toBe(title);

    await user.clear(title);
    await user.type(title, "New Conversation Name   ");
    await user.tab();

    expect(onChangeTitle).toHaveBeenCalledWith("New Conversation Name");
    expect(title).toHaveValue("New Conversation Name");
  });

  it("should reset title and not call onChangeTitle when the title is empty", async () => {
    const user = userEvent.setup();
    renderWithProviders(
      <ConversationCard
        onDelete={onDelete}
        isActive
        onChangeTitle={onChangeTitle}
        title="Conversation 1"
        selectedRepository={null}
        lastUpdatedAt="2021-10-01T12:00:00Z"
      />,
    );

    await clickOnEditButton(user);

    const title = screen.getByTestId("conversation-card-title");

    await user.clear(title);
    await user.tab();

    expect(onChangeTitle).not.toHaveBeenCalled();
    expect(title).toHaveValue("Conversation 1");
  });

  test("clicking the title should trigger the onClick handler", async () => {
    const user = userEvent.setup();
    renderWithProviders(
      <ConversationCard
        onClick={onClick}
        onDelete={onDelete}
        isActive
        onChangeTitle={onChangeTitle}
        title="Conversation 1"
        selectedRepository={null}
        lastUpdatedAt="2021-10-01T12:00:00Z"
      />,
    );

    const title = screen.getByTestId("conversation-card-title");
    await user.click(title);

    expect(onClick).toHaveBeenCalled();
  });

  test("clicking the title should not trigger the onClick handler if edit mode", async () => {
    const user = userEvent.setup();
    renderWithProviders(
      <ConversationCard
        onDelete={onDelete}
        isActive
        onChangeTitle={onChangeTitle}
        title="Conversation 1"
        selectedRepository={null}
        lastUpdatedAt="2021-10-01T12:00:00Z"
      />,
    );

    await clickOnEditButton(user);

    const title = screen.getByTestId("conversation-card-title");
    await user.click(title);

    expect(onClick).not.toHaveBeenCalled();
  });

  test("clicking the delete button should not trigger the onClick handler", async () => {
    const user = userEvent.setup();
    renderWithProviders(
      <ConversationCard
        onDelete={onDelete}
        isActive
        onChangeTitle={onChangeTitle}
        title="Conversation 1"
        selectedRepository={null}
        lastUpdatedAt="2021-10-01T12:00:00Z"
      />,
    );

    const ellipsisButton = screen.getByTestId("ellipsis-button");
    await user.click(ellipsisButton);

    const menu = screen.getByTestId("context-menu");
    const deleteButton = within(menu).getByTestId("delete-button");

    await user.click(deleteButton);

    expect(onClick).not.toHaveBeenCalled();
  });

<<<<<<< HEAD
  it("should call onDownloadWorkspace when the download button is clicked", async () => {
    const user = userEvent.setup();
    renderWithProviders(
      <ConversationCard
        onClick={onClick}
        onDelete={onDelete}
        onChangeTitle={onChangeTitle}
        onDownloadWorkspace={onDownloadWorkspace}
        title="Conversation 1"
        selectedRepository={null}
        lastUpdatedAt="2021-10-01T12:00:00Z"
      />,
    );

    const ellipsisButton = screen.getByTestId("ellipsis-button");
    await user.click(ellipsisButton);
=======
>>>>>>> ce26f1c6


  it("should show display cost button only when showDisplayCostOption is true", async () => {
    const user = userEvent.setup();
    const { rerender } = renderWithProviders(
      <ConversationCard
        onDelete={onDelete}
        onChangeTitle={onChangeTitle}
        isActive
        title="Conversation 1"
        selectedRepository={null}
        lastUpdatedAt="2021-10-01T12:00:00Z"
      />,
    );

    const ellipsisButton = screen.getByTestId("ellipsis-button");
    await user.click(ellipsisButton);

    // Wait for context menu to appear
    const menu = await screen.findByTestId("context-menu");
    expect(
      within(menu).queryByTestId("display-cost-button"),
    ).not.toBeInTheDocument();

    // Close menu
    await user.click(ellipsisButton);

    rerender(
      <ConversationCard
        onDelete={onDelete}
        onChangeTitle={onChangeTitle}
        showDisplayCostOption
        isActive
        title="Conversation 1"
        selectedRepository={null}
        lastUpdatedAt="2021-10-01T12:00:00Z"
      />,
    );

    // Open menu again
    await user.click(ellipsisButton);

    // Wait for context menu to appear and check for display cost button
    const newMenu = await screen.findByTestId("context-menu");
    within(newMenu).getByTestId("display-cost-button");
  });

  it("should show metrics modal when clicking the display cost button", async () => {
    const user = userEvent.setup();
    renderWithProviders(
      <ConversationCard
        onDelete={onDelete}
        isActive
        onChangeTitle={onChangeTitle}
        title="Conversation 1"
        selectedRepository={null}
        lastUpdatedAt="2021-10-01T12:00:00Z"
        showDisplayCostOption
      />,
    );

    const ellipsisButton = screen.getByTestId("ellipsis-button");
    await user.click(ellipsisButton);

    const menu = screen.getByTestId("context-menu");
    const displayCostButton = within(menu).getByTestId("display-cost-button");

    await user.click(displayCostButton);

    // Verify if metrics modal is displayed by checking for the modal content
    expect(screen.getByText("Metrics Information")).toBeInTheDocument();
  });

  it("should not display the edit or delete options if the handler is not provided", async () => {
    const user = userEvent.setup();
    const { rerender } = renderWithProviders(
      <ConversationCard
        onClick={onClick}
        onChangeTitle={onChangeTitle}
        title="Conversation 1"
        selectedRepository={null}
        lastUpdatedAt="2021-10-01T12:00:00Z"
      />,
    );

    const ellipsisButton = screen.getByTestId("ellipsis-button");
    await user.click(ellipsisButton);

    const menu = await screen.findByTestId("context-menu");
    expect(within(menu).queryByTestId("edit-button")).toBeInTheDocument();
    expect(within(menu).queryByTestId("delete-button")).not.toBeInTheDocument();

    // toggle to hide the context menu
    await user.click(ellipsisButton);

    rerender(
      <ConversationCard
        onClick={onClick}
        onDelete={onDelete}
        title="Conversation 1"
        selectedRepository={null}
        lastUpdatedAt="2021-10-01T12:00:00Z"
      />,
    );

    await user.click(ellipsisButton);
    const newMenu = await screen.findByTestId("context-menu");
    expect(
      within(newMenu).queryByTestId("edit-button"),
    ).not.toBeInTheDocument();
    expect(within(newMenu).queryByTestId("delete-button")).toBeInTheDocument();
  });

  it("should not render the ellipsis button if there are no actions", () => {
    const { rerender } = renderWithProviders(
      <ConversationCard
        onClick={onClick}
        onDelete={onDelete}
        onChangeTitle={onChangeTitle}
        title="Conversation 1"
        selectedRepository={null}
        lastUpdatedAt="2021-10-01T12:00:00Z"
      />,
    );

    expect(screen.getByTestId("ellipsis-button")).toBeInTheDocument();

    rerender(
      <ConversationCard
        onClick={onClick}
        onDelete={onDelete}
        title="Conversation 1"
        selectedRepository={null}
        lastUpdatedAt="2021-10-01T12:00:00Z"
      />,
    );

    expect(screen.getByTestId("ellipsis-button")).toBeInTheDocument();

    rerender(
      <ConversationCard
        onClick={onClick}
        title="Conversation 1"
        selectedRepository={null}
        lastUpdatedAt="2021-10-01T12:00:00Z"
      />,
    );

    expect(screen.queryByTestId("ellipsis-button")).not.toBeInTheDocument();
  });

  describe("state indicator", () => {
    it("should render the 'STOPPED' indicator by default", () => {
      renderWithProviders(
        <ConversationCard
          onDelete={onDelete}
          isActive
          onChangeTitle={onChangeTitle}
          title="Conversation 1"
          selectedRepository={null}
          lastUpdatedAt="2021-10-01T12:00:00Z"
        />,
      );

      screen.getByTestId("STOPPED-indicator");
    });

    it("should render the other indicators when provided", () => {
      renderWithProviders(
        <ConversationCard
          onDelete={onDelete}
          isActive
          onChangeTitle={onChangeTitle}
          title="Conversation 1"
          selectedRepository={null}
          lastUpdatedAt="2021-10-01T12:00:00Z"
          status="RUNNING"
        />,
      );

      expect(screen.queryByTestId("STOPPED-indicator")).not.toBeInTheDocument();
      screen.getByTestId("RUNNING-indicator");
    });
  });
});<|MERGE_RESOLUTION|>--- conflicted
+++ resolved
@@ -273,27 +273,6 @@
     expect(onClick).not.toHaveBeenCalled();
   });
 
-<<<<<<< HEAD
-  it("should call onDownloadWorkspace when the download button is clicked", async () => {
-    const user = userEvent.setup();
-    renderWithProviders(
-      <ConversationCard
-        onClick={onClick}
-        onDelete={onDelete}
-        onChangeTitle={onChangeTitle}
-        onDownloadWorkspace={onDownloadWorkspace}
-        title="Conversation 1"
-        selectedRepository={null}
-        lastUpdatedAt="2021-10-01T12:00:00Z"
-      />,
-    );
-
-    const ellipsisButton = screen.getByTestId("ellipsis-button");
-    await user.click(ellipsisButton);
-=======
->>>>>>> ce26f1c6
-
-
   it("should show display cost button only when showDisplayCostOption is true", async () => {
     const user = userEvent.setup();
     const { rerender } = renderWithProviders(
