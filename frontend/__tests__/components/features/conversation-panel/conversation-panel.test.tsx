import { screen, waitFor, within } from "@testing-library/react";
import { beforeAll, beforeEach, describe, expect, it, vi } from "vitest";
import { QueryClientConfig } from "@tanstack/react-query";
import userEvent from "@testing-library/user-event";
import { createRoutesStub } from "react-router";
import React from "react";
import { renderWithProviders } from "test-utils";
import { ConversationPanel } from "#/components/features/conversation-panel/conversation-panel";
import OpenHands from "#/api/open-hands";
<<<<<<< HEAD
import { renderWithProviders } from "test-utils";
=======
import { clickOnEditButton } from "./utils";
>>>>>>> d3f6508e

describe("ConversationPanel", () => {
  const onCloseMock = vi.fn();
  const RouterStub = createRoutesStub([
    {
      Component: () => <ConversationPanel onClose={onCloseMock} />,
      path: "/",
    },
  ]);

  const renderConversationPanel = (config?: QueryClientConfig) =>
    renderWithProviders(<RouterStub />, {
      preloadedState: {
        metrics: {
          cost: null,
          usage: null,
        },
      },
    });

  beforeAll(() => {
    vi.mock("react-router", async (importOriginal) => ({
      ...(await importOriginal<typeof import("react-router")>()),
      Link: ({ children }: React.PropsWithChildren) => children,
      useNavigate: vi.fn(() => vi.fn()),
      useLocation: vi.fn(() => ({ pathname: "/conversation" })),
      useParams: vi.fn(() => ({ conversationId: "2" })),
    }));
  });

  const mockConversations = [
    {
      conversation_id: "1",
      title: "Conversation 1",
      selected_repository: null,
      last_updated_at: "2021-10-01T12:00:00Z",
      created_at: "2021-10-01T12:00:00Z",
      status: "STOPPED" as const,
    },
    {
      conversation_id: "2",
      title: "Conversation 2",
      selected_repository: null,
      last_updated_at: "2021-10-02T12:00:00Z",
      created_at: "2021-10-02T12:00:00Z",
      status: "STOPPED" as const,
    },
    {
      conversation_id: "3",
      title: "Conversation 3",
      selected_repository: null,
      last_updated_at: "2021-10-03T12:00:00Z",
      created_at: "2021-10-03T12:00:00Z",
      status: "STOPPED" as const,
    },
  ];

  beforeEach(() => {
    vi.clearAllMocks();
    vi.restoreAllMocks();
    // Setup default mock for getUserConversations
    vi.spyOn(OpenHands, "getUserConversations").mockResolvedValue([
      ...mockConversations,
    ]);
  });

  it("should render the conversations", async () => {
    renderConversationPanel();
    const cards = await screen.findAllByTestId("conversation-card");

    // NOTE that we filter out conversations that don't have a created_at property
    // (mock data has 4 conversations, but only 3 have a created_at property)
    expect(cards).toHaveLength(3);
  });

  it("should display an empty state when there are no conversations", async () => {
    const getUserConversationsSpy = vi.spyOn(OpenHands, "getUserConversations");
    getUserConversationsSpy.mockResolvedValue([]);

    renderConversationPanel();

    const emptyState = await screen.findByText("CONVERSATION$NO_CONVERSATIONS");
    expect(emptyState).toBeInTheDocument();
  });

  it("should handle an error when fetching conversations", async () => {
    const getUserConversationsSpy = vi.spyOn(OpenHands, "getUserConversations");
    getUserConversationsSpy.mockRejectedValue(
      new Error("Failed to fetch conversations"),
    );

    renderConversationPanel();

    const error = await screen.findByText("Failed to fetch conversations");
    expect(error).toBeInTheDocument();
  });

  it("should cancel deleting a conversation", async () => {
    const user = userEvent.setup();
    renderConversationPanel();

    let cards = await screen.findAllByTestId("conversation-card");
    expect(
      within(cards[0]).queryByTestId("delete-button"),
    ).not.toBeInTheDocument();

    const ellipsisButton = within(cards[0]).getByTestId("ellipsis-button");
    await user.click(ellipsisButton);
    const deleteButton = screen.getByTestId("delete-button");

    // Click the first delete button
    await user.click(deleteButton);

    // Cancel the deletion
    const cancelButton = screen.getByRole("button", { name: /cancel/i });
    await user.click(cancelButton);

    expect(
      screen.queryByRole("button", { name: /cancel/i }),
    ).not.toBeInTheDocument();

    // Ensure the conversation is not deleted
    cards = await screen.findAllByTestId("conversation-card");
    expect(cards).toHaveLength(3);
  });

  it("should delete a conversation", async () => {
    const user = userEvent.setup();
    const mockData = [
      {
        conversation_id: "1",
        title: "Conversation 1",
        selected_repository: null,
        last_updated_at: "2021-10-01T12:00:00Z",
        created_at: "2021-10-01T12:00:00Z",
        status: "STOPPED" as const,
      },
      {
        conversation_id: "2",
        title: "Conversation 2",
        selected_repository: null,
        last_updated_at: "2021-10-02T12:00:00Z",
        created_at: "2021-10-02T12:00:00Z",
        status: "STOPPED" as const,
      },
      {
        conversation_id: "3",
        title: "Conversation 3",
        selected_repository: null,
        last_updated_at: "2021-10-03T12:00:00Z",
        created_at: "2021-10-03T12:00:00Z",
        status: "STOPPED" as const,
      },
    ];

    const getUserConversationsSpy = vi.spyOn(OpenHands, "getUserConversations");
    getUserConversationsSpy.mockImplementation(async () => mockData);

    const deleteUserConversationSpy = vi.spyOn(
      OpenHands,
      "deleteUserConversation",
    );
    deleteUserConversationSpy.mockImplementation(async (id: string) => {
      const index = mockData.findIndex((conv) => conv.conversation_id === id);
      if (index !== -1) {
        mockData.splice(index, 1);
      }
    });

    renderConversationPanel();

    const cards = await screen.findAllByTestId("conversation-card");
    expect(cards).toHaveLength(3);

    const ellipsisButton = within(cards[0]).getByTestId("ellipsis-button");
    await user.click(ellipsisButton);
    const deleteButton = screen.getByTestId("delete-button");

    // Click the first delete button
    await user.click(deleteButton);

    // Confirm the deletion
    const confirmButton = screen.getByRole("button", { name: /confirm/i });
    await user.click(confirmButton);

    expect(
      screen.queryByRole("button", { name: /confirm/i }),
    ).not.toBeInTheDocument();

    // Wait for the cards to update
    await waitFor(() => {
      const updatedCards = screen.getAllByTestId("conversation-card");
      expect(updatedCards).toHaveLength(2);
    });
  });

  it("should call onClose after clicking a card", async () => {
    const user = userEvent.setup();
    renderConversationPanel();
    const cards = await screen.findAllByTestId("conversation-card");
    const firstCard = cards[1];

    await user.click(firstCard);

    expect(onCloseMock).toHaveBeenCalledOnce();
  });

  it("should refetch data on rerenders", async () => {
    const user = userEvent.setup();
    const getUserConversationsSpy = vi.spyOn(OpenHands, "getUserConversations");
    getUserConversationsSpy.mockResolvedValue([...mockConversations]);

    function PanelWithToggle() {
      const [isOpen, setIsOpen] = React.useState(true);
      return (
        <>
          <button type="button" onClick={() => setIsOpen((prev) => !prev)}>
            Toggle
          </button>
          {isOpen && <ConversationPanel onClose={onCloseMock} />}
        </>
      );
    }

    const MyRouterStub = createRoutesStub([
      {
        Component: PanelWithToggle,
        path: "/",
      },
    ]);

    renderWithProviders(<MyRouterStub />, {
      preloadedState: {
        metrics: {
          cost: null,
          usage: null,
        },
      },
    });

    const toggleButton = screen.getByText("Toggle");

    // Initial render
    const cards = await screen.findAllByTestId("conversation-card");
    expect(cards).toHaveLength(3);

    // Toggle off
    await user.click(toggleButton);
    expect(screen.queryByTestId("conversation-card")).not.toBeInTheDocument();

    // Toggle on
    await user.click(toggleButton);
    const newCards = await screen.findAllByTestId("conversation-card");
    expect(newCards).toHaveLength(3);
  });
});<|MERGE_RESOLUTION|>--- conflicted
+++ resolved
@@ -7,11 +7,6 @@
 import { renderWithProviders } from "test-utils";
 import { ConversationPanel } from "#/components/features/conversation-panel/conversation-panel";
 import OpenHands from "#/api/open-hands";
-<<<<<<< HEAD
-import { renderWithProviders } from "test-utils";
-=======
-import { clickOnEditButton } from "./utils";
->>>>>>> d3f6508e
 
 describe("ConversationPanel", () => {
   const onCloseMock = vi.fn();
