--- conflicted
+++ resolved
@@ -46,11 +46,7 @@
       created_at: "2021-10-01T12:00:00Z",
       status: "STOPPED" as const,
       url: null,
-<<<<<<< HEAD
-      api_key: null,
-=======
       session_api_key: null,
->>>>>>> becc7165
     },
     {
       conversation_id: "2",
@@ -60,11 +56,7 @@
       created_at: "2021-10-02T12:00:00Z",
       status: "STOPPED" as const,
       url: null,
-<<<<<<< HEAD
-      api_key: null,
-=======
       session_api_key: null,
->>>>>>> becc7165
     },
     {
       conversation_id: "3",
@@ -74,11 +66,7 @@
       created_at: "2021-10-03T12:00:00Z",
       status: "STOPPED" as const,
       url: null,
-<<<<<<< HEAD
-      api_key: null,
-=======
       session_api_key: null,
->>>>>>> becc7165
     },
   ];
 
@@ -162,11 +150,7 @@
         created_at: "2021-10-01T12:00:00Z",
         status: "STOPPED" as const,
         url: null,
-<<<<<<< HEAD
-        api_key: null,
-=======
         session_api_key: null,
->>>>>>> becc7165
       },
       {
         conversation_id: "2",
@@ -176,11 +160,7 @@
         created_at: "2021-10-02T12:00:00Z",
         status: "STOPPED" as const,
         url: null,
-<<<<<<< HEAD
-        api_key: null,
-=======
         session_api_key: null,
->>>>>>> becc7165
       },
       {
         conversation_id: "3",
@@ -190,11 +170,7 @@
         created_at: "2021-10-03T12:00:00Z",
         status: "STOPPED" as const,
         url: null,
-<<<<<<< HEAD
-        api_key: null,
-=======
         session_api_key: null,
->>>>>>> becc7165
       },
     ];
 
