--- conflicted
+++ resolved
@@ -23,11 +23,8 @@
 function TestTerminalComponent({ commands }: TestTerminalComponentProps) {
   // Set commands in Zustand store
   useCommandStore.setState({ commands });
-<<<<<<< HEAD
-=======
   // Set agent state in Zustand store
   useAgentStore.setState({ curAgentState: AgentState.RUNNING });
->>>>>>> a80c51b2
   const ref = useTerminal();
   return <div ref={ref} />;
 }
@@ -63,15 +60,7 @@
   });
 
   it("should render", () => {
-<<<<<<< HEAD
-    renderWithProviders(<TestTerminalComponent commands={[]} />, {
-      preloadedState: {
-        agent: { curAgentState: AgentState.RUNNING },
-      },
-    });
-=======
     renderWithProviders(<TestTerminalComponent commands={[]} />);
->>>>>>> a80c51b2
   });
 
   it("should render the commands in the terminal", () => {
@@ -80,15 +69,7 @@
       { content: "hello", type: "output" },
     ];
 
-<<<<<<< HEAD
-    renderWithProviders(<TestTerminalComponent commands={commands} />, {
-      preloadedState: {
-        agent: { curAgentState: AgentState.RUNNING },
-      },
-    });
-=======
     renderWithProviders(<TestTerminalComponent commands={commands} />);
->>>>>>> a80c51b2
 
     expect(mockTerminal.writeln).toHaveBeenNthCalledWith(1, "echo hello");
     expect(mockTerminal.writeln).toHaveBeenNthCalledWith(2, "hello");
@@ -106,15 +87,7 @@
       { content: secret, type: "output" },
     ];
 
-<<<<<<< HEAD
-    renderWithProviders(<TestTerminalComponent commands={commands} />, {
-      preloadedState: {
-        agent: { curAgentState: AgentState.RUNNING },
-      },
-    });
-=======
     renderWithProviders(<TestTerminalComponent commands={commands} />);
->>>>>>> a80c51b2
 
     // This test is no longer relevant as secrets filtering has been removed
   });
