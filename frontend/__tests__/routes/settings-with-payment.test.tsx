--- conflicted
+++ resolved
@@ -32,17 +32,6 @@
     useTranslation: () => ({
       t: (key: string) => {
         const translations: Record<string, string> = {
-<<<<<<< HEAD
-          "SETTINGS$NAV_INTEGRATIONS": "Integrations",
-          "SETTINGS$NAV_APPLICATION": "Application",
-          "SETTINGS$NAV_BILLING": "Billing",
-          "SETTINGS$NAV_API_KEYS": "API Keys",
-          "SETTINGS$NAV_LLM": "LLM",
-          "SETTINGS$NAV_USER": "User",
-          "SETTINGS$NAV_SECRETS": "Secrets",
-          "SETTINGS$NAV_MCP": "MCP",
-          "SETTINGS$TITLE": "Settings"
-=======
           SETTINGS$NAV_INTEGRATIONS: "Integrations",
           SETTINGS$NAV_APPLICATION: "Application",
           SETTINGS$NAV_CREDITS: "Credits",
@@ -52,7 +41,6 @@
           SETTINGS$NAV_SECRETS: "Secrets",
           SETTINGS$NAV_MCP: "MCP",
           SETTINGS$TITLE: "Settings",
->>>>>>> 65f41647
         };
         return translations[key] || key;
       },
