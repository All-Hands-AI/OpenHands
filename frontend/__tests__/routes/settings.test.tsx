import { render, screen, waitFor, within } from "@testing-library/react";
import { createRoutesStub } from "react-router";
import { afterEach, beforeEach, describe, expect, it, test, vi } from "vitest";
import { QueryClient, QueryClientProvider } from "@tanstack/react-query";
import userEvent, { UserEvent } from "@testing-library/user-event";
import OpenHands from "#/api/open-hands";
import { AuthProvider } from "#/context/auth-context";
import SettingsScreen from "#/routes/settings";
import * as AdvancedSettingsUtlls from "#/utils/has-advanced-settings-set";
import * as ConsentHandlers from "#/utils/handle-capture-consent";
import AccountSettings from "#/routes/account-settings";
<<<<<<< HEAD
import { DEFAULT_SETTINGS } from "#/services/settings";
import { SettingsService } from "#/api/settings-service/settings-service.api";
=======
import { Provider } from "#/types/settings";
>>>>>>> d1851cc3

const toggleAdvancedSettings = async (user: UserEvent) => {
  const advancedSwitch = await screen.findByTestId("advanced-settings-switch");
  await user.click(advancedSwitch);
};

const mock_provider_tokens_are_set: Record<Provider, boolean> = {
  github: true,
  gitlab: false,
};

describe("Settings Screen", () => {
  const getSettingsSpy = vi.spyOn(SettingsService, "getSettings");
  const saveSettingsSpy = vi.spyOn(SettingsService, "saveSettings");
  const resetSettingsSpy = vi.spyOn(SettingsService, "resetSettings");
  const getConfigSpy = vi.spyOn(OpenHands, "getConfig");

  const { handleLogoutMock } = vi.hoisted(() => ({
    handleLogoutMock: vi.fn(),
  }));
  vi.mock("#/hooks/use-app-logout", () => ({
    useAppLogout: vi.fn().mockReturnValue({ handleLogout: handleLogoutMock }),
  }));

  afterEach(() => {
    vi.clearAllMocks();
  });

  const RouterStub = createRoutesStub([
    {
      Component: SettingsScreen,
      path: "/settings",
      children: [{ Component: AccountSettings, path: "/settings" }],
    },
  ]);

  const renderSettingsScreen = () => {
    const queryClient = new QueryClient();
    return render(<RouterStub initialEntries={["/settings"]} />, {
      wrapper: ({ children }) => (
        <AuthProvider>
          <QueryClientProvider client={queryClient}>
            {children}
          </QueryClientProvider>
        </AuthProvider>
      ),
    });
  };

  it("should render", async () => {
    renderSettingsScreen();

    await waitFor(() => {
      // Use queryAllByText to handle multiple elements with the same text
      expect(screen.queryAllByText("SETTINGS$LLM_SETTINGS")).not.toHaveLength(0);
      screen.getByText("ACCOUNT_SETTINGS$ADDITIONAL_SETTINGS");
      screen.getByText("BUTTON$RESET_TO_DEFAULTS");
      screen.getByText("BUTTON$SAVE");
    });
  });

  describe("Account Settings", () => {
    beforeEach(() => {
      getConfigSpy.mockResolvedValue({
        APP_MODE: "oss",
        GITHUB_CLIENT_ID: "123",
        POSTHOG_CLIENT_KEY: "456",
        FEATURE_FLAGS: {
          ENABLE_BILLING: false,
          HIDE_LLM_SETTINGS: false,
        },
      });
    });

    it("should render the account settings", async () => {
      renderSettingsScreen();

      await waitFor(() => {
        screen.getByTestId("github-token-input");
        screen.getByTestId("github-token-help-anchor");
        screen.getByTestId("language-input");
        screen.getByTestId("enable-analytics-switch");
      });
    });

    // TODO: Set a better unset indicator
    it.skip("should render an indicator if the GitHub token is not set", async () => {
      getSettingsSpy.mockResolvedValue({
<<<<<<< HEAD
        ...DEFAULT_SETTINGS,
        github_token_is_set: false,
=======
        ...MOCK_DEFAULT_USER_SETTINGS,
>>>>>>> d1851cc3
      });

      renderSettingsScreen();

      await waitFor(() => {
        const input = screen.getByTestId("github-token-input");
        const inputParent = input.parentElement;

        if (inputParent) {
          const badge = within(inputParent).getByTestId("unset-indicator");
          expect(badge).toBeInTheDocument();
        } else {
          throw new Error("GitHub token input parent not found");
        }
      });
    });

    it("should set '<hidden>' placeholder if the GitHub token is set", async () => {
      getSettingsSpy.mockResolvedValue({
<<<<<<< HEAD
        ...DEFAULT_SETTINGS,
        github_token_is_set: true,
=======
        ...MOCK_DEFAULT_USER_SETTINGS,
        provider_tokens_set: mock_provider_tokens_are_set,
>>>>>>> d1851cc3
      });

      renderSettingsScreen();

      await waitFor(() => {
        const input = screen.getByTestId("github-token-input");
        expect(input).toHaveProperty("placeholder", "<hidden>");
      });
    });

    it("should render an indicator if the GitHub token is set", async () => {
      getSettingsSpy.mockResolvedValue({
<<<<<<< HEAD
        ...DEFAULT_SETTINGS,
        github_token_is_set: true,
=======
        ...MOCK_DEFAULT_USER_SETTINGS,
        provider_tokens_set: mock_provider_tokens_are_set,
>>>>>>> d1851cc3
      });

      renderSettingsScreen();

      const input = await screen.findByTestId("github-token-input");
      const inputParent = input.parentElement;

      if (inputParent) {
        const badge = await within(inputParent).findByTestId("set-indicator");
        expect(badge).toBeInTheDocument();
      } else {
        throw new Error("GitHub token input parent not found");
      }
    });

<<<<<<< HEAD
    it("should render a disabled 'Disconnect from GitHub' button if the GitHub token is not set", async () => {
      getSettingsSpy.mockResolvedValue({
        ...DEFAULT_SETTINGS,
        github_token_is_set: false,
      });

      renderSettingsScreen();

      const button = await screen.findByText("Disconnect from GitHub");
      expect(button).toBeInTheDocument();
      expect(button).toBeDisabled();
    });

    it("should render an enabled 'Disconnect from GitHub' button if the GitHub token is set", async () => {
      getSettingsSpy.mockResolvedValue({
        ...DEFAULT_SETTINGS,
        github_token_is_set: true,
      });

      renderSettingsScreen();
      const button = await screen.findByText("Disconnect from GitHub");
      expect(button).toBeInTheDocument();
      expect(button).toBeEnabled();

      // input should still be rendered
      const input = await screen.findByTestId("github-token-input");
      expect(input).toBeInTheDocument();
    });

    it("should logout the user when the 'Disconnect from GitHub' button is clicked", async () => {
      const user = userEvent.setup();

      getSettingsSpy.mockResolvedValue({
        ...DEFAULT_SETTINGS,
        github_token_is_set: true,
      });

      renderSettingsScreen();

      const button = await screen.findByText("Disconnect from GitHub");
      await user.click(button);

      expect(handleLogoutMock).toHaveBeenCalled();
    });
=======
    // Tests for DISCONNECT_FROM_GITHUB button removed as the button is no longer included in main
>>>>>>> d1851cc3

    it("should not render the 'Configure GitHub Repositories' button if OSS mode", async () => {
      getConfigSpy.mockResolvedValue({
        APP_MODE: "oss",
        GITHUB_CLIENT_ID: "123",
        POSTHOG_CLIENT_KEY: "456",
        FEATURE_FLAGS: {
          ENABLE_BILLING: false,
          HIDE_LLM_SETTINGS: false,
        },
      });

      renderSettingsScreen();

      const button = screen.queryByText("GITHUB$CONFIGURE_REPOS");
      expect(button).not.toBeInTheDocument();
    });

    it("should render the 'Configure GitHub Repositories' button if SaaS mode and app slug exists", async () => {
      getConfigSpy.mockResolvedValue({
        APP_MODE: "saas",
        GITHUB_CLIENT_ID: "123",
        POSTHOG_CLIENT_KEY: "456",
        APP_SLUG: "test-app",
        FEATURE_FLAGS: {
          ENABLE_BILLING: false,
          HIDE_LLM_SETTINGS: false,
        },
      });

      renderSettingsScreen();
      await screen.findByText("GITHUB$CONFIGURE_REPOS");
    });

    it("should not render the GitHub token input if SaaS mode", async () => {
      getConfigSpy.mockResolvedValue({
        APP_MODE: "saas",
        GITHUB_CLIENT_ID: "123",
        POSTHOG_CLIENT_KEY: "456",
        FEATURE_FLAGS: {
          ENABLE_BILLING: false,
          HIDE_LLM_SETTINGS: false,
        },
      });

      renderSettingsScreen();

      await waitFor(() => {
        const input = screen.queryByTestId("github-token-input");
        const helpAnchor = screen.queryByTestId("github-token-help-anchor");

        expect(input).not.toBeInTheDocument();
        expect(helpAnchor).not.toBeInTheDocument();
      });
    });

    it.skip("should not reset LLM Provider and Model if GitHub token is invalid", async () => {
      const user = userEvent.setup();
      getSettingsSpy.mockResolvedValue({
<<<<<<< HEAD
        ...DEFAULT_SETTINGS,
        github_token_is_set: false,
=======
        ...MOCK_DEFAULT_USER_SETTINGS,
>>>>>>> d1851cc3
        llm_model: "anthropic/claude-3-5-sonnet-20241022",
      });
      saveSettingsSpy.mockRejectedValueOnce(new Error("Invalid GitHub token"));

      renderSettingsScreen();

      let llmProviderInput = await screen.findByTestId("llm-provider-input");
      let llmModelInput = await screen.findByTestId("llm-model-input");

      expect(llmProviderInput).toHaveValue("Anthropic");
      expect(llmModelInput).toHaveValue("claude-3-5-sonnet-20241022");

      const input = await screen.findByTestId("github-token-input");
      await user.type(input, "invalid-token");

      const saveButton = screen.getByText("BUTTON$SAVE");
      await user.click(saveButton);

      llmProviderInput = await screen.findByTestId("llm-provider-input");
      llmModelInput = await screen.findByTestId("llm-model-input");

      expect(llmProviderInput).toHaveValue("Anthropic");
      expect(llmModelInput).toHaveValue("claude-3-5-sonnet-20241022");
    });

    test("enabling advanced, enabling confirmation mode, and then disabling + enabling advanced should not render the security analyzer input", async () => {
      const user = userEvent.setup();
      renderSettingsScreen();

      await toggleAdvancedSettings(user);

      const confirmationModeSwitch = await screen.findByTestId(
        "enable-confirmation-mode-switch",
      );
      await user.click(confirmationModeSwitch);

      let securityAnalyzerInput = screen.queryByTestId(
        "security-analyzer-input",
      );
      expect(securityAnalyzerInput).toBeInTheDocument();

      await toggleAdvancedSettings(user);

      securityAnalyzerInput = screen.queryByTestId("security-analyzer-input");
      expect(securityAnalyzerInput).not.toBeInTheDocument();

      await toggleAdvancedSettings(user);

      securityAnalyzerInput = screen.queryByTestId("security-analyzer-input");
      expect(securityAnalyzerInput).not.toBeInTheDocument();
    });
  });

  describe("LLM Settings", () => {
    beforeEach(() => {
      getConfigSpy.mockResolvedValue({
        APP_MODE: "oss",
        GITHUB_CLIENT_ID: "123",
        POSTHOG_CLIENT_KEY: "456",
        FEATURE_FLAGS: {
          ENABLE_BILLING: false,
          HIDE_LLM_SETTINGS: false,
        },
      });
    });

    it("should render the basic LLM settings by default", async () => {
      renderSettingsScreen();

      await waitFor(() => {
        screen.getByTestId("advanced-settings-switch");
        screen.getByTestId("llm-provider-input");
        screen.getByTestId("llm-model-input");
        screen.getByTestId("llm-api-key-input");
        screen.getByTestId("llm-api-key-help-anchor");
      });
    });

    it("should render the advanced LLM settings if the advanced switch is toggled", async () => {
      const user = userEvent.setup();
      renderSettingsScreen();

      // Should not render the advanced settings by default
      expect(
        screen.queryByTestId("llm-custom-model-input"),
      ).not.toBeInTheDocument();
      expect(screen.queryByTestId("base-url-input")).not.toBeInTheDocument();
      expect(screen.queryByTestId("agent-input")).not.toBeInTheDocument();
      expect(
        screen.queryByTestId("security-analyzer-input"),
      ).not.toBeInTheDocument();
      expect(
        screen.queryByTestId("enable-confirmation-mode-switch"),
      ).not.toBeInTheDocument();

      const advancedSwitch = await screen.findByTestId(
        "advanced-settings-switch",
      );
      await user.click(advancedSwitch);

      // Should render the advanced settings
      expect(
        screen.queryByTestId("llm-provider-input"),
      ).not.toBeInTheDocument();
      expect(screen.queryByTestId("llm-model-input")).not.toBeInTheDocument();

      screen.getByTestId("llm-custom-model-input");
      screen.getByTestId("base-url-input");
      screen.getByTestId("agent-input");

      // "Invariant" security analyzer
      screen.getByTestId("enable-confirmation-mode-switch");

      // Not rendered until the switch is toggled
      // screen.getByTestId("security-analyzer-input");
    });

    // TODO: Set a better unset indicator
    it.skip("should render an indicator if the LLM API key is not set", async () => {
      getSettingsSpy.mockResolvedValueOnce({
        ...DEFAULT_SETTINGS,
        llm_api_key: null,
      });

      renderSettingsScreen();

      await waitFor(() => {
        const input = screen.getByTestId("llm-api-key-input");
        const inputParent = input.parentElement;

        if (inputParent) {
          const badge = within(inputParent).getByTestId("unset-indicator");
          expect(badge).toBeInTheDocument();
        } else {
          throw new Error("LLM API Key input parent not found");
        }
      });
    });

    it("should render an indicator if the LLM API key is set", async () => {
      getSettingsSpy.mockResolvedValueOnce({
<<<<<<< HEAD
        ...DEFAULT_SETTINGS,
        llm_api_key: "**********",
=======
        ...MOCK_DEFAULT_USER_SETTINGS,
        llm_api_key_set: true,
>>>>>>> d1851cc3
      });

      renderSettingsScreen();

      await waitFor(() => {
        const input = screen.getByTestId("llm-api-key-input");
        const inputParent = input.parentElement;

        if (inputParent) {
          const badge = within(inputParent).getByTestId("set-indicator");
          expect(badge).toBeInTheDocument();
        } else {
          throw new Error("LLM API Key input parent not found");
        }
      });
    });

    it("should set '<hidden>' placeholder if the LLM API key is set", async () => {
      getSettingsSpy.mockResolvedValueOnce({
<<<<<<< HEAD
        ...DEFAULT_SETTINGS,
        llm_api_key: "**********",
=======
        ...MOCK_DEFAULT_USER_SETTINGS,
        llm_api_key_set: true,
>>>>>>> d1851cc3
      });

      renderSettingsScreen();

      await waitFor(() => {
        const input = screen.getByTestId("llm-api-key-input");
        expect(input).toHaveProperty("placeholder", "<hidden>");
      });
    });

    describe("Basic Model Selector", () => {
      it("should set the provider and model", async () => {
        getSettingsSpy.mockResolvedValue({
          ...DEFAULT_SETTINGS,
          llm_model: "anthropic/claude-3-5-sonnet-20241022",
        });

        renderSettingsScreen();

        await waitFor(() => {
          const providerInput = screen.getByTestId("llm-provider-input");
          const modelInput = screen.getByTestId("llm-model-input");

          expect(providerInput).toHaveValue("Anthropic");
          expect(modelInput).toHaveValue("claude-3-5-sonnet-20241022");
        });
      });

      it.todo("should change the model values if the provider is changed");

      it.todo("should clear the model values if the provider is cleared");
    });

    describe("Advanced LLM Settings", () => {
      it("should not render the runtime settings input if OSS mode", async () => {
        const user = userEvent.setup();
        getConfigSpy.mockResolvedValue({
          APP_MODE: "oss",
          GITHUB_CLIENT_ID: "123",
          POSTHOG_CLIENT_KEY: "456",
          FEATURE_FLAGS: {
            ENABLE_BILLING: false,
            HIDE_LLM_SETTINGS: false,
          },
        });

        renderSettingsScreen();

        await toggleAdvancedSettings(user);
        const input = screen.queryByTestId("runtime-settings-input");
        expect(input).not.toBeInTheDocument();
      });

      it.skip("should render the runtime settings input if SaaS mode", async () => {
        getConfigSpy.mockResolvedValue({
          APP_MODE: "saas",
          GITHUB_CLIENT_ID: "123",
          POSTHOG_CLIENT_KEY: "456",
          FEATURE_FLAGS: {
            ENABLE_BILLING: false,
            HIDE_LLM_SETTINGS: false,
          },
        });

        renderSettingsScreen();
        await screen.findByTestId("runtime-settings-input");
      });

      it.skip("should set the default runtime setting set", async () => {
        getConfigSpy.mockResolvedValue({
          APP_MODE: "saas",
          GITHUB_CLIENT_ID: "123",
          POSTHOG_CLIENT_KEY: "456",
          FEATURE_FLAGS: {
            ENABLE_BILLING: false,
            HIDE_LLM_SETTINGS: false,
          },
        });

        getSettingsSpy.mockResolvedValue({
          ...DEFAULT_SETTINGS,
          remote_runtime_resource_factor: 1,
        });

        renderSettingsScreen();

        const input = await screen.findByTestId("runtime-settings-input");
        expect(input).toHaveValue("1x (2 core, 8G)");
      });

      it.skip("should always have the runtime input disabled", async () => {
        getConfigSpy.mockResolvedValue({
          APP_MODE: "saas",
          GITHUB_CLIENT_ID: "123",
          POSTHOG_CLIENT_KEY: "456",
          FEATURE_FLAGS: {
            ENABLE_BILLING: false,
            HIDE_LLM_SETTINGS: false,
          },
        });

        renderSettingsScreen();

        const input = await screen.findByTestId("runtime-settings-input");
        expect(input).toBeDisabled();
      });

      it.skip("should save the runtime settings when the 'Save Changes' button is clicked", async () => {
        const user = userEvent.setup();
        getConfigSpy.mockResolvedValue({
          APP_MODE: "saas",
          GITHUB_CLIENT_ID: "123",
          POSTHOG_CLIENT_KEY: "456",
          FEATURE_FLAGS: {
            ENABLE_BILLING: false,
            HIDE_LLM_SETTINGS: false,
          },
        });

        getSettingsSpy.mockResolvedValue({
          ...DEFAULT_SETTINGS,
        });

        renderSettingsScreen();

        const input = await screen.findByTestId("runtime-settings-input");
        await user.click(input);

        const option = await screen.findByText("2x (4 core, 16G)");
        await user.click(option);

        const saveButton = screen.getByText("BUTTON$SAVE");
        await user.click(saveButton);

        expect(saveSettingsSpy).toHaveBeenCalledWith(
          expect.objectContaining({
            remote_runtime_resource_factor: 2,
          }),
        );
      });

      test("saving with no changes but having advanced enabled should hide the advanced items", async () => {
        const user = userEvent.setup();
        renderSettingsScreen();

        await toggleAdvancedSettings(user);

        const saveButton = screen.getByText("BUTTON$SAVE");
        await user.click(saveButton);

        await waitFor(() => {
          expect(
            screen.queryByTestId("llm-custom-model-input"),
          ).not.toBeInTheDocument();
          expect(
            screen.queryByTestId("base-url-input"),
          ).not.toBeInTheDocument();
          expect(screen.queryByTestId("agent-input")).not.toBeInTheDocument();
          expect(
            screen.queryByTestId("security-analyzer-input"),
          ).not.toBeInTheDocument();
          expect(
            screen.queryByTestId("enable-confirmation-mode-switch"),
          ).not.toBeInTheDocument();
        });
      });

      test("resetting settings with no changes but having advanced enabled should hide the advanced items", async () => {
        const user = userEvent.setup();

        getSettingsSpy.mockResolvedValueOnce({
          ...DEFAULT_SETTINGS,
        });

        renderSettingsScreen();

        await toggleAdvancedSettings(user);

        const resetButton = screen.getByText("BUTTON$RESET_TO_DEFAULTS");
        await user.click(resetButton);

        // show modal
        const modal = await screen.findByTestId("reset-modal");
        expect(modal).toBeInTheDocument();

        // Mock the settings that will be returned after reset
        // This should be the default settings with no advanced settings enabled
        getSettingsSpy.mockResolvedValueOnce({
          ...DEFAULT_SETTINGS,
          llm_base_url: "",
          confirmation_mode: false,
          security_analyzer: "",
        });

        // confirm reset
        const confirmButton = within(modal).getByText("Reset");
        await user.click(confirmButton);

        await waitFor(() => {
          expect(
            screen.queryByTestId("llm-custom-model-input"),
          ).not.toBeInTheDocument();
          expect(
            screen.queryByTestId("base-url-input"),
          ).not.toBeInTheDocument();
          expect(screen.queryByTestId("agent-input")).not.toBeInTheDocument();
          expect(
            screen.queryByTestId("security-analyzer-input"),
          ).not.toBeInTheDocument();
          expect(
            screen.queryByTestId("enable-confirmation-mode-switch"),
          ).not.toBeInTheDocument();
        });
      });

      it("should save if only confirmation mode is enabled", async () => {
        const user = userEvent.setup();
        renderSettingsScreen();

        await toggleAdvancedSettings(user);

        const confirmationModeSwitch = await screen.findByTestId(
          "enable-confirmation-mode-switch",
        );
        await user.click(confirmationModeSwitch);

        const saveButton = screen.getByText("BUTTON$SAVE");
        await user.click(saveButton);

        expect(saveSettingsSpy).toHaveBeenCalledWith(
          expect.objectContaining({
            confirmation_mode: true,
          }),
        );
      });
    });

    it("should toggle advanced if user had set a custom model", async () => {
      getSettingsSpy.mockResolvedValue({
        ...DEFAULT_SETTINGS,
        llm_model: "some/custom-model",
      });
      renderSettingsScreen();

      await waitFor(() => {
        const advancedSwitch = screen.getByTestId("advanced-settings-switch");
        expect(advancedSwitch).toBeChecked();

        const llmCustomInput = screen.getByTestId("llm-custom-model-input");
        expect(llmCustomInput).toBeInTheDocument();
        expect(llmCustomInput).toHaveValue("some/custom-model");
      });
    });

    it("should have advanced settings enabled if the user previously had them enabled", async () => {
      const hasAdvancedSettingsSetSpy = vi.spyOn(
        AdvancedSettingsUtlls,
        "hasAdvancedSettingsSet",
      );
      hasAdvancedSettingsSetSpy.mockReturnValue(true);

      renderSettingsScreen();

      await waitFor(() => {
        const advancedSwitch = screen.getByTestId("advanced-settings-switch");
        expect(advancedSwitch).toBeChecked();

        const llmCustomInput = screen.getByTestId("llm-custom-model-input");
        expect(llmCustomInput).toBeInTheDocument();
      });
    });

    it("should have confirmation mode enabled if the user previously had it enabled", async () => {
      getSettingsSpy.mockResolvedValue({
        ...DEFAULT_SETTINGS,
        confirmation_mode: true,
      });

      renderSettingsScreen();

      await waitFor(() => {
        const confirmationModeSwitch = screen.getByTestId(
          "enable-confirmation-mode-switch",
        );
        expect(confirmationModeSwitch).toBeChecked();
      });
    });

    // FIXME: security analyzer is not found for some reason...
    it.skip("should have the values set if the user previously had them set", async () => {
      getSettingsSpy.mockResolvedValue({
        ...DEFAULT_SETTINGS,
        language: "no",
        user_consents_to_analytics: true,
        llm_base_url: "https://test.com",
        llm_model: "anthropic/claude-3-5-sonnet-20241022",
        agent: "CoActAgent",
        security_analyzer: "mock-invariant",
      });

      renderSettingsScreen();

      await waitFor(() => {
        expect(screen.getByTestId("language-input")).toHaveValue("Norsk");
        expect(screen.getByText("Disconnect Tokens")).toBeInTheDocument();
        expect(screen.getByTestId("enable-analytics-switch")).toBeChecked();
        expect(screen.getByTestId("advanced-settings-switch")).toBeChecked();
        expect(screen.getByTestId("base-url-input")).toHaveValue(
          "https://test.com",
        );
        expect(screen.getByTestId("llm-custom-model-input")).toHaveValue(
          "anthropic/claude-3-5-sonnet-20241022",
        );
        expect(screen.getByTestId("agent-input")).toHaveValue("CoActAgent");
        expect(
          screen.getByTestId("enable-confirmation-mode-switch"),
        ).toBeChecked();
        expect(screen.getByTestId("security-analyzer-input")).toHaveValue(
          "mock-invariant",
        );
      });
    });

    it("should save the settings when the 'Save Changes' button is clicked", async () => {
      const user = userEvent.setup();
      getSettingsSpy.mockResolvedValue({
        ...DEFAULT_SETTINGS,
      });

      renderSettingsScreen();

      const languageInput = await screen.findByTestId("language-input");
      await user.click(languageInput);

      const norskOption = await screen.findByText("Norsk");
      await user.click(norskOption);

      expect(languageInput).toHaveValue("Norsk");

      const saveButton = screen.getByText("BUTTON$SAVE");
      await user.click(saveButton);

      expect(saveSettingsSpy).toHaveBeenCalledWith(
        expect.objectContaining({
          llm_api_key: "", // empty because it's not set previously
          language: "no",
        }),
      );
    });

    it("should properly save basic LLM model settings", async () => {
      const user = userEvent.setup();
      getSettingsSpy.mockResolvedValue({
        ...DEFAULT_SETTINGS,
      });

      renderSettingsScreen();

      // disable advanced mode
      const advancedSwitch = await screen.findByTestId(
        "advanced-settings-switch",
      );
      await user.click(advancedSwitch);

      const providerInput = await screen.findByTestId("llm-provider-input");
      await user.click(providerInput);

      const openaiOption = await screen.findByText("OpenAI");
      await user.click(openaiOption);

      const modelInput = await screen.findByTestId("llm-model-input");
      await user.click(modelInput);

      const gpt4Option = await screen.findByText("gpt-4o");
      await user.click(gpt4Option);

      const saveButton = screen.getByText("BUTTON$SAVE");
      await user.click(saveButton);

      expect(saveSettingsSpy).toHaveBeenCalledWith(
        expect.objectContaining({
          llm_api_key: "", // empty because it's not set previously
          llm_model: "openai/gpt-4o",
        }),
      );
    });

    it("should reset the settings when the 'Reset to defaults' button is clicked", async () => {
      const user = userEvent.setup();
      getSettingsSpy.mockResolvedValue(DEFAULT_SETTINGS);

      renderSettingsScreen();

      const languageInput = await screen.findByTestId("language-input");
      await user.click(languageInput);

      const norskOption = await screen.findByText("Norsk");
      await user.click(norskOption);

      expect(languageInput).toHaveValue("Norsk");

      const resetButton = screen.getByText("BUTTON$RESET_TO_DEFAULTS");
      await user.click(resetButton);

      expect(saveSettingsSpy).not.toHaveBeenCalled();

      // show modal
      const modal = await screen.findByTestId("reset-modal");
      expect(modal).toBeInTheDocument();

      // confirm reset
      const confirmButton = within(modal).getByText("Reset");
      await user.click(confirmButton);

      await waitFor(() => {
        expect(resetSettingsSpy).toHaveBeenCalled();
      });

      // Mock the settings response after reset
      getSettingsSpy.mockResolvedValueOnce({
        ...DEFAULT_SETTINGS,
        llm_base_url: "",
        confirmation_mode: false,
        security_analyzer: "",
      });

      // Wait for the mutation to complete and the modal to be removed
      await waitFor(() => {
        expect(screen.queryByTestId("reset-modal")).not.toBeInTheDocument();
        expect(
          screen.queryByTestId("llm-custom-model-input"),
        ).not.toBeInTheDocument();
        expect(screen.queryByTestId("base-url-input")).not.toBeInTheDocument();
        expect(screen.queryByTestId("agent-input")).not.toBeInTheDocument();
        expect(
          screen.queryByTestId("security-analyzer-input"),
        ).not.toBeInTheDocument();
        expect(
          screen.queryByTestId("enable-confirmation-mode-switch"),
        ).not.toBeInTheDocument();
      });
    });

    it("should cancel the reset when the 'Cancel' button is clicked", async () => {
      const user = userEvent.setup();
      getSettingsSpy.mockResolvedValue(DEFAULT_SETTINGS);

      renderSettingsScreen();

      const resetButton = await screen.findByText("BUTTON$RESET_TO_DEFAULTS");
      await user.click(resetButton);

      const modal = await screen.findByTestId("reset-modal");
      expect(modal).toBeInTheDocument();

      const cancelButton = within(modal).getByText("Cancel");
      await user.click(cancelButton);

      expect(saveSettingsSpy).not.toHaveBeenCalled();
      expect(screen.queryByTestId("reset-modal")).not.toBeInTheDocument();
    });

    it("should call handleCaptureConsent with true if the save is successful", async () => {
      const user = userEvent.setup();
      const handleCaptureConsentSpy = vi.spyOn(
        ConsentHandlers,
        "handleCaptureConsent",
      );
      renderSettingsScreen();

      const analyticsConsentInput = await screen.findByTestId(
        "enable-analytics-switch",
      );

      expect(analyticsConsentInput).not.toBeChecked();
      await user.click(analyticsConsentInput);
      expect(analyticsConsentInput).toBeChecked();

      const saveButton = screen.getByText("BUTTON$SAVE");
      await user.click(saveButton);

      expect(handleCaptureConsentSpy).toHaveBeenCalledWith(true);
    });

    it("should call handleCaptureConsent with false if the save is successful", async () => {
      const user = userEvent.setup();
      const handleCaptureConsentSpy = vi.spyOn(
        ConsentHandlers,
        "handleCaptureConsent",
      );
      renderSettingsScreen();

      const saveButton = await screen.findByText("BUTTON$SAVE");
      await user.click(saveButton);

      expect(handleCaptureConsentSpy).toHaveBeenCalledWith(false);
    });

    it("should render the security analyzer input if the confirmation mode is enabled", async () => {
      const user = userEvent.setup();
      renderSettingsScreen();

      let securityAnalyzerInput = screen.queryByTestId(
        "security-analyzer-input",
      );
      expect(securityAnalyzerInput).not.toBeInTheDocument();

      const confirmationModeSwitch = await screen.findByTestId(
        "enable-confirmation-mode-switch",
      );
      await user.click(confirmationModeSwitch);

      securityAnalyzerInput = await screen.findByTestId(
        "security-analyzer-input",
      );
      expect(securityAnalyzerInput).toBeInTheDocument();
    });

    // FIXME: localStorage isn't being set
    it.skip("should save with ENABLE_DEFAULT_CONDENSER with true if user set the feature flag in local storage", async () => {
      localStorage.setItem("ENABLE_DEFAULT_CONDENSER", "true");

      const user = userEvent.setup();
      renderSettingsScreen();

      const saveButton = screen.getByText("BUTTON$SAVE");
      await user.click(saveButton);

      expect(saveSettingsSpy).toHaveBeenCalledWith(
        expect.objectContaining({
          enable_default_condenser: true,
        }),
      );
    });

    it("should send an empty LLM API Key if the user submits an empty string", async () => {
      const user = userEvent.setup();
      renderSettingsScreen();

      const input = await screen.findByTestId("llm-api-key-input");
      expect(input).toHaveValue("");

      const saveButton = screen.getByText("BUTTON$SAVE");
      await user.click(saveButton);

      expect(saveSettingsSpy).toHaveBeenCalledWith(
        expect.objectContaining({ llm_api_key: "" }),
      );
    });

    it("should not send an empty LLM API Key if the user submits an empty string but already has it set", async () => {
      const user = userEvent.setup();
      getSettingsSpy.mockResolvedValue({
<<<<<<< HEAD
        ...DEFAULT_SETTINGS,
        llm_api_key: "**********",
=======
        ...MOCK_DEFAULT_USER_SETTINGS,
        llm_api_key_set: true,
>>>>>>> d1851cc3
      });

      renderSettingsScreen();

      const input = await screen.findByTestId("llm-api-key-input");
      expect(input).toHaveValue("");

      const saveButton = screen.getByText("BUTTON$SAVE");
      await user.click(saveButton);

      expect(saveSettingsSpy).toHaveBeenCalledWith(
        expect.objectContaining({ llm_api_key: undefined }),
      );
    });

    it("should submit the LLM API Key if it is the first time the user sets it", async () => {
      const user = userEvent.setup();
      renderSettingsScreen();

      const input = await screen.findByTestId("llm-api-key-input");
      await user.type(input, "new-api-key");

      const saveButton = screen.getByText("BUTTON$SAVE");
      await user.click(saveButton);

      expect(saveSettingsSpy).toHaveBeenCalledWith(
        expect.objectContaining({ llm_api_key: "new-api-key" }),
      );
    });
  });

  describe("SaaS mode", () => {
    beforeEach(() => {
      getConfigSpy.mockResolvedValue({
        APP_MODE: "saas",
        GITHUB_CLIENT_ID: "123",
        POSTHOG_CLIENT_KEY: "456",
        FEATURE_FLAGS: {
          ENABLE_BILLING: false,
          HIDE_LLM_SETTINGS: true,
        },
      });
    });

    it("should hide the entire LLM section", async () => {
      renderSettingsScreen();

      await waitFor(() => {
        screen.getByTestId("account-settings-form"); // wait for the account settings form to render

        const llmSection = screen.queryByTestId("llm-settings-section");
        expect(llmSection).not.toBeInTheDocument();
      });
    });

    it("should not render LLM Provider, LLM Model, and LLM API Key inputs", async () => {
      renderSettingsScreen();

      await waitFor(() => {
        screen.getByTestId("account-settings-form"); // wait for the account settings form to render

        const providerInput = screen.queryByTestId("llm-provider-input");
        const modelInput = screen.queryByTestId("llm-model-input");
        const apiKeyInput = screen.queryByTestId("llm-api-key-input");
        const llmApiKeyHelpAnchor = screen.queryByTestId(
          "llm-api-key-help-anchor",
        );
        const advancedSettingsSwitch = screen.queryByTestId(
          "advanced-settings-switch",
        );

        expect(providerInput).not.toBeInTheDocument();
        expect(modelInput).not.toBeInTheDocument();
        expect(apiKeyInput).not.toBeInTheDocument();
        expect(llmApiKeyHelpAnchor).not.toBeInTheDocument();
        expect(advancedSettingsSwitch).not.toBeInTheDocument();
      });
    });

    // We might want to bring this back if users wish to set advanced settings
    it.skip("should render advanced settings by default", async () => {
      renderSettingsScreen();

      await waitFor(() => {
        screen.getByTestId("account-settings-form"); // wait for the account settings form to render

        const agentInput = screen.getByTestId("agent-input"); // this is only rendered in advanced mode
        expect(agentInput).toBeInTheDocument();

        // we should not allow the user to change these fields
        const customModelInput = screen.queryByTestId("llm-custom-model-input");
        const baseUrlInput = screen.queryByTestId("base-url-input");

        expect(customModelInput).not.toBeInTheDocument();
        expect(baseUrlInput).not.toBeInTheDocument();
      });
    });

    it("should not submit the unwanted fields when saving", async () => {
      const user = userEvent.setup();
      renderSettingsScreen();

      const saveButton = await screen.findByText("BUTTON$SAVE");
      await user.click(saveButton);

      expect(saveSettingsSpy).toHaveBeenCalledWith(
        expect.objectContaining({
          llm_api_key: undefined,
          llm_base_url: undefined,
          llm_model: undefined,
        }),
      );
    });

    it("should not submit the unwanted fields when resetting", async () => {
      const user = userEvent.setup();
      renderSettingsScreen();

      const resetButton = await screen.findByText("BUTTON$RESET_TO_DEFAULTS");
      await user.click(resetButton);

      const modal = await screen.findByTestId("reset-modal");
      const confirmButton = within(modal).getByText("Reset");
      await user.click(confirmButton);
      expect(saveSettingsSpy).not.toHaveBeenCalled();
      expect(resetSettingsSpy).toHaveBeenCalled();
    });
  });
});<|MERGE_RESOLUTION|>--- conflicted
+++ resolved
@@ -9,19 +9,16 @@
 import * as AdvancedSettingsUtlls from "#/utils/has-advanced-settings-set";
 import * as ConsentHandlers from "#/utils/handle-capture-consent";
 import AccountSettings from "#/routes/account-settings";
-<<<<<<< HEAD
 import { DEFAULT_SETTINGS } from "#/services/settings";
 import { SettingsService } from "#/api/settings-service/settings-service.api";
-=======
-import { Provider } from "#/types/settings";
->>>>>>> d1851cc3
+import { GitProvider } from "#/api/settings-service/settings-service.types";
 
 const toggleAdvancedSettings = async (user: UserEvent) => {
   const advancedSwitch = await screen.findByTestId("advanced-settings-switch");
   await user.click(advancedSwitch);
 };
 
-const mock_provider_tokens_are_set: Record<Provider, boolean> = {
+const MOCK_PROVIDER_TOKENS_ARE_SET: Record<GitProvider, boolean> = {
   github: true,
   gitlab: false,
 };
@@ -69,7 +66,9 @@
 
     await waitFor(() => {
       // Use queryAllByText to handle multiple elements with the same text
-      expect(screen.queryAllByText("SETTINGS$LLM_SETTINGS")).not.toHaveLength(0);
+      expect(screen.queryAllByText("SETTINGS$LLM_SETTINGS")).not.toHaveLength(
+        0,
+      );
       screen.getByText("ACCOUNT_SETTINGS$ADDITIONAL_SETTINGS");
       screen.getByText("BUTTON$RESET_TO_DEFAULTS");
       screen.getByText("BUTTON$SAVE");
@@ -102,14 +101,7 @@
 
     // TODO: Set a better unset indicator
     it.skip("should render an indicator if the GitHub token is not set", async () => {
-      getSettingsSpy.mockResolvedValue({
-<<<<<<< HEAD
-        ...DEFAULT_SETTINGS,
-        github_token_is_set: false,
-=======
-        ...MOCK_DEFAULT_USER_SETTINGS,
->>>>>>> d1851cc3
-      });
+      getSettingsSpy.mockResolvedValue(DEFAULT_SETTINGS);
 
       renderSettingsScreen();
 
@@ -128,13 +120,8 @@
 
     it("should set '<hidden>' placeholder if the GitHub token is set", async () => {
       getSettingsSpy.mockResolvedValue({
-<<<<<<< HEAD
-        ...DEFAULT_SETTINGS,
-        github_token_is_set: true,
-=======
-        ...MOCK_DEFAULT_USER_SETTINGS,
-        provider_tokens_set: mock_provider_tokens_are_set,
->>>>>>> d1851cc3
+        ...DEFAULT_SETTINGS,
+        provider_tokens_set: MOCK_PROVIDER_TOKENS_ARE_SET,
       });
 
       renderSettingsScreen();
@@ -147,13 +134,8 @@
 
     it("should render an indicator if the GitHub token is set", async () => {
       getSettingsSpy.mockResolvedValue({
-<<<<<<< HEAD
-        ...DEFAULT_SETTINGS,
-        github_token_is_set: true,
-=======
-        ...MOCK_DEFAULT_USER_SETTINGS,
-        provider_tokens_set: mock_provider_tokens_are_set,
->>>>>>> d1851cc3
+        ...DEFAULT_SETTINGS,
+        provider_tokens_set: MOCK_PROVIDER_TOKENS_ARE_SET,
       });
 
       renderSettingsScreen();
@@ -168,55 +150,6 @@
         throw new Error("GitHub token input parent not found");
       }
     });
-
-<<<<<<< HEAD
-    it("should render a disabled 'Disconnect from GitHub' button if the GitHub token is not set", async () => {
-      getSettingsSpy.mockResolvedValue({
-        ...DEFAULT_SETTINGS,
-        github_token_is_set: false,
-      });
-
-      renderSettingsScreen();
-
-      const button = await screen.findByText("Disconnect from GitHub");
-      expect(button).toBeInTheDocument();
-      expect(button).toBeDisabled();
-    });
-
-    it("should render an enabled 'Disconnect from GitHub' button if the GitHub token is set", async () => {
-      getSettingsSpy.mockResolvedValue({
-        ...DEFAULT_SETTINGS,
-        github_token_is_set: true,
-      });
-
-      renderSettingsScreen();
-      const button = await screen.findByText("Disconnect from GitHub");
-      expect(button).toBeInTheDocument();
-      expect(button).toBeEnabled();
-
-      // input should still be rendered
-      const input = await screen.findByTestId("github-token-input");
-      expect(input).toBeInTheDocument();
-    });
-
-    it("should logout the user when the 'Disconnect from GitHub' button is clicked", async () => {
-      const user = userEvent.setup();
-
-      getSettingsSpy.mockResolvedValue({
-        ...DEFAULT_SETTINGS,
-        github_token_is_set: true,
-      });
-
-      renderSettingsScreen();
-
-      const button = await screen.findByText("Disconnect from GitHub");
-      await user.click(button);
-
-      expect(handleLogoutMock).toHaveBeenCalled();
-    });
-=======
-    // Tests for DISCONNECT_FROM_GITHUB button removed as the button is no longer included in main
->>>>>>> d1851cc3
 
     it("should not render the 'Configure GitHub Repositories' button if OSS mode", async () => {
       getConfigSpy.mockResolvedValue({
@@ -276,12 +209,7 @@
     it.skip("should not reset LLM Provider and Model if GitHub token is invalid", async () => {
       const user = userEvent.setup();
       getSettingsSpy.mockResolvedValue({
-<<<<<<< HEAD
-        ...DEFAULT_SETTINGS,
-        github_token_is_set: false,
-=======
-        ...MOCK_DEFAULT_USER_SETTINGS,
->>>>>>> d1851cc3
+        ...DEFAULT_SETTINGS,
         llm_model: "anthropic/claude-3-5-sonnet-20241022",
       });
       saveSettingsSpy.mockRejectedValueOnce(new Error("Invalid GitHub token"));
@@ -403,7 +331,7 @@
     it.skip("should render an indicator if the LLM API key is not set", async () => {
       getSettingsSpy.mockResolvedValueOnce({
         ...DEFAULT_SETTINGS,
-        llm_api_key: null,
+        llm_api_key_set: null,
       });
 
       renderSettingsScreen();
@@ -423,13 +351,8 @@
 
     it("should render an indicator if the LLM API key is set", async () => {
       getSettingsSpy.mockResolvedValueOnce({
-<<<<<<< HEAD
-        ...DEFAULT_SETTINGS,
-        llm_api_key: "**********",
-=======
-        ...MOCK_DEFAULT_USER_SETTINGS,
+        ...DEFAULT_SETTINGS,
         llm_api_key_set: true,
->>>>>>> d1851cc3
       });
 
       renderSettingsScreen();
@@ -449,13 +372,8 @@
 
     it("should set '<hidden>' placeholder if the LLM API key is set", async () => {
       getSettingsSpy.mockResolvedValueOnce({
-<<<<<<< HEAD
-        ...DEFAULT_SETTINGS,
-        llm_api_key: "**********",
-=======
-        ...MOCK_DEFAULT_USER_SETTINGS,
+        ...DEFAULT_SETTINGS,
         llm_api_key_set: true,
->>>>>>> d1851cc3
       });
 
       renderSettingsScreen();
@@ -1009,13 +927,8 @@
     it("should not send an empty LLM API Key if the user submits an empty string but already has it set", async () => {
       const user = userEvent.setup();
       getSettingsSpy.mockResolvedValue({
-<<<<<<< HEAD
-        ...DEFAULT_SETTINGS,
-        llm_api_key: "**********",
-=======
-        ...MOCK_DEFAULT_USER_SETTINGS,
+        ...DEFAULT_SETTINGS,
         llm_api_key_set: true,
->>>>>>> d1851cc3
       });
 
       renderSettingsScreen();
