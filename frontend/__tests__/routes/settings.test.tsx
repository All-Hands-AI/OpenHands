--- conflicted
+++ resolved
@@ -8,10 +8,6 @@
 import SettingsScreen from "#/routes/settings";
 import * as AdvancedSettingsUtlls from "#/utils/has-advanced-settings-set";
 import { MOCK_DEFAULT_USER_SETTINGS } from "#/mocks/handlers";
-<<<<<<< HEAD
-import { PostApiSettings, Provider } from "#/types/settings";
-=======
->>>>>>> e69ae81a
 import * as ConsentHandlers from "#/utils/handle-capture-consent";
 import AccountSettings from "#/routes/account-settings";
 import { Provider } from "#/types/settings";
@@ -68,19 +64,13 @@
     renderSettingsScreen();
 
     await waitFor(() => {
-<<<<<<< HEAD
-      screen.getByText("LLM Settings");
-      screen.getByText("Git Provider Settings");
-      screen.getByText("Additional Settings");
-      screen.getByText("Reset to defaults");
-      screen.getByText("Save Changes");
-=======
       // Use queryAllByText to handle multiple elements with the same text
-      expect(screen.queryAllByText("SETTINGS$LLM_SETTINGS")).not.toHaveLength(0);
+      expect(screen.queryAllByText("SETTINGS$LLM_SETTINGS")).not.toHaveLength(
+        0,
+      );
       screen.getByText("ACCOUNT_SETTINGS$ADDITIONAL_SETTINGS");
       screen.getByText("BUTTON$RESET_TO_DEFAULTS");
       screen.getByText("BUTTON$SAVE");
->>>>>>> e69ae81a
     });
   });
 
@@ -162,53 +152,7 @@
       }
     });
 
-<<<<<<< HEAD
-    it("should render a disabled 'Disconnect Tokens' button if the GitHub token is not set", async () => {
-      getSettingsSpy.mockResolvedValue({
-        ...MOCK_DEFAULT_USER_SETTINGS,
-      });
-
-      renderSettingsScreen();
-
-      const button = await screen.findByText("Disconnect Tokens");
-      expect(button).toBeInTheDocument();
-      expect(button).toBeDisabled();
-    });
-
-    it("should render an enabled 'Disconnect Tokens' button if any Git tokens are set", async () => {
-      getSettingsSpy.mockResolvedValue({
-        ...MOCK_DEFAULT_USER_SETTINGS,
-        provider_tokens_set: mock_provider_tokens_are_set,
-      });
-
-      renderSettingsScreen();
-      const button = await screen.findByText("Disconnect Tokens");
-      expect(button).toBeInTheDocument();
-      expect(button).toBeEnabled();
-
-      // input should still be rendered
-      const input = await screen.findByTestId("github-token-input");
-      expect(input).toBeInTheDocument();
-    });
-
-    it("should logout the user when the 'Disconnect Tokens' button is clicked", async () => {
-      const user = userEvent.setup();
-
-      getSettingsSpy.mockResolvedValue({
-        ...MOCK_DEFAULT_USER_SETTINGS,
-        provider_tokens_set: mock_provider_tokens_are_set,
-      });
-
-      renderSettingsScreen();
-
-      const button = await screen.findByText("Disconnect Tokens");
-      await user.click(button);
-
-      expect(handleLogoutMock).toHaveBeenCalled();
-    });
-=======
     // Tests for DISCONNECT_FROM_GITHUB button removed as the button is no longer included in main
->>>>>>> e69ae81a
 
     it("should not render the 'Configure GitHub Repositories' button if OSS mode", async () => {
       getConfigSpy.mockResolvedValue({
@@ -854,20 +798,6 @@
       // Mock the settings response after reset
       getSettingsSpy.mockResolvedValueOnce({
         ...MOCK_DEFAULT_USER_SETTINGS,
-<<<<<<< HEAD
-      };
-      delete mockCopy.provider_tokens_set;
-      delete mockCopy.unset_tokens;
-      delete mockCopy.user_consents_to_analytics;
-
-      expect(saveSettingsSpy).toHaveBeenCalledWith({
-        ...mockCopy,
-        llm_api_key: "", // reset as well
-        provider_tokens: {
-          github: "",
-          gitlab: "",
-        },
-=======
         llm_base_url: "",
         confirmation_mode: false,
         security_analyzer: "",
@@ -887,7 +817,6 @@
         expect(
           screen.queryByTestId("enable-confirmation-mode-switch"),
         ).not.toBeInTheDocument();
->>>>>>> e69ae81a
       });
     });
 
