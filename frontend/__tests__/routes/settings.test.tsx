--- conflicted
+++ resolved
@@ -8,10 +8,6 @@
 import SettingsScreen from "#/routes/settings";
 import * as AdvancedSettingsUtlls from "#/utils/has-advanced-settings-set";
 import { MOCK_DEFAULT_USER_SETTINGS } from "#/mocks/handlers";
-<<<<<<< HEAD
-import { PostApiSettings, Provider } from "#/types/settings";
-=======
->>>>>>> 5a3eca2a
 import * as ConsentHandlers from "#/utils/handle-capture-consent";
 import AccountSettings from "#/routes/account-settings";
 
@@ -841,20 +837,6 @@
       // Mock the settings response after reset
       getSettingsSpy.mockResolvedValueOnce({
         ...MOCK_DEFAULT_USER_SETTINGS,
-<<<<<<< HEAD
-      };
-      delete mockCopy.provider_tokens_set;
-      delete mockCopy.unset_tokens;
-      delete mockCopy.user_consents_to_analytics;
-
-      expect(saveSettingsSpy).toHaveBeenCalledWith({
-        ...mockCopy,
-        llm_api_key: "", // reset as well
-        provider_tokens: {
-          github: "",
-          gitlab: "",
-        },
-=======
         llm_base_url: "",
         confirmation_mode: false,
         security_analyzer: "",
@@ -863,12 +845,17 @@
       // Wait for the mutation to complete and the modal to be removed
       await waitFor(() => {
         expect(screen.queryByTestId("reset-modal")).not.toBeInTheDocument();
-        expect(screen.queryByTestId("llm-custom-model-input")).not.toBeInTheDocument();
+        expect(
+          screen.queryByTestId("llm-custom-model-input"),
+        ).not.toBeInTheDocument();
         expect(screen.queryByTestId("base-url-input")).not.toBeInTheDocument();
         expect(screen.queryByTestId("agent-input")).not.toBeInTheDocument();
-        expect(screen.queryByTestId("security-analyzer-input")).not.toBeInTheDocument();
-        expect(screen.queryByTestId("enable-confirmation-mode-switch")).not.toBeInTheDocument();
->>>>>>> 5a3eca2a
+        expect(
+          screen.queryByTestId("security-analyzer-input"),
+        ).not.toBeInTheDocument();
+        expect(
+          screen.queryByTestId("enable-confirmation-mode-switch"),
+        ).not.toBeInTheDocument();
       });
     });
 
