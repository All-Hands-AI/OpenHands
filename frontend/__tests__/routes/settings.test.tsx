import { render, screen, waitFor, within } from "@testing-library/react";
import { createRoutesStub } from "react-router";
import { afterEach, beforeEach, describe, expect, it, test, vi } from "vitest";
import { QueryClient, QueryClientProvider } from "@tanstack/react-query";
import userEvent, { UserEvent } from "@testing-library/user-event";
import OpenHands from "#/api/open-hands";
import { AuthProvider } from "#/context/auth-context";
import SettingsScreen from "#/routes/settings";
import * as AdvancedSettingsUtlls from "#/utils/has-advanced-settings-set";
import { MOCK_DEFAULT_USER_SETTINGS } from "#/mocks/handlers";
import * as ConsentHandlers from "#/utils/handle-capture-consent";
import AccountSettings from "#/routes/account-settings";
import { Provider } from "#/types/settings";

const toggleAdvancedSettings = async (user: UserEvent) => {
  const advancedSwitch = await screen.findByTestId("advanced-settings-switch");
  await user.click(advancedSwitch);
};

const mock_provider_tokens_are_set: Record<Provider, boolean> = {
  github: true,
  gitlab: false,
};

describe("Settings Screen", () => {
  const getSettingsSpy = vi.spyOn(OpenHands, "getSettings");
  const saveSettingsSpy = vi.spyOn(OpenHands, "saveSettings");
  const resetSettingsSpy = vi.spyOn(OpenHands, "resetSettings");
  const getConfigSpy = vi.spyOn(OpenHands, "getConfig");

  const { handleLogoutMock } = vi.hoisted(() => ({
    handleLogoutMock: vi.fn(),
  }));
  vi.mock("#/hooks/use-app-logout", () => ({
    useAppLogout: vi.fn().mockReturnValue({ handleLogout: handleLogoutMock }),
  }));

  afterEach(() => {
    vi.clearAllMocks();
  });

  const RouterStub = createRoutesStub([
    {
      Component: SettingsScreen,
      path: "/settings",
      children: [{ Component: AccountSettings, path: "/settings" }],
    },
  ]);

  const renderSettingsScreen = () => {
    const queryClient = new QueryClient();
    return render(<RouterStub initialEntries={["/settings"]} />, {
      wrapper: ({ children }) => (
        <AuthProvider>
          <QueryClientProvider client={queryClient}>
            {children}
          </QueryClientProvider>
        </AuthProvider>
      ),
    });
  };

  it("should render", async () => {
    renderSettingsScreen();

    await waitFor(() => {
<<<<<<< HEAD
      // Use queryAllByText to handle multiple elements with the same text
      expect(screen.queryAllByText("SETTINGS$LLM_SETTINGS")).not.toHaveLength(0);
      screen.getByText("ACCOUNT_SETTINGS$ADDITIONAL_SETTINGS");
      screen.getByText("BUTTON$RESET_TO_DEFAULTS");
      screen.getByText("BUTTON$SAVE");
=======
      screen.getByText("LLM Settings");
      screen.getByText("Git Provider Settings");
      screen.getByText("Additional Settings");
      screen.getByText("Reset to defaults");
      screen.getByText("Save Changes");
>>>>>>> 19b589f3
    });
  });

  describe("Account Settings", () => {
    beforeEach(() => {
      getConfigSpy.mockResolvedValue({
        APP_MODE: "oss",
        GITHUB_CLIENT_ID: "123",
        POSTHOG_CLIENT_KEY: "456",
        FEATURE_FLAGS: {
          ENABLE_BILLING: false,
          HIDE_LLM_SETTINGS: false,
        },
      });
    });

    it("should render the account settings", async () => {
      renderSettingsScreen();

      await waitFor(() => {
        screen.getByTestId("github-token-input");
        screen.getByTestId("github-token-help-anchor");
        screen.getByTestId("language-input");
        screen.getByTestId("enable-analytics-switch");
      });
    });

    // TODO: Set a better unset indicator
    it.skip("should render an indicator if the GitHub token is not set", async () => {
      getSettingsSpy.mockResolvedValue({
        ...MOCK_DEFAULT_USER_SETTINGS,
      });

      renderSettingsScreen();

      await waitFor(() => {
        const input = screen.getByTestId("github-token-input");
        const inputParent = input.parentElement;

        if (inputParent) {
          const badge = within(inputParent).getByTestId("unset-indicator");
          expect(badge).toBeInTheDocument();
        } else {
          throw new Error("GitHub token input parent not found");
        }
      });
    });

    it("should set '<hidden>' placeholder if the GitHub token is set", async () => {
      getSettingsSpy.mockResolvedValue({
        ...MOCK_DEFAULT_USER_SETTINGS,
        provider_tokens_set: mock_provider_tokens_are_set,
      });

      renderSettingsScreen();

      await waitFor(() => {
        const input = screen.getByTestId("github-token-input");
        expect(input).toHaveProperty("placeholder", "<hidden>");
      });
    });

    it("should render an indicator if the GitHub token is set", async () => {
      getSettingsSpy.mockResolvedValue({
        ...MOCK_DEFAULT_USER_SETTINGS,
        provider_tokens_set: mock_provider_tokens_are_set,
      });

      renderSettingsScreen();

      const input = await screen.findByTestId("github-token-input");
      const inputParent = input.parentElement;

      if (inputParent) {
        const badge = await within(inputParent).findByTestId("set-indicator");
        expect(badge).toBeInTheDocument();
      } else {
        throw new Error("GitHub token input parent not found");
      }
    });

    it("should render a disabled 'Disconnect Tokens' button if the GitHub token is not set", async () => {
      getSettingsSpy.mockResolvedValue({
        ...MOCK_DEFAULT_USER_SETTINGS,
      });

      renderSettingsScreen();

<<<<<<< HEAD
      const button = await screen.findByText("ACCOUNT_SETTINGS$DISCONNECT_FROM_GITHUB");
=======
      const button = await screen.findByText("Disconnect Tokens");
>>>>>>> 19b589f3
      expect(button).toBeInTheDocument();
      expect(button).toBeDisabled();
    });

    it("should render an enabled 'Disconnect Tokens' button if any Git tokens are set", async () => {
      getSettingsSpy.mockResolvedValue({
        ...MOCK_DEFAULT_USER_SETTINGS,
        provider_tokens_set: mock_provider_tokens_are_set,
      });

      renderSettingsScreen();
<<<<<<< HEAD
      const button = await screen.findByText("ACCOUNT_SETTINGS$DISCONNECT_FROM_GITHUB");
=======
      const button = await screen.findByText("Disconnect Tokens");
>>>>>>> 19b589f3
      expect(button).toBeInTheDocument();
      expect(button).toBeEnabled();

      // input should still be rendered
      const input = await screen.findByTestId("github-token-input");
      expect(input).toBeInTheDocument();
    });

    it("should logout the user when the 'Disconnect Tokens' button is clicked", async () => {
      const user = userEvent.setup();

      getSettingsSpy.mockResolvedValue({
        ...MOCK_DEFAULT_USER_SETTINGS,
        provider_tokens_set: mock_provider_tokens_are_set,
      });

      renderSettingsScreen();

<<<<<<< HEAD
      const button = await screen.findByText("ACCOUNT_SETTINGS$DISCONNECT_FROM_GITHUB");
=======
      const button = await screen.findByText("Disconnect Tokens");
>>>>>>> 19b589f3
      await user.click(button);

      expect(handleLogoutMock).toHaveBeenCalled();
    });

    it("should not render the 'Configure GitHub Repositories' button if OSS mode", async () => {
      getConfigSpy.mockResolvedValue({
        APP_MODE: "oss",
        GITHUB_CLIENT_ID: "123",
        POSTHOG_CLIENT_KEY: "456",
        FEATURE_FLAGS: {
          ENABLE_BILLING: false,
          HIDE_LLM_SETTINGS: false,
        },
      });

      renderSettingsScreen();

      const button = screen.queryByText("GITHUB$CONFIGURE_REPOS");
      expect(button).not.toBeInTheDocument();
    });

    it("should render the 'Configure GitHub Repositories' button if SaaS mode and app slug exists", async () => {
      getConfigSpy.mockResolvedValue({
        APP_MODE: "saas",
        GITHUB_CLIENT_ID: "123",
        POSTHOG_CLIENT_KEY: "456",
        APP_SLUG: "test-app",
        FEATURE_FLAGS: {
          ENABLE_BILLING: false,
          HIDE_LLM_SETTINGS: false,
        },
      });

      renderSettingsScreen();
      await screen.findByText("GITHUB$CONFIGURE_REPOS");
    });

    it("should not render the GitHub token input if SaaS mode", async () => {
      getConfigSpy.mockResolvedValue({
        APP_MODE: "saas",
        GITHUB_CLIENT_ID: "123",
        POSTHOG_CLIENT_KEY: "456",
        FEATURE_FLAGS: {
          ENABLE_BILLING: false,
          HIDE_LLM_SETTINGS: false,
        },
      });

      renderSettingsScreen();

      await waitFor(() => {
        const input = screen.queryByTestId("github-token-input");
        const helpAnchor = screen.queryByTestId("github-token-help-anchor");

        expect(input).not.toBeInTheDocument();
        expect(helpAnchor).not.toBeInTheDocument();
      });
    });

    it.skip("should not reset LLM Provider and Model if GitHub token is invalid", async () => {
      const user = userEvent.setup();
      getSettingsSpy.mockResolvedValue({
        ...MOCK_DEFAULT_USER_SETTINGS,
        llm_model: "anthropic/claude-3-5-sonnet-20241022",
      });
      saveSettingsSpy.mockRejectedValueOnce(new Error("Invalid GitHub token"));

      renderSettingsScreen();

      let llmProviderInput = await screen.findByTestId("llm-provider-input");
      let llmModelInput = await screen.findByTestId("llm-model-input");

      expect(llmProviderInput).toHaveValue("Anthropic");
      expect(llmModelInput).toHaveValue("claude-3-5-sonnet-20241022");

      const input = await screen.findByTestId("github-token-input");
      await user.type(input, "invalid-token");

      const saveButton = screen.getByText("BUTTON$SAVE");
      await user.click(saveButton);

      llmProviderInput = await screen.findByTestId("llm-provider-input");
      llmModelInput = await screen.findByTestId("llm-model-input");

      expect(llmProviderInput).toHaveValue("Anthropic");
      expect(llmModelInput).toHaveValue("claude-3-5-sonnet-20241022");
    });

    test("enabling advanced, enabling confirmation mode, and then disabling + enabling advanced should not render the security analyzer input", async () => {
      const user = userEvent.setup();
      renderSettingsScreen();

      await toggleAdvancedSettings(user);

      const confirmationModeSwitch = await screen.findByTestId(
        "enable-confirmation-mode-switch",
      );
      await user.click(confirmationModeSwitch);

      let securityAnalyzerInput = screen.queryByTestId(
        "security-analyzer-input",
      );
      expect(securityAnalyzerInput).toBeInTheDocument();

      await toggleAdvancedSettings(user);

      securityAnalyzerInput = screen.queryByTestId("security-analyzer-input");
      expect(securityAnalyzerInput).not.toBeInTheDocument();

      await toggleAdvancedSettings(user);

      securityAnalyzerInput = screen.queryByTestId("security-analyzer-input");
      expect(securityAnalyzerInput).not.toBeInTheDocument();
    });
  });

  describe("LLM Settings", () => {
    beforeEach(() => {
      getConfigSpy.mockResolvedValue({
        APP_MODE: "oss",
        GITHUB_CLIENT_ID: "123",
        POSTHOG_CLIENT_KEY: "456",
        FEATURE_FLAGS: {
          ENABLE_BILLING: false,
          HIDE_LLM_SETTINGS: false,
        },
      });
    });

    it("should render the basic LLM settings by default", async () => {
      renderSettingsScreen();

      await waitFor(() => {
        screen.getByTestId("advanced-settings-switch");
        screen.getByTestId("llm-provider-input");
        screen.getByTestId("llm-model-input");
        screen.getByTestId("llm-api-key-input");
        screen.getByTestId("llm-api-key-help-anchor");
      });
    });

    it("should render the advanced LLM settings if the advanced switch is toggled", async () => {
      const user = userEvent.setup();
      renderSettingsScreen();

      // Should not render the advanced settings by default
      expect(
        screen.queryByTestId("llm-custom-model-input"),
      ).not.toBeInTheDocument();
      expect(screen.queryByTestId("base-url-input")).not.toBeInTheDocument();
      expect(screen.queryByTestId("agent-input")).not.toBeInTheDocument();
      expect(
        screen.queryByTestId("security-analyzer-input"),
      ).not.toBeInTheDocument();
      expect(
        screen.queryByTestId("enable-confirmation-mode-switch"),
      ).not.toBeInTheDocument();

      const advancedSwitch = await screen.findByTestId(
        "advanced-settings-switch",
      );
      await user.click(advancedSwitch);

      // Should render the advanced settings
      expect(
        screen.queryByTestId("llm-provider-input"),
      ).not.toBeInTheDocument();
      expect(screen.queryByTestId("llm-model-input")).not.toBeInTheDocument();

      screen.getByTestId("llm-custom-model-input");
      screen.getByTestId("base-url-input");
      screen.getByTestId("agent-input");

      // "Invariant" security analyzer
      screen.getByTestId("enable-confirmation-mode-switch");

      // Not rendered until the switch is toggled
      // screen.getByTestId("security-analyzer-input");
    });

    // TODO: Set a better unset indicator
    it.skip("should render an indicator if the LLM API key is not set", async () => {
      getSettingsSpy.mockResolvedValueOnce({
        ...MOCK_DEFAULT_USER_SETTINGS,
        llm_api_key: null,
      });

      renderSettingsScreen();

      await waitFor(() => {
        const input = screen.getByTestId("llm-api-key-input");
        const inputParent = input.parentElement;

        if (inputParent) {
          const badge = within(inputParent).getByTestId("unset-indicator");
          expect(badge).toBeInTheDocument();
        } else {
          throw new Error("LLM API Key input parent not found");
        }
      });
    });

    it("should render an indicator if the LLM API key is set", async () => {
      getSettingsSpy.mockResolvedValueOnce({
        ...MOCK_DEFAULT_USER_SETTINGS,
        llm_api_key_set: true,
      });

      renderSettingsScreen();

      await waitFor(() => {
        const input = screen.getByTestId("llm-api-key-input");
        const inputParent = input.parentElement;

        if (inputParent) {
          const badge = within(inputParent).getByTestId("set-indicator");
          expect(badge).toBeInTheDocument();
        } else {
          throw new Error("LLM API Key input parent not found");
        }
      });
    });

    it("should set '<hidden>' placeholder if the LLM API key is set", async () => {
      getSettingsSpy.mockResolvedValueOnce({
        ...MOCK_DEFAULT_USER_SETTINGS,
        llm_api_key_set: true,
      });

      renderSettingsScreen();

      await waitFor(() => {
        const input = screen.getByTestId("llm-api-key-input");
        expect(input).toHaveProperty("placeholder", "<hidden>");
      });
    });

    describe("Basic Model Selector", () => {
      it("should set the provider and model", async () => {
        getSettingsSpy.mockResolvedValue({
          ...MOCK_DEFAULT_USER_SETTINGS,
          llm_model: "anthropic/claude-3-5-sonnet-20241022",
        });

        renderSettingsScreen();

        await waitFor(() => {
          const providerInput = screen.getByTestId("llm-provider-input");
          const modelInput = screen.getByTestId("llm-model-input");

          expect(providerInput).toHaveValue("Anthropic");
          expect(modelInput).toHaveValue("claude-3-5-sonnet-20241022");
        });
      });

      it.todo("should change the model values if the provider is changed");

      it.todo("should clear the model values if the provider is cleared");
    });

    describe("Advanced LLM Settings", () => {
      it("should not render the runtime settings input if OSS mode", async () => {
        const user = userEvent.setup();
        getConfigSpy.mockResolvedValue({
          APP_MODE: "oss",
          GITHUB_CLIENT_ID: "123",
          POSTHOG_CLIENT_KEY: "456",
          FEATURE_FLAGS: {
            ENABLE_BILLING: false,
            HIDE_LLM_SETTINGS: false,
          },
        });

        renderSettingsScreen();

        await toggleAdvancedSettings(user);
        const input = screen.queryByTestId("runtime-settings-input");
        expect(input).not.toBeInTheDocument();
      });

      it.skip("should render the runtime settings input if SaaS mode", async () => {
        getConfigSpy.mockResolvedValue({
          APP_MODE: "saas",
          GITHUB_CLIENT_ID: "123",
          POSTHOG_CLIENT_KEY: "456",
          FEATURE_FLAGS: {
            ENABLE_BILLING: false,
            HIDE_LLM_SETTINGS: false,
          },
        });

        renderSettingsScreen();
        await screen.findByTestId("runtime-settings-input");
      });

      it.skip("should set the default runtime setting set", async () => {
        getConfigSpy.mockResolvedValue({
          APP_MODE: "saas",
          GITHUB_CLIENT_ID: "123",
          POSTHOG_CLIENT_KEY: "456",
          FEATURE_FLAGS: {
            ENABLE_BILLING: false,
            HIDE_LLM_SETTINGS: false,
          },
        });

        getSettingsSpy.mockResolvedValue({
          ...MOCK_DEFAULT_USER_SETTINGS,
          remote_runtime_resource_factor: 1,
        });

        renderSettingsScreen();

        const input = await screen.findByTestId("runtime-settings-input");
        expect(input).toHaveValue("1x (2 core, 8G)");
      });

      it.skip("should always have the runtime input disabled", async () => {
        getConfigSpy.mockResolvedValue({
          APP_MODE: "saas",
          GITHUB_CLIENT_ID: "123",
          POSTHOG_CLIENT_KEY: "456",
          FEATURE_FLAGS: {
            ENABLE_BILLING: false,
            HIDE_LLM_SETTINGS: false,
          },
        });

        renderSettingsScreen();

        const input = await screen.findByTestId("runtime-settings-input");
        expect(input).toBeDisabled();
      });

      it.skip("should save the runtime settings when the 'Save Changes' button is clicked", async () => {
        const user = userEvent.setup();
        getConfigSpy.mockResolvedValue({
          APP_MODE: "saas",
          GITHUB_CLIENT_ID: "123",
          POSTHOG_CLIENT_KEY: "456",
          FEATURE_FLAGS: {
            ENABLE_BILLING: false,
            HIDE_LLM_SETTINGS: false,
          },
        });

        getSettingsSpy.mockResolvedValue({
          ...MOCK_DEFAULT_USER_SETTINGS,
        });

        renderSettingsScreen();

        const input = await screen.findByTestId("runtime-settings-input");
        await user.click(input);

        const option = await screen.findByText("2x (4 core, 16G)");
        await user.click(option);

        const saveButton = screen.getByText("BUTTON$SAVE");
        await user.click(saveButton);

        expect(saveSettingsSpy).toHaveBeenCalledWith(
          expect.objectContaining({
            remote_runtime_resource_factor: 2,
          }),
        );
      });

      test("saving with no changes but having advanced enabled should hide the advanced items", async () => {
        const user = userEvent.setup();
        renderSettingsScreen();

        await toggleAdvancedSettings(user);

        const saveButton = screen.getByText("BUTTON$SAVE");
        await user.click(saveButton);

        await waitFor(() => {
          expect(
            screen.queryByTestId("llm-custom-model-input"),
          ).not.toBeInTheDocument();
          expect(
            screen.queryByTestId("base-url-input"),
          ).not.toBeInTheDocument();
          expect(screen.queryByTestId("agent-input")).not.toBeInTheDocument();
          expect(
            screen.queryByTestId("security-analyzer-input"),
          ).not.toBeInTheDocument();
          expect(
            screen.queryByTestId("enable-confirmation-mode-switch"),
          ).not.toBeInTheDocument();
        });
      });

      test("resetting settings with no changes but having advanced enabled should hide the advanced items", async () => {
        const user = userEvent.setup();

        getSettingsSpy.mockResolvedValueOnce({
          ...MOCK_DEFAULT_USER_SETTINGS,
        });

        renderSettingsScreen();

        await toggleAdvancedSettings(user);

        const resetButton = screen.getByText("BUTTON$RESET_TO_DEFAULTS");
        await user.click(resetButton);

        // show modal
        const modal = await screen.findByTestId("reset-modal");
        expect(modal).toBeInTheDocument();

        // Mock the settings that will be returned after reset
        // This should be the default settings with no advanced settings enabled
        getSettingsSpy.mockResolvedValueOnce({
          ...MOCK_DEFAULT_USER_SETTINGS,
          llm_base_url: "",
          confirmation_mode: false,
          security_analyzer: "",
        });

        // confirm reset
        const confirmButton = within(modal).getByText("Reset");
        await user.click(confirmButton);

        await waitFor(() => {
          expect(
            screen.queryByTestId("llm-custom-model-input"),
          ).not.toBeInTheDocument();
          expect(
            screen.queryByTestId("base-url-input"),
          ).not.toBeInTheDocument();
          expect(screen.queryByTestId("agent-input")).not.toBeInTheDocument();
          expect(
            screen.queryByTestId("security-analyzer-input"),
          ).not.toBeInTheDocument();
          expect(
            screen.queryByTestId("enable-confirmation-mode-switch"),
          ).not.toBeInTheDocument();
        });
      });

      it("should save if only confirmation mode is enabled", async () => {
        const user = userEvent.setup();
        renderSettingsScreen();

        await toggleAdvancedSettings(user);

        const confirmationModeSwitch = await screen.findByTestId(
          "enable-confirmation-mode-switch",
        );
        await user.click(confirmationModeSwitch);

        const saveButton = screen.getByText("BUTTON$SAVE");
        await user.click(saveButton);

        expect(saveSettingsSpy).toHaveBeenCalledWith(
          expect.objectContaining({
            confirmation_mode: true,
          }),
        );
      });
    });

    it("should toggle advanced if user had set a custom model", async () => {
      getSettingsSpy.mockResolvedValue({
        ...MOCK_DEFAULT_USER_SETTINGS,
        llm_model: "some/custom-model",
      });
      renderSettingsScreen();

      await waitFor(() => {
        const advancedSwitch = screen.getByTestId("advanced-settings-switch");
        expect(advancedSwitch).toBeChecked();

        const llmCustomInput = screen.getByTestId("llm-custom-model-input");
        expect(llmCustomInput).toBeInTheDocument();
        expect(llmCustomInput).toHaveValue("some/custom-model");
      });
    });

    it("should have advanced settings enabled if the user previously had them enabled", async () => {
      const hasAdvancedSettingsSetSpy = vi.spyOn(
        AdvancedSettingsUtlls,
        "hasAdvancedSettingsSet",
      );
      hasAdvancedSettingsSetSpy.mockReturnValue(true);

      renderSettingsScreen();

      await waitFor(() => {
        const advancedSwitch = screen.getByTestId("advanced-settings-switch");
        expect(advancedSwitch).toBeChecked();

        const llmCustomInput = screen.getByTestId("llm-custom-model-input");
        expect(llmCustomInput).toBeInTheDocument();
      });
    });

    it("should have confirmation mode enabled if the user previously had it enabled", async () => {
      getSettingsSpy.mockResolvedValue({
        ...MOCK_DEFAULT_USER_SETTINGS,
        confirmation_mode: true,
      });

      renderSettingsScreen();

      await waitFor(() => {
        const confirmationModeSwitch = screen.getByTestId(
          "enable-confirmation-mode-switch",
        );
        expect(confirmationModeSwitch).toBeChecked();
      });
    });

    // FIXME: security analyzer is not found for some reason...
    it.skip("should have the values set if the user previously had them set", async () => {
      getSettingsSpy.mockResolvedValue({
        ...MOCK_DEFAULT_USER_SETTINGS,
        language: "no",
        user_consents_to_analytics: true,
        llm_base_url: "https://test.com",
        llm_model: "anthropic/claude-3-5-sonnet-20241022",
        agent: "CoActAgent",
        security_analyzer: "mock-invariant",
      });

      renderSettingsScreen();

      await waitFor(() => {
        expect(screen.getByTestId("language-input")).toHaveValue("Norsk");
        expect(screen.getByText("Disconnect Tokens")).toBeInTheDocument();
        expect(screen.getByTestId("enable-analytics-switch")).toBeChecked();
        expect(screen.getByTestId("advanced-settings-switch")).toBeChecked();
        expect(screen.getByTestId("base-url-input")).toHaveValue(
          "https://test.com",
        );
        expect(screen.getByTestId("llm-custom-model-input")).toHaveValue(
          "anthropic/claude-3-5-sonnet-20241022",
        );
        expect(screen.getByTestId("agent-input")).toHaveValue("CoActAgent");
        expect(
          screen.getByTestId("enable-confirmation-mode-switch"),
        ).toBeChecked();
        expect(screen.getByTestId("security-analyzer-input")).toHaveValue(
          "mock-invariant",
        );
      });
    });

    it("should save the settings when the 'Save Changes' button is clicked", async () => {
      const user = userEvent.setup();
      getSettingsSpy.mockResolvedValue({
        ...MOCK_DEFAULT_USER_SETTINGS,
      });

      renderSettingsScreen();

      const languageInput = await screen.findByTestId("language-input");
      await user.click(languageInput);

      const norskOption = await screen.findByText("Norsk");
      await user.click(norskOption);

      expect(languageInput).toHaveValue("Norsk");

      const saveButton = screen.getByText("BUTTON$SAVE");
      await user.click(saveButton);

      expect(saveSettingsSpy).toHaveBeenCalledWith(
        expect.objectContaining({
          llm_api_key: "", // empty because it's not set previously
          language: "no",
        }),
      );
    });

    it("should properly save basic LLM model settings", async () => {
      const user = userEvent.setup();
      getSettingsSpy.mockResolvedValue({
        ...MOCK_DEFAULT_USER_SETTINGS,
      });

      renderSettingsScreen();

      // disable advanced mode
      const advancedSwitch = await screen.findByTestId(
        "advanced-settings-switch",
      );
      await user.click(advancedSwitch);

      const providerInput = await screen.findByTestId("llm-provider-input");
      await user.click(providerInput);

      const openaiOption = await screen.findByText("OpenAI");
      await user.click(openaiOption);

      const modelInput = await screen.findByTestId("llm-model-input");
      await user.click(modelInput);

      const gpt4Option = await screen.findByText("gpt-4o");
      await user.click(gpt4Option);

      const saveButton = screen.getByText("BUTTON$SAVE");
      await user.click(saveButton);

      expect(saveSettingsSpy).toHaveBeenCalledWith(
        expect.objectContaining({
          llm_api_key: "", // empty because it's not set previously
          llm_model: "openai/gpt-4o",
        }),
      );
    });

    it("should reset the settings when the 'Reset to defaults' button is clicked", async () => {
      const user = userEvent.setup();
      getSettingsSpy.mockResolvedValue(MOCK_DEFAULT_USER_SETTINGS);

      renderSettingsScreen();

      const languageInput = await screen.findByTestId("language-input");
      await user.click(languageInput);

      const norskOption = await screen.findByText("Norsk");
      await user.click(norskOption);

      expect(languageInput).toHaveValue("Norsk");

      const resetButton = screen.getByText("BUTTON$RESET_TO_DEFAULTS");
      await user.click(resetButton);

      expect(saveSettingsSpy).not.toHaveBeenCalled();

      // show modal
      const modal = await screen.findByTestId("reset-modal");
      expect(modal).toBeInTheDocument();

      // confirm reset
      const confirmButton = within(modal).getByText("Reset");
      await user.click(confirmButton);

      await waitFor(() => {
        expect(resetSettingsSpy).toHaveBeenCalled();
      });

      // Mock the settings response after reset
      getSettingsSpy.mockResolvedValueOnce({
        ...MOCK_DEFAULT_USER_SETTINGS,
        llm_base_url: "",
        confirmation_mode: false,
        security_analyzer: "",
      });

      // Wait for the mutation to complete and the modal to be removed
      await waitFor(() => {
        expect(screen.queryByTestId("reset-modal")).not.toBeInTheDocument();
        expect(
          screen.queryByTestId("llm-custom-model-input"),
        ).not.toBeInTheDocument();
        expect(screen.queryByTestId("base-url-input")).not.toBeInTheDocument();
        expect(screen.queryByTestId("agent-input")).not.toBeInTheDocument();
        expect(
          screen.queryByTestId("security-analyzer-input"),
        ).not.toBeInTheDocument();
        expect(
          screen.queryByTestId("enable-confirmation-mode-switch"),
        ).not.toBeInTheDocument();
      });
    });

    it("should cancel the reset when the 'Cancel' button is clicked", async () => {
      const user = userEvent.setup();
      getSettingsSpy.mockResolvedValue(MOCK_DEFAULT_USER_SETTINGS);

      renderSettingsScreen();

      const resetButton = await screen.findByText("BUTTON$RESET_TO_DEFAULTS");
      await user.click(resetButton);

      const modal = await screen.findByTestId("reset-modal");
      expect(modal).toBeInTheDocument();

      const cancelButton = within(modal).getByText("Cancel");
      await user.click(cancelButton);

      expect(saveSettingsSpy).not.toHaveBeenCalled();
      expect(screen.queryByTestId("reset-modal")).not.toBeInTheDocument();
    });

    it("should call handleCaptureConsent with true if the save is successful", async () => {
      const user = userEvent.setup();
      const handleCaptureConsentSpy = vi.spyOn(
        ConsentHandlers,
        "handleCaptureConsent",
      );
      renderSettingsScreen();

      const analyticsConsentInput = await screen.findByTestId(
        "enable-analytics-switch",
      );

      expect(analyticsConsentInput).not.toBeChecked();
      await user.click(analyticsConsentInput);
      expect(analyticsConsentInput).toBeChecked();

      const saveButton = screen.getByText("BUTTON$SAVE");
      await user.click(saveButton);

      expect(handleCaptureConsentSpy).toHaveBeenCalledWith(true);
    });

    it("should call handleCaptureConsent with false if the save is successful", async () => {
      const user = userEvent.setup();
      const handleCaptureConsentSpy = vi.spyOn(
        ConsentHandlers,
        "handleCaptureConsent",
      );
      renderSettingsScreen();

      const saveButton = await screen.findByText("BUTTON$SAVE");
      await user.click(saveButton);

      expect(handleCaptureConsentSpy).toHaveBeenCalledWith(false);
    });

    it("should render the security analyzer input if the confirmation mode is enabled", async () => {
      const user = userEvent.setup();
      renderSettingsScreen();

      let securityAnalyzerInput = screen.queryByTestId(
        "security-analyzer-input",
      );
      expect(securityAnalyzerInput).not.toBeInTheDocument();

      const confirmationModeSwitch = await screen.findByTestId(
        "enable-confirmation-mode-switch",
      );
      await user.click(confirmationModeSwitch);

      securityAnalyzerInput = await screen.findByTestId(
        "security-analyzer-input",
      );
      expect(securityAnalyzerInput).toBeInTheDocument();
    });

    // FIXME: localStorage isn't being set
    it.skip("should save with ENABLE_DEFAULT_CONDENSER with true if user set the feature flag in local storage", async () => {
      localStorage.setItem("ENABLE_DEFAULT_CONDENSER", "true");

      const user = userEvent.setup();
      renderSettingsScreen();

      const saveButton = screen.getByText("BUTTON$SAVE");
      await user.click(saveButton);

      expect(saveSettingsSpy).toHaveBeenCalledWith(
        expect.objectContaining({
          enable_default_condenser: true,
        }),
      );
    });

    it("should send an empty LLM API Key if the user submits an empty string", async () => {
      const user = userEvent.setup();
      renderSettingsScreen();

      const input = await screen.findByTestId("llm-api-key-input");
      expect(input).toHaveValue("");

      const saveButton = screen.getByText("BUTTON$SAVE");
      await user.click(saveButton);

      expect(saveSettingsSpy).toHaveBeenCalledWith(
        expect.objectContaining({ llm_api_key: "" }),
      );
    });

    it("should not send an empty LLM API Key if the user submits an empty string but already has it set", async () => {
      const user = userEvent.setup();
      getSettingsSpy.mockResolvedValue({
        ...MOCK_DEFAULT_USER_SETTINGS,
        llm_api_key_set: true,
      });

      renderSettingsScreen();

      const input = await screen.findByTestId("llm-api-key-input");
      expect(input).toHaveValue("");

      const saveButton = screen.getByText("BUTTON$SAVE");
      await user.click(saveButton);

      expect(saveSettingsSpy).toHaveBeenCalledWith(
        expect.objectContaining({ llm_api_key: undefined }),
      );
    });

    it("should submit the LLM API Key if it is the first time the user sets it", async () => {
      const user = userEvent.setup();
      renderSettingsScreen();

      const input = await screen.findByTestId("llm-api-key-input");
      await user.type(input, "new-api-key");

      const saveButton = screen.getByText("BUTTON$SAVE");
      await user.click(saveButton);

      expect(saveSettingsSpy).toHaveBeenCalledWith(
        expect.objectContaining({ llm_api_key: "new-api-key" }),
      );
    });
  });

  describe("SaaS mode", () => {
    beforeEach(() => {
      getConfigSpy.mockResolvedValue({
        APP_MODE: "saas",
        GITHUB_CLIENT_ID: "123",
        POSTHOG_CLIENT_KEY: "456",
        FEATURE_FLAGS: {
          ENABLE_BILLING: false,
          HIDE_LLM_SETTINGS: true,
        },
      });
    });

    it("should hide the entire LLM section", async () => {
      renderSettingsScreen();

      await waitFor(() => {
        screen.getByTestId("account-settings-form"); // wait for the account settings form to render

        const llmSection = screen.queryByTestId("llm-settings-section");
        expect(llmSection).not.toBeInTheDocument();
      });
    });

    it("should not render LLM Provider, LLM Model, and LLM API Key inputs", async () => {
      renderSettingsScreen();

      await waitFor(() => {
        screen.getByTestId("account-settings-form"); // wait for the account settings form to render

        const providerInput = screen.queryByTestId("llm-provider-input");
        const modelInput = screen.queryByTestId("llm-model-input");
        const apiKeyInput = screen.queryByTestId("llm-api-key-input");
        const llmApiKeyHelpAnchor = screen.queryByTestId(
          "llm-api-key-help-anchor",
        );
        const advancedSettingsSwitch = screen.queryByTestId(
          "advanced-settings-switch",
        );

        expect(providerInput).not.toBeInTheDocument();
        expect(modelInput).not.toBeInTheDocument();
        expect(apiKeyInput).not.toBeInTheDocument();
        expect(llmApiKeyHelpAnchor).not.toBeInTheDocument();
        expect(advancedSettingsSwitch).not.toBeInTheDocument();
      });
    });

    // We might want to bring this back if users wish to set advanced settings
    it.skip("should render advanced settings by default", async () => {
      renderSettingsScreen();

      await waitFor(() => {
        screen.getByTestId("account-settings-form"); // wait for the account settings form to render

        const agentInput = screen.getByTestId("agent-input"); // this is only rendered in advanced mode
        expect(agentInput).toBeInTheDocument();

        // we should not allow the user to change these fields
        const customModelInput = screen.queryByTestId("llm-custom-model-input");
        const baseUrlInput = screen.queryByTestId("base-url-input");

        expect(customModelInput).not.toBeInTheDocument();
        expect(baseUrlInput).not.toBeInTheDocument();
      });
    });

    it("should not submit the unwanted fields when saving", async () => {
      const user = userEvent.setup();
      renderSettingsScreen();

      const saveButton = await screen.findByText("BUTTON$SAVE");
      await user.click(saveButton);

      expect(saveSettingsSpy).toHaveBeenCalledWith(
        expect.objectContaining({
          llm_api_key: undefined,
          llm_base_url: undefined,
          llm_model: undefined,
        }),
      );
    });

    it("should not submit the unwanted fields when resetting", async () => {
      const user = userEvent.setup();
      renderSettingsScreen();

      const resetButton = await screen.findByText("BUTTON$RESET_TO_DEFAULTS");
      await user.click(resetButton);

      const modal = await screen.findByTestId("reset-modal");
      const confirmButton = within(modal).getByText("Reset");
      await user.click(confirmButton);
      expect(saveSettingsSpy).not.toHaveBeenCalled();
      expect(resetSettingsSpy).toHaveBeenCalled();
    });
  });
});<|MERGE_RESOLUTION|>--- conflicted
+++ resolved
@@ -64,19 +64,11 @@
     renderSettingsScreen();
 
     await waitFor(() => {
-<<<<<<< HEAD
       // Use queryAllByText to handle multiple elements with the same text
       expect(screen.queryAllByText("SETTINGS$LLM_SETTINGS")).not.toHaveLength(0);
       screen.getByText("ACCOUNT_SETTINGS$ADDITIONAL_SETTINGS");
       screen.getByText("BUTTON$RESET_TO_DEFAULTS");
       screen.getByText("BUTTON$SAVE");
-=======
-      screen.getByText("LLM Settings");
-      screen.getByText("Git Provider Settings");
-      screen.getByText("Additional Settings");
-      screen.getByText("Reset to defaults");
-      screen.getByText("Save Changes");
->>>>>>> 19b589f3
     });
   });
 
@@ -165,11 +157,7 @@
 
       renderSettingsScreen();
 
-<<<<<<< HEAD
       const button = await screen.findByText("ACCOUNT_SETTINGS$DISCONNECT_FROM_GITHUB");
-=======
-      const button = await screen.findByText("Disconnect Tokens");
->>>>>>> 19b589f3
       expect(button).toBeInTheDocument();
       expect(button).toBeDisabled();
     });
@@ -181,11 +169,7 @@
       });
 
       renderSettingsScreen();
-<<<<<<< HEAD
       const button = await screen.findByText("ACCOUNT_SETTINGS$DISCONNECT_FROM_GITHUB");
-=======
-      const button = await screen.findByText("Disconnect Tokens");
->>>>>>> 19b589f3
       expect(button).toBeInTheDocument();
       expect(button).toBeEnabled();
 
@@ -204,11 +188,7 @@
 
       renderSettingsScreen();
 
-<<<<<<< HEAD
       const button = await screen.findByText("ACCOUNT_SETTINGS$DISCONNECT_FROM_GITHUB");
-=======
-      const button = await screen.findByText("Disconnect Tokens");
->>>>>>> 19b589f3
       await user.click(button);
 
       expect(handleLogoutMock).toHaveBeenCalled();
