--- conflicted
+++ resolved
@@ -713,10 +713,6 @@
       expect(saveSettingsSpy).toHaveBeenCalledWith(
         expect.objectContaining({
           llm_api_key: "", // empty because it's not set previously
-<<<<<<< HEAD
-=======
-          provider_tokens: undefined,
->>>>>>> e7b3d442
           language: "no",
         }),
       );
@@ -753,10 +749,6 @@
 
       expect(saveSettingsSpy).toHaveBeenCalledWith(
         expect.objectContaining({
-<<<<<<< HEAD
-=======
-          provider_tokens: undefined,
->>>>>>> e7b3d442
           llm_api_key: "", // empty because it's not set previously
           llm_model: "openai/gpt-4o",
         }),
@@ -799,10 +791,6 @@
 
       expect(saveSettingsSpy).toHaveBeenCalledWith({
         ...mockCopy,
-<<<<<<< HEAD
-=======
-        provider_tokens: undefined, // not set
->>>>>>> e7b3d442
         llm_api_key: "", // reset as well
       });
       expect(screen.queryByTestId("reset-modal")).not.toBeInTheDocument();
