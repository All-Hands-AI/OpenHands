--- conflicted
+++ resolved
@@ -64,13 +64,8 @@
   // FIXME: This test fails when it shouldn't be, please investigate
   it.skip("should render and capture the user's consent if oss mode", async () => {
     const user = userEvent.setup();
-<<<<<<< HEAD
     const getConfigSpy = vi.spyOn(OptionService, "getConfig");
-    const getSettingsSpy = vi.spyOn(OpenHands, "getSettings");
-=======
-    const getConfigSpy = vi.spyOn(OpenHands, "getConfig");
     const getSettingsSpy = vi.spyOn(SettingsService, "getSettings");
->>>>>>> 0e20fc20
     const handleCaptureConsentSpy = vi.spyOn(
       CaptureConsent,
       "handleCaptureConsent",
@@ -191,13 +186,8 @@
   });
 
   it("should render a you're in toast if it is a new user and in saas mode", async () => {
-<<<<<<< HEAD
     const getConfigSpy = vi.spyOn(OptionService, "getConfig");
-    const getSettingsSpy = vi.spyOn(OpenHands, "getSettings");
-=======
-    const getConfigSpy = vi.spyOn(OpenHands, "getConfig");
     const getSettingsSpy = vi.spyOn(SettingsService, "getSettings");
->>>>>>> 0e20fc20
     const displaySuccessToastSpy = vi.spyOn(
       ToastHandlers,
       "displaySuccessToast",
