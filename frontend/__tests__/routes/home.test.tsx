import { createRoutesStub } from "react-router";
import { afterEach, describe, expect, it, vi } from "vitest";
import { renderWithProviders } from "test-utils";
import userEvent from "@testing-library/user-event";
import { screen } from "@testing-library/react";
import { AxiosError } from "axios";
import MainApp from "#/routes/_oh/route";
import SettingsScreen from "#/routes/settings";
import Home from "#/routes/_oh._index/route";
import OpenHands from "#/api/open-hands";
import * as FeatureFlags from "#/utils/feature-flags";

const createAxiosNotFoundErrorObject = () =>
  new AxiosError(
    "Request failed with status code 404",
    "ERR_BAD_REQUEST",
    undefined,
    undefined,
    {
      status: 404,
      statusText: "Not Found",
      data: { message: "Settings not found" },
      headers: {},
      // @ts-expect-error - we only need the response object for this test
      config: {},
    },
  );

<<<<<<< HEAD
const createAxiosPaymentRequiredErrorObject = () =>
  new AxiosError(
    "Request failed with status code 402",
    "ERR_PAYMENT_REQUIRED",
    undefined,
    undefined,
=======
describe("Home Screen", () => {
  const getSettingsSpy = vi.spyOn(OpenHands, "getSettings");
  const getConfigSpy = vi.spyOn(OpenHands, "getConfig");

  const RouterStub = createRoutesStub([
>>>>>>> 366fd7ab
    {
      status: 402,
      statusText: "Payment Required",
      data: { message: "Payment required" },
      headers: {},
      // @ts-expect-error - we only need the response object for this test
      config: {},
    },
  );

const getSettingsSpy = vi.spyOn(OpenHands, "getSettings");

const RouterStub = createRoutesStub([
  {
    // layout route
    Component: MainApp,
    path: "/",
    children: [
      {
        // home route
        Component: Home,
        path: "/",
      },
      {
        Component: SettingsScreen,
        path: "/settings",
      },
    ],
  },
]);

afterEach(() => {
  vi.clearAllMocks();
});

describe("Home Screen", () => {
  it("should render the home screen", () => {
    renderWithProviders(<RouterStub initialEntries={["/"]} />);
  });

  it("should navigate to the settings screen when the settings button is clicked", async () => {
    const user = userEvent.setup();
    renderWithProviders(<RouterStub initialEntries={["/"]} />);

    const settingsButton = await screen.findByTestId("settings-button");
    await user.click(settingsButton);

    const settingsScreen = await screen.findByTestId("settings-screen");
    expect(settingsScreen).toBeInTheDocument();
  });

  it("should navigate to the settings when pressing 'Connect to GitHub' if the user isn't authenticated", async () => {
    const user = userEvent.setup();
    renderWithProviders(<RouterStub initialEntries={["/"]} />);

    const connectToGitHubButton =
      await screen.findByTestId("connect-to-github");
    await user.click(connectToGitHubButton);

    const settingsScreen = await screen.findByTestId("settings-screen");
    expect(settingsScreen).toBeInTheDocument();
  });
});

describe("Settings 404", () => {
  it("should open the settings modal if GET /settings fails with a 404", async () => {
    const error = createAxiosNotFoundErrorObject();
    getSettingsSpy.mockRejectedValue(error);

    renderWithProviders(<RouterStub initialEntries={["/"]} />);

    const settingsModal = await screen.findByTestId("ai-config-modal");
    expect(settingsModal).toBeInTheDocument();
  });

  it("should navigate to the settings screen when clicking the advanced settings button", async () => {
    const error = createAxiosNotFoundErrorObject();
    getSettingsSpy.mockRejectedValue(error);

    const user = userEvent.setup();
    renderWithProviders(<RouterStub initialEntries={["/"]} />);

    const settingsScreen = screen.queryByTestId("settings-screen");
    expect(settingsScreen).not.toBeInTheDocument();

    const settingsModal = await screen.findByTestId("ai-config-modal");
    expect(settingsModal).toBeInTheDocument();

    const advancedSettingsButton = await screen.findByTestId(
      "advanced-settings-link",
    );
    await user.click(advancedSettingsButton);

    const settingsScreenAfter = await screen.findByTestId("settings-screen");
    expect(settingsScreenAfter).toBeInTheDocument();

    const settingsModalAfter = screen.queryByTestId("ai-config-modal");
    expect(settingsModalAfter).not.toBeInTheDocument();
  });
});

describe("Credit card modal", () => {
  const getConfigSpy = vi.spyOn(OpenHands, "getConfig");
  const getUserCreditsSpy = vi.spyOn(OpenHands, "getBalance");

  afterEach(() => {
    vi.resetAllMocks();
  });

  it("should only render if SaaS mode and /user/credits endpoint returns 402", async () => {
    // @ts-expect-error - we only need the APP_MODE for this test
    getConfigSpy.mockResolvedValue({
      APP_MODE: "saas",
    });
    getUserCreditsSpy.mockRejectedValue(
      createAxiosPaymentRequiredErrorObject(),
    );

    renderWithProviders(<RouterStub initialEntries={["/"]} />);

    const creditCardModal = await screen.findByTestId("credit-card-modal");
    expect(creditCardModal).toBeInTheDocument();
  });

  it("should redirect the user to the home screen if the conditions fail", async () => {
    // @ts-expect-error - we only need the APP_MODE for this test
    getConfigSpy.mockResolvedValue({
      APP_MODE: "saas",
    });
<<<<<<< HEAD
    getUserCreditsSpy.mockRejectedValue(
      createAxiosPaymentRequiredErrorObject(),
    );

    renderWithProviders(<RouterStub initialEntries={["/settings"]} />);

    const creditCardModal = await screen.findByTestId("credit-card-modal");
    expect(creditCardModal).toBeInTheDocument();

    const homeScreen = await screen.findByTestId("home-screen");
    expect(homeScreen).toBeInTheDocument();
=======

    it("should not open the settings modal if GET /settings fails but is SaaS mode", async () => {
      // TODO: Remove HIDE_LLM_SETTINGS check once released
      vi.spyOn(FeatureFlags, "HIDE_LLM_SETTINGS").mockReturnValue(true);
      // @ts-expect-error - we only need APP_MODE for this test
      getConfigSpy.mockResolvedValue({ APP_MODE: "saas" });
      const error = createAxiosNotFoundErrorObject();
      getSettingsSpy.mockRejectedValue(error);

      renderWithProviders(<RouterStub initialEntries={["/"]} />);

      // small hack to wait for the modal to not appear
      await expect(
        screen.findByTestId("ai-config-modal", {}, { timeout: 1000 }),
      ).rejects.toThrow();
    });
>>>>>>> 366fd7ab
  });
});<|MERGE_RESOLUTION|>--- conflicted
+++ resolved
@@ -26,20 +26,12 @@
     },
   );
 
-<<<<<<< HEAD
 const createAxiosPaymentRequiredErrorObject = () =>
   new AxiosError(
     "Request failed with status code 402",
     "ERR_PAYMENT_REQUIRED",
     undefined,
     undefined,
-=======
-describe("Home Screen", () => {
-  const getSettingsSpy = vi.spyOn(OpenHands, "getSettings");
-  const getConfigSpy = vi.spyOn(OpenHands, "getConfig");
-
-  const RouterStub = createRoutesStub([
->>>>>>> 366fd7ab
     {
       status: 402,
       statusText: "Payment Required",
@@ -139,6 +131,22 @@
     const settingsModalAfter = screen.queryByTestId("ai-config-modal");
     expect(settingsModalAfter).not.toBeInTheDocument();
   });
+
+  it("should not open the settings modal if GET /settings fails but is SaaS mode", async () => {
+    // TODO: Remove HIDE_LLM_SETTINGS check once released
+    vi.spyOn(FeatureFlags, "HIDE_LLM_SETTINGS").mockReturnValue(true);
+    // @ts-expect-error - we only need APP_MODE for this test
+    getConfigSpy.mockResolvedValue({ APP_MODE: "saas" });
+    const error = createAxiosNotFoundErrorObject();
+    getSettingsSpy.mockRejectedValue(error);
+
+    renderWithProviders(<RouterStub initialEntries={["/"]} />);
+
+    // small hack to wait for the modal to not appear
+    await expect(
+      screen.findByTestId("ai-config-modal", {}, { timeout: 1000 }),
+    ).rejects.toThrow();
+  });
 });
 
 describe("Credit card modal", () => {
@@ -169,7 +177,6 @@
     getConfigSpy.mockResolvedValue({
       APP_MODE: "saas",
     });
-<<<<<<< HEAD
     getUserCreditsSpy.mockRejectedValue(
       createAxiosPaymentRequiredErrorObject(),
     );
@@ -181,23 +188,5 @@
 
     const homeScreen = await screen.findByTestId("home-screen");
     expect(homeScreen).toBeInTheDocument();
-=======
-
-    it("should not open the settings modal if GET /settings fails but is SaaS mode", async () => {
-      // TODO: Remove HIDE_LLM_SETTINGS check once released
-      vi.spyOn(FeatureFlags, "HIDE_LLM_SETTINGS").mockReturnValue(true);
-      // @ts-expect-error - we only need APP_MODE for this test
-      getConfigSpy.mockResolvedValue({ APP_MODE: "saas" });
-      const error = createAxiosNotFoundErrorObject();
-      getSettingsSpy.mockRejectedValue(error);
-
-      renderWithProviders(<RouterStub initialEntries={["/"]} />);
-
-      // small hack to wait for the modal to not appear
-      await expect(
-        screen.findByTestId("ai-config-modal", {}, { timeout: 1000 }),
-      ).rejects.toThrow();
-    });
->>>>>>> 366fd7ab
   });
 });