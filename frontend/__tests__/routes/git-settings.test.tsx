--- conflicted
+++ resolved
@@ -7,11 +7,8 @@
 import { I18nextProvider } from "react-i18next";
 import GitSettingsScreen from "#/routes/git-settings";
 import OpenHands from "#/api/open-hands";
-<<<<<<< HEAD
 import OptionService from "#/api/option-service/option-service.api";
-=======
 import AuthService from "#/api/auth-service/auth-service.api";
->>>>>>> 921fec00
 import { MOCK_DEFAULT_USER_SETTINGS } from "#/mocks/handlers";
 import { GetConfigResponse } from "#/api/option-service/option.types";
 import * as ToastHandlers from "#/utils/custom-toast-handlers";
@@ -396,13 +393,8 @@
   });
 
   it("should call logout when pressing the disconnect tokens button", async () => {
-<<<<<<< HEAD
-    const getConfigSpy = vi.spyOn(OptionService, "getConfig");
-    const logoutSpy = vi.spyOn(OpenHands, "logout");
-=======
-    const getConfigSpy = vi.spyOn(OpenHands, "getConfig");
+    const getConfigSpy = vi.spyOn(OptionService, "getConfig");
     const logoutSpy = vi.spyOn(AuthService, "logout");
->>>>>>> 921fec00
     const getSettingsSpy = vi.spyOn(OpenHands, "getSettings");
 
     getConfigSpy.mockResolvedValue(VALID_OSS_CONFIG);
