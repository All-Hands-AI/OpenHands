--- conflicted
+++ resolved
@@ -394,13 +394,8 @@
 
   it("should call logout when pressing the disconnect tokens button", async () => {
     const getConfigSpy = vi.spyOn(OpenHands, "getConfig");
-<<<<<<< HEAD
-    const logoutSpy = vi.spyOn(OpenHands, "logout");
+    const logoutSpy = vi.spyOn(AuthService, "logout");
     const getSettingsSpy = vi.spyOn(SettingsService, "getSettings");
-=======
-    const logoutSpy = vi.spyOn(AuthService, "logout");
-    const getSettingsSpy = vi.spyOn(OpenHands, "getSettings");
->>>>>>> 921fec00
 
     getConfigSpy.mockResolvedValue(VALID_OSS_CONFIG);
     getSettingsSpy.mockResolvedValue({
