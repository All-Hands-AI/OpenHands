--- conflicted
+++ resolved
@@ -89,13 +89,8 @@
     await screen.findByTestId("gitlab-token-input");
     await screen.findByTestId("gitlab-token-help-anchor");
 
-<<<<<<< HEAD
-    await screen.findByTestId("azure-devops-token-input");
-    await screen.findByTestId("azure-devops-token-help-anchor");
-=======
     await screen.findByTestId("bitbucket-token-input");
     await screen.findByTestId("bitbucket-token-help-anchor");
->>>>>>> c2acf4e0
 
     getConfigSpy.mockResolvedValue(VALID_SAAS_CONFIG);
     queryClient.invalidateQueries();
@@ -117,17 +112,10 @@
       ).not.toBeInTheDocument();
 
       expect(
-<<<<<<< HEAD
-        screen.queryByTestId("azure-devops-token-input"),
-      ).not.toBeInTheDocument();
-      expect(
-        screen.queryByTestId("azure-devops-token-help-anchor"),
-=======
         screen.queryByTestId("bitbucket-token-input"),
       ).not.toBeInTheDocument();
       expect(
         screen.queryByTestId("bitbucket-token-help-anchor"),
->>>>>>> c2acf4e0
       ).not.toBeInTheDocument();
     });
   });
@@ -286,22 +274,13 @@
     expect(saveProvidersSpy).toHaveBeenCalledWith({
       github: { token: "test-token", host: "" },
       gitlab: { token: "", host: "" },
-<<<<<<< HEAD
-      azure_devops: { token: "", host: "" },
+      bitbucket,
+  azure_devops: { token: "", host: "" },
     });
   });
 
   it("should save the GitLab token", async () => {
     const saveProvidersSpy = vi.spyOn(SecretsService, "addGitProvider");
-=======
-      bitbucket: { token: "", host: "" },
-    });
-  });
-
-  it("should save GitLab tokens", async () => {
-    const saveProvidersSpy = vi.spyOn(SecretsService, "addGitProvider");
-    saveProvidersSpy.mockImplementation(() => Promise.resolve(true));
->>>>>>> c2acf4e0
     const getConfigSpy = vi.spyOn(OpenHands, "getConfig");
     getConfigSpy.mockResolvedValue(VALID_OSS_CONFIG);
 
@@ -316,50 +295,29 @@
     expect(saveProvidersSpy).toHaveBeenCalledWith({
       github: { token: "", host: "" },
       gitlab: { token: "test-token", host: "" },
-<<<<<<< HEAD
-      azure_devops: { token: "", host: "" },
+      bitbucket,
+  azure_devops: { token: "", host: "" },
     });
   });
 
   it("should save the Azure DevOps token", async () => {
     const saveProvidersSpy = vi.spyOn(SecretsService, "addGitProvider");
-=======
-      bitbucket: { token: "", host: "" },
-    });
-  });
-
-  it("should save the Bitbucket token", async () => {
-    const saveProvidersSpy = vi.spyOn(SecretsService, "addGitProvider");
-    saveProvidersSpy.mockImplementation(() => Promise.resolve(true));
->>>>>>> c2acf4e0
-    const getConfigSpy = vi.spyOn(OpenHands, "getConfig");
-    getConfigSpy.mockResolvedValue(VALID_OSS_CONFIG);
-
-    renderGitSettingsScreen();
-
-<<<<<<< HEAD
-    const azureDevOpsInput = await screen.findByTestId("azure-devops-token-input");
-    const azureDevOpsHostInput = await screen.findByTestId("azure-devops-host-input");
-    const submit = await screen.findByTestId("submit-button");
-
-    await userEvent.type(azureDevOpsInput, "test-token");
-    await userEvent.type(azureDevOpsHostInput, "https://dev.azure.com/test-org");
-=======
+    const getConfigSpy = vi.spyOn(OpenHands, "getConfig");
+    getConfigSpy.mockResolvedValue(VALID_OSS_CONFIG);
+
+    renderGitSettingsScreen();
+
     const bitbucketInput = await screen.findByTestId("bitbucket-token-input");
     const submit = await screen.findByTestId("submit-button");
 
     await userEvent.type(bitbucketInput, "test-token");
->>>>>>> c2acf4e0
     await userEvent.click(submit);
 
     expect(saveProvidersSpy).toHaveBeenCalledWith({
       github: { token: "", host: "" },
       gitlab: { token: "", host: "" },
-<<<<<<< HEAD
-      azure_devops: { token: "test-token", host: "https://dev.azure.com/test-org" },
-=======
-      bitbucket: { token: "test-token", host: "" },
->>>>>>> c2acf4e0
+      bitbucket,
+  azure_devops: { token: "test-token", host: "https://dev.azure.com/test-org" },
     });
   });
 
