--- conflicted
+++ resolved
@@ -154,13 +154,8 @@
   });
 
   it("should set '<hidden>' placeholder and indicator if the GitHub token is set", async () => {
-<<<<<<< HEAD
-    const getConfigSpy = vi.spyOn(OptionService, "getConfig");
-    const getSettingsSpy = vi.spyOn(OpenHands, "getSettings");
-=======
-    const getConfigSpy = vi.spyOn(OpenHands, "getConfig");
+    const getConfigSpy = vi.spyOn(OptionService, "getConfig");
     const getSettingsSpy = vi.spyOn(SettingsService, "getSettings");
->>>>>>> 0e20fc20
 
     getConfigSpy.mockResolvedValue(VALID_OSS_CONFIG);
     getSettingsSpy.mockResolvedValue({
@@ -365,13 +360,8 @@
   });
 
   it("should enable a disconnect tokens button if there is at least one token set", async () => {
-<<<<<<< HEAD
-    const getConfigSpy = vi.spyOn(OptionService, "getConfig");
-    const getSettingsSpy = vi.spyOn(OpenHands, "getSettings");
-=======
-    const getConfigSpy = vi.spyOn(OpenHands, "getConfig");
+    const getConfigSpy = vi.spyOn(OptionService, "getConfig");
     const getSettingsSpy = vi.spyOn(SettingsService, "getSettings");
->>>>>>> 0e20fc20
 
     getConfigSpy.mockResolvedValue(VALID_OSS_CONFIG);
     getSettingsSpy.mockResolvedValue({
