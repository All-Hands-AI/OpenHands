import { render, screen, waitFor, within } from "@testing-library/react";
import { beforeEach, describe, expect, it, vi } from "vitest";
import { QueryClientProvider, QueryClient } from "@tanstack/react-query";
import userEvent from "@testing-library/user-event";
import { createRoutesStub } from "react-router";
import { Provider } from "react-redux";
import { createAxiosNotFoundErrorObject, setupStore } from "test-utils";
import HomeScreen from "#/routes/home";
import { GitRepository } from "#/types/git";
import OpenHands from "#/api/open-hands";
import MainApp from "#/routes/root-layout";
import { MOCK_DEFAULT_USER_SETTINGS } from "#/mocks/handlers";

const RouterStub = createRoutesStub([
  {
    Component: MainApp,
    path: "/",
    children: [
      {
        Component: HomeScreen,
        path: "/",
      },
      {
        Component: () => <div data-testid="conversation-screen" />,
        path: "/conversations/:conversationId",
      },
      {
        Component: () => <div data-testid="settings-screen" />,
        path: "/settings",
      },
    ],
  },
]);

const selectRepository = async (repoName: string) => {
  const repoConnector = screen.getByTestId("repo-connector");

  // First select the provider
  const providerDropdown = await waitFor(() =>
    screen.getByText("Select Provider"),
  );
  await userEvent.click(providerDropdown);
  await userEvent.click(screen.getByText("Github"));

  // Then select the repository
  const dropdown = within(repoConnector).getByTestId("repo-dropdown");
  const repoInput = within(dropdown).getByRole("combobox");
  await userEvent.click(repoInput);

  // Wait for the options to be loaded and displayed
  await waitFor(() => {
    const options = screen.getAllByText(repoName);
    // Find the option in the dropdown (it will have role="option")
    const dropdownOption = options.find(
      (el) => el.getAttribute("role") === "option",
    );
    expect(dropdownOption).toBeInTheDocument();
  });
  const options = screen.getAllByText(repoName);
  const dropdownOption = options.find(
    (el) => el.getAttribute("role") === "option",
  );
  await userEvent.click(dropdownOption!);

  // Wait for the branch to be auto-selected
  await waitFor(() => {
    expect(screen.getByText("main")).toBeInTheDocument();
  });
};

const renderHomeScreen = () =>
  render(<RouterStub />, {
    wrapper: ({ children }) => (
      <Provider store={setupStore()}>
        <QueryClientProvider client={new QueryClient()}>
          {children}
        </QueryClientProvider>
      </Provider>
    ),
  });

const MOCK_RESPOSITORIES: GitRepository[] = [
  {
    id: "1",
    full_name: "octocat/hello-world",
    git_provider: "github",
    is_public: true,
  },
  {
    id: "2",
    full_name: "octocat/earth",
    git_provider: "github",
    is_public: true,
  },
];

describe("HomeScreen", () => {
  beforeEach(() => {
    const getSettingsSpy = vi.spyOn(OpenHands, "getSettings");
    getSettingsSpy.mockResolvedValue({
      ...MOCK_DEFAULT_USER_SETTINGS,
      provider_tokens_set: {
        github: null,
        gitlab: null,
      },
    });
  });

  it("should render", () => {
    renderHomeScreen();
    screen.getByTestId("home-screen");
  });

  it("should render the repository connector and suggested tasks sections", async () => {
    renderHomeScreen();

    await waitFor(() => {
      screen.getByTestId("repo-connector");
      screen.getByTestId("task-suggestions");
    });
  });

  it("should have responsive layout for mobile and desktop screens", async () => {
    renderHomeScreen();

    const homeScreenNewConversationSection = screen.getByTestId(
      "home-screen-new-conversation-section",
    );
    expect(homeScreenNewConversationSection).toHaveClass(
      "flex",
      "flex-col",
      "md:flex-row",
    );

    const homeScreenRecentConversationsSection = screen.getByTestId(
      "home-screen-recent-conversations-section",
    );
    expect(homeScreenRecentConversationsSection).toHaveClass(
      "flex",
      "flex-col",
      "md:flex-row",
    );
  });

<<<<<<< HEAD
  it("should filter the suggested tasks based on the selected repository", async () => {
    const retrieveUserGitRepositoriesSpy = vi.spyOn(
      OpenHands,
      "retrieveUserGitRepositories",
    );
    retrieveUserGitRepositoriesSpy.mockResolvedValue(MOCK_RESPOSITORIES);

    renderHomeScreen();

    const taskSuggestions = await screen.findByTestId("task-suggestions");

    // Initially, all tasks should be visible
    await waitFor(() => {
      within(taskSuggestions).getByText("octocat/hello-world");
      within(taskSuggestions).getByText("octocat/earth");
    });

    // Select a repository from the dropdown
    const repoConnector = screen.getByTestId("repo-connector");

    const dropdown = within(repoConnector).getByTestId("repo-dropdown");
    await userEvent.click(dropdown);

    const repoOption = screen.getAllByText("octocat/hello-world")[1];
    await userEvent.click(repoOption);

    // After selecting a repository, only tasks related to that repository should be visible
    await waitFor(() => {
      within(taskSuggestions).getByText("octocat/hello-world");
      expect(
        within(taskSuggestions).queryByText("octocat/earth"),
      ).not.toBeInTheDocument();
    });
  });

  it("should reset the filtered tasks when the selected repository is cleared", async () => {
    const retrieveUserGitRepositoriesSpy = vi.spyOn(
      OpenHands,
      "retrieveUserGitRepositories",
    );
    retrieveUserGitRepositoriesSpy.mockResolvedValue(MOCK_RESPOSITORIES);

    renderHomeScreen();

    const taskSuggestions = await screen.findByTestId("task-suggestions");

    // Initially, all tasks should be visible
    await waitFor(() => {
      within(taskSuggestions).getByText("octocat/hello-world");
      within(taskSuggestions).getByText("octocat/earth");
    });

    // Select a repository from the dropdown
    const repoConnector = screen.getByTestId("repo-connector");

    const dropdown = within(repoConnector).getByTestId("repo-dropdown");
    await userEvent.click(dropdown);

    const repoOption = screen.getAllByText("octocat/hello-world")[1];
    await userEvent.click(repoOption);

    // After selecting a repository, only tasks related to that repository should be visible
    await waitFor(() => {
      within(taskSuggestions).getByText("octocat/hello-world");
      expect(
        within(taskSuggestions).queryByText("octocat/earth"),
      ).not.toBeInTheDocument();
    });

    // Clear the selected repository by triggering the onInputChange handler directly
    // This simulates what happens when the user clears the input
    const inputElement = within(repoConnector).getByDisplayValue(
      "octocat/hello-world",
    );
    await userEvent.clear(inputElement);

    // All tasks should be visible again
    await waitFor(() => {
      within(taskSuggestions).getByText("octocat/hello-world");
      within(taskSuggestions).getByText("octocat/earth");
    });
  });
=======
  // TODO: Fix this test
  it.skip("should filter and reset the suggested tasks based on repository selection", async () => {});
>>>>>>> 3302c31c

  describe("launch buttons", () => {
    const setupLaunchButtons = async () => {
      let headerLaunchButton = screen.getByTestId(
        "launch-new-conversation-button",
      );
      let repoLaunchButton = await screen.findByTestId("repo-launch-button");
      let tasksLaunchButtons =
        await screen.findAllByTestId("task-launch-button");

      // Mock the repository branches API call
      vi.spyOn(OpenHands, "getRepositoryBranches").mockResolvedValue([
        { name: "main", commit_sha: "123", protected: false },
        { name: "develop", commit_sha: "456", protected: false },
      ]);

      // Select a repository to enable the repo launch button
      await selectRepository("octocat/hello-world");

      // Wait for all buttons to be enabled
      await waitFor(() => {
        expect(headerLaunchButton).not.toBeDisabled();
        expect(repoLaunchButton).not.toBeDisabled();
        tasksLaunchButtons.forEach((button) => {
          expect(button).not.toBeDisabled();
        });
      });

<<<<<<< HEAD
      headerLaunchButton = screen.getByTestId("launch-new-conversation-button");
=======
      // Get fresh references to the buttons
      headerLaunchButton = screen.getByTestId("header-launch-button");
>>>>>>> 3302c31c
      repoLaunchButton = screen.getByTestId("repo-launch-button");
      tasksLaunchButtons = await screen.findAllByTestId("task-launch-button");

      return {
        headerLaunchButton,
        repoLaunchButton,
        tasksLaunchButtons,
      };
    };

    beforeEach(() => {
      const retrieveUserGitRepositoriesSpy = vi.spyOn(
        OpenHands,
        "retrieveUserGitRepositories",
      );
      retrieveUserGitRepositoriesSpy.mockResolvedValue({
        data: MOCK_RESPOSITORIES,
        nextPage: null,
      });
    });

    it("should disable the other launch buttons when the header launch button is clicked", async () => {
      renderHomeScreen();
      const { headerLaunchButton, repoLaunchButton } =
        await setupLaunchButtons();

      const tasksLaunchButtonsAfter =
        await screen.findAllByTestId("task-launch-button");

      // All other buttons should be disabled when the header button is clicked
      await userEvent.click(headerLaunchButton);

      await waitFor(() => {
        expect(headerLaunchButton).toBeDisabled();
        expect(repoLaunchButton).toBeDisabled();
        tasksLaunchButtonsAfter.forEach((button) => {
          expect(button).toBeDisabled();
        });
      });
    });

    it("should disable the other launch buttons when the repo launch button is clicked", async () => {
      renderHomeScreen();
      const { headerLaunchButton, repoLaunchButton } =
        await setupLaunchButtons();

      const tasksLaunchButtonsAfter =
        await screen.findAllByTestId("task-launch-button");

      // All other buttons should be disabled when the repo button is clicked
      await userEvent.click(repoLaunchButton);

      await waitFor(() => {
        expect(headerLaunchButton).toBeDisabled();
        expect(repoLaunchButton).toBeDisabled();
        tasksLaunchButtonsAfter.forEach((button) => {
          expect(button).toBeDisabled();
        });
      });
    });

    it("should disable the other launch buttons when any task launch button is clicked", async () => {
      renderHomeScreen();
      const { headerLaunchButton, repoLaunchButton, tasksLaunchButtons } =
        await setupLaunchButtons();

      const tasksLaunchButtonsAfter =
        await screen.findAllByTestId("task-launch-button");

      // All other buttons should be disabled when the task button is clicked
      await userEvent.click(tasksLaunchButtons[0]);

      await waitFor(() => {
        expect(headerLaunchButton).toBeDisabled();
        expect(repoLaunchButton).toBeDisabled();
        tasksLaunchButtonsAfter.forEach((button) => {
          expect(button).toBeDisabled();
        });
      });
    });
  });

  it("should hide the suggested tasks section if not authed with git(hub|lab)", async () => {
    renderHomeScreen();

    const taskSuggestions = screen.queryByTestId("task-suggestions");
    const repoConnector = screen.getByTestId("repo-connector");

    expect(taskSuggestions).not.toBeInTheDocument();
    expect(repoConnector).toBeInTheDocument();
  });
});

describe("Settings 404", () => {
  beforeEach(() => {
    vi.resetAllMocks();
  });

  const getConfigSpy = vi.spyOn(OpenHands, "getConfig");
  const getSettingsSpy = vi.spyOn(OpenHands, "getSettings");

  it("should open the settings modal if GET /settings fails with a 404", async () => {
    const error = createAxiosNotFoundErrorObject();
    getSettingsSpy.mockRejectedValue(error);

    renderHomeScreen();

    const settingsModal = await screen.findByTestId("ai-config-modal");
    expect(settingsModal).toBeInTheDocument();
  });

  it("should navigate to the settings screen when clicking the advanced settings button", async () => {
    const error = createAxiosNotFoundErrorObject();
    getSettingsSpy.mockRejectedValue(error);

    const user = userEvent.setup();
    renderHomeScreen();

    const settingsScreen = screen.queryByTestId("settings-screen");
    expect(settingsScreen).not.toBeInTheDocument();

    const settingsModal = await screen.findByTestId("ai-config-modal");
    expect(settingsModal).toBeInTheDocument();

    const advancedSettingsButton = await screen.findByTestId(
      "advanced-settings-link",
    );
    await user.click(advancedSettingsButton);

    const settingsScreenAfter = await screen.findByTestId("settings-screen");
    expect(settingsScreenAfter).toBeInTheDocument();

    const settingsModalAfter = screen.queryByTestId("ai-config-modal");
    expect(settingsModalAfter).not.toBeInTheDocument();
  });

  it("should not open the settings modal if GET /settings fails but is SaaS mode", async () => {
    // @ts-expect-error - we only need APP_MODE for this test
    getConfigSpy.mockResolvedValue({
      APP_MODE: "saas",
      FEATURE_FLAGS: {
        ENABLE_BILLING: false,
        HIDE_LLM_SETTINGS: false,
        ENABLE_JIRA: false,
        ENABLE_JIRA_DC: false,
        ENABLE_LINEAR: false,
      },
    });
    const error = createAxiosNotFoundErrorObject();
    getSettingsSpy.mockRejectedValue(error);

    renderHomeScreen();

    expect(screen.queryByTestId("ai-config-modal")).not.toBeInTheDocument();
  });
});

describe("Setup Payment modal", () => {
  const getConfigSpy = vi.spyOn(OpenHands, "getConfig");
  const getSettingsSpy = vi.spyOn(OpenHands, "getSettings");

  it("should only render if SaaS mode and is new user", async () => {
    // @ts-expect-error - we only need the APP_MODE for this test
    getConfigSpy.mockResolvedValue({
      APP_MODE: "saas",
      FEATURE_FLAGS: {
        ENABLE_BILLING: true,
        HIDE_LLM_SETTINGS: false,
        ENABLE_JIRA: false,
        ENABLE_JIRA_DC: false,
        ENABLE_LINEAR: false,
      },
    });
    const error = createAxiosNotFoundErrorObject();
    getSettingsSpy.mockRejectedValue(error);

    renderHomeScreen();

    const setupPaymentModal = await screen.findByTestId(
      "proceed-to-stripe-button",
    );
    expect(setupPaymentModal).toBeInTheDocument();
  });
});<|MERGE_RESOLUTION|>--- conflicted
+++ resolved
@@ -100,8 +100,8 @@
     getSettingsSpy.mockResolvedValue({
       ...MOCK_DEFAULT_USER_SETTINGS,
       provider_tokens_set: {
-        github: null,
-        gitlab: null,
+        github: "fake-token",
+        gitlab: "fake-token",
       },
     });
   });
@@ -142,13 +142,15 @@
     );
   });
 
-<<<<<<< HEAD
   it("should filter the suggested tasks based on the selected repository", async () => {
     const retrieveUserGitRepositoriesSpy = vi.spyOn(
       OpenHands,
       "retrieveUserGitRepositories",
     );
-    retrieveUserGitRepositoriesSpy.mockResolvedValue(MOCK_RESPOSITORIES);
+    retrieveUserGitRepositoriesSpy.mockResolvedValue({
+      data: MOCK_RESPOSITORIES,
+      nextPage: null,
+    });
 
     renderHomeScreen();
 
@@ -160,14 +162,8 @@
       within(taskSuggestions).getByText("octocat/earth");
     });
 
-    // Select a repository from the dropdown
-    const repoConnector = screen.getByTestId("repo-connector");
-
-    const dropdown = within(repoConnector).getByTestId("repo-dropdown");
-    await userEvent.click(dropdown);
-
-    const repoOption = screen.getAllByText("octocat/hello-world")[1];
-    await userEvent.click(repoOption);
+    // Select a repository using the helper function
+    await selectRepository("octocat/hello-world");
 
     // After selecting a repository, only tasks related to that repository should be visible
     await waitFor(() => {
@@ -178,12 +174,15 @@
     });
   });
 
-  it("should reset the filtered tasks when the selected repository is cleared", async () => {
+  it("should filter tasks when different repositories are selected", async () => {
     const retrieveUserGitRepositoriesSpy = vi.spyOn(
       OpenHands,
       "retrieveUserGitRepositories",
     );
-    retrieveUserGitRepositoriesSpy.mockResolvedValue(MOCK_RESPOSITORIES);
+    retrieveUserGitRepositoriesSpy.mockResolvedValue({
+      data: MOCK_RESPOSITORIES,
+      nextPage: null,
+    });
 
     renderHomeScreen();
 
@@ -195,16 +194,10 @@
       within(taskSuggestions).getByText("octocat/earth");
     });
 
-    // Select a repository from the dropdown
-    const repoConnector = screen.getByTestId("repo-connector");
-
-    const dropdown = within(repoConnector).getByTestId("repo-dropdown");
-    await userEvent.click(dropdown);
-
-    const repoOption = screen.getAllByText("octocat/hello-world")[1];
-    await userEvent.click(repoOption);
-
-    // After selecting a repository, only tasks related to that repository should be visible
+    // Select the first repository
+    await selectRepository("octocat/hello-world");
+
+    // After selecting first repository, only tasks related to that repository should be visible
     await waitFor(() => {
       within(taskSuggestions).getByText("octocat/hello-world");
       expect(
@@ -212,23 +205,17 @@
       ).not.toBeInTheDocument();
     });
 
-    // Clear the selected repository by triggering the onInputChange handler directly
-    // This simulates what happens when the user clears the input
-    const inputElement = within(repoConnector).getByDisplayValue(
-      "octocat/hello-world",
-    );
-    await userEvent.clear(inputElement);
-
-    // All tasks should be visible again
-    await waitFor(() => {
-      within(taskSuggestions).getByText("octocat/hello-world");
+    // Now select the second repository
+    await selectRepository("octocat/earth");
+
+    // After selecting second repository, only tasks related to that repository should be visible
+    await waitFor(() => {
       within(taskSuggestions).getByText("octocat/earth");
-    });
-  });
-=======
-  // TODO: Fix this test
-  it.skip("should filter and reset the suggested tasks based on repository selection", async () => {});
->>>>>>> 3302c31c
+      expect(
+        within(taskSuggestions).queryByText("octocat/hello-world"),
+      ).not.toBeInTheDocument();
+    });
+  });
 
   describe("launch buttons", () => {
     const setupLaunchButtons = async () => {
@@ -257,12 +244,7 @@
         });
       });
 
-<<<<<<< HEAD
       headerLaunchButton = screen.getByTestId("launch-new-conversation-button");
-=======
-      // Get fresh references to the buttons
-      headerLaunchButton = screen.getByTestId("header-launch-button");
->>>>>>> 3302c31c
       repoLaunchButton = screen.getByTestId("repo-launch-button");
       tasksLaunchButtons = await screen.findAllByTestId("task-launch-button");
 
