import { render, screen, waitFor, within } from "@testing-library/react";
import userEvent from "@testing-library/user-event";
import { beforeEach, describe, expect, it, vi } from "vitest";
import { QueryClientProvider, QueryClient } from "@tanstack/react-query";
import LlmSettingsScreen from "#/routes/llm-settings";
import SettingsService from "#/settings-service/settings-service.api";
<<<<<<< HEAD
import OptionService from "#/api/option-service/option-service.api";
=======
>>>>>>> bc86796a
import {
  MOCK_DEFAULT_USER_SETTINGS,
  resetTestHandlersMockSettings,
} from "#/mocks/handlers";
import * as AdvancedSettingsUtlls from "#/utils/has-advanced-settings-set";
import * as ToastHandlers from "#/utils/custom-toast-handlers";
import BillingService from "#/api/billing-service/billing-service.api";

// Mock react-router hooks
const mockUseSearchParams = vi.fn();
vi.mock("react-router", () => ({
  useSearchParams: () => mockUseSearchParams(),
}));

// Mock useIsAuthed hook
const mockUseIsAuthed = vi.fn();
vi.mock("#/hooks/query/use-is-authed", () => ({
  useIsAuthed: () => mockUseIsAuthed(),
}));

// Mock react-router hooks
const mockUseSearchParams = vi.fn();
vi.mock("react-router", () => ({
  useSearchParams: () => mockUseSearchParams(),
}));

// Mock useIsAuthed hook
const mockUseIsAuthed = vi.fn();
vi.mock("#/hooks/query/use-is-authed", () => ({
  useIsAuthed: () => mockUseIsAuthed(),
}));

const renderLlmSettingsScreen = () =>
  render(<LlmSettingsScreen />, {
    wrapper: ({ children }) => (
      <QueryClientProvider client={new QueryClient()}>
        {children}
      </QueryClientProvider>
    ),
  });

beforeEach(() => {
  vi.resetAllMocks();
  resetTestHandlersMockSettings();

  // Default mock for useSearchParams - returns empty params
  mockUseSearchParams.mockReturnValue([
    {
      get: () => null,
    },
    vi.fn(),
  ]);

  // Default mock for useIsAuthed - returns authenticated by default
  mockUseIsAuthed.mockReturnValue({ data: true, isLoading: false });
});

describe("Content", () => {
  describe("Basic form", () => {
    it("should render the basic form by default", async () => {
      renderLlmSettingsScreen();
      await screen.findByTestId("llm-settings-screen");

      const basicFom = screen.getByTestId("llm-settings-form-basic");
      within(basicFom).getByTestId("llm-provider-input");
      within(basicFom).getByTestId("llm-model-input");
      within(basicFom).getByTestId("llm-api-key-input");
      within(basicFom).getByTestId("llm-api-key-help-anchor");
    });

    it("should render the default values if non exist", async () => {
      renderLlmSettingsScreen();
      await screen.findByTestId("llm-settings-screen");

      const provider = screen.getByTestId("llm-provider-input");
      const model = screen.getByTestId("llm-model-input");
      const apiKey = screen.getByTestId("llm-api-key-input");

      await waitFor(() => {
        expect(provider).toHaveValue("OpenHands");
        expect(model).toHaveValue("claude-sonnet-4-20250514");

        expect(apiKey).toHaveValue("");
        expect(apiKey).toHaveProperty("placeholder", "");
      });
    });

    it("should render the existing settings values", async () => {
      const getSettingsSpy = vi.spyOn(SettingsService, "getSettings");
      getSettingsSpy.mockResolvedValue({
        ...MOCK_DEFAULT_USER_SETTINGS,
        llm_model: "openai/gpt-4o",
        llm_api_key_set: true,
      });

      renderLlmSettingsScreen();
      await screen.findByTestId("llm-settings-screen");

      const provider = screen.getByTestId("llm-provider-input");
      const model = screen.getByTestId("llm-model-input");
      const apiKey = screen.getByTestId("llm-api-key-input");

      await waitFor(() => {
        expect(provider).toHaveValue("OpenAI");
        expect(model).toHaveValue("gpt-4o");

        expect(apiKey).toHaveValue("");
        expect(apiKey).toHaveProperty("placeholder", "<hidden>");
        expect(screen.getByTestId("set-indicator")).toBeInTheDocument();
      });
    });
  });

  describe("Advanced form", () => {
    it("should conditionally show security analyzer based on confirmation mode", async () => {
      renderLlmSettingsScreen();
      await screen.findByTestId("llm-settings-screen");

<<<<<<< HEAD
=======
      // Enable advanced mode first
      const advancedSwitch = screen.getByTestId("advanced-settings-switch");
      await userEvent.click(advancedSwitch);

>>>>>>> bc86796a
      const confirmation = screen.getByTestId(
        "enable-confirmation-mode-switch",
      );

      // Initially confirmation mode is false, so security analyzer should not be visible
      expect(confirmation).not.toBeChecked();
      expect(
        screen.queryByTestId("security-analyzer-input"),
      ).not.toBeInTheDocument();

      // Enable confirmation mode
      await userEvent.click(confirmation);
      expect(confirmation).toBeChecked();

      // Security analyzer should now be visible
      screen.getByTestId("security-analyzer-input");

      // Disable confirmation mode again
      await userEvent.click(confirmation);
      expect(confirmation).not.toBeChecked();

      // Security analyzer should be hidden again
      expect(
        screen.queryByTestId("security-analyzer-input"),
      ).not.toBeInTheDocument();
    });

    it("should render the advanced form if the switch is toggled", async () => {
      renderLlmSettingsScreen();
      await screen.findByTestId("llm-settings-screen");

      const advancedSwitch = screen.getByTestId("advanced-settings-switch");
      const basicForm = screen.getByTestId("llm-settings-form-basic");

      expect(
        screen.queryByTestId("llm-settings-form-advanced"),
      ).not.toBeInTheDocument();
      expect(basicForm).toBeInTheDocument();

      await userEvent.click(advancedSwitch);

      expect(
        screen.queryByTestId("llm-settings-form-advanced"),
      ).toBeInTheDocument();
      expect(basicForm).not.toBeInTheDocument();

      const advancedForm = screen.getByTestId("llm-settings-form-advanced");
      within(advancedForm).getByTestId("llm-custom-model-input");
      within(advancedForm).getByTestId("base-url-input");
      within(advancedForm).getByTestId("llm-api-key-input");
      within(advancedForm).getByTestId("llm-api-key-help-anchor-advanced");
      within(advancedForm).getByTestId("agent-input");
      within(advancedForm).getByTestId("enable-memory-condenser-switch");

      await userEvent.click(advancedSwitch);
      expect(
        screen.queryByTestId("llm-settings-form-advanced"),
      ).not.toBeInTheDocument();
      expect(screen.getByTestId("llm-settings-form-basic")).toBeInTheDocument();
    });

    it("should render the default advanced settings", async () => {
      renderLlmSettingsScreen();
      await screen.findByTestId("llm-settings-screen");

      const advancedSwitch = screen.getByTestId("advanced-settings-switch");
      expect(advancedSwitch).not.toBeChecked();

      await userEvent.click(advancedSwitch);

      const model = screen.getByTestId("llm-custom-model-input");
      const baseUrl = screen.getByTestId("base-url-input");
      const apiKey = screen.getByTestId("llm-api-key-input");
      const agent = screen.getByTestId("agent-input");
      const condensor = screen.getByTestId("enable-memory-condenser-switch");

      expect(model).toHaveValue("openhands/claude-sonnet-4-20250514");
      expect(baseUrl).toHaveValue("");
      expect(apiKey).toHaveValue("");
      expect(apiKey).toHaveProperty("placeholder", "");
      expect(agent).toHaveValue("CodeActAgent");
      expect(condensor).toBeChecked();
    });

    it("should render the advanced form if existings settings are advanced", async () => {
      const hasAdvancedSettingsSetSpy = vi.spyOn(
        AdvancedSettingsUtlls,
        "hasAdvancedSettingsSet",
      );
      hasAdvancedSettingsSetSpy.mockReturnValue(true);

      renderLlmSettingsScreen();

      await waitFor(() => {
        const advancedSwitch = screen.getByTestId("advanced-settings-switch");
        expect(advancedSwitch).toBeChecked();
        screen.getByTestId("llm-settings-form-advanced");
      });
    });

    it("should render existing advanced settings correctly", async () => {
      const getSettingsSpy = vi.spyOn(SettingsService, "getSettings");
      getSettingsSpy.mockResolvedValue({
        ...MOCK_DEFAULT_USER_SETTINGS,
        llm_model: "openai/gpt-4o",
        llm_base_url: "https://api.openai.com/v1/chat/completions",
        llm_api_key_set: true,
        agent: "CoActAgent",
        confirmation_mode: true,
        enable_default_condenser: false,
        security_analyzer: "none",
      });

      renderLlmSettingsScreen();
      await screen.findByTestId("llm-settings-screen");

      const model = screen.getByTestId("llm-custom-model-input");
      const baseUrl = screen.getByTestId("base-url-input");
      const apiKey = screen.getByTestId("llm-api-key-input");
      const agent = screen.getByTestId("agent-input");
      const confirmation = screen.getByTestId(
        "enable-confirmation-mode-switch",
      );
      const condensor = screen.getByTestId("enable-memory-condenser-switch");
      const securityAnalyzer = screen.getByTestId("security-analyzer-input");

      await waitFor(() => {
        expect(model).toHaveValue("openai/gpt-4o");
        expect(baseUrl).toHaveValue(
          "https://api.openai.com/v1/chat/completions",
        );
        expect(apiKey).toHaveValue("");
        expect(apiKey).toHaveProperty("placeholder", "<hidden>");
        expect(agent).toHaveValue("CoActAgent");
        expect(confirmation).toBeChecked();
        expect(condensor).not.toBeChecked();
        expect(securityAnalyzer).toHaveValue("SETTINGS$SECURITY_ANALYZER_NONE");
      });
    });
  });

  it.todo("should render an indicator if the llm api key is set");
});

describe("Form submission", () => {
  it("should submit the basic form with the correct values", async () => {
    const saveSettingsSpy = vi.spyOn(SettingsService, "saveSettings");

    renderLlmSettingsScreen();
    await screen.findByTestId("llm-settings-screen");

    const provider = screen.getByTestId("llm-provider-input");
    const model = screen.getByTestId("llm-model-input");
    const apiKey = screen.getByTestId("llm-api-key-input");

    // select provider
    await userEvent.click(provider);
    const providerOption = screen.getByText("OpenAI");
    await userEvent.click(providerOption);
    expect(provider).toHaveValue("OpenAI");

    // enter api key
    await userEvent.type(apiKey, "test-api-key");

    // select model
    await userEvent.click(model);
    const modelOption = screen.getByText("gpt-4o");
    await userEvent.click(modelOption);
    expect(model).toHaveValue("gpt-4o");

    const submitButton = screen.getByTestId("submit-button");
    await userEvent.click(submitButton);

    expect(saveSettingsSpy).toHaveBeenCalledWith(
      expect.objectContaining({
        llm_model: "openai/gpt-4o",
        llm_api_key: "test-api-key",
      }),
    );
  });

  it("should submit the advanced form with the correct values", async () => {
    const saveSettingsSpy = vi.spyOn(SettingsService, "saveSettings");

    renderLlmSettingsScreen();
    await screen.findByTestId("llm-settings-screen");

    const advancedSwitch = screen.getByTestId("advanced-settings-switch");
    await userEvent.click(advancedSwitch);

    const model = screen.getByTestId("llm-custom-model-input");
    const baseUrl = screen.getByTestId("base-url-input");
    const apiKey = screen.getByTestId("llm-api-key-input");
    const agent = screen.getByTestId("agent-input");
    const confirmation = screen.getByTestId("enable-confirmation-mode-switch");
    const condensor = screen.getByTestId("enable-memory-condenser-switch");

    // enter custom model
    await userEvent.clear(model);
    await userEvent.type(model, "openai/gpt-4o");
    expect(model).toHaveValue("openai/gpt-4o");

    // enter base url
    await userEvent.type(baseUrl, "https://api.openai.com/v1/chat/completions");
    expect(baseUrl).toHaveValue("https://api.openai.com/v1/chat/completions");

    // enter api key
    await userEvent.type(apiKey, "test-api-key");

    // toggle confirmation mode
    await userEvent.click(confirmation);
    expect(confirmation).toBeChecked();

    // toggle memory condensor
    await userEvent.click(condensor);
    expect(condensor).not.toBeChecked();

    // select agent
    await userEvent.click(agent);
    const agentOption = screen.getByText("CoActAgent");
    await userEvent.click(agentOption);
    expect(agent).toHaveValue("CoActAgent");

    // select security analyzer
    const securityAnalyzer = screen.getByTestId("security-analyzer-input");
    await userEvent.click(securityAnalyzer);
    const securityAnalyzerOption = screen.getByText(
      "SETTINGS$SECURITY_ANALYZER_NONE",
    );
    await userEvent.click(securityAnalyzerOption);

    const submitButton = screen.getByTestId("submit-button");
    await userEvent.click(submitButton);

    expect(saveSettingsSpy).toHaveBeenCalledWith(
      expect.objectContaining({
        llm_model: "openai/gpt-4o",
        llm_base_url: "https://api.openai.com/v1/chat/completions",
        agent: "CoActAgent",
        confirmation_mode: true,
        enable_default_condenser: false,
        security_analyzer: null,
      }),
    );
  });

  it("should disable the button if there are no changes in the basic form", async () => {
    const getSettingsSpy = vi.spyOn(SettingsService, "getSettings");
    getSettingsSpy.mockResolvedValue({
      ...MOCK_DEFAULT_USER_SETTINGS,
      llm_model: "openai/gpt-4o",
      llm_api_key_set: true,
    });

    renderLlmSettingsScreen();
    await screen.findByTestId("llm-settings-screen");
    screen.getByTestId("llm-settings-form-basic");

    const submitButton = screen.getByTestId("submit-button");
    expect(submitButton).toBeDisabled();

    const model = screen.getByTestId("llm-model-input");
    const apiKey = screen.getByTestId("llm-api-key-input");

    // select model
    await userEvent.click(model);
    const modelOption = screen.getByText("gpt-4o-mini");
    await userEvent.click(modelOption);
    expect(model).toHaveValue("gpt-4o-mini");
    expect(submitButton).not.toBeDisabled();

    // reset model
    await userEvent.click(model);
    const modelOption2 = screen.getByText("gpt-4o");
    await userEvent.click(modelOption2);
    expect(model).toHaveValue("gpt-4o");
    expect(submitButton).toBeDisabled();

    // set api key
    await userEvent.type(apiKey, "test-api-key");
    expect(apiKey).toHaveValue("test-api-key");
    expect(submitButton).not.toBeDisabled();

    // reset api key
    await userEvent.clear(apiKey);
    expect(apiKey).toHaveValue("");
    expect(submitButton).toBeDisabled();
  });

  it("should disable the button if there are no changes in the advanced form", async () => {
    const getSettingsSpy = vi.spyOn(SettingsService, "getSettings");
    getSettingsSpy.mockResolvedValue({
      ...MOCK_DEFAULT_USER_SETTINGS,
      llm_model: "openai/gpt-4o",
      llm_base_url: "https://api.openai.com/v1/chat/completions",
      llm_api_key_set: true,
      confirmation_mode: true,
    });

    renderLlmSettingsScreen();
    await screen.findByTestId("llm-settings-screen");
    await screen.findByTestId("llm-settings-form-advanced");

    const submitButton = await screen.findByTestId("submit-button");
    expect(submitButton).toBeDisabled();

    const model = await screen.findByTestId("llm-custom-model-input");
    const baseUrl = await screen.findByTestId("base-url-input");
    const apiKey = await screen.findByTestId("llm-api-key-input");
    const agent = await screen.findByTestId("agent-input");
    const condensor = await screen.findByTestId(
      "enable-memory-condenser-switch",
    );

    // Confirmation mode switch is now in basic settings, always visible
    const confirmation = await screen.findByTestId(
      "enable-confirmation-mode-switch",
    );

    // enter custom model
    await userEvent.type(model, "-mini");
    expect(model).toHaveValue("openai/gpt-4o-mini");
    expect(submitButton).not.toBeDisabled();

    // reset model
    await userEvent.clear(model);
    expect(model).toHaveValue("");
    expect(submitButton).toBeDisabled();

    await userEvent.type(model, "openai/gpt-4o");
    expect(model).toHaveValue("openai/gpt-4o");
    expect(submitButton).toBeDisabled();

    // enter base url
    await userEvent.type(baseUrl, "/extra");
    expect(baseUrl).toHaveValue(
      "https://api.openai.com/v1/chat/completions/extra",
    );
    expect(submitButton).not.toBeDisabled();

    await userEvent.clear(baseUrl);
    expect(baseUrl).toHaveValue("");
    expect(submitButton).not.toBeDisabled();

    await userEvent.type(baseUrl, "https://api.openai.com/v1/chat/completions");
    expect(baseUrl).toHaveValue("https://api.openai.com/v1/chat/completions");
    expect(submitButton).toBeDisabled();

    // set api key
    await userEvent.type(apiKey, "test-api-key");
    expect(apiKey).toHaveValue("test-api-key");
    expect(submitButton).not.toBeDisabled();

    // reset api key
    await userEvent.clear(apiKey);
    expect(apiKey).toHaveValue("");
    expect(submitButton).toBeDisabled();

    // set agent
    await userEvent.clear(agent);
    await userEvent.type(agent, "test-agent");
    expect(agent).toHaveValue("test-agent");
    expect(submitButton).not.toBeDisabled();

    // reset agent
    await userEvent.clear(agent);
    expect(agent).toHaveValue("");
    expect(submitButton).toBeDisabled();

    await userEvent.type(agent, "CodeActAgent");
    expect(agent).toHaveValue("CodeActAgent");
    expect(submitButton).toBeDisabled();

    // toggle confirmation mode
    await userEvent.click(confirmation);
    expect(confirmation).not.toBeChecked();
    expect(submitButton).not.toBeDisabled();
    await userEvent.click(confirmation);
    expect(confirmation).toBeChecked();
    expect(submitButton).toBeDisabled();

    // toggle memory condensor
    await userEvent.click(condensor);
    expect(condensor).not.toBeChecked();
    expect(submitButton).not.toBeDisabled();
    await userEvent.click(condensor);
    expect(condensor).toBeChecked();
    expect(submitButton).toBeDisabled();

    // select security analyzer
    const securityAnalyzer = await screen.findByTestId(
      "security-analyzer-input",
    );
    await userEvent.click(securityAnalyzer);
    const securityAnalyzerOption = screen.getByText(
      "SETTINGS$SECURITY_ANALYZER_NONE",
    );
    await userEvent.click(securityAnalyzerOption);
    expect(securityAnalyzer).toHaveValue("SETTINGS$SECURITY_ANALYZER_NONE");

    expect(submitButton).not.toBeDisabled();

    // revert back to original value
    await userEvent.click(securityAnalyzer);
    const originalSecurityAnalyzerOption = screen.getByText(
      "SETTINGS$SECURITY_ANALYZER_LLM_DEFAULT",
    );
    await userEvent.click(originalSecurityAnalyzerOption);
    expect(securityAnalyzer).toHaveValue(
      "SETTINGS$SECURITY_ANALYZER_LLM_DEFAULT",
    );
    expect(submitButton).toBeDisabled();
  });

  it("should reset button state when switching between forms", async () => {
    renderLlmSettingsScreen();
    await screen.findByTestId("llm-settings-screen");

    const advancedSwitch = screen.getByTestId("advanced-settings-switch");
    const submitButton = screen.getByTestId("submit-button");

    expect(submitButton).toBeDisabled();

    // dirty the basic form
    const apiKey = screen.getByTestId("llm-api-key-input");
    await userEvent.type(apiKey, "test-api-key");
    expect(submitButton).not.toBeDisabled();

    await userEvent.click(advancedSwitch);
    expect(submitButton).toBeDisabled();

    // dirty the advanced form
    const model = screen.getByTestId("llm-custom-model-input");
    await userEvent.type(model, "openai/gpt-4o");
    expect(submitButton).not.toBeDisabled();

    await userEvent.click(advancedSwitch);
    expect(submitButton).toBeDisabled();
  });

  // flaky test
  it.skip("should disable the button when submitting changes", async () => {
    const saveSettingsSpy = vi.spyOn(SettingsService, "saveSettings");

    renderLlmSettingsScreen();
    await screen.findByTestId("llm-settings-screen");

    const apiKey = screen.getByTestId("llm-api-key-input");
    await userEvent.type(apiKey, "test-api-key");

    const submitButton = screen.getByTestId("submit-button");
    await userEvent.click(submitButton);

    expect(saveSettingsSpy).toHaveBeenCalledWith(
      expect.objectContaining({
        llm_api_key: "test-api-key",
      }),
    );

    expect(submitButton).toHaveTextContent("Saving...");
    expect(submitButton).toBeDisabled();

    await waitFor(() => {
      expect(submitButton).toHaveTextContent("Save");
      expect(submitButton).toBeDisabled();
    });
  });

  it("should clear advanced settings when saving basic settings", async () => {
    const getSettingsSpy = vi.spyOn(SettingsService, "getSettings");
    getSettingsSpy.mockResolvedValue({
      ...MOCK_DEFAULT_USER_SETTINGS,
      llm_model: "openai/gpt-4o",
      llm_base_url: "https://api.openai.com/v1/chat/completions",
      llm_api_key_set: true,
      confirmation_mode: true,
    });
    const saveSettingsSpy = vi.spyOn(SettingsService, "saveSettings");
    renderLlmSettingsScreen();

    await screen.findByTestId("llm-settings-screen");
    // Component automatically shows advanced view when advanced settings exist
    // Switch to basic view to test clearing advanced settings
    const advancedSwitch = screen.getByTestId("advanced-settings-switch");
    await userEvent.click(advancedSwitch);

    // Now we should be in basic view
    await screen.findByTestId("llm-settings-form-basic");

    const provider = screen.getByTestId("llm-provider-input");
    const model = screen.getByTestId("llm-model-input");

    // select provider
    await userEvent.click(provider);
    const providerOption = screen.getByText("OpenHands");
    await userEvent.click(providerOption);

    // select model
    await userEvent.click(model);
    const modelOption = screen.getByText("claude-sonnet-4-20250514");
    await userEvent.click(modelOption);

    const submitButton = screen.getByTestId("submit-button");
    await userEvent.click(submitButton);

    expect(saveSettingsSpy).toHaveBeenCalledWith(
      expect.objectContaining({
        llm_model: "openhands/claude-sonnet-4-20250514",
        llm_base_url: "",
        confirmation_mode: false, // Confirmation mode is now an advanced setting, should be cleared when saving basic settings
      }),
    );
  });
});

describe("Status toasts", () => {
  describe("Basic form", () => {
    it("should call displaySuccessToast when the settings are saved", async () => {
      const saveSettingsSpy = vi.spyOn(SettingsService, "saveSettings");

      const displaySuccessToastSpy = vi.spyOn(
        ToastHandlers,
        "displaySuccessToast",
      );

      renderLlmSettingsScreen();

      // Toggle setting to change
      const apiKeyInput = await screen.findByTestId("llm-api-key-input");
      await userEvent.type(apiKeyInput, "test-api-key");

      const submit = await screen.findByTestId("submit-button");
      await userEvent.click(submit);

      expect(saveSettingsSpy).toHaveBeenCalled();
      await waitFor(() => expect(displaySuccessToastSpy).toHaveBeenCalled());
    });

    it("should call displayErrorToast when the settings fail to save", async () => {
      const saveSettingsSpy = vi.spyOn(SettingsService, "saveSettings");

      const displayErrorToastSpy = vi.spyOn(ToastHandlers, "displayErrorToast");

      saveSettingsSpy.mockRejectedValue(new Error("Failed to save settings"));

      renderLlmSettingsScreen();

      // Toggle setting to change
      const apiKeyInput = await screen.findByTestId("llm-api-key-input");
      await userEvent.type(apiKeyInput, "test-api-key");

      const submit = await screen.findByTestId("submit-button");
      await userEvent.click(submit);

      expect(saveSettingsSpy).toHaveBeenCalled();
      expect(displayErrorToastSpy).toHaveBeenCalled();
    });
  });

  describe("Advanced form", () => {
    it("should call displaySuccessToast when the settings are saved", async () => {
      const saveSettingsSpy = vi.spyOn(SettingsService, "saveSettings");

      const displaySuccessToastSpy = vi.spyOn(
        ToastHandlers,
        "displaySuccessToast",
      );

      renderLlmSettingsScreen();
      await screen.findByTestId("llm-settings-screen");

      const advancedSwitch = screen.getByTestId("advanced-settings-switch");
      await userEvent.click(advancedSwitch);
      await screen.findByTestId("llm-settings-form-advanced");

      // Toggle setting to change
      const apiKeyInput = await screen.findByTestId("llm-api-key-input");
      await userEvent.type(apiKeyInput, "test-api-key");

      const submit = await screen.findByTestId("submit-button");
      await userEvent.click(submit);

      expect(saveSettingsSpy).toHaveBeenCalled();
      await waitFor(() => expect(displaySuccessToastSpy).toHaveBeenCalled());
    });

    it("should call displayErrorToast when the settings fail to save", async () => {
      const saveSettingsSpy = vi.spyOn(SettingsService, "saveSettings");

      const displayErrorToastSpy = vi.spyOn(ToastHandlers, "displayErrorToast");

      saveSettingsSpy.mockRejectedValue(new Error("Failed to save settings"));

      renderLlmSettingsScreen();
      await screen.findByTestId("llm-settings-screen");

      const advancedSwitch = screen.getByTestId("advanced-settings-switch");
      await userEvent.click(advancedSwitch);
      await screen.findByTestId("llm-settings-form-advanced");

      // Toggle setting to change
      const apiKeyInput = await screen.findByTestId("llm-api-key-input");
      await userEvent.type(apiKeyInput, "test-api-key");

      const submit = await screen.findByTestId("submit-button");
      await userEvent.click(submit);

      expect(saveSettingsSpy).toHaveBeenCalled();
      expect(displayErrorToastSpy).toHaveBeenCalled();
    });
  });
<<<<<<< HEAD
});

describe("SaaS mode", () => {
  describe("SaaS subscription", () => {
    // Common mock configurations
    const MOCK_SAAS_CONFIG = {
      APP_MODE: "saas" as const,
      GITHUB_CLIENT_ID: "fake-github-client-id",
      POSTHOG_CLIENT_KEY: "fake-posthog-client-key",
      FEATURE_FLAGS: {
        ENABLE_BILLING: true,
        HIDE_LLM_SETTINGS: false,
        ENABLE_JIRA: false,
        ENABLE_JIRA_DC: false,
        ENABLE_LINEAR: false,
      },
    };

    const MOCK_ACTIVE_SUBSCRIPTION = {
      start_at: "2024-01-01",
      end_at: "2024-12-31",
      created_at: "2024-01-01",
    };

    it("should show upgrade banner and prevent all interactions for unsubscribed SaaS users", async () => {
      // Mock SaaS mode without subscription
      const getConfigSpy = vi.spyOn(OptionService, "getConfig");
      getConfigSpy.mockResolvedValue(MOCK_SAAS_CONFIG);

      // Mock subscription access to return null (no subscription)
      const getSubscriptionAccessSpy = vi.spyOn(
        BillingService,
        "getSubscriptionAccess",
      );
      getSubscriptionAccessSpy.mockResolvedValue(null);

      // Mock saveSettings to ensure it's not called
      const saveSettingsSpy = vi.spyOn(SettingsService, "saveSettings");

      renderLlmSettingsScreen();
      await screen.findByTestId("llm-settings-screen");

      // Should show upgrade banner
      expect(screen.getByTestId("upgrade-banner")).toBeInTheDocument();

      // Should have a clickable upgrade button
      const upgradeButton = screen.getByRole("button", { name: /upgrade/i });
      expect(upgradeButton).toBeInTheDocument();
      expect(upgradeButton).not.toBeDisabled();

      // Form should be disabled
      const form = screen.getByTestId("llm-settings-form-basic");
      expect(form).toHaveAttribute("aria-disabled", "true");

      // All form inputs should be disabled or non-interactive
      const providerInput = screen.getByTestId("llm-provider-input");
      const modelInput = screen.getByTestId("llm-model-input");
      const apiKeyInput = screen.getByTestId("llm-api-key-input");
      const advancedSwitch = screen.getByTestId("advanced-settings-switch");
      const confirmationModeSwitch = screen.getByTestId(
        "enable-confirmation-mode-switch",
      );
      const submitButton = screen.getByTestId("submit-button");

      // Inputs should be disabled
      expect(providerInput).toBeDisabled();
      expect(modelInput).toBeDisabled();
      expect(apiKeyInput).toBeDisabled();
      expect(advancedSwitch).toBeDisabled();
      expect(confirmationModeSwitch).toBeDisabled();
      expect(submitButton).toBeDisabled();

      // Try to interact with inputs - they should not respond
      await userEvent.click(providerInput);
      await userEvent.type(apiKeyInput, "test-key");

      // Values should not change
      expect(apiKeyInput).toHaveValue("");

      // Try to submit form - should not call API
      await userEvent.click(submitButton);
      expect(saveSettingsSpy).not.toHaveBeenCalled();
    });

    it("should call subscription checkout API when upgrade button is clicked", async () => {
      // Mock SaaS mode without subscription
      const getConfigSpy = vi.spyOn(OptionService, "getConfig");
      getConfigSpy.mockResolvedValue(MOCK_SAAS_CONFIG);

      // Mock subscription access to return null (no subscription)
      const getSubscriptionAccessSpy = vi.spyOn(
        BillingService,
        "getSubscriptionAccess",
      );
      getSubscriptionAccessSpy.mockResolvedValue(null);

      // Mock the subscription checkout API call
      const createSubscriptionCheckoutSessionSpy = vi.spyOn(
        BillingService,
        "createSubscriptionCheckoutSession",
      );
      createSubscriptionCheckoutSessionSpy.mockResolvedValue({});

      renderLlmSettingsScreen();
      await screen.findByTestId("llm-settings-screen");

      // Click the upgrade button
      const upgradeButton = screen.getByRole("button", { name: /upgrade/i });
      await userEvent.click(upgradeButton);

      // Should call the subscription checkout API
      expect(createSubscriptionCheckoutSessionSpy).toHaveBeenCalled();
    });

    it("should disable upgrade button for unauthenticated users in SaaS mode", async () => {
      // Mock SaaS mode without subscription
      const getConfigSpy = vi.spyOn(OptionService, "getConfig");
      getConfigSpy.mockResolvedValue(MOCK_SAAS_CONFIG);

      // Mock subscription access to return null (no subscription)
      const getSubscriptionAccessSpy = vi.spyOn(
        BillingService,
        "getSubscriptionAccess",
      );
      getSubscriptionAccessSpy.mockResolvedValue(null);

      // Mock subscription checkout API
      const createSubscriptionCheckoutSessionSpy = vi.spyOn(
        BillingService,
        "createSubscriptionCheckoutSession",
      );

      // Mock authentication to return false (unauthenticated) from the start
      mockUseIsAuthed.mockReturnValue({ data: false, isLoading: false });

      // Mock settings to return default settings even when unauthenticated
      // This is necessary because the useSettings hook is disabled when user is not authenticated
      const getSettingsSpy = vi.spyOn(SettingsService, "getSettings");
      getSettingsSpy.mockResolvedValue(MOCK_DEFAULT_USER_SETTINGS);

      renderLlmSettingsScreen();

      // Wait for either the settings screen or skeleton to appear
      await waitFor(() => {
        const settingsScreen = screen.queryByTestId("llm-settings-screen");
        const skeleton = screen.queryByTestId("app-settings-skeleton");
        expect(settingsScreen || skeleton).toBeInTheDocument();
      });

      // If we get the skeleton, the test scenario isn't valid - skip the rest
      if (screen.queryByTestId("app-settings-skeleton")) {
        // For unauthenticated users, the settings don't load, so no upgrade banner is shown
        // This is the expected behavior - unauthenticated users see a skeleton loading state
        expect(screen.queryByTestId("upgrade-banner")).not.toBeInTheDocument();
        return;
      }

      await screen.findByTestId("llm-settings-screen");

      // Should show upgrade banner
      expect(screen.getByTestId("upgrade-banner")).toBeInTheDocument();

      // Upgrade button should be disabled for unauthenticated users
      const upgradeButton = screen.getByRole("button", { name: /upgrade/i });
      expect(upgradeButton).toBeInTheDocument();
      expect(upgradeButton).toBeDisabled();

      // Clicking disabled button should not call the API
      await userEvent.click(upgradeButton);
      expect(createSubscriptionCheckoutSessionSpy).not.toHaveBeenCalled();
    });

    it("should not show upgrade banner and allow form interaction for subscribed SaaS users", async () => {
      // Mock SaaS mode with subscription
      const getConfigSpy = vi.spyOn(OptionService, "getConfig");
      getConfigSpy.mockResolvedValue(MOCK_SAAS_CONFIG);

      // Mock subscription access to return active subscription
      const getSubscriptionAccessSpy = vi.spyOn(
        BillingService,
        "getSubscriptionAccess",
      );
      getSubscriptionAccessSpy.mockResolvedValue(MOCK_ACTIVE_SUBSCRIPTION);

      renderLlmSettingsScreen();
      await screen.findByTestId("llm-settings-screen");

      // Wait for subscription data to load
      await waitFor(() => {
        expect(getSubscriptionAccessSpy).toHaveBeenCalled();
      });

      // Should NOT show upgrade banner
      expect(screen.queryByTestId("upgrade-banner")).not.toBeInTheDocument();

      // Form should NOT be disabled
      const form = screen.getByTestId("llm-settings-form-basic");
      expect(form).not.toHaveAttribute("aria-disabled", "true");
    });

    it("should not call save settings API when making changes in disabled form for unsubscribed users", async () => {
      // Mock SaaS mode without subscription
      const getConfigSpy = vi.spyOn(OptionService, "getConfig");
      getConfigSpy.mockResolvedValue(MOCK_SAAS_CONFIG);

      // Mock subscription access to return null (no subscription)
      const getSubscriptionAccessSpy = vi.spyOn(
        BillingService,
        "getSubscriptionAccess",
      );
      getSubscriptionAccessSpy.mockResolvedValue(null);

      // Mock saveSettings to track calls
      const saveSettingsSpy = vi.spyOn(SettingsService, "saveSettings");

      renderLlmSettingsScreen();
      await screen.findByTestId("llm-settings-screen");

      // Verify that form elements are disabled for unsubscribed users
      const confirmationModeSwitch = screen.getByTestId(
        "enable-confirmation-mode-switch",
      );
      const submitButton = screen.getByTestId("submit-button");

      expect(confirmationModeSwitch).not.toBeChecked();
      expect(confirmationModeSwitch).toBeDisabled();
      expect(submitButton).toBeDisabled();

      // Try to click the disabled confirmation mode switch - it should not change state
      await userEvent.click(confirmationModeSwitch);
      expect(confirmationModeSwitch).not.toBeChecked(); // Should remain unchecked

      // Try to submit the form - button should remain disabled
      await userEvent.click(submitButton);

      // Should NOT call save settings API for unsubscribed users
      expect(saveSettingsSpy).not.toHaveBeenCalled();
    });

    it("should show backdrop overlay for unsubscribed users", async () => {
      // Mock SaaS mode without subscription
      const getConfigSpy = vi.spyOn(OptionService, "getConfig");
      getConfigSpy.mockResolvedValue(MOCK_SAAS_CONFIG);

      // Mock subscription access to return null (no subscription)
      const getSubscriptionAccessSpy = vi.spyOn(
        BillingService,
        "getSubscriptionAccess",
      );
      getSubscriptionAccessSpy.mockResolvedValue(null);

      renderLlmSettingsScreen();
      await screen.findByTestId("llm-settings-screen");

      // Wait for subscription data to load
      await waitFor(() => {
        expect(getSubscriptionAccessSpy).toHaveBeenCalled();
      });

      // Should show upgrade banner
      expect(screen.getByTestId("upgrade-banner")).toBeInTheDocument();

      // Should show backdrop overlay
      const backdrop = screen.getByTestId("settings-backdrop");
      expect(backdrop).toBeInTheDocument();
    });

    it("should not show backdrop overlay for subscribed users", async () => {
      // Mock SaaS mode with subscription
      const getConfigSpy = vi.spyOn(OptionService, "getConfig");
      getConfigSpy.mockResolvedValue(MOCK_SAAS_CONFIG);

      // Mock subscription access to return active subscription
      const getSubscriptionAccessSpy = vi.spyOn(
        BillingService,
        "getSubscriptionAccess",
      );
      getSubscriptionAccessSpy.mockResolvedValue(MOCK_ACTIVE_SUBSCRIPTION);

      renderLlmSettingsScreen();
      await screen.findByTestId("llm-settings-screen");

      // Wait for subscription data to load
      await waitFor(() => {
        expect(getSubscriptionAccessSpy).toHaveBeenCalled();
      });

      // Should NOT show backdrop overlay
      expect(screen.queryByTestId("settings-backdrop")).not.toBeInTheDocument();
    });

    it("should display success toast when redirected back with ?checkout=success parameter", async () => {
      // Mock SaaS mode
      const getConfigSpy = vi.spyOn(OptionService, "getConfig");
      getConfigSpy.mockResolvedValue(MOCK_SAAS_CONFIG);

      // Mock subscription access
      const getSubscriptionAccessSpy = vi.spyOn(
        BillingService,
        "getSubscriptionAccess",
      );
      getSubscriptionAccessSpy.mockResolvedValue(MOCK_ACTIVE_SUBSCRIPTION);

      // Mock toast handler
      const displaySuccessToastSpy = vi.spyOn(
        ToastHandlers,
        "displaySuccessToast",
      );

      // Mock URL search params with ?checkout=success
      mockUseSearchParams.mockReturnValue([
        {
          get: (param: string) => (param === "checkout" ? "success" : null),
        },
        vi.fn(),
      ]);

      // Render component with checkout=success parameter
      renderLlmSettingsScreen();
      await screen.findByTestId("llm-settings-screen");

      // Verify success toast is displayed with correct message
      expect(displaySuccessToastSpy).toHaveBeenCalledWith(
        "SUBSCRIPTION$SUCCESS",
      );
    });

    it("should display error toast when redirected back with ?checkout=cancel parameter", async () => {
      // Mock SaaS mode
      const getConfigSpy = vi.spyOn(OptionService, "getConfig");
      getConfigSpy.mockResolvedValue(MOCK_SAAS_CONFIG);

      // Mock subscription access
      const getSubscriptionAccessSpy = vi.spyOn(
        BillingService,
        "getSubscriptionAccess",
      );
      getSubscriptionAccessSpy.mockResolvedValue(MOCK_ACTIVE_SUBSCRIPTION);

      // Mock toast handler
      const displayErrorToastSpy = vi.spyOn(ToastHandlers, "displayErrorToast");

      // Mock URL search params with ?checkout=cancel
      mockUseSearchParams.mockReturnValue([
        {
          get: (param: string) => (param === "checkout" ? "cancel" : null),
        },
        vi.fn(),
      ]);

      // Render component with checkout=cancel parameter
      renderLlmSettingsScreen();
      await screen.findByTestId("llm-settings-screen");

      // Verify error toast is displayed with correct message
      expect(displayErrorToastSpy).toHaveBeenCalledWith("SUBSCRIPTION$FAILURE");
    });

    it("should show upgrade banner when subscription is expired or disabled", async () => {
      // Mock SaaS mode
      const getConfigSpy = vi.spyOn(OptionService, "getConfig");
      getConfigSpy.mockResolvedValue(MOCK_SAAS_CONFIG);

      // Mock subscription access to return null (expired/disabled subscriptions return null from backend)
      // The backend only returns active subscriptions within their validity period
      const getSubscriptionAccessSpy = vi.spyOn(
        BillingService,
        "getSubscriptionAccess",
      );
      getSubscriptionAccessSpy.mockResolvedValue(null);

      renderLlmSettingsScreen();
      await screen.findByTestId("llm-settings-screen");

      // Wait for subscription data to load
      await waitFor(() => {
        expect(getSubscriptionAccessSpy).toHaveBeenCalled();
      });

      // Should show upgrade banner for expired/disabled subscriptions (when API returns null)
      expect(screen.getByTestId("upgrade-banner")).toBeInTheDocument();

      // Form should be disabled
      const form = screen.getByTestId("llm-settings-form-basic");
      expect(form).toHaveAttribute("aria-disabled", "true");

      // All form inputs should be disabled
      const providerInput = screen.getByTestId("llm-provider-input");
      const modelInput = screen.getByTestId("llm-model-input");
      const apiKeyInput = screen.getByTestId("llm-api-key-input");
      const confirmationModeSwitch = screen.getByTestId(
        "enable-confirmation-mode-switch",
      );

      expect(providerInput).toBeDisabled();
      expect(modelInput).toBeDisabled();
      expect(apiKeyInput).toBeDisabled();
      expect(confirmationModeSwitch).toBeDisabled();
    });
  });
=======
>>>>>>> bc86796a
});<|MERGE_RESOLUTION|>--- conflicted
+++ resolved
@@ -4,10 +4,6 @@
 import { QueryClientProvider, QueryClient } from "@tanstack/react-query";
 import LlmSettingsScreen from "#/routes/llm-settings";
 import SettingsService from "#/settings-service/settings-service.api";
-<<<<<<< HEAD
-import OptionService from "#/api/option-service/option-service.api";
-=======
->>>>>>> bc86796a
 import {
   MOCK_DEFAULT_USER_SETTINGS,
   resetTestHandlersMockSettings,
@@ -126,13 +122,10 @@
       renderLlmSettingsScreen();
       await screen.findByTestId("llm-settings-screen");
 
-<<<<<<< HEAD
-=======
       // Enable advanced mode first
       const advancedSwitch = screen.getByTestId("advanced-settings-switch");
       await userEvent.click(advancedSwitch);
 
->>>>>>> bc86796a
       const confirmation = screen.getByTestId(
         "enable-confirmation-mode-switch",
       );
@@ -744,407 +737,4 @@
       expect(displayErrorToastSpy).toHaveBeenCalled();
     });
   });
-<<<<<<< HEAD
-});
-
-describe("SaaS mode", () => {
-  describe("SaaS subscription", () => {
-    // Common mock configurations
-    const MOCK_SAAS_CONFIG = {
-      APP_MODE: "saas" as const,
-      GITHUB_CLIENT_ID: "fake-github-client-id",
-      POSTHOG_CLIENT_KEY: "fake-posthog-client-key",
-      FEATURE_FLAGS: {
-        ENABLE_BILLING: true,
-        HIDE_LLM_SETTINGS: false,
-        ENABLE_JIRA: false,
-        ENABLE_JIRA_DC: false,
-        ENABLE_LINEAR: false,
-      },
-    };
-
-    const MOCK_ACTIVE_SUBSCRIPTION = {
-      start_at: "2024-01-01",
-      end_at: "2024-12-31",
-      created_at: "2024-01-01",
-    };
-
-    it("should show upgrade banner and prevent all interactions for unsubscribed SaaS users", async () => {
-      // Mock SaaS mode without subscription
-      const getConfigSpy = vi.spyOn(OptionService, "getConfig");
-      getConfigSpy.mockResolvedValue(MOCK_SAAS_CONFIG);
-
-      // Mock subscription access to return null (no subscription)
-      const getSubscriptionAccessSpy = vi.spyOn(
-        BillingService,
-        "getSubscriptionAccess",
-      );
-      getSubscriptionAccessSpy.mockResolvedValue(null);
-
-      // Mock saveSettings to ensure it's not called
-      const saveSettingsSpy = vi.spyOn(SettingsService, "saveSettings");
-
-      renderLlmSettingsScreen();
-      await screen.findByTestId("llm-settings-screen");
-
-      // Should show upgrade banner
-      expect(screen.getByTestId("upgrade-banner")).toBeInTheDocument();
-
-      // Should have a clickable upgrade button
-      const upgradeButton = screen.getByRole("button", { name: /upgrade/i });
-      expect(upgradeButton).toBeInTheDocument();
-      expect(upgradeButton).not.toBeDisabled();
-
-      // Form should be disabled
-      const form = screen.getByTestId("llm-settings-form-basic");
-      expect(form).toHaveAttribute("aria-disabled", "true");
-
-      // All form inputs should be disabled or non-interactive
-      const providerInput = screen.getByTestId("llm-provider-input");
-      const modelInput = screen.getByTestId("llm-model-input");
-      const apiKeyInput = screen.getByTestId("llm-api-key-input");
-      const advancedSwitch = screen.getByTestId("advanced-settings-switch");
-      const confirmationModeSwitch = screen.getByTestId(
-        "enable-confirmation-mode-switch",
-      );
-      const submitButton = screen.getByTestId("submit-button");
-
-      // Inputs should be disabled
-      expect(providerInput).toBeDisabled();
-      expect(modelInput).toBeDisabled();
-      expect(apiKeyInput).toBeDisabled();
-      expect(advancedSwitch).toBeDisabled();
-      expect(confirmationModeSwitch).toBeDisabled();
-      expect(submitButton).toBeDisabled();
-
-      // Try to interact with inputs - they should not respond
-      await userEvent.click(providerInput);
-      await userEvent.type(apiKeyInput, "test-key");
-
-      // Values should not change
-      expect(apiKeyInput).toHaveValue("");
-
-      // Try to submit form - should not call API
-      await userEvent.click(submitButton);
-      expect(saveSettingsSpy).not.toHaveBeenCalled();
-    });
-
-    it("should call subscription checkout API when upgrade button is clicked", async () => {
-      // Mock SaaS mode without subscription
-      const getConfigSpy = vi.spyOn(OptionService, "getConfig");
-      getConfigSpy.mockResolvedValue(MOCK_SAAS_CONFIG);
-
-      // Mock subscription access to return null (no subscription)
-      const getSubscriptionAccessSpy = vi.spyOn(
-        BillingService,
-        "getSubscriptionAccess",
-      );
-      getSubscriptionAccessSpy.mockResolvedValue(null);
-
-      // Mock the subscription checkout API call
-      const createSubscriptionCheckoutSessionSpy = vi.spyOn(
-        BillingService,
-        "createSubscriptionCheckoutSession",
-      );
-      createSubscriptionCheckoutSessionSpy.mockResolvedValue({});
-
-      renderLlmSettingsScreen();
-      await screen.findByTestId("llm-settings-screen");
-
-      // Click the upgrade button
-      const upgradeButton = screen.getByRole("button", { name: /upgrade/i });
-      await userEvent.click(upgradeButton);
-
-      // Should call the subscription checkout API
-      expect(createSubscriptionCheckoutSessionSpy).toHaveBeenCalled();
-    });
-
-    it("should disable upgrade button for unauthenticated users in SaaS mode", async () => {
-      // Mock SaaS mode without subscription
-      const getConfigSpy = vi.spyOn(OptionService, "getConfig");
-      getConfigSpy.mockResolvedValue(MOCK_SAAS_CONFIG);
-
-      // Mock subscription access to return null (no subscription)
-      const getSubscriptionAccessSpy = vi.spyOn(
-        BillingService,
-        "getSubscriptionAccess",
-      );
-      getSubscriptionAccessSpy.mockResolvedValue(null);
-
-      // Mock subscription checkout API
-      const createSubscriptionCheckoutSessionSpy = vi.spyOn(
-        BillingService,
-        "createSubscriptionCheckoutSession",
-      );
-
-      // Mock authentication to return false (unauthenticated) from the start
-      mockUseIsAuthed.mockReturnValue({ data: false, isLoading: false });
-
-      // Mock settings to return default settings even when unauthenticated
-      // This is necessary because the useSettings hook is disabled when user is not authenticated
-      const getSettingsSpy = vi.spyOn(SettingsService, "getSettings");
-      getSettingsSpy.mockResolvedValue(MOCK_DEFAULT_USER_SETTINGS);
-
-      renderLlmSettingsScreen();
-
-      // Wait for either the settings screen or skeleton to appear
-      await waitFor(() => {
-        const settingsScreen = screen.queryByTestId("llm-settings-screen");
-        const skeleton = screen.queryByTestId("app-settings-skeleton");
-        expect(settingsScreen || skeleton).toBeInTheDocument();
-      });
-
-      // If we get the skeleton, the test scenario isn't valid - skip the rest
-      if (screen.queryByTestId("app-settings-skeleton")) {
-        // For unauthenticated users, the settings don't load, so no upgrade banner is shown
-        // This is the expected behavior - unauthenticated users see a skeleton loading state
-        expect(screen.queryByTestId("upgrade-banner")).not.toBeInTheDocument();
-        return;
-      }
-
-      await screen.findByTestId("llm-settings-screen");
-
-      // Should show upgrade banner
-      expect(screen.getByTestId("upgrade-banner")).toBeInTheDocument();
-
-      // Upgrade button should be disabled for unauthenticated users
-      const upgradeButton = screen.getByRole("button", { name: /upgrade/i });
-      expect(upgradeButton).toBeInTheDocument();
-      expect(upgradeButton).toBeDisabled();
-
-      // Clicking disabled button should not call the API
-      await userEvent.click(upgradeButton);
-      expect(createSubscriptionCheckoutSessionSpy).not.toHaveBeenCalled();
-    });
-
-    it("should not show upgrade banner and allow form interaction for subscribed SaaS users", async () => {
-      // Mock SaaS mode with subscription
-      const getConfigSpy = vi.spyOn(OptionService, "getConfig");
-      getConfigSpy.mockResolvedValue(MOCK_SAAS_CONFIG);
-
-      // Mock subscription access to return active subscription
-      const getSubscriptionAccessSpy = vi.spyOn(
-        BillingService,
-        "getSubscriptionAccess",
-      );
-      getSubscriptionAccessSpy.mockResolvedValue(MOCK_ACTIVE_SUBSCRIPTION);
-
-      renderLlmSettingsScreen();
-      await screen.findByTestId("llm-settings-screen");
-
-      // Wait for subscription data to load
-      await waitFor(() => {
-        expect(getSubscriptionAccessSpy).toHaveBeenCalled();
-      });
-
-      // Should NOT show upgrade banner
-      expect(screen.queryByTestId("upgrade-banner")).not.toBeInTheDocument();
-
-      // Form should NOT be disabled
-      const form = screen.getByTestId("llm-settings-form-basic");
-      expect(form).not.toHaveAttribute("aria-disabled", "true");
-    });
-
-    it("should not call save settings API when making changes in disabled form for unsubscribed users", async () => {
-      // Mock SaaS mode without subscription
-      const getConfigSpy = vi.spyOn(OptionService, "getConfig");
-      getConfigSpy.mockResolvedValue(MOCK_SAAS_CONFIG);
-
-      // Mock subscription access to return null (no subscription)
-      const getSubscriptionAccessSpy = vi.spyOn(
-        BillingService,
-        "getSubscriptionAccess",
-      );
-      getSubscriptionAccessSpy.mockResolvedValue(null);
-
-      // Mock saveSettings to track calls
-      const saveSettingsSpy = vi.spyOn(SettingsService, "saveSettings");
-
-      renderLlmSettingsScreen();
-      await screen.findByTestId("llm-settings-screen");
-
-      // Verify that form elements are disabled for unsubscribed users
-      const confirmationModeSwitch = screen.getByTestId(
-        "enable-confirmation-mode-switch",
-      );
-      const submitButton = screen.getByTestId("submit-button");
-
-      expect(confirmationModeSwitch).not.toBeChecked();
-      expect(confirmationModeSwitch).toBeDisabled();
-      expect(submitButton).toBeDisabled();
-
-      // Try to click the disabled confirmation mode switch - it should not change state
-      await userEvent.click(confirmationModeSwitch);
-      expect(confirmationModeSwitch).not.toBeChecked(); // Should remain unchecked
-
-      // Try to submit the form - button should remain disabled
-      await userEvent.click(submitButton);
-
-      // Should NOT call save settings API for unsubscribed users
-      expect(saveSettingsSpy).not.toHaveBeenCalled();
-    });
-
-    it("should show backdrop overlay for unsubscribed users", async () => {
-      // Mock SaaS mode without subscription
-      const getConfigSpy = vi.spyOn(OptionService, "getConfig");
-      getConfigSpy.mockResolvedValue(MOCK_SAAS_CONFIG);
-
-      // Mock subscription access to return null (no subscription)
-      const getSubscriptionAccessSpy = vi.spyOn(
-        BillingService,
-        "getSubscriptionAccess",
-      );
-      getSubscriptionAccessSpy.mockResolvedValue(null);
-
-      renderLlmSettingsScreen();
-      await screen.findByTestId("llm-settings-screen");
-
-      // Wait for subscription data to load
-      await waitFor(() => {
-        expect(getSubscriptionAccessSpy).toHaveBeenCalled();
-      });
-
-      // Should show upgrade banner
-      expect(screen.getByTestId("upgrade-banner")).toBeInTheDocument();
-
-      // Should show backdrop overlay
-      const backdrop = screen.getByTestId("settings-backdrop");
-      expect(backdrop).toBeInTheDocument();
-    });
-
-    it("should not show backdrop overlay for subscribed users", async () => {
-      // Mock SaaS mode with subscription
-      const getConfigSpy = vi.spyOn(OptionService, "getConfig");
-      getConfigSpy.mockResolvedValue(MOCK_SAAS_CONFIG);
-
-      // Mock subscription access to return active subscription
-      const getSubscriptionAccessSpy = vi.spyOn(
-        BillingService,
-        "getSubscriptionAccess",
-      );
-      getSubscriptionAccessSpy.mockResolvedValue(MOCK_ACTIVE_SUBSCRIPTION);
-
-      renderLlmSettingsScreen();
-      await screen.findByTestId("llm-settings-screen");
-
-      // Wait for subscription data to load
-      await waitFor(() => {
-        expect(getSubscriptionAccessSpy).toHaveBeenCalled();
-      });
-
-      // Should NOT show backdrop overlay
-      expect(screen.queryByTestId("settings-backdrop")).not.toBeInTheDocument();
-    });
-
-    it("should display success toast when redirected back with ?checkout=success parameter", async () => {
-      // Mock SaaS mode
-      const getConfigSpy = vi.spyOn(OptionService, "getConfig");
-      getConfigSpy.mockResolvedValue(MOCK_SAAS_CONFIG);
-
-      // Mock subscription access
-      const getSubscriptionAccessSpy = vi.spyOn(
-        BillingService,
-        "getSubscriptionAccess",
-      );
-      getSubscriptionAccessSpy.mockResolvedValue(MOCK_ACTIVE_SUBSCRIPTION);
-
-      // Mock toast handler
-      const displaySuccessToastSpy = vi.spyOn(
-        ToastHandlers,
-        "displaySuccessToast",
-      );
-
-      // Mock URL search params with ?checkout=success
-      mockUseSearchParams.mockReturnValue([
-        {
-          get: (param: string) => (param === "checkout" ? "success" : null),
-        },
-        vi.fn(),
-      ]);
-
-      // Render component with checkout=success parameter
-      renderLlmSettingsScreen();
-      await screen.findByTestId("llm-settings-screen");
-
-      // Verify success toast is displayed with correct message
-      expect(displaySuccessToastSpy).toHaveBeenCalledWith(
-        "SUBSCRIPTION$SUCCESS",
-      );
-    });
-
-    it("should display error toast when redirected back with ?checkout=cancel parameter", async () => {
-      // Mock SaaS mode
-      const getConfigSpy = vi.spyOn(OptionService, "getConfig");
-      getConfigSpy.mockResolvedValue(MOCK_SAAS_CONFIG);
-
-      // Mock subscription access
-      const getSubscriptionAccessSpy = vi.spyOn(
-        BillingService,
-        "getSubscriptionAccess",
-      );
-      getSubscriptionAccessSpy.mockResolvedValue(MOCK_ACTIVE_SUBSCRIPTION);
-
-      // Mock toast handler
-      const displayErrorToastSpy = vi.spyOn(ToastHandlers, "displayErrorToast");
-
-      // Mock URL search params with ?checkout=cancel
-      mockUseSearchParams.mockReturnValue([
-        {
-          get: (param: string) => (param === "checkout" ? "cancel" : null),
-        },
-        vi.fn(),
-      ]);
-
-      // Render component with checkout=cancel parameter
-      renderLlmSettingsScreen();
-      await screen.findByTestId("llm-settings-screen");
-
-      // Verify error toast is displayed with correct message
-      expect(displayErrorToastSpy).toHaveBeenCalledWith("SUBSCRIPTION$FAILURE");
-    });
-
-    it("should show upgrade banner when subscription is expired or disabled", async () => {
-      // Mock SaaS mode
-      const getConfigSpy = vi.spyOn(OptionService, "getConfig");
-      getConfigSpy.mockResolvedValue(MOCK_SAAS_CONFIG);
-
-      // Mock subscription access to return null (expired/disabled subscriptions return null from backend)
-      // The backend only returns active subscriptions within their validity period
-      const getSubscriptionAccessSpy = vi.spyOn(
-        BillingService,
-        "getSubscriptionAccess",
-      );
-      getSubscriptionAccessSpy.mockResolvedValue(null);
-
-      renderLlmSettingsScreen();
-      await screen.findByTestId("llm-settings-screen");
-
-      // Wait for subscription data to load
-      await waitFor(() => {
-        expect(getSubscriptionAccessSpy).toHaveBeenCalled();
-      });
-
-      // Should show upgrade banner for expired/disabled subscriptions (when API returns null)
-      expect(screen.getByTestId("upgrade-banner")).toBeInTheDocument();
-
-      // Form should be disabled
-      const form = screen.getByTestId("llm-settings-form-basic");
-      expect(form).toHaveAttribute("aria-disabled", "true");
-
-      // All form inputs should be disabled
-      const providerInput = screen.getByTestId("llm-provider-input");
-      const modelInput = screen.getByTestId("llm-model-input");
-      const apiKeyInput = screen.getByTestId("llm-api-key-input");
-      const confirmationModeSwitch = screen.getByTestId(
-        "enable-confirmation-mode-switch",
-      );
-
-      expect(providerInput).toBeDisabled();
-      expect(modelInput).toBeDisabled();
-      expect(apiKeyInput).toBeDisabled();
-      expect(confirmationModeSwitch).toBeDisabled();
-    });
-  });
-=======
->>>>>>> bc86796a
 });